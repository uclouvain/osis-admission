--- conflicted
+++ resolved
@@ -89,17 +89,14 @@
 
 if 'admission' in settings.INSTALLED_APPS:
     from admission.ddd.admission.formation_generale.events import (
-<<<<<<< HEAD
         PropositionSoumiseEvent,
         InscriptionApprouveeParSicEvent,
         AdmissionApprouveeParSicEvent,
+        DonneesIdentificationCandidatModifiee,
+        CoordonneesCandidatModifiees,
     )
     from admission.infrastructure.admission.event_handler.reagir_a_approuver_proposition import (
         reagir_a_approuver_proposition,
-=======
-        PropositionSoumiseEvent, InscriptionApprouveeParSicEvent, AdmissionApprouveeParSicEvent,
-        DonneesIdentificationCandidatModifiee, CoordonneesCandidatModifiees
->>>>>>> eb4c2eec
     )
 
     EVENT_HANDLERS = {
