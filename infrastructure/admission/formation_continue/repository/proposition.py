# ##############################################################################
#
#  OSIS stands for Open Student Information System. It's an application
#  designed to manage the core business of higher education institutions,
#  such as universities, faculties, institutes and professional schools.
#  The core business involves the administration of students, teachers,
#  courses, programs and so on.
#
#  Copyright (C) 2015-2024 Université catholique de Louvain (http://www.uclouvain.be)
#
#  This program is free software: you can redistribute it and/or modify
#  it under the terms of the GNU General Public License as published by
#  the Free Software Foundation, either version 3 of the License, or
#  (at your option) any later version.
#
#  This program is distributed in the hope that it will be useful,
#  but WITHOUT ANY WARRANTY; without even the implied warranty of
#  MERCHANTABILITY or FITNESS FOR A PARTICULAR PURPOSE.  See the
#  GNU General Public License for more details.
#
#  A copy of this license - GNU General Public License - is available
#  at the root of the source code of this program.  If not,
#  see http://www.gnu.org/licenses/.
#
# ##############################################################################
from enum import Enum
from typing import List, Optional

import attrs
from django.conf import settings
from django.utils.translation import get_language

from admission.auth.roles.candidate import Candidate
from admission.contrib.models import ContinuingEducationAdmissionProxy
from admission.contrib.models.continuing_education import ContinuingEducationAdmission
from admission.ddd.admission.domain.builder.formation_identity import FormationIdentityBuilder
from admission.ddd.admission.dtos import AdressePersonnelleDTO
from admission.ddd.admission.dtos.campus import CampusDTO
from admission.ddd.admission.dtos.formation import FormationDTO
from admission.ddd.admission.formation_continue.domain.builder.proposition_identity_builder import (
    PropositionIdentityBuilder,
)
from admission.ddd.admission.formation_continue.domain.model._adresse import Adresse
from admission.ddd.admission.formation_continue.domain.model.enums import (
    ChoixStatutPropositionContinue,
    ChoixInscriptionATitre,
    ChoixTypeAdresseFacturation,
    ChoixMoyensDecouverteFormation,
)
from admission.ddd.admission.formation_continue.domain.model.proposition import Proposition, PropositionIdentity
from admission.ddd.admission.formation_continue.domain.model.statut_checklist import (
    StatutChecklist,
    StatutsChecklistContinue,
)
from admission.ddd.admission.formation_continue.domain.validator.exceptions import PropositionNonTrouveeException
from admission.ddd.admission.formation_continue.dtos import PropositionDTO
from admission.ddd.admission.formation_continue.repository.i_proposition import IPropositionRepository
from admission.infrastructure.admission.repository.proposition import GlobalPropositionRepository
from base.models.academic_year import AcademicYear
from base.models.campus import Campus as CampusDb
from base.models.education_group_year import EducationGroupYear
from base.models.enums.academic_calendar_type import AcademicCalendarTypes
from base.models.person import Person
from osis_common.ddd.interface import ApplicationService
from reference.models.country import Country


class PropositionRepository(GlobalPropositionRepository, IPropositionRepository):
    @classmethod
    def search(
        cls,
        entity_ids: Optional[List['PropositionIdentity']] = None,
        matricule_candidat: str = None,
        **kwargs,
    ) -> List['Proposition']:
        raise NotImplementedError

    @classmethod
    def search_dto(cls, matricule_candidat: Optional[str] = '') -> List['PropositionDTO']:
        # Default queryset
        qs = ContinuingEducationAdmissionProxy.objects.for_dto().all()

        # Add filters
        if matricule_candidat:
            qs = qs.filter(candidate__global_id=matricule_candidat)

        # Return dtos
        return [cls._load_dto(proposition) for proposition in qs]

    @classmethod
    def delete(cls, entity_id: 'PropositionIdentity', **kwargs: ApplicationService) -> None:
        raise NotImplementedError

    @classmethod
    def get(cls, entity_id: 'PropositionIdentity') -> 'Proposition':
        try:
            return cls._load(
                ContinuingEducationAdmissionProxy.objects.select_related('billing_address_country').get(
                    uuid=entity_id.uuid
                )
            )
        except ContinuingEducationAdmission.DoesNotExist:
            raise PropositionNonTrouveeException

    @classmethod
    def _serialize(cls, inst, field, value):
        if isinstance(value, StatutChecklist):
            return attrs.asdict(value, value_serializer=cls._serialize)

        if isinstance(value, Enum):
            return value.name

        return value

    @classmethod
    def save(cls, entity: 'Proposition') -> None:
        training = EducationGroupYear.objects.get(
            acronym=entity.formation_id.sigle,
            academic_year__year=entity.formation_id.annee,
        )
        candidate = Person.objects.get(global_id=entity.matricule_candidat)

        adresse_facturation = (
            {
                'billing_address_recipient': entity.adresse_facturation.destinataire,
                'billing_address_street': entity.adresse_facturation.rue,
                'billing_address_street_number': entity.adresse_facturation.numero_rue,
                'billing_address_postal_box': entity.adresse_facturation.boite_postale,
                'billing_address_postal_code': entity.adresse_facturation.code_postal,
                'billing_address_city': entity.adresse_facturation.ville,
                'billing_address_country': Country.objects.filter(
                    iso_code=entity.adresse_facturation.pays,
                ).first()
                if entity.adresse_facturation
                else None,
            }
            if entity.adresse_facturation
            else {
                'billing_address_recipient': '',
                'billing_address_street': '',
                'billing_address_street_number': '',
                'billing_address_postal_box': '',
                'billing_address_postal_code': '',
                'billing_address_city': '',
                'billing_address_country': None,
            }
        )

        admission, _ = ContinuingEducationAdmission.objects.update_or_create(
            uuid=entity.entity_id.uuid,
            defaults={
                'candidate': candidate,
                'training': training,
                'reference': entity.reference,
                'determined_academic_year': (
                    entity.annee_calculee and AcademicYear.objects.get(year=entity.annee_calculee)
                ),
                'determined_pool': entity.pot_calcule and entity.pot_calcule.name,
                'status': entity.statut.name,
                'submitted_at': entity.soumise_le,
                'specific_question_answers': entity.reponses_questions_specifiques,
                'curriculum': entity.curriculum,
                'diploma_equivalence': entity.equivalence_diplome,
                'residence_permit': entity.copie_titre_sejour,
                'confirmation_elements': entity.elements_confirmation,
                'additional_documents': entity.documents_additionnels,
                'registration_as': entity.inscription_a_titre.name if entity.inscription_a_titre else '',
                'head_office_name': entity.nom_siege_social,
                'unique_business_number': entity.numero_unique_entreprise,
                'vat_number': entity.numero_tva_entreprise,
                'professional_email': entity.adresse_mail_professionnelle,
                'billing_address_type': entity.type_adresse_facturation.name if entity.type_adresse_facturation else '',
                'motivations': entity.motivations,
                'ways_to_find_out_about_the_course': [way.name for way in entity.moyens_decouverte_formation],
                'checklist': {
                    'initial': entity.checklist_initiale
                    and attrs.asdict(entity.checklist_initiale, value_serializer=cls._serialize)
                    or {},
                    'current': entity.checklist_actuelle
                    and attrs.asdict(entity.checklist_actuelle, value_serializer=cls._serialize)
                    or {},
                },
                'interested_mark': entity.marque_d_interet,
                'edition': entity.edition.name if entity.edition else '',
                'in_payement_order': entity.en_ordre_de_paiement,
                'reduced_rights': entity.droits_reduits,
                'pay_by_training_cheque': entity.paye_par_cheque_formation,
                'cep': entity.cep,
                'payement_spread': entity.etalement_des_paiments,
                'training_spread': entity.etalement_de_la_formation,
                'experience_knowledge_valorisation': entity.valorisation_des_acquis_d_experience,
                'assessment_test_presented': entity.a_presente_l_epreuve_d_evaluation,
                'assessment_test_succeeded': entity.a_reussi_l_epreuve_d_evaluation,
                'certificate_provided': entity.diplome_produit,
                'tff_label': entity.intitule_du_tff,
                **adresse_facturation,
            },
        )

        Candidate.objects.get_or_create(person=candidate)

    @classmethod
    def get_dto(cls, entity_id: 'PropositionIdentity') -> 'PropositionDTO':
        return cls._load_dto(ContinuingEducationAdmissionProxy.objects.for_dto().get(uuid=entity_id.uuid))

    @classmethod
    def _load(cls, admission: 'ContinuingEducationAdmission') -> 'Proposition':
        checklist_initiale = admission.checklist.get('initial')
        checklist_actuelle = admission.checklist.get('current')

        return Proposition(
            entity_id=PropositionIdentityBuilder().build_from_uuid(admission.uuid),
            matricule_candidat=admission.candidate.global_id,
            statut=ChoixStatutPropositionContinue[admission.status],
            creee_le=admission.created_at,
            modifiee_le=admission.modified_at,
            soumise_le=admission.submitted_at,
            reference=admission.reference,
            formation_id=FormationIdentityBuilder.build(
                sigle=admission.training.acronym,
                annee=admission.training.academic_year.year,
            ),
            annee_calculee=admission.determined_academic_year and admission.determined_academic_year.year,
            pot_calcule=admission.determined_pool and AcademicCalendarTypes[admission.determined_pool],
            reponses_questions_specifiques=admission.specific_question_answers,
            curriculum=admission.curriculum,
            equivalence_diplome=admission.diploma_equivalence,
            copie_titre_sejour=admission.residence_permit,
            elements_confirmation=admission.confirmation_elements,
            inscription_a_titre=ChoixInscriptionATitre[admission.registration_as]
            if admission.registration_as
            else None,
            nom_siege_social=admission.head_office_name,
            numero_unique_entreprise=admission.unique_business_number,
            numero_tva_entreprise=admission.vat_number,
            adresse_mail_professionnelle=admission.professional_email,
            type_adresse_facturation=ChoixTypeAdresseFacturation[admission.billing_address_type]
            if admission.billing_address_type
            else None,
            adresse_facturation=Adresse(
                rue=admission.billing_address_street,
                numero_rue=admission.billing_address_street_number,
                code_postal=admission.billing_address_postal_code,
                ville=admission.billing_address_city,
                pays=admission.billing_address_country.iso_code if admission.billing_address_country else '',
                destinataire=admission.billing_address_recipient,
                boite_postale=admission.billing_address_postal_box,
            )
            if admission.billing_address_type == ChoixTypeAdresseFacturation.AUTRE.name
            else None,
            documents_additionnels=admission.additional_documents,
            motivations=admission.motivations,
            moyens_decouverte_formation=[
                ChoixMoyensDecouverteFormation[way] for way in admission.ways_to_find_out_about_the_course
            ],
            marque_d_interet=admission.interested_mark,
            edition=admission.edition,
            checklist_initiale=checklist_initiale and StatutsChecklistContinue.from_dict(checklist_initiale),
            checklist_actuelle=checklist_actuelle and StatutsChecklistContinue.from_dict(checklist_actuelle),
            en_ordre_de_paiement=admission.in_payement_order,
            droits_reduits=admission.reduced_rights,
            paye_par_cheque_formation=admission.pay_by_training_cheque,
            cep=admission.cep,
            etalement_des_paiments=admission.payement_spread,
            etalement_de_la_formation=admission.training_spread,
            valorisation_des_acquis_d_experience=admission.experience_knowledge_valorisation,
            a_presente_l_epreuve_d_evaluation=admission.assessment_test_presented,
            a_reussi_l_epreuve_d_evaluation=admission.assessment_test_succeeded,
            diplome_produit=admission.certificate_provided,
            intitule_du_tff=admission.tff_label,
        )

    @classmethod
    def _load_dto(cls, admission: ContinuingEducationAdmission) -> 'PropositionDTO':
        language_is_french = get_language() == settings.LANGUAGE_CODE_FR
        campus = (
            CampusDb.objects.select_related('country')
            .filter(
                teaching_campus__educationgroupversion__version_name='',
                teaching_campus__educationgroupversion__transition_name='',
                teaching_campus__educationgroupversion__offer_id=admission.training_id,
            )
            .first()
        )

        return PropositionDTO(
            uuid=admission.uuid,
            statut=admission.status,
            creee_le=admission.created_at,
            modifiee_le=admission.modified_at,
            soumise_le=admission.submitted_at,
            erreurs=admission.detailed_status or [],
            date_fin_pot=admission.pool_end_date,  # from annotation
            formation=FormationDTO(
                sigle=admission.training.acronym,
                code=admission.training.partial_acronym,
                annee=admission.training.academic_year.year,
                date_debut=admission.training.academic_year.start_date,
                intitule=admission.training.title if language_is_french else admission.training.title_english,
                intitule_fr=admission.training.title,
                intitule_en=admission.training.title_english,
                campus=CampusDTO(
                    uuid=campus.uuid,
                    nom=campus.name,
                    code_postal=campus.postal_code,
                    ville=campus.city,
                    pays_iso_code=campus.country.iso_code if campus.country else '',
                    nom_pays=campus.country.name if campus.country else '',
                    rue=campus.street,
                    numero_rue=campus.street_number,
                    boite_postale=campus.postal_box,
                    localisation=campus.location,
<<<<<<< HEAD
                    email=campus.sic_enrollment_email,
=======
                    email_inscription_sic=campus.sic_enrollment_email,
>>>>>>> 33a6cb06
                )
                if campus is not None
                else None,
                type=admission.training.education_group_type.name,
                code_domaine=admission.training.main_domain.code if admission.training.main_domain else '',
                campus_inscription=CampusDTO(
                    uuid=admission.training.enrollment_campus.uuid,
                    nom=admission.training.enrollment_campus.name,
                    code_postal=admission.training.enrollment_campus.postal_code,
                    ville=admission.training.enrollment_campus.city,
                    pays_iso_code=admission.training.enrollment_campus.country.iso_code
                    if admission.training.enrollment_campus.country
                    else '',
                    nom_pays=admission.training.enrollment_campus.country.name
                    if admission.training.enrollment_campus.country
                    else '',
                    rue=admission.training.enrollment_campus.street,
                    numero_rue=admission.training.enrollment_campus.street_number,
                    boite_postale=admission.training.enrollment_campus.postal_box,
                    localisation=admission.training.enrollment_campus.location,
<<<<<<< HEAD
                    email=admission.training.enrollment_campus.sic_enrollment_email,
=======
                    email_inscription_sic=admission.training.enrollment_campus.sic_enrollment_email,
>>>>>>> 33a6cb06
                )
                if admission.training.enrollment_campus is not None
                else None,
                sigle_entite_gestion=admission.training_management_faculty
                or admission.sigle_entite_gestion,  # from annotation
                credits=admission.training.credits,
            ),
            reference=admission.formatted_reference,
            annee_calculee=admission.determined_academic_year and admission.determined_academic_year.year,
            pot_calcule=admission.determined_pool or '',
            matricule_candidat=admission.candidate.global_id,
            prenom_candidat=admission.candidate.first_name,
            nom_candidat=admission.candidate.last_name,
            pays_nationalite_candidat=admission.candidate.country_of_citizenship.iso_code
            if admission.candidate.country_of_citizenship
            else '',
            pays_nationalite_ue_candidat=admission.candidate.country_of_citizenship
            and admission.candidate.country_of_citizenship.european_union,
            reponses_questions_specifiques=admission.specific_question_answers,
            curriculum=admission.curriculum,
            equivalence_diplome=admission.diploma_equivalence,
            copie_titre_sejour=admission.residence_permit,
            inscription_a_titre=admission.registration_as,
            nom_siege_social=admission.head_office_name,
            numero_unique_entreprise=admission.unique_business_number,
            numero_tva_entreprise=admission.vat_number,
            adresse_mail_professionnelle=admission.professional_email,
            type_adresse_facturation=admission.billing_address_type,
            adresse_facturation=AdressePersonnelleDTO(
                rue=admission.billing_address_street,
                numero_rue=admission.billing_address_street_number,
                code_postal=admission.billing_address_postal_code,
                ville=admission.billing_address_city,
                pays=admission.billing_address_country.iso_code if admission.billing_address_country else '',
                nom_pays=getattr(admission.billing_address_country, 'name' if language_is_french else 'name_en')
                if admission.billing_address_country
                else '',
                destinataire=admission.billing_address_recipient,
                boite_postale=admission.billing_address_postal_box,
            )
            if admission.billing_address_type == ChoixTypeAdresseFacturation.AUTRE.name
            else None,
            elements_confirmation=admission.confirmation_elements,
            pdf_recapitulatif=admission.pdf_recap,
            documents_additionnels=admission.additional_documents,
            motivations=admission.motivations,
            moyens_decouverte_formation=admission.ways_to_find_out_about_the_course,
            documents_demandes=admission.requested_documents,
            marque_d_interet=admission.interested_mark,
            edition=admission.edition,
            en_ordre_de_paiement=admission.in_payement_order,
            droits_reduits=admission.reduced_rights,
            paye_par_cheque_formation=admission.pay_by_training_cheque,
            cep=admission.cep,
            etalement_des_paiments=admission.payement_spread,
            etalement_de_la_formation=admission.training_spread,
            valorisation_des_acquis_d_experience=admission.experience_knowledge_valorisation,
            a_presente_l_epreuve_d_evaluation=admission.assessment_test_presented,
            a_reussi_l_epreuve_d_evaluation=admission.assessment_test_succeeded,
            diplome_produit=admission.certificate_provided,
            intitule_du_tff=admission.tff_label,
        )<|MERGE_RESOLUTION|>--- conflicted
+++ resolved
@@ -310,11 +310,7 @@
                     numero_rue=campus.street_number,
                     boite_postale=campus.postal_box,
                     localisation=campus.location,
-<<<<<<< HEAD
-                    email=campus.sic_enrollment_email,
-=======
                     email_inscription_sic=campus.sic_enrollment_email,
->>>>>>> 33a6cb06
                 )
                 if campus is not None
                 else None,
@@ -335,11 +331,7 @@
                     numero_rue=admission.training.enrollment_campus.street_number,
                     boite_postale=admission.training.enrollment_campus.postal_box,
                     localisation=admission.training.enrollment_campus.location,
-<<<<<<< HEAD
-                    email=admission.training.enrollment_campus.sic_enrollment_email,
-=======
                     email_inscription_sic=admission.training.enrollment_campus.sic_enrollment_email,
->>>>>>> 33a6cb06
                 )
                 if admission.training.enrollment_campus is not None
                 else None,
