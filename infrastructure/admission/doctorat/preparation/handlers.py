--- conflicted
+++ resolved
@@ -433,8 +433,6 @@
         notification=Notification(),
         historique=Historique(),
     ),
-<<<<<<< HEAD
-=======
     RecupererResumeEtEmplacementsDocumentsPropositionQuery: (
         lambda msg_bus, cmd: recuperer_resume_et_emplacements_documents_proposition(
             cmd,
@@ -685,5 +683,4 @@
         proposition_repository=PropositionRepository(),
         formation_translator=DoctoratTranslator(),
     ),
->>>>>>> 9cf29f77
 }