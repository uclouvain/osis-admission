# ##############################################################################
#
#  OSIS stands for Open Student Information System. It's an application
#  designed to manage the core business of higher education institutions,
#  such as universities, faculties, institutes and professional schools.
#  The core business involves the administration of students, teachers,
#  courses, programs and so on.
#
#  Copyright (C) 2015-2024 Université catholique de Louvain (http://www.uclouvain.be)
#
#  This program is free software: you can redistribute it and/or modify
#  it under the terms of the GNU General Public License as published by
#  the Free Software Foundation, either version 3 of the License, or
#  (at your option) any later version.
#
#  This program is distributed in the hope that it will be useful,
#  but WITHOUT ANY WARRANTY; without even the implied warranty of
#  MERCHANTABILITY or FITNESS FOR A PARTICULAR PURPOSE.  See the
#  GNU General Public License for more details.
#
#  A copy of this license - GNU General Public License - is available
#  at the root of the source code of this program.  If not,
#  see http://www.gnu.org/licenses/.
#
# ##############################################################################

from admission.ddd.admission.doctorat.preparation.commands import *
from admission.ddd.admission.doctorat.preparation.domain.model.enums import OngletsChecklist
from admission.ddd.admission.doctorat.preparation.use_case.read import *
from admission.ddd.admission.doctorat.preparation.use_case.write import *
from admission.ddd.admission.use_case.read import recuperer_questions_specifiques_proposition
from admission.ddd.admission.use_case.write import (
    initialiser_emplacement_document_libre_non_reclamable,
    initialiser_emplacement_document_libre_a_reclamer,
    annuler_reclamation_emplacement_document,
    modifier_reclamation_emplacement_document,
    supprimer_emplacement_document,
    remplacer_emplacement_document,
    remplir_emplacement_document_par_gestionnaire,
    initialiser_emplacement_document_a_reclamer,
)
from admission.infrastructure.admission.domain.service.annee_inscription_formation import (
    AnneeInscriptionFormationTranslator,
)
from admission.infrastructure.admission.domain.service.profil_candidat import ProfilCandidatTranslator
from infrastructure.shared_kernel.academic_year.repository.academic_year import AcademicYearRepository
from infrastructure.shared_kernel.personne_connue_ucl.personne_connue_ucl import PersonneConnueUclTranslator
from .domain.service.comptabilite import ComptabiliteTranslator
from .domain.service.doctorat import DoctoratTranslator
from .domain.service.historique import Historique
from .domain.service.lister_demandes import ListerDemandesService
from .domain.service.membre_CA import MembreCATranslator
from .domain.service.notification import Notification
from .domain.service.promoteur import PromoteurTranslator
from .domain.service.question_specifique import QuestionSpecifiqueTranslator
from .repository.emplacement_document import EmplacementDocumentRepository
from .repository.groupe_de_supervision import GroupeDeSupervisionRepository
from .repository.proposition import PropositionRepository
from ..validation.repository.demande import DemandeRepository
from ...domain.service.calendrier_inscription import CalendrierInscription
from ...domain.service.elements_confirmation import ElementsConfirmation
from ...domain.service.emplacements_documents_proposition import EmplacementsDocumentsPropositionTranslator
from ...domain.service.historique import Historique as HistoriqueGlobal
from ...domain.service.maximum_propositions import MaximumPropositionsAutorisees
from ...domain.service.titres_acces import TitresAcces

COMMAND_HANDLERS = {
    InitierPropositionCommand: lambda msg_bus, cmd: initier_proposition(
        cmd,
        proposition_repository=PropositionRepository(),
        doctorat_translator=DoctoratTranslator(),
        historique=Historique(),
        maximum_propositions_service=MaximumPropositionsAutorisees(),
    ),
    CompleterPropositionCommand: lambda msg_bus, cmd: completer_proposition(
        cmd,
        proposition_repository=PropositionRepository(),
        doctorat_translator=DoctoratTranslator(),
        historique=Historique(),
    ),
    RechercherDoctoratQuery: lambda msg_bus, cmd: rechercher_doctorats(
        cmd,
        doctorat_translator=DoctoratTranslator(),
        annee_inscription_formation_translator=AnneeInscriptionFormationTranslator(),
    ),
    IdentifierPromoteurCommand: lambda msg_bus, cmd: identifier_promoteur(
        cmd,
        proposition_repository=PropositionRepository(),
        groupe_supervision_repository=GroupeDeSupervisionRepository(),
        promoteur_translator=PromoteurTranslator(),
        historique=Historique(),
    ),
    IdentifierMembreCACommand: lambda msg_bus, cmd: identifier_membre_ca(
        cmd,
        proposition_repository=PropositionRepository(),
        groupe_supervision_repository=GroupeDeSupervisionRepository(),
        membre_ca_translator=MembreCATranslator(),
        historique=Historique(),
    ),
    ModifierMembreSupervisionExterneCommand: lambda msg_bus, cmd: modifier_membre_supervision_externe(
        cmd,
        proposition_repository=PropositionRepository(),
        groupe_supervision_repository=GroupeDeSupervisionRepository(),
        promoteur_translator=PromoteurTranslator(),
        membre_ca_translator=MembreCATranslator(),
    ),
    DemanderSignaturesCommand: lambda msg_bus, cmd: demander_signatures(
        cmd,
        proposition_repository=PropositionRepository(),
        groupe_supervision_repository=GroupeDeSupervisionRepository(),
        promoteur_translator=PromoteurTranslator(),
        historique=Historique(),
        notification=Notification(),
    ),
    RenvoyerInvitationSignatureExterneCommand: lambda msg_bus, cmd: renvoyer_invitation_signature_externe(
        cmd,
        proposition_repository=PropositionRepository(),
        groupe_supervision_repository=GroupeDeSupervisionRepository(),
        notification=Notification(),
    ),
    VerifierPropositionQuery: lambda msg_bus, cmd: verifier_proposition(
        cmd,
        proposition_repository=PropositionRepository(),
        groupe_supervision_repository=GroupeDeSupervisionRepository(),
        profil_candidat_translator=ProfilCandidatTranslator(),
        academic_year_repository=AcademicYearRepository(),
        titres_acces=TitresAcces(),
        questions_specifiques_translator=QuestionSpecifiqueTranslator(),
        formation_translator=DoctoratTranslator(),
        calendrier_inscription=CalendrierInscription(),
        maximum_propositions_service=MaximumPropositionsAutorisees(),
    ),
    VerifierProjetQuery: lambda msg_bus, cmd: verifier_projet(
        cmd,
        proposition_repository=PropositionRepository(),
        groupe_supervision_repository=GroupeDeSupervisionRepository(),
        promoteur_translator=PromoteurTranslator(),
        questions_specifiques_translator=QuestionSpecifiqueTranslator(),
    ),
    SupprimerPromoteurCommand: lambda msg_bus, cmd: supprimer_promoteur(
        cmd,
        proposition_repository=PropositionRepository(),
        groupe_supervision_repository=GroupeDeSupervisionRepository(),
        historique=Historique(),
        notification=Notification(),
    ),
    DesignerPromoteurReferenceCommand: lambda msg_bus, cmd: designer_promoteur_reference(
        cmd,
        proposition_repository=PropositionRepository(),
        groupe_supervision_repository=GroupeDeSupervisionRepository(),
    ),
    SupprimerMembreCACommand: lambda msg_bus, cmd: supprimer_membre_CA(
        cmd,
        proposition_repository=PropositionRepository(),
        groupe_supervision_repository=GroupeDeSupervisionRepository(),
        historique=Historique(),
        notification=Notification(),
    ),
    ApprouverPropositionCommand: lambda msg_bus, cmd: approuver_proposition(
        cmd,
        proposition_repository=PropositionRepository(),
        groupe_supervision_repository=GroupeDeSupervisionRepository(),
        historique=Historique(),
        notification=Notification(),
    ),
    RefuserPropositionCommand: lambda msg_bus, cmd: refuser_proposition(
        cmd,
        proposition_repository=PropositionRepository(),
        groupe_supervision_repository=GroupeDeSupervisionRepository(),
        historique=Historique(),
        notification=Notification(),
    ),
    SoumettrePropositionCommand: lambda msg_bus, cmd: soumettre_proposition(
        cmd,
        proposition_repository=PropositionRepository(),
        groupe_supervision_repository=GroupeDeSupervisionRepository(),
        demande_repository=DemandeRepository(),
        profil_candidat_translator=ProfilCandidatTranslator(),
        academic_year_repository=AcademicYearRepository(),
        historique=Historique(),
        notification=Notification(),
        titres_acces=TitresAcces(),
        questions_specifiques_translator=QuestionSpecifiqueTranslator(),
        doctorat_translator=DoctoratTranslator(),
        calendrier_inscription=CalendrierInscription(),
        element_confirmation=ElementsConfirmation(),
        maximum_propositions_service=MaximumPropositionsAutorisees(),
    ),
    DefinirCotutelleCommand: lambda msg_bus, cmd: definir_cotutelle(
        cmd,
        groupe_supervision_repository=GroupeDeSupervisionRepository(),
        proposition_repository=PropositionRepository(),
        historique=Historique(),
    ),
    ListerPropositionsCandidatQuery: lambda msg_bus, cmd: lister_propositions_candidat(
        cmd,
        proposition_repository=PropositionRepository(),
    ),
    ListerPropositionsSuperviseesQuery: lambda msg_bus, cmd: lister_propositions_supervisees(
        cmd,
        proposition_repository=PropositionRepository(),
        groupe_supervision_repository=GroupeDeSupervisionRepository(),
    ),
    GetPropositionCommand: lambda msg_bus, cmd: recuperer_proposition(
        cmd,
        proposition_repository=PropositionRepository(),
    ),
    GetGroupeDeSupervisionCommand: lambda msg_bus, cmd: recuperer_groupe_de_supervision(
        cmd,
        groupe_supervision_repository=GroupeDeSupervisionRepository(),
        promoteur_translator=PromoteurTranslator(),
        membre_ca_translator=MembreCATranslator(),
    ),
    GetCotutelleCommand: lambda msg_bus, cmd: recuperer_cotutelle(
        cmd,
        groupe_supervision_repository=GroupeDeSupervisionRepository(),
    ),
    SupprimerPropositionCommand: lambda msg_bus, cmd: supprimer_proposition(
        cmd,
        proposition_repository=PropositionRepository(),
        historique=Historique(),
    ),
    ApprouverPropositionParPdfCommand: lambda msg_bus, cmd: approuver_proposition_par_pdf(
        cmd,
        proposition_repository=PropositionRepository(),
        groupe_supervision_repository=GroupeDeSupervisionRepository(),
        historique=Historique(),
    ),
    CompleterComptabilitePropositionCommand: lambda msg_bus, cmd: completer_comptabilite_proposition(
        cmd,
        proposition_repository=PropositionRepository(),
    ),
    GetComptabiliteQuery: lambda msg_bus, cmd: recuperer_comptabilite(
        cmd,
        comptabilite_translator=ComptabiliteTranslator(),
    ),
    ModifierTypeAdmissionCommand: lambda msg_bus, cmd: modifier_type_admission(
        cmd,
        proposition_repository=PropositionRepository(),
        doctorat_translator=DoctoratTranslator(),
    ),
    CompleterCurriculumCommand: lambda msg_bus, cmd: completer_curriculum(
        cmd,
        proposition_repository=PropositionRepository(),
    ),
    VerifierCurriculumQuery: lambda msg_bus, cmd: verifier_curriculum(
        cmd,
        proposition_repository=PropositionRepository(),
        profil_candidat_translator=ProfilCandidatTranslator(),
        academic_year_repository=AcademicYearRepository(),
    ),
    DeterminerAnneeAcademiqueEtPotQuery: lambda msg_bus, cmd: determiner_annee_academique_et_pot(
        cmd,
        proposition_repository=PropositionRepository(),
        titres_acces=TitresAcces(),
        profil_candidat_translator=ProfilCandidatTranslator(),
        calendrier_inscription=CalendrierInscription(),
    ),
    RecupererElementsConfirmationQuery: lambda msg_bus, cmd: recuperer_elements_confirmation(
        cmd,
        proposition_repository=PropositionRepository(),
        element_confirmation=ElementsConfirmation(),
        formation_translator=DoctoratTranslator(),
        profil_candidat_translator=ProfilCandidatTranslator(),
    ),
    RecupererResumePropositionQuery: lambda msg_bus, cmd: recuperer_resume_proposition(
        cmd,
        proposition_repository=PropositionRepository(),
        i_profil_candidat_translator=ProfilCandidatTranslator(),
        i_comptabilite_translator=ComptabiliteTranslator(),
        groupe_supervision_repository=GroupeDeSupervisionRepository(),
        promoteur_translator=PromoteurTranslator(),
        membre_ca_translator=MembreCATranslator(),
        academic_year_repository=AcademicYearRepository(),
    ),
    RecupererQuestionsSpecifiquesQuery: lambda msg_bus, cmd: recuperer_questions_specifiques_proposition(
        cmd,
        question_specifique_translator=QuestionSpecifiqueTranslator(),
    ),
    RecupererDocumentsPropositionQuery: lambda msg_bus, cmd: recuperer_documents_proposition(
        cmd,
        proposition_repository=PropositionRepository(),
        profil_candidat_translator=ProfilCandidatTranslator(),
        comptabilite_translator=ComptabiliteTranslator(),
        question_specifique_translator=QuestionSpecifiqueTranslator(),
        emplacements_documents_demande_translator=EmplacementsDocumentsPropositionTranslator(),
        academic_year_repository=AcademicYearRepository(),
        personne_connue_translator=PersonneConnueUclTranslator(),
        groupe_supervision_repository=GroupeDeSupervisionRepository(),
        promoteur_translator=PromoteurTranslator(),
        membre_ca_translator=MembreCATranslator(),
    ),
    RecupererDocumentsReclamesPropositionQuery: lambda msg_bus, cmd: recuperer_documents_reclames_proposition(
        cmd,
        proposition_repository=PropositionRepository(),
        profil_candidat_translator=ProfilCandidatTranslator(),
        comptabilite_translator=ComptabiliteTranslator(),
        question_specifique_translator=QuestionSpecifiqueTranslator(),
        emplacements_documents_demande_translator=EmplacementsDocumentsPropositionTranslator(),
        academic_year_repository=AcademicYearRepository(),
        personne_connue_translator=PersonneConnueUclTranslator(),
        groupe_supervision_repository=GroupeDeSupervisionRepository(),
        promoteur_translator=PromoteurTranslator(),
        membre_ca_translator=MembreCATranslator(),
    ),
    AnnulerReclamationDocumentsAuCandidatCommand: (
        lambda msg_bus, cmd: annuler_reclamation_documents_au_candidat(
            cmd,
            proposition_repository=PropositionRepository(),
            emplacement_document_repository=EmplacementDocumentRepository(),
            historique=HistoriqueGlobal(),
            profil_candidat_translator=ProfilCandidatTranslator(),
            question_specifique_translator=QuestionSpecifiqueTranslator(),
            academic_year_repository=AcademicYearRepository(),
            personne_connue_translator=PersonneConnueUclTranslator(),
            emplacements_documents_demande_translator=EmplacementsDocumentsPropositionTranslator(),
            comptabilite_translator=ComptabiliteTranslator(),
            groupe_supervision_repository=GroupeDeSupervisionRepository(),
            promoteur_translator=PromoteurTranslator(),
            membre_ca_translator=MembreCATranslator(),
        )
    ),
    CompleterEmplacementsDocumentsParCandidatCommand: lambda msg_bus, cmd: (
        completer_emplacements_documents_par_candidat(
            cmd,
            proposition_repository=PropositionRepository(),
            emplacement_document_repository=EmplacementDocumentRepository(),
            historique=HistoriqueGlobal(),
            profil_candidat_translator=ProfilCandidatTranslator(),
            question_specifique_translator=QuestionSpecifiqueTranslator(),
            academic_year_repository=AcademicYearRepository(),
            personne_connue_translator=PersonneConnueUclTranslator(),
            emplacements_documents_demande_translator=EmplacementsDocumentsPropositionTranslator(),
            notification=Notification(),
            comptabilite_translator=ComptabiliteTranslator(),
            groupe_supervision_repository=GroupeDeSupervisionRepository(),
            promoteur_translator=PromoteurTranslator(),
            membre_ca_translator=MembreCATranslator(),
        )
    ),
    RecalculerEmplacementsDocumentsNonLibresPropositionCommand: (
        lambda msg_bus, cmd: recalculer_emplacements_documents_non_libres_proposition(
            cmd,
            proposition_repository=PropositionRepository(),
            profil_candidat_translator=ProfilCandidatTranslator(),
            question_specifique_translator=QuestionSpecifiqueTranslator(),
            academic_year_repository=AcademicYearRepository(),
            emplacement_document_repository=EmplacementDocumentRepository(),
            comptabilite_translator=ComptabiliteTranslator(),
            groupe_supervision_repository=GroupeDeSupervisionRepository(),
            promoteur_translator=PromoteurTranslator(),
            membre_ca_translator=MembreCATranslator(),
        )
    ),
    InitialiserEmplacementDocumentLibreNonReclamableCommand: lambda msg_bus, cmd: (
        initialiser_emplacement_document_libre_non_reclamable(
            cmd,
            emplacement_document_repository=EmplacementDocumentRepository(),
        )
    ),
    InitialiserEmplacementDocumentLibreAReclamerCommand: (
        lambda msg_bus, cmd: initialiser_emplacement_document_libre_a_reclamer(
            cmd,
            emplacement_document_repository=EmplacementDocumentRepository(),
            classe_enumeration_onglets_checklist=OngletsChecklist,
        )
    ),
    InitialiserEmplacementDocumentAReclamerCommand: lambda msg_bus, cmd: initialiser_emplacement_document_a_reclamer(
        cmd,
        emplacement_document_repository=EmplacementDocumentRepository(),
    ),
    AnnulerReclamationEmplacementDocumentCommand: lambda msg_bus, cmd: annuler_reclamation_emplacement_document(
        cmd,
        emplacement_document_repository=EmplacementDocumentRepository(),
    ),
    ModifierReclamationEmplacementDocumentCommand: lambda msg_bus, cmd: modifier_reclamation_emplacement_document(
        cmd,
        emplacement_document_repository=EmplacementDocumentRepository(),
    ),
    SupprimerEmplacementDocumentCommand: lambda msg_bus, cmd: supprimer_emplacement_document(
        cmd,
        emplacement_document_repository=EmplacementDocumentRepository(),
    ),
    RemplacerEmplacementDocumentCommand: lambda msg_bus, cmd: remplacer_emplacement_document(
        cmd,
        emplacement_document_repository=EmplacementDocumentRepository(),
    ),
    RemplirEmplacementDocumentParGestionnaireCommand: (
        lambda msg_bus, cmd: remplir_emplacement_document_par_gestionnaire(
            cmd,
            emplacement_document_repository=EmplacementDocumentRepository(),
        )
    ),
    ReclamerDocumentsAuCandidatCommand: lambda msg_bus, cmd: reclamer_documents_au_candidat(
        cmd,
        proposition_repository=PropositionRepository(),
        emplacement_document_repository=EmplacementDocumentRepository(),
        notification=Notification(),
        historique=HistoriqueGlobal(),
    ),
    RetyperDocumentCommand: lambda msg_bus, cmd: retyper_document(
        cmd,
        emplacement_document_repository=EmplacementDocumentRepository(),
    ),
<<<<<<< HEAD
    ListerDemandesQuery: lambda msg_bus, cmd: lister_demandes(
        cmd,
        lister_demandes_service=ListerDemandesService(),
=======
    RecupererPropositionGestionnaireQuery: lambda msg_bus, cmd: recuperer_proposition_gestionnaire(
        cmd,
        proposition_repository=PropositionRepository(),
>>>>>>> d1f6736f
    ),
}<|MERGE_RESOLUTION|>--- conflicted
+++ resolved
@@ -402,14 +402,12 @@
         cmd,
         emplacement_document_repository=EmplacementDocumentRepository(),
     ),
-<<<<<<< HEAD
     ListerDemandesQuery: lambda msg_bus, cmd: lister_demandes(
         cmd,
         lister_demandes_service=ListerDemandesService(),
-=======
+    ),
     RecupererPropositionGestionnaireQuery: lambda msg_bus, cmd: recuperer_proposition_gestionnaire(
         cmd,
         proposition_repository=PropositionRepository(),
->>>>>>> d1f6736f
     ),
 }