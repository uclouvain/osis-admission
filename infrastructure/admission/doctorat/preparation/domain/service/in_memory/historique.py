--- conflicted
+++ resolved
@@ -24,10 +24,7 @@
 #
 # ##############################################################################
 from email.message import EmailMessage
-<<<<<<< HEAD
-=======
 from typing import Optional
->>>>>>> 9cf29f77
 
 from admission.ddd.admission.doctorat.preparation.domain.model.enums import ChoixStatutPropositionDoctorale
 from admission.ddd.admission.doctorat.preparation.domain.model.groupe_de_supervision import (
@@ -94,8 +91,6 @@
 
     @classmethod
     def historiser_message_au_candidat(cls, proposition: Proposition, matricule_emetteur: str, message: EmailMessage):
-<<<<<<< HEAD
-=======
         pass
 
     @classmethod
@@ -191,5 +186,4 @@
         gestionnaire: str,
         message: Optional[EmailMessage] = None,
     ):
->>>>>>> 9cf29f77
         pass