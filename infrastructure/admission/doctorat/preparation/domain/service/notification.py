# ##############################################################################
#
#  OSIS stands for Open Student Information System. It's an application
#  designed to manage the core business of higher education institutions,
#  such as universities, faculties, institutes and professional schools.
#  The core business involves the administration of students, teachers,
#  courses, programs and so on.
#
#  Copyright (C) 2015-2024 Université catholique de Louvain (http://www.uclouvain.be)
#
#  This program is free software: you can redistribute it and/or modify
#  it under the terms of the GNU General Public License as published by
#  the Free Software Foundation, either version 3 of the License, or
#  (at your option) any later version.
#
#  This program is distributed in the hope that it will be useful,
#  but WITHOUT ANY WARRANTY; without even the implied warranty of
#  MERCHANTABILITY or FITNESS FOR A PARTICULAR PURPOSE.  See the
#  GNU General Public License for more details.
#
#  A copy of this license - GNU General Public License - is available
#  at the root of the source code of this program.  If not,
#  see http://www.gnu.org/licenses/.
#
# ##############################################################################
from email.message import EmailMessage
from typing import List, Optional

from django.conf import settings
from django.db.models import OuterRef, Subquery
from django.shortcuts import resolve_url
from django.utils import translation
from django.utils.functional import lazy
from django.utils.translation import get_language, gettext_lazy as _, gettext
from osis_async.models import AsyncTask

from admission.ddd.admission.repository.i_digit import IDigitRepository
from osis_document.utils import get_file_url

from admission.infrastructure.admission.formation_generale.domain.service.notification import ONE_YEAR_SECONDS
from osis_document.api.utils import get_remote_token, get_remote_tokens
from osis_mail_template import generate_email
from osis_mail_template.utils import transform_html_to_text
from osis_notification.contrib.handlers import EmailNotificationHandler, WebNotificationHandler
from osis_notification.contrib.notification import WebNotification, EmailNotification
from osis_signature.enums import SignatureState
from osis_signature.models import Actor
from osis_signature.utils import get_signing_token

from admission.contrib.models import AdmissionTask, SupervisionActor, DoctorateAdmission
from admission.contrib.models.base import BaseAdmission
from admission.contrib.models.doctorate import PropositionProxy
from admission.contrib.models.enums.actor_type import ActorType
from admission.ddd import MAIL_INSCRIPTION_DEFAUT, MAIL_VERIFICATEUR_CURSUS
from admission.ddd.admission.doctorat.preparation.domain.model._promoteur import PromoteurIdentity
from admission.ddd.admission.doctorat.preparation.domain.model.enums import ChoixEtatSignature
from admission.ddd.admission.doctorat.preparation.domain.model.groupe_de_supervision import (
    GroupeDeSupervision,
    SignataireIdentity,
)
from admission.ddd.admission.doctorat.preparation.domain.model.proposition import Proposition
from admission.ddd.admission.doctorat.preparation.domain.service.i_notification import INotification
from admission.ddd.admission.doctorat.preparation.domain.validator.exceptions import (
    SignataireNonTrouveException,
)
from admission.ddd.admission.doctorat.preparation.dtos import AvisDTO, PropositionDTO
from admission.ddd.admission.domain.model.emplacement_document import EmplacementDocument
from admission.ddd.admission.domain.model.formation import FormationIdentity
from admission.ddd.admission.dtos.emplacement_document import EmplacementDocumentDTO
from admission.ddd.admission.enums.emplacement_document import StatutEmplacementDocument
from admission.ddd.admission.shared_kernel.email_destinataire.domain.validator.exceptions import (
    InformationsDestinatairePasTrouvee,
)
from admission.ddd.admission.shared_kernel.email_destinataire.repository.i_email_destinataire import (
    IEmailDestinataireRepository,
)
from admission.infrastructure.admission.doctorat.preparation.domain.service.doctorat import DoctoratTranslator
from admission.infrastructure.utils import get_requested_documents_html_lists
from admission.mail_templates import (
    ADMISSION_EMAIL_CONFIRM_SUBMISSION_DOCTORATE,
    ADMISSION_EMAIL_MEMBER_REMOVED,
    ADMISSION_EMAIL_SIGNATURE_CANDIDATE,
    ADMISSION_EMAIL_SIGNATURE_REFUSAL,
    ADMISSION_EMAIL_SIGNATURE_REQUESTS_ACTOR,
    ADMISSION_EMAIL_SIGNATURE_REQUESTS_CANDIDATE,
    ADMISSION_EMAIL_CHECK_BACKGROUND_AUTHENTICATION_TO_CHECKERS_DOCTORATE,
    ADMISSION_EMAIL_CHECK_BACKGROUND_AUTHENTICATION_TO_CANDIDATE_DOCTORATE,
    ADMISSION_EMAIL_SEND_TO_FAC_AT_FAC_DECISION_DOCTORATE,
    ADMISSION_EMAIL_SUBMISSION_CONFIRM_WITH_SUBMITTED_AND_NOT_SUBMITTED_DOCTORATE,
    ADMISSION_EMAIL_SUBMISSION_CONFIRM_WITH_SUBMITTED_DOCTORATE,
    EMAIL_TEMPLATE_ENROLLMENT_AUTHORIZATION_DOCUMENT_URL_DOCTORATE_TOKEN,
    EMAIL_TEMPLATE_VISA_APPLICATION_DOCUMENT_URL_DOCTORATE_TOKEN,
    EMAIL_TEMPLATE_ENROLLMENT_GENERATED_NOMA_DOCTORATE_TOKEN,
)
from admission.utils import (
    get_admission_cdd_managers,
    get_salutation_prefix,
    get_portal_admission_url,
    get_backoffice_admission_url,
)
from base.models.person import Person
from base.utils.utils import format_academic_year


EMAIL_TEMPLATE_DOCUMENT_URL_TOKEN = 'SERA_AUTOMATIQUEMENT_REMPLACE_PAR_LE_LIEN'


class Notification(INotification):
    @classmethod
    def _get_doctorate_title_translation(cls, doctorat_id: 'FormationIdentity'):
        """Populate the translations of doctorate title and lazy return them"""
        # Create a dict to cache the translations of the doctorate title
        doctorate_title = {}
        for lang_code in dict(settings.LANGUAGES):
            with translation.override(lang_code):
                doctorate_title[lang_code] = DoctoratTranslator().get_dto(doctorat_id.sigle, doctorat_id.annee).intitule

        # Return a lazy proxy which, when evaluated to string, return the correct translation given the current language
        return lazy(lambda: doctorate_title[get_language()], str)()

    @classmethod
    def get_common_tokens(cls, proposition, candidat):
        """Return common tokens about a submission"""
        frontend_link = get_portal_admission_url(context='doctorate', admission_uuid=proposition.entity_id.uuid)
        return {
            "candidate_first_name": candidat.first_name,
            "candidate_last_name": candidat.last_name,
            "training_title": cls._get_doctorate_title_translation(proposition.formation_id),
            "admission_link_front": frontend_link,
            "admission_link_front_supervision": "{}supervision".format(frontend_link),
            "admission_link_back": get_backoffice_admission_url(
                context='doctorate',
                admission_uuid=proposition.entity_id.uuid,
                url_suffix='project',
            ),
            "reference": proposition.reference,
        }

    @classmethod
    def envoyer_signatures(cls, proposition: Proposition, groupe_de_supervision: GroupeDeSupervision) -> None:
        admission = PropositionProxy.objects.get(uuid=proposition.entity_id.uuid)

        # Création de la tâche de génération du document
        task = AsyncTask.objects.create(
            name=_("Exporting %(reference)s to PDF") % {'reference': admission.reference},
            description=_("Exporting the admission information to PDF"),
            person=admission.candidate,
            time_to_live=5,
        )
        AdmissionTask.objects.create(
            task=task,
            admission=admission,
            type=AdmissionTask.TaskType.ARCHIVE.name,
        )

        # Tokens communs
        candidat = Person.objects.get(global_id=proposition.matricule_candidat)
        common_tokens = cls.get_common_tokens(proposition, candidat)
        common_tokens["admission_link_back"] = "{}{}".format(
            settings.ADMISSION_BACKEND_LINK_PREFIX,
            resolve_url('admission:doctorate:supervision', uuid=proposition.entity_id.uuid),
        )
        common_tokens["admission_link_front"] = "{}{}".format(
            common_tokens["admission_link_front"],
            'supervision',
        )
        actor_list = SupervisionActor.objects.filter(process=admission.supervision_group).select_related('person')

        # Envoyer aux gestionnaires CDD
        for manager in get_admission_cdd_managers(admission.training.education_group_id):
            with translation.override(manager.language):
                content = (
                    _(
                        '<a href="%(admission_link_back)s">%(reference)s</a> - '
                        '%(candidate_first_name)s %(candidate_last_name)s requested '
                        'signatures for %(training_title)s'
                    )
                    % common_tokens
                )
                web_notification = WebNotification(recipient=manager, content=str(content))
            WebNotificationHandler.create(web_notification)

        # Envoyer au doctorant
        with translation.override(candidat.language):
            actor_list_str = [
                f"{actor.first_name} {actor.last_name} ({actor.get_type_display()})" for actor in actor_list
            ]
        email_message = generate_email(
            ADMISSION_EMAIL_SIGNATURE_REQUESTS_CANDIDATE,
            candidat.language,
            {
                **common_tokens,
                "actors_as_list_items": '<li></li>'.join(actor_list_str),
                "actors_comma_separated": ', '.join(actor_list_str),
            },
            recipients=[candidat.email],
        )
        EmailNotificationHandler.create(email_message, person=candidat)

        # Envoyer aux acteurs n'ayant pas répondu
        actors_invited = [actor for actor in actor_list if actor.last_state == SignatureState.INVITED.name]
        for actor in actors_invited:
            tokens = {
                **common_tokens,
                "signataire_first_name": actor.first_name,
                "signataire_last_name": actor.last_name,
                "signataire_role": actor.get_type_display(),
            }
            if actor.is_external:
                tokens["admission_link_front"] = cls._lien_invitation_externe(proposition, actor)
            email_message = generate_email(
                ADMISSION_EMAIL_SIGNATURE_REQUESTS_ACTOR,
                actor.language,
                tokens,
                recipients=[actor.email],
            )
            EmailNotificationHandler.create(email_message, person=actor.person_id and actor.person)

    @classmethod
    def notifier_avis(cls, proposition: Proposition, signataire_id: 'SignataireIdentity', avis: AvisDTO) -> None:
        admission = PropositionProxy.objects.get(uuid=proposition.entity_id.uuid)
        candidat = Person.objects.get(global_id=proposition.matricule_candidat)
        signataire = Actor.objects.get(uuid=signataire_id.uuid)

        if isinstance(signataire_id, PromoteurIdentity):
            actor_role = ActorType.PROMOTER.value
        else:
            actor_role = ActorType.CA_MEMBER.value

        # Notifier le doctorant via web si approuvé
        if avis.etat == ChoixEtatSignature.APPROVED.name:
            common_tokens = cls.get_common_tokens(proposition, candidat)
            with translation.override(candidat.language):
                content = _(
                    '<a href="%(admission_link_front)s">%(reference)s</a> - '
                    '%(signataire_first_name)s %(signataire_last_name)s '
                    '(%(actor_role)s) has approved your signature request.'
                ) % dict(
                    **common_tokens,
                    signataire_first_name=signataire.first_name,
                    signataire_last_name=signataire.last_name,
                    actor_role=str(actor_role).lower(),
                )
            web_notification = WebNotification(recipient=candidat, content=content)
            WebNotificationHandler.create(web_notification)

        # Notifier le doctorant via mail
        common_tokens = {
            **cls.get_common_tokens(proposition, candidat),
            "signataire_first_name": signataire.first_name,
            "signataire_last_name": signataire.last_name,
            "signataire_role": actor_role,
        }
        email_message = generate_email(
            ADMISSION_EMAIL_SIGNATURE_CANDIDATE,
            candidat.language,
            {
                **common_tokens,
                "comment": avis.commentaire_externe,
                "decision": ChoixEtatSignature.get_value(avis.etat),
                "reason": avis.motif_refus,
            },
            recipients=[candidat.email],
        )
        EmailNotificationHandler.create(email_message, person=candidat)

        # Notifier les autres promoteurs en cas de refus
        if avis.etat == ChoixEtatSignature.DECLINED.name:
            other_promoters = (
                admission.supervision_group.actors.select_related('person')
                .annotate(type=Subquery(SupervisionActor.objects.filter(actor_ptr=OuterRef('pk')).values('type')[:1]))
                .filter(type=ActorType.PROMOTER.name)
                .exclude(uuid=signataire_id.uuid)
            )
            for other_promoter in other_promoters:
                email_message = generate_email(
                    ADMISSION_EMAIL_SIGNATURE_REFUSAL,
                    other_promoter.language,
                    {
                        **common_tokens,
                        "comment": avis.commentaire_externe,
                        "decision": ChoixEtatSignature.get_value(avis.etat),
                        "reason": avis.motif_refus,
                        "actor_first_name": other_promoter.first_name,
                        "actor_last_name": other_promoter.last_name,
                    },
                    recipients=[other_promoter.email],
                )
                EmailNotificationHandler.create(
                    email_message, person=other_promoter.person_id and other_promoter.person
                )

    @classmethod
    def notifier_soumission(cls, proposition: Proposition) -> None:
        admission = (
            PropositionProxy.objects.annotate_training_management_faculty()
            .annotate_with_reference()
            .get(uuid=proposition.entity_id.uuid)
        )

        # Create the async task to generate the pdf recap
        task = AsyncTask.objects.create(
            name=_('Recap of the proposition %(reference)s') % {'reference': admission.reference},
            description=_('Create the recap of the proposition'),
            person=admission.candidate,
        )
        AdmissionTask.objects.create(
            task=task,
            admission=admission,
            type=AdmissionTask.TaskType.DOCTORATE_RECAP.name,
        )

        # Create the async task to merge each document field of the proposition into one PDF
        task = AsyncTask.objects.create(
            name=_('Document merging of the proposition %(reference)s') % {'reference': proposition.reference},
            description=_('Merging of each document field of the proposition into one PDF'),
            person=admission.candidate,
        )
        AdmissionTask.objects.create(
            task=task,
            admission=admission,
            type=AdmissionTask.TaskType.DOCTORATE_MERGE.name,
        )

        # Notifier le doctorant via mail en mettant en copie les membres du groupe de supervision
        common_tokens = cls.get_common_tokens(proposition, admission.candidate)
        common_tokens['training_acronym'] = proposition.formation_id.sigle
        common_tokens['admission_reference'] = admission.formatted_reference
        common_tokens['recap_link'] = common_tokens['admission_link_front'] + 'pdf-recap'
        common_tokens['salutation'] = get_salutation_prefix(person=admission.candidate)

        actors_invited = admission.supervision_group.actors.select_related('person')
        email_message = generate_email(
            ADMISSION_EMAIL_CONFIRM_SUBMISSION_DOCTORATE,
            admission.candidate.language,
            common_tokens,
            recipients=[admission.candidate.private_email],
            cc_recipients=[actor.email for actor in actors_invited],
        )
        EmailNotificationHandler.create(email_message, person=admission.candidate)

        # Envoyer aux gestionnaires CDD
        for manager in get_admission_cdd_managers(admission.training.education_group_id):
            with translation.override(manager.language):
                content = (
                    _(
                        '<a href="%(admission_link_back)s">%(reference)s</a> - '
                        '%(candidate_first_name)s %(candidate_last_name)s '
                        'submitted request for %(training_title)s'
                    )
                    % common_tokens
                )
                web_notification = WebNotification(recipient=manager, content=str(content))
            WebNotificationHandler.create(web_notification)

    @classmethod
    def notifier_suppression_membre(cls, proposition: Proposition, signataire_id: 'SignataireIdentity') -> None:
        # Notifier uniquement si le signataire a déjà signé
        admission = PropositionProxy.objects.get(uuid=proposition.entity_id.uuid)
        actor = admission.supervision_group.actors.select_related('person').get(uuid=signataire_id.uuid)
        if actor.state in [SignatureState.APPROVED.name, SignatureState.DECLINED.name]:
            candidat = Person.objects.get(global_id=proposition.matricule_candidat)
            email_message = generate_email(
                ADMISSION_EMAIL_MEMBER_REMOVED,
                actor.language,
                {
                    **cls.get_common_tokens(proposition, candidat),
                    "actor_first_name": actor.first_name,
                    "actor_last_name": actor.last_name,
                },
                recipients=[actor.email],
            )
            EmailNotificationHandler.create(email_message, person=actor.person_id and actor.person)

    @classmethod
    def renvoyer_invitation(cls, proposition: Proposition, membre: SignataireIdentity):
        # Charger le membre et vérifier qu'il est externe et déjà invité
        actor = SupervisionActor.objects.filter(
            uuid=membre.uuid,
            person_id=None,
            last_state=SignatureState.INVITED.name,
        ).first()
        if not actor:
            raise SignataireNonTrouveException

        # Réinitiliser l'état afin de mettre à jour le token
        actor.switch_state(SignatureState.INVITED)
        actor.refresh_from_db()

        # Tokens communs
        candidat = Person.objects.get(global_id=proposition.matricule_candidat)
        common_tokens = cls.get_common_tokens(proposition, candidat)

        # Envoyer aux acteurs n'ayant pas répondu
        tokens = {
            **common_tokens,
            "signataire_first_name": actor.first_name,
            "signataire_last_name": actor.last_name,
            "signataire_role": actor.get_type_display(),
            "admission_link_front": cls._lien_invitation_externe(proposition, actor),
        }
        email_message = generate_email(
            ADMISSION_EMAIL_SIGNATURE_REQUESTS_ACTOR,
            actor.language,
            tokens,
            recipients=[actor.email],
        )
        EmailNotificationHandler.create(email_message)

    @classmethod
    def _lien_invitation_externe(cls, proposition, actor):
        url = settings.ADMISSION_FRONTEND_LINK.format(context='public/doctorate', uuid=proposition.entity_id.uuid)
        return url + f"external-approval/{get_signing_token(actor)}"

    @classmethod
    def envoyer_message_libre_au_candidat(
        cls,
        proposition: Proposition,
        objet_message: str,
        corps_message: str,
        matricule_emetteur: Optional[str] = None,
        cc_promoteurs: bool = False,
        cc_membres_ca: bool = False,
    ) -> EmailMessage:
        admission = DoctorateAdmission.objects.select_related(
            'candidate',
            'supervision_group',
        ).get(uuid=proposition.entity_id.uuid)

        email_notification = EmailNotification(
            recipient=admission.candidate.private_email,
            subject=objet_message,
            html_content=corps_message,
            plain_text_content=transform_html_to_text(corps_message),
        )

        email_message = EmailNotificationHandler.build(email_notification)

        if cc_promoteurs or cc_membres_ca:
            actors = SupervisionActor.objects.filter(process=admission.supervision_group).select_related('person')

            cc_list = []

            if cc_promoteurs:
                for promoter in actors.filter(type=ActorType.PROMOTER.name):
                    cc_list.append(cls._format_email(promoter))

            if cc_membres_ca:
                for ca_member in actors.filter(type=ActorType.CA_MEMBER.name):
                    cc_list.append(cls._format_email(ca_member))

            if cc_list:
                email_message['Cc'] = ','.join(cc_list)

        EmailNotificationHandler.create(email_message, person=admission.candidate)

        return email_message

    @classmethod
    def confirmer_reception_documents_envoyes_par_candidat(
        cls,
        proposition: PropositionDTO,
        liste_documents_reclames: List[EmplacementDocument],
        liste_documents_dto: List[EmplacementDocumentDTO],
    ):
        admission: BaseAdmission = BaseAdmission.objects.select_related(
            'candidate',
            'training__enrollment_campus',
        ).get(uuid=proposition.uuid)

        html_list_by_status = get_requested_documents_html_lists(liste_documents_reclames, liste_documents_dto)

        tokens = {
            'admission_reference': proposition.reference,
            'candidate_first_name': proposition.prenom_candidat,
            'candidate_last_name': proposition.nom_candidat,
            'salutation': get_salutation_prefix(person=admission.candidate),
            'training_title': admission.training.title
            if admission.candidate.language == settings.LANGUAGE_CODE_FR
            else admission.training.title_english,
            'training_acronym': proposition.doctorat.sigle,
            'training_campus': proposition.doctorat.campus,
            'requested_submitted_documents': html_list_by_status[StatutEmplacementDocument.COMPLETE_APRES_RECLAMATION],
            'requested_not_submitted_documents': html_list_by_status[StatutEmplacementDocument.A_RECLAMER],
            'enrolment_service_email': admission.training.enrollment_campus.sic_enrollment_email
            or MAIL_INSCRIPTION_DEFAUT,
            'training_year': format_academic_year(proposition.annee_calculee),
            'admission_link_front': get_portal_admission_url('doctorate', proposition.uuid),
            'admission_link_back': get_backoffice_admission_url('doctorate', proposition.uuid),
        }

        email_message = generate_email(
            ADMISSION_EMAIL_SUBMISSION_CONFIRM_WITH_SUBMITTED_AND_NOT_SUBMITTED_DOCTORATE
            if html_list_by_status[StatutEmplacementDocument.A_RECLAMER]
            else ADMISSION_EMAIL_SUBMISSION_CONFIRM_WITH_SUBMITTED_DOCTORATE,
            admission.candidate.language,
            tokens,
            recipients=[admission.candidate.private_email],
        )
        EmailNotificationHandler.create(email_message, person=admission.candidate)

        # Create the async task to create the folder analysis containing the submitted documents
        task = AsyncTask.objects.create(
            name=_('Folder analysis of the proposition %(reference)s') % {'reference': admission.reference},
            description=_(
                'Create the folder analysis of the proposition containing the requested documents that the '
                'candidate submitted.',
            ),
            person=admission.candidate,
        )
        AdmissionTask.objects.create(
            task=task,
            admission=admission,
            type=AdmissionTask.TaskType.DOCTORATE_FOLDER.name,
        )

    @classmethod
    def _format_email(cls, actor: SupervisionActor):
<<<<<<< HEAD
        return "{a.first_name} {a.last_name} <{a.email}>".format(a=actor)
=======
        return "{a.first_name} {a.last_name} <{a.email}>".format(a=actor)

    @classmethod
    def demande_verification_titre_acces(cls, proposition: Proposition) -> EmailMessage:
        admission: BaseAdmission = (
            BaseAdmission.objects.with_training_management_and_reference()
            .select_related('candidate__country_of_citizenship', 'training')
            .get(uuid=proposition.entity_id.uuid)
        )

        # Notifier le vérificateur par mail
        current_language = settings.LANGUAGE_CODE
        with translation.override(current_language):
            tokens = {
                'admission_reference': admission.formatted_reference,
                'candidate_first_name': admission.candidate.first_name,
                'candidate_last_name': admission.candidate.last_name,
                'candidate_nationality_country': {
                    settings.LANGUAGE_CODE_FR: admission.candidate.country_of_citizenship.name,
                    settings.LANGUAGE_CODE_EN: admission.candidate.country_of_citizenship.name_en,
                }[current_language],
                'training_title': {
                    settings.LANGUAGE_CODE_FR: admission.training.title,
                    settings.LANGUAGE_CODE_EN: admission.training.title_english,
                }[current_language],
                'training_acronym': admission.training.acronym,
                'training_year': format_academic_year(proposition.annee_calculee),
                'admission_link_front': get_portal_admission_url('doctorate', str(admission.uuid)),
                'admission_link_back': get_backoffice_admission_url('doctorate', str(admission.uuid)),
            }

            email_message = generate_email(
                ADMISSION_EMAIL_CHECK_BACKGROUND_AUTHENTICATION_TO_CHECKERS_DOCTORATE,
                admission.candidate.language,
                tokens,
                recipients=[MAIL_VERIFICATEUR_CURSUS],
            )

            EmailNotificationHandler.create(email_message, person=None)

            return email_message

    @classmethod
    def informer_candidat_verification_parcours_en_cours(cls, proposition: Proposition) -> EmailMessage:
        admission: BaseAdmission = (
            BaseAdmission.objects.with_training_management_and_reference()
            .select_related('candidate', 'training')
            .get(uuid=proposition.entity_id.uuid)
        )

        # Notifier le candidat par mail
        with translation.override(admission.candidate.language):
            tokens = {
                'admission_reference': admission.formatted_reference,
                'candidate_first_name': admission.candidate.first_name,
                'candidate_last_name': admission.candidate.last_name,
                'training_title': {
                    settings.LANGUAGE_CODE_FR: admission.training.title,
                    settings.LANGUAGE_CODE_EN: admission.training.title_english,
                }[admission.candidate.language],
                'training_acronym': admission.training.acronym,
                'training_campus': admission.teaching_campus,
                'training_year': format_academic_year(proposition.annee_calculee),
                'admission_link_front': get_portal_admission_url('doctorate', str(admission.uuid)),
                'admission_link_back': get_backoffice_admission_url('doctorate', str(admission.uuid)),
            }

            email_message = generate_email(
                ADMISSION_EMAIL_CHECK_BACKGROUND_AUTHENTICATION_TO_CANDIDATE_DOCTORATE,
                admission.candidate.language,
                tokens,
                recipients=[admission.candidate.private_email],
            )

            EmailNotificationHandler.create(email_message, person=admission.candidate)

            return email_message

    @classmethod
    def confirmer_envoi_a_fac_lors_de_la_decision_facultaire(
        cls,
        proposition: Proposition,
        email_destinataire_repository: IEmailDestinataireRepository,
    ) -> Optional[EmailMessage]:
        admission: BaseAdmission = (
            BaseAdmission.objects.with_training_management_and_reference()
            .select_related('candidate__country_of_citizenship', 'training__enrollment_campus')
            .get(uuid=proposition.entity_id.uuid)
        )

        try:
            program_email = email_destinataire_repository.get_informations_destinataire_dto(
                sigle_programme=proposition.formation_id.sigle,
                annee=proposition.annee_calculee,
                pour_premiere_annee=False,
            )
        except InformationsDestinatairePasTrouvee:
            return

        current_language = settings.LANGUAGE_CODE

        with translation.override(current_language):
            common_tokens = cls.get_common_tokens(proposition, admission.candidate)
            common_tokens['admission_reference'] = admission.formatted_reference
            common_tokens['admission_link_back_for_fac_approval_checklist'] = get_backoffice_admission_url(
                context='doctorate',
                admission_uuid=proposition.entity_id.uuid,
                sub_namespace=':checklist',
                url_suffix='#decision_facultaire',
            )
            common_tokens['candidate_nationality_country'] = getattr(
                admission.candidate.country_of_citizenship,
                {
                    settings.LANGUAGE_CODE_FR: 'name',
                    settings.LANGUAGE_CODE_EN: 'name_en',
                }[current_language],
            )
            common_tokens['training_acronym'] = admission.training.acronym
            common_tokens[
                'training_enrollment_campus_email'
            ] = admission.training.enrollment_campus.sic_enrollment_email
            common_tokens['application_type'] = admission.get_type_demande_display().lower()

            email_message = generate_email(
                ADMISSION_EMAIL_SEND_TO_FAC_AT_FAC_DECISION_DOCTORATE,
                current_language,
                common_tokens,
                recipients=[program_email.email],
            )

            EmailNotificationHandler.create(email_message, person=None)

            return email_message

    @classmethod
    def refuser_proposition_par_sic(
        cls,
        proposition: Proposition,
        objet_message: str,
        corps_message: str,
    ) -> Optional[EmailMessage]:
        if not objet_message or not corps_message:
            return None

        candidate = Person.objects.get(global_id=proposition.matricule_candidat)

        document_uuid = (
            DoctorateAdmission.objects.filter(uuid=proposition.entity_id.uuid).values('sic_refusal_certificate')
        )[0]['sic_refusal_certificate'][0]
        token = get_remote_token(document_uuid, custom_ttl=ONE_YEAR_SECONDS)
        document_url = get_file_url(token)
        corps_message = corps_message.replace(EMAIL_TEMPLATE_DOCUMENT_URL_TOKEN, document_url)

        email_notification = EmailNotification(
            recipient=candidate.private_email,
            subject=objet_message,
            html_content=corps_message,
            plain_text_content=transform_html_to_text(corps_message),
        )

        candidate_email_message = EmailNotificationHandler.build(email_notification)
        EmailNotificationHandler.create(candidate_email_message, person=candidate)

        return candidate_email_message

    @classmethod
    def accepter_proposition_par_sic(
        cls,
        proposition_uuid: str,
        objet_message: str,
        corps_message: str,
        digit_repository: 'IDigitRepository',
    ) -> EmailMessage:
        admission = (
            DoctorateAdmission.objects.filter(uuid=proposition_uuid)
            .only(
                'sic_approval_certificate',
                'sic_annexe_approval_certificate',
                'candidate',
            )
            .select_related('candidate')
            .first()
        )

        sic_annexe_approval_certificate_url = ''
        sic_approval_certificate_url = ''

        document_uuids = {
            field: str(getattr(admission, field)[0]) if getattr(admission, field) else ''
            for field in ['sic_annexe_approval_certificate', 'sic_approval_certificate']
        }

        document_uuids_list = [document for document in document_uuids.values() if document]

        if document_uuids_list:
            document_tokens = get_remote_tokens(document_uuids_list, custom_ttl=ONE_YEAR_SECONDS)

            if document_tokens:
                if document_uuids['sic_approval_certificate'] and document_tokens.get(
                    document_uuids['sic_approval_certificate']
                ):
                    sic_approval_certificate_url = get_file_url(
                        document_tokens[document_uuids['sic_approval_certificate']]
                    )
                if document_uuids['sic_annexe_approval_certificate'] and document_tokens.get(
                    document_uuids['sic_annexe_approval_certificate']
                ):
                    sic_annexe_approval_certificate_url = get_file_url(
                        document_tokens[document_uuids['sic_annexe_approval_certificate']]
                    )

        corps_message = corps_message.replace(
            EMAIL_TEMPLATE_ENROLLMENT_AUTHORIZATION_DOCUMENT_URL_DOCTORATE_TOKEN,
            sic_approval_certificate_url,
        )
        corps_message = corps_message.replace(
            EMAIL_TEMPLATE_VISA_APPLICATION_DOCUMENT_URL_DOCTORATE_TOKEN,
            sic_annexe_approval_certificate_url,
        )

        if EMAIL_TEMPLATE_ENROLLMENT_GENERATED_NOMA_DOCTORATE_TOKEN in corps_message:
            noma_genere = digit_repository.get_registration_id_sent_to_digit(global_id=admission.candidate.global_id)

            corps_message = corps_message.replace(
                EMAIL_TEMPLATE_ENROLLMENT_GENERATED_NOMA_DOCTORATE_TOKEN,
                noma_genere or gettext('NOMA not found'),
            )

        email_notification = EmailNotification(
            recipient=admission.candidate.private_email,
            subject=objet_message,
            html_content=corps_message,
            plain_text_content=transform_html_to_text(corps_message),
        )

        candidate_email_message = EmailNotificationHandler.build(email_notification)
        EmailNotificationHandler.create(candidate_email_message, person=admission.candidate)

        return candidate_email_message

    @classmethod
    def notifier_candidat_derogation_financabilite(
        cls,
        proposition: Proposition,
        objet_message: str,
        corps_message: str,
    ) -> EmailMessage:
        candidate = Person.objects.get(global_id=proposition.matricule_candidat)

        email_notification = EmailNotification(
            recipient=candidate.private_email,
            subject=objet_message,
            html_content=corps_message,
            plain_text_content=transform_html_to_text(corps_message),
        )

        candidate_email_message = EmailNotificationHandler.build(email_notification)
        EmailNotificationHandler.create(candidate_email_message, person=candidate)

        return candidate_email_message
>>>>>>> 9cf29f77
<|MERGE_RESOLUTION|>--- conflicted
+++ resolved
@@ -516,9 +516,6 @@
 
     @classmethod
     def _format_email(cls, actor: SupervisionActor):
-<<<<<<< HEAD
-        return "{a.first_name} {a.last_name} <{a.email}>".format(a=actor)
-=======
         return "{a.first_name} {a.last_name} <{a.email}>".format(a=actor)
 
     @classmethod
@@ -778,5 +775,4 @@
         candidate_email_message = EmailNotificationHandler.build(email_notification)
         EmailNotificationHandler.create(candidate_email_message, person=candidate)
 
-        return candidate_email_message
->>>>>>> 9cf29f77
+        return candidate_email_message