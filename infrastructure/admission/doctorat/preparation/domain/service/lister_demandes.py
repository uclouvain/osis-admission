--- conflicted
+++ resolved
@@ -154,8 +154,6 @@
         if fnrs_fria_fresh:
             qs = qs.filter(is_fnrs_fria_fresh_csc_linked=fnrs_fria_fresh)
 
-<<<<<<< HEAD
-=======
         if mode_filtres_etats_checklist and filtres_etats_checklist:
 
             json_path_to_checks = defaultdict(set)
@@ -218,7 +216,6 @@
 
             qs = qs.filter(all_checklist_filters)
 
->>>>>>> 9cf29f77
         country_title = {
             settings.LANGUAGE_CODE_FR: 'name',
             settings.LANGUAGE_CODE_EN: 'name_en',
