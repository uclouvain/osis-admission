# ##############################################################################
#
#    OSIS stands for Open Student Information System. It's an application
#    designed to manage the core business of higher education institutions,
#    such as universities, faculties, institutes and professional schools.
#    The core business involves the administration of students, teachers,
#    courses, programs and so on.
#
#    Copyright (C) 2015-2024 Université catholique de Louvain (http://www.uclouvain.be)
#
#    This program is free software: you can redistribute it and/or modify
#    it under the terms of the GNU General Public License as published by
#    the Free Software Foundation, either version 3 of the License, or
#    (at your option) any later version.
#
#    This program is distributed in the hope that it will be useful,
#    but WITHOUT ANY WARRANTY; without even the implied warranty of
#    MERCHANTABILITY or FITNESS FOR A PARTICULAR PURPOSE.  See the
#    GNU General Public License for more details.
#
#    A copy of this license - GNU General Public License - is available
#    at the root of the source code of this program.  If not,
#    see http://www.gnu.org/licenses/.
#
# ##############################################################################
import datetime
from collections import defaultdict
from typing import List, Optional, Dict, Set

from django.conf import settings
from django.db.models import (
    BooleanField,
    Case,
    ExpressionWrapper,
    F,
    IntegerField,
    Prefetch,
    Q,
    Value,
    When,
    Exists,
    OuterRef,
)
from django.db.models.functions import Coalesce, NullIf
from django.utils.translation import get_language

from admission.contrib.models import AdmissionViewer
from admission.contrib.models.base import BaseAdmission
from admission.contrib.models.epc_injection import EPCInjectionType, EPCInjectionStatus
from admission.ddd.admission.domain.service.i_filtrer_toutes_demandes import IListerToutesDemandes
from admission.ddd.admission.dtos.liste import DemandeRechercheDTO, VisualiseurAdmissionDTO
from admission.ddd.admission.enums.checklist import ModeFiltrageChecklist
from admission.ddd.admission.enums.statut import CHOIX_STATUT_TOUTE_PROPOSITION
from admission.ddd.admission.formation_generale.domain.model.enums import (
    PoursuiteDeCycle,
    OngletsChecklist,
)
from admission.ddd.admission.formation_generale.domain.model.statut_checklist import (
    ORGANISATION_ONGLETS_CHECKLIST_PAR_STATUT,
    ConfigurationStatutChecklist,
)
from admission.infrastructure.utils import get_entities_with_descendants_ids
from admission.views import PaginatedList
from base.models.enums.education_group_types import TrainingType
from base.models.person_merge_proposal import PersonMergeStatus
from osis_profile import BE_ISO_CODE
from osis_profile.models import EducationalExperienceYear
from osis_profile.models.enums.curriculum import Result


class ListerToutesDemandes(IListerToutesDemandes):
    @classmethod
    def filtrer(
        cls,
        annee_academique: Optional[int] = None,
        numero: Optional[int] = None,
        noma: Optional[str] = '',
        matricule_candidat: Optional[str] = '',
        etats: Optional[List[str]] = None,
        type: Optional[str] = '',
        site_inscription: Optional[str] = '',
        entites: Optional[List[str]] = None,
        types_formation: Optional[List[str]] = None,
        formation: Optional[str] = '',
        bourse_internationale: Optional[str] = '',
        bourse_erasmus_mundus: Optional[str] = '',
        bourse_double_diplomation: Optional[str] = '',
        quarantaine: Optional[bool] = None,
        demandeur: Optional[str] = '',
        tri_inverse: bool = False,
        champ_tri: Optional[str] = None,
        page: Optional[int] = None,
        taille_page: Optional[int] = None,
        mode_filtres_etats_checklist: Optional[str] = '',
        filtres_etats_checklist: Optional[Dict[str, List[str]]] = '',
        injection_en_erreur: Optional[bool] = None,
    ) -> PaginatedList[DemandeRechercheDTO]:
        language_is_french = get_language() == settings.LANGUAGE_CODE_FR

        prefetch_viewers_queryset = (
            AdmissionViewer.objects.filter(viewed_at__gte=datetime.datetime.now() - datetime.timedelta(hours=1))
            .select_related('person')
            .order_by('-viewed_at')
        )

        if demandeur:
            prefetch_viewers_queryset = prefetch_viewers_queryset.exclude(person__uuid=demandeur)

        qs = (
            BaseAdmission.objects.with_training_management_and_reference()
            .annotate_several_admissions_in_progress()
            .annotate(
                status=Coalesce(
                    NullIf(F('continuingeducationadmission__status'), Value('')),
                    NullIf(F('doctorateadmission__status'), Value('')),
                    NullIf(F('generaleducationadmission__status'), Value('')),
                ),
                is_vip=ExpressionWrapper(
                    Q(doctorateadmission__international_scholarship_id__isnull=False)
                    | Q(generaleducationadmission__international_scholarship_id__isnull=False)
                    | Q(generaleducationadmission__erasmus_mundus_scholarship_id__isnull=False)
                    | Q(generaleducationadmission__double_degree_scholarship_id__isnull=False),
                    output_field=BooleanField(),
                ),
                est_premiere_annee=ExpressionWrapper(
                    Q(training__education_group_type__name=TrainingType.BACHELOR.name)
                    & ~Q(generaleducationadmission__cycle_pursuit=PoursuiteDeCycle.YES.name),
                    output_field=BooleanField(),
                ),
                cycle_pursuit=Case(
                    When(
                        Q(training__education_group_type__name=TrainingType.BACHELOR.name)
                        & Exists(
                            EducationalExperienceYear.objects.filter(
                                Q(result=Result.SUCCESS.name) | Q(result=Result.SUCCESS_WITH_RESIDUAL_CREDITS.name),
                                educational_experience__person=OuterRef('candidate'),
                                educational_experience__country__iso_code=BE_ISO_CODE,
                            )
                        ),
                        then=F('generaleducationadmission__cycle_pursuit'),
                    ),
                    default=Value(''),
                ),
            )
            .select_related(
                'candidate__country_of_citizenship',
                'last_update_author',
                'determined_academic_year',
                'training__academic_year',
                'training__enrollment_campus',
                'training__education_group_type',
            )
            .prefetch_related(
                Prefetch(
                    'admissionviewer_set',
                    prefetch_viewers_queryset,
                    to_attr='other_admission_viewers',
                ),
                'candidate__student_set',
            )
        )

        # Add filters
        if annee_academique:
            qs = qs.filter(
                Q(determined_academic_year__year=annee_academique)
                | Q(determined_academic_year__isnull=True, training__academic_year__year=annee_academique)
            )
        if numero:
            qs = qs.filter(reference=numero)
        if noma:
            qs = qs.filter(
                Q(candidate__student__registration_id=noma)
                | Q(candidate__personmergeproposal__registration_id_sent_to_digit=noma)
            )
        if matricule_candidat:
            qs = qs.filter(candidate__global_id=matricule_candidat)
        if type:
            qs = qs.filter(type_demande=type)
        if site_inscription:
            qs = qs.filter(training__enrollment_campus__uuid=site_inscription)
        if entites:
            related_entities = get_entities_with_descendants_ids(entites)
            qs = qs.filter(training__management_entity_id__in=related_entities)
        if demandeur:
            qs = qs.filter_according_to_roles(demandeur)
        if types_formation:
            qs = qs.filter(training__education_group_type__name__in=types_formation)
        if formation:
            terms = formation.split()
            training_filters = Q()
            for term in terms:
                if term.endswith('-1'):
                    training_filters &= Q(est_premiere_annee=True)
                    term = term[:-2]
                # The term can be a part of the acronym or of the training title
                training_filters &= Q(Q(training__acronym__icontains=term) | Q(training__title__icontains=term))
            qs = qs.filter(training_filters)
        if etats:
            qs = qs.filter(status__in=etats)
        if bourse_internationale:
            qs = qs.filter(
                Q(doctorateadmission__international_scholarship_id=bourse_internationale)
                | Q(generaleducationadmission__international_scholarship_id=bourse_internationale),
            )
        if bourse_erasmus_mundus:
            qs = qs.filter(generaleducationadmission__erasmus_mundus_scholarship_id=bourse_erasmus_mundus)
        if bourse_double_diplomation:
            qs = qs.filter(generaleducationadmission__double_degree_scholarship_id=bourse_double_diplomation)

        if quarantaine in [True, False]:
            # Validation de la quarantaine queryset
            if quarantaine:
<<<<<<< HEAD
                qs = qs.filter(
                    Q(candidate__personmergeproposal__isnull=False)
                    & Q(
                        Q(candidate__personmergeproposal__status__in=PersonMergeStatus.quarantine_statuses())
                        |
                        # Cas validation ticket Digit en erreur
                        ~Q(candidate__personmergeproposal__validation__valid=True)
                    )
                )
=======
                qs = qs.filter_in_quarantine()
>>>>>>> c20d65d9
            else:
                qs = qs.filter(
                    Q(candidate__personmergeproposal__isnull=True)
                    | Q(candidate__personmergeproposal__status__isnull=True)
                    | ~Q(candidate__personmergeproposal__status__in=PersonMergeStatus.quarantine_statuses())
                )

        if injection_en_erreur is not None:
            injection_condition = Q(
                epc_injection__type=EPCInjectionType.DEMANDE.name,
                epc_injection__status=EPCInjectionStatus.ERROR.name,
            )

            if injection_en_erreur:
                qs = qs.filter(injection_condition)
            else:
                qs = qs.exclude(injection_condition)

        if mode_filtres_etats_checklist and filtres_etats_checklist:

            json_path_to_checks = defaultdict(set)
            all_checklist_filters = Q()

            # Manage the case of the "AUTHENTIFICATION" and "BESOIN_DEROGATION" filters which are hierarchical
            # If one sub item is selected, the parent must be unselected as the parent itself includes all sub items
            # (AND query if both parent and sub items are selected)
            selected_parent_identifiers_by_tab: Dict[str, Set[str]] = defaultdict(set)

            for (tab_name, prefix_identifier,) in [
                (
                    OngletsChecklist.experiences_parcours_anterieur.name,
                    'AUTHENTIFICATION',
                ),
                (
                    OngletsChecklist.financabilite.name,
                    'BESOIN_DEROGATION',
                ),
                (
                    OngletsChecklist.decision_sic.name,
                    'BESOIN_DEROGATION',
                ),
            ]:
                current_filters = filtres_etats_checklist.get(tab_name)
                if any(f'{prefix_identifier}.' in current_filter for current_filter in current_filters):
                    try:
                        current_filters.remove(prefix_identifier)
                        selected_parent_identifiers_by_tab[tab_name].add(prefix_identifier)
                    except ValueError:
                        pass

            for tab_name, status_values in filtres_etats_checklist.items():
                if not status_values:
                    continue

                current_tab: Optional[
                    Dict[str, Dict[str, ConfigurationStatutChecklist]]
                ] = ORGANISATION_ONGLETS_CHECKLIST_PAR_STATUT.get(tab_name)

                if not current_tab:
                    continue

                selected_parent_identifiers = selected_parent_identifiers_by_tab.get(tab_name)

                for status_value in status_values:
                    current_status_filter: Optional[ConfigurationStatutChecklist] = current_tab.get(status_value)

                    if not current_status_filter:
                        continue

                    if (
                        current_status_filter.identifiant_parent
                        and selected_parent_identifiers
                        and current_status_filter.identifiant_parent in selected_parent_identifiers
                    ):
                        # For the sub statuses, if the parent is selected, we filter on both items (AND query)
                        current_status_filter = current_status_filter.merge_statuses(
                            current_tab[current_status_filter.identifiant_parent]
                        )

                    # Specific cases
                    if tab_name == OngletsChecklist.experiences_parcours_anterieur.name:
                        # > For the past experiences, we search if one of them match the criteria
                        fields_to_filter = {}

                        if current_status_filter.statut:
                            fields_to_filter['statut'] = current_status_filter.statut.name
                        if current_status_filter.extra:
                            fields_to_filter['extra'] = current_status_filter.extra

                        current_checklist_filters = Q(
                            checklist__current__parcours_anterieur__enfants__contains=[fields_to_filter],
                        )

                        json_path_to_checks['checklist__current__parcours_anterieur'].add('enfants')
                        json_path_to_checks['checklist__current'].add('parcours_anterieur')
                        json_path_to_checks['checklist'].add('current')

                    else:
                        current_checklist_filters = Q()
                        with_json_checklist_filter = False

                        # Filter on the checklist tab status
                        if current_status_filter.statut:
                            current_checklist_filters = Q(
                                **{
                                    f'checklist__current__{tab_name}__statut': current_status_filter.statut.name,
                                }
                            )
                            json_path_to_checks[f'checklist__current__{tab_name}'].add('statut')
                            with_json_checklist_filter = True

                        # Filter on the checklist tab extra if necessary
                        if current_status_filter.extra:
                            current_extra = {**current_status_filter.extra}

                            if tab_name == OngletsChecklist.decision_sic.name:
                                # Filter on the dispensation needed status if necessary
                                dispensation_needed = current_extra.pop('etat_besoin_derogation', None)

                                if dispensation_needed:
                                    current_checklist_filters &= Q(
                                        generaleducationadmission__dispensation_needed=dispensation_needed,
                                    )
                            elif tab_name == OngletsChecklist.financabilite.name:
                                # Filter on the dispensation status if necessary
                                dispensation_needed = current_extra.pop('etat_besoin_derogation', None)

                                if dispensation_needed:
                                    current_checklist_filters &= Q(
                                        generaleducationadmission__financability_dispensation_status=(
                                            dispensation_needed
                                        ),
                                    )

                            if current_extra:
                                current_checklist_filters &= Q(
                                    **{
                                        f'checklist__current__{tab_name}__extra__contains': current_extra,
                                    }
                                )
                                json_path_to_checks[f'checklist__current__{tab_name}'].add('extra')
                                with_json_checklist_filter = True

                        if with_json_checklist_filter:
                            json_path_to_checks['checklist__current'].add(tab_name)
                            json_path_to_checks['checklist'].add('current')

                    all_checklist_filters |= current_checklist_filters

            if mode_filtres_etats_checklist == ModeFiltrageChecklist.EXCLUSION.name:
                # We exclude the admissions whose the specific keys have the specified values
                all_checklist_filters = ~all_checklist_filters

                # We exclude the admissions whose the specific keys are missing (for unconfirmed admission,
                # other admission contexts etc.)
                for base_key, missing_keys in json_path_to_checks.items():
                    all_checklist_filters |= ~Q(**{f'{base_key}__has_keys': missing_keys})

            qs = qs.filter(all_checklist_filters)

        field_order = []
        if champ_tri:
            if champ_tri == 'type_demande':
                qs = qs.annotate(
                    ordered_status=Case(
                        *(When(status=member[0], then=i) for i, member in enumerate(CHOIX_STATUT_TOUTE_PROPOSITION)),
                        output_field=IntegerField(),
                    )
                )

            field_order = {
                'numero_demande': ['formatted_reference'],
                'nom_candidat': ['candidate__last_name', 'candidate__first_name'],
                'formation': ['training__acronym'],
                'nationalite_candidat': [
                    'candidate__country_of_citizenship__{}'.format('name' if language_is_french else 'name_en')
                ],
                'vip': ['is_vip'],
                'type_demande': ['ordered_status'],
                'derniere_modification_le': ['modified_at'],
                'derniere_modification_par': ['last_update_author__user__username'],
                'date_confirmation': ['submitted_at'],
            }[champ_tri]

            if tri_inverse:
                field_order = ['-' + field for field in field_order]

        qs = qs.order_by(*field_order, 'id')

        result = PaginatedList()

        if page and taille_page:
            result.total_count = qs.count()
            bottom = (page - 1) * taille_page
            top = page * taille_page
            qs = qs[bottom:top]
        else:
            result.total_count = len(qs)

        for admission in qs:
            result.append(cls.load_dto_from_model(admission, language_is_french))

        return result

    @classmethod
    def load_dto_from_model(cls, admission: BaseAdmission, language_is_french: bool) -> DemandeRechercheDTO:
        if (
            hasattr(admission.candidate, 'personmergeproposal')
            and admission.candidate.personmergeproposal.registration_id_sent_to_digit
        ):
            noma_candidat = admission.candidate.personmergeproposal.registration_id_sent_to_digit
        elif admission.candidate.student_set.exists():
            noma_candidat = admission.candidate.student_set.first().registration_id
        else:
            noma_candidat = ""

        return DemandeRechercheDTO(
            uuid=admission.uuid,
            numero_demande=admission.formatted_reference,  # From annotation
            nom_candidat=admission.candidate.last_name,
            prenom_candidat=admission.candidate.first_name,
            noma_candidat=noma_candidat,
            plusieurs_demandes=admission.has_several_admissions_in_progress,  # From annotation
            sigle_formation=admission.training.acronym,
            code_formation=admission.training.partial_acronym,
            intitule_formation=getattr(admission.training, 'title' if language_is_french else 'title_english'),
            type_formation=admission.training.education_group_type.name,
            annee_formation=admission.training.academic_year.year,
            lieu_formation=admission.teaching_campus,  # From annotation
            nationalite_candidat=getattr(
                admission.candidate.country_of_citizenship,
                'name' if language_is_french else 'name_en',
            )
            if admission.candidate.country_of_citizenship
            else '',
            nationalite_ue_candidat=admission.candidate.country_of_citizenship
            and admission.candidate.country_of_citizenship.european_union,
            vip=admission.is_vip,
            etat_demande=admission.status,  # From annotation
            type_demande=admission.type_demande,
            derniere_modification_le=admission.modified_at,
            derniere_modification_par='{first_name} {last_name}'.format(
                first_name=admission.last_update_author.first_name,
                last_name=admission.last_update_author.last_name,
            )
            if admission.last_update_author_id
            else '',
            derniere_modification_par_candidat=admission.candidate_id == admission.last_update_author_id,
            dernieres_vues_par=[
                VisualiseurAdmissionDTO(
                    nom=viewer.person.last_name,
                    prenom=viewer.person.first_name,
                    date=viewer.viewed_at,
                )
                for viewer in admission.other_admission_viewers
            ],
            date_confirmation=admission.submitted_at,
            est_premiere_annee=admission.est_premiere_annee,
            poursuite_de_cycle=admission.cycle_pursuit,
            annee_calculee=admission.determined_academic_year.year if admission.determined_academic_year else None,
            adresse_email_candidat=admission.candidate.private_email,
        )<|MERGE_RESOLUTION|>--- conflicted
+++ resolved
@@ -211,19 +211,7 @@
         if quarantaine in [True, False]:
             # Validation de la quarantaine queryset
             if quarantaine:
-<<<<<<< HEAD
-                qs = qs.filter(
-                    Q(candidate__personmergeproposal__isnull=False)
-                    & Q(
-                        Q(candidate__personmergeproposal__status__in=PersonMergeStatus.quarantine_statuses())
-                        |
-                        # Cas validation ticket Digit en erreur
-                        ~Q(candidate__personmergeproposal__validation__valid=True)
-                    )
-                )
-=======
                 qs = qs.filter_in_quarantine()
->>>>>>> c20d65d9
             else:
                 qs = qs.filter(
                     Q(candidate__personmergeproposal__isnull=True)
