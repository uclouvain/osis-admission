##############################################################################
#
#    OSIS stands for Open Student Information System. It's an application
#    designed to manage the core business of higher education institutions,
#    such as universities, faculties, institutes and professional schools.
#    The core business involves the administration of students, teachers,
#    courses, programs and so on.
#
#    Copyright (C) 2015-2024 Université catholique de Louvain (http://www.uclouvain.be)
#
#    This program is free software: you can redistribute it and/or modify
#    it under the terms of the GNU General Public License as published by
#    the Free Software Foundation, either version 3 of the License, or
#    (at your option) any later version.
#
#    This program is distributed in the hope that it will be useful,
#    but WITHOUT ANY WARRANTY; without even the implied warranty of
#    MERCHANTABILITY or FITNESS FOR A PARTICULAR PURPOSE.  See the
#    GNU General Public License for more details.
#
#    A copy of this license - GNU General Public License - is available
#    at the root of the source code of this program.  If not,
#    see http://www.gnu.org/licenses/.
#
##############################################################################
from admission.ddd.admission.commands import \
    (RechercherCompteExistantQuery, InitialiserPropositionFusionPersonneCommand,
     DefairePropositionFusionCommand, RechercherParcoursAnterieurQuery, SoumettreTicketPersonneCommand,
     RefuserPropositionFusionCommand)
from admission.ddd.admission.formation_generale.commands import *
from admission.ddd.admission.formation_generale.use_case.read import *
from admission.ddd.admission.formation_generale.use_case.read.recuperer_pdf_temporaire_decision_sic_service import (
    recuperer_pdf_temporaire_decision_sic,
)
from admission.ddd.admission.formation_generale.use_case.write import *
<<<<<<< HEAD
from admission.ddd.admission.formation_generale.use_case.write.approuver_admission_par_sic_service import (
    approuver_admission_par_sic,
)
from admission.ddd.admission.formation_generale.use_case.write.approuver_inscription_par_sic_service import (
    approuver_inscription_par_sic,
)
from admission.ddd.admission.formation_generale.use_case.write.refuser_admission_par_sic_service import (
    refuser_admission_par_sic,
)
from admission.ddd.admission.formation_generale.use_case.write.refuser_inscription_par_sic_service import (
    refuser_inscription_par_sic,
)
from admission.ddd.admission.formation_generale.use_case.write.specifier_financabilite_regle_service import (
    specifier_financabilite_regle,
)
from admission.ddd.admission.formation_generale.use_case.write.specifier_financabilite_resultat_calcul_service import (
    specifier_financabilite_resultat_calcul,
)
from admission.ddd.admission.formation_generale.use_case.write.specifier_besoin_de_derogation_service import (
    specifier_besoin_de_derogation,
)
from admission.ddd.admission.formation_generale.use_case.write.specifier_informations_acceptation_proposition_par_sic_service import (
    specifier_informations_acceptation_proposition_par_sic,
)
from admission.ddd.admission.formation_generale.use_case.write.specifier_motifs_refus_proposition_par_sic_service import (
    specifier_motifs_refus_proposition_par_sic,
)
=======
from admission.ddd.admission.formation_generale.use_case.write.specifier_financabilite_regle_service import \
    specifier_financabilite_regle
from admission.ddd.admission.formation_generale.use_case.write.specifier_financabilite_resultat_calcul_service import \
    specifier_financabilite_resultat_calcul
>>>>>>> 6d3a6991
from admission.ddd.admission.use_case.read import (
    recuperer_questions_specifiques_proposition,
)
from admission.ddd.admission.use_case.read.rechercher_compte_existant import rechercher_compte_existant
from admission.ddd.admission.use_case.read.rechercher_parcours_anterieur import rechercher_parcours_anterieur
from admission.ddd.admission.use_case.write import (
    initialiser_emplacement_document_libre_non_reclamable,
    initialiser_emplacement_document_libre_a_reclamer,
    initialiser_emplacement_document_a_reclamer,
    annuler_reclamation_emplacement_document,
    modifier_reclamation_emplacement_document,
    supprimer_emplacement_document,
    remplacer_emplacement_document,
    remplir_emplacement_document_par_gestionnaire,
)
from admission.ddd.admission.use_case.write.defaire_proposition_fusion_personne import \
    defaire_proposition_fusion_personne
from admission.ddd.admission.use_case.write.initialiser_proposition_fusion_personne import \
    initialiser_proposition_fusion_personne
from admission.ddd.admission.use_case.write.refuser_proposition_fusion_personne import \
    refuser_proposition_fusion_personne
from admission.ddd.admission.use_case.write.soumettre_ticket_creation_personne import soumettre_ticket_creation_personne
from admission.infrastructure.admission.domain.service.annee_inscription_formation import (
    AnneeInscriptionFormationTranslator,
)
from admission.infrastructure.admission.domain.service.bourse import BourseTranslator
from admission.infrastructure.admission.domain.service.calendrier_inscription import CalendrierInscription
from admission.infrastructure.admission.domain.service.digit import DigitService
from admission.infrastructure.admission.domain.service.elements_confirmation import ElementsConfirmation
from admission.infrastructure.admission.domain.service.emplacements_documents_proposition import (
    EmplacementsDocumentsPropositionTranslator,
)
from admission.infrastructure.admission.domain.service.historique import Historique as HistoriqueGlobal
from admission.infrastructure.admission.domain.service.maximum_propositions import MaximumPropositionsAutorisees
from admission.infrastructure.admission.domain.service.poste_diplomatique import PosteDiplomatiqueTranslator
from admission.infrastructure.admission.domain.service.profil_candidat import ProfilCandidatTranslator
from admission.infrastructure.admission.domain.service.titres_acces import TitresAcces
from admission.infrastructure.admission.domain.service.unites_enseignement_translator import (
    UnitesEnseignementTranslator,
)
from admission.infrastructure.admission.formation_generale.domain.service.comptabilite import ComptabiliteTranslator
from admission.infrastructure.admission.formation_generale.domain.service.formation import FormationGeneraleTranslator
from admission.infrastructure.admission.formation_generale.domain.service.historique import (
    Historique as HistoriqueFormationGenerale,
)
from admission.infrastructure.admission.formation_generale.domain.service.inscription_tardive import InscriptionTardive
from admission.infrastructure.admission.formation_generale.domain.service.notification import Notification
from admission.infrastructure.admission.formation_generale.domain.service.paiement_frais_dossier import (
    PaiementFraisDossier,
)
from admission.infrastructure.admission.formation_generale.domain.service.pdf_generation import PDFGeneration
from admission.infrastructure.admission.formation_generale.domain.service.question_specifique import (
    QuestionSpecifiqueTranslator,
)
from admission.infrastructure.admission.formation_generale.domain.service.reference import ReferenceTranslator
from admission.infrastructure.admission.formation_generale.repository.emplacement_document import (
    EmplacementDocumentRepository,
)
from admission.infrastructure.admission.formation_generale.repository.proposition import PropositionRepository
from admission.infrastructure.admission.repository.digit import DigitRepository
from admission.infrastructure.admission.repository.proposition_fusion_personne import \
    PropositionPersonneFusionRepository
from admission.infrastructure.admission.repository.titre_acces_selectionnable import TitreAccesSelectionnableRepository
from infrastructure.shared_kernel.academic_year.repository.academic_year import AcademicYearRepository
from infrastructure.shared_kernel.personne_connue_ucl.personne_connue_ucl import PersonneConnueUclTranslator

COMMAND_HANDLERS = {
    RechercherFormationGeneraleQuery: lambda msg_bus, cmd: rechercher_formations(
        cmd,
        formation_generale_translator=FormationGeneraleTranslator(),
        annee_inscription_formation_translator=AnneeInscriptionFormationTranslator(),
    ),
    InitierPropositionCommand: lambda msg_bus, cmd: initier_proposition(
        cmd,
        proposition_repository=PropositionRepository(),
        formation_translator=FormationGeneraleTranslator(),
        bourse_translator=BourseTranslator(),
        maximum_propositions_service=MaximumPropositionsAutorisees(),
        historique=HistoriqueGlobal(),
    ),
    ListerPropositionsCandidatQuery: lambda msg_bus, cmd: lister_propositions_candidat(
        cmd,
        proposition_repository=PropositionRepository(),
    ),
    RecupererPropositionQuery: lambda msg_bus, cmd: recuperer_proposition(
        cmd,
        proposition_repository=PropositionRepository(),
    ),
    ModifierChoixFormationCommand: lambda msg_bus, cmd: modifier_choix_formation(
        cmd,
        proposition_repository=PropositionRepository(),
        formation_translator=FormationGeneraleTranslator(),
        bourse_translator=BourseTranslator(),
    ),
    ModifierChecklistChoixFormationCommand: lambda msg_bus, cmd: modifier_checklist_choix_formation(
        cmd,
        proposition_repository=PropositionRepository(),
        formation_translator=FormationGeneraleTranslator(),
    ),
    SupprimerPropositionCommand: lambda msg_bus, cmd: supprimer_proposition(
        cmd,
        proposition_repository=PropositionRepository(),
        historique=HistoriqueGlobal(),
    ),
    VerifierPropositionQuery: lambda msg_bus, cmd: verifier_proposition(
        cmd,
        proposition_repository=PropositionRepository(),
        formation_translator=FormationGeneraleTranslator(),
        titres_acces=TitresAcces(),
        profil_candidat_translator=ProfilCandidatTranslator(),
        calendrier_inscription=CalendrierInscription(),
        academic_year_repository=AcademicYearRepository(),
        questions_specifiques_translator=QuestionSpecifiqueTranslator(),
        maximum_propositions_service=MaximumPropositionsAutorisees(),
    ),
    SoumettrePropositionCommand: lambda msg_bus, cmd: soumettre_proposition(
        cmd,
        proposition_repository=PropositionRepository(),
        formation_translator=FormationGeneraleTranslator(),
        titres_acces=TitresAcces(),
        profil_candidat_translator=ProfilCandidatTranslator(),
        calendrier_inscription=CalendrierInscription(),
        academic_year_repository=AcademicYearRepository(),
        questions_specifiques_translator=QuestionSpecifiqueTranslator(),
        element_confirmation=ElementsConfirmation(),
        notification=Notification(),
        maximum_propositions_service=MaximumPropositionsAutorisees(),
        inscription_tardive_service=InscriptionTardive(),
        paiement_frais_dossier_service=PaiementFraisDossier(),
        historique=HistoriqueGlobal(),
    ),
    CompleterCurriculumCommand: lambda msg_bus, cmd: completer_curriculum(
        cmd,
        proposition_repository=PropositionRepository(),
    ),
    CompleterComptabilitePropositionCommand: lambda msg_bus, cmd: completer_comptabilite_proposition(
        cmd,
        proposition_repository=PropositionRepository(),
    ),
    GetComptabiliteQuery: lambda msg_bus, cmd: recuperer_comptabilite(
        cmd,
        comptabilite_translator=ComptabiliteTranslator(),
    ),
    VerifierCurriculumQuery: lambda msg_bus, cmd: verifier_curriculum(
        cmd,
        proposition_repository=PropositionRepository(),
        profil_candidat_translator=ProfilCandidatTranslator(),
        academic_year_repository=AcademicYearRepository(),
        formation_translator=FormationGeneraleTranslator(),
    ),
    DeterminerAnneeAcademiqueEtPotQuery: lambda msg_bus, cmd: determiner_annee_academique_et_pot(
        cmd,
        proposition_repository=PropositionRepository(),
        formation_translator=FormationGeneraleTranslator(),
        titres_acces=TitresAcces(),
        profil_candidat_translator=ProfilCandidatTranslator(),
        calendrier_inscription=CalendrierInscription(),
    ),
    RecupererElementsConfirmationQuery: lambda msg_bus, cmd: recuperer_elements_confirmation(
        cmd,
        proposition_repository=PropositionRepository(),
        element_confirmation=ElementsConfirmation(),
        formation_translator=FormationGeneraleTranslator(),
        profil_candidat_translator=ProfilCandidatTranslator(),
    ),
    RecupererResumePropositionQuery: lambda msg_bus, cmd: recuperer_resume_proposition(
        cmd,
        proposition_repository=PropositionRepository(),
        i_profil_candidat_translator=ProfilCandidatTranslator(),
        i_comptabilite_translator=ComptabiliteTranslator(),
        academic_year_repository=AcademicYearRepository(),
    ),
    RecupererPropositionGestionnaireQuery: lambda msg_bus, cmd: recuperer_proposition_gestionnaire(
        cmd,
        proposition_repository=PropositionRepository(),
        unites_enseignement_translator=UnitesEnseignementTranslator(),
    ),
    RecupererDocumentsPropositionQuery: lambda msg_bus, cmd: recuperer_documents_proposition(
        cmd,
        proposition_repository=PropositionRepository(),
        profil_candidat_translator=ProfilCandidatTranslator(),
        comptabilite_translator=ComptabiliteTranslator(),
        question_specifique_translator=QuestionSpecifiqueTranslator(),
        emplacements_documents_demande_translator=EmplacementsDocumentsPropositionTranslator(),
        academic_year_repository=AcademicYearRepository(),
        personne_connue_translator=PersonneConnueUclTranslator(),
    ),
    RecupererQuestionsSpecifiquesQuery: lambda msg_bus, cmd: recuperer_questions_specifiques_proposition(
        cmd,
        question_specifique_translator=QuestionSpecifiqueTranslator(),
    ),
    RecalculerEmplacementsDocumentsNonLibresPropositionCommand: (
        lambda msg_bus, cmd: recalculer_emplacements_documents_non_libres_proposition(
            cmd,
            proposition_repository=PropositionRepository(),
            profil_candidat_translator=ProfilCandidatTranslator(),
            comptabilite_translator=ComptabiliteTranslator(),
            question_specifique_translator=QuestionSpecifiqueTranslator(),
            academic_year_repository=AcademicYearRepository(),
            emplacement_document_repository=EmplacementDocumentRepository(),
        )
    ),
    ReclamerDocumentsAuCandidatParSICCommand: lambda msg_bus, cmd: reclamer_documents_au_candidat_par_sic(
        cmd,
        proposition_repository=PropositionRepository(),
        emplacement_document_repository=EmplacementDocumentRepository(),
        notification=Notification(),
        historique=HistoriqueGlobal(),
    ),
    ReclamerDocumentsAuCandidatParFACCommand: lambda msg_bus, cmd: reclamer_documents_au_candidat_par_fac(
        cmd,
        proposition_repository=PropositionRepository(),
        emplacement_document_repository=EmplacementDocumentRepository(),
        notification=Notification(),
        historique=HistoriqueGlobal(),
    ),
    RecupererDocumentsReclamesPropositionQuery: lambda msg_bus, cmd: recuperer_documents_reclames_proposition(
        cmd,
        proposition_repository=PropositionRepository(),
        profil_candidat_translator=ProfilCandidatTranslator(),
        comptabilite_translator=ComptabiliteTranslator(),
        question_specifique_translator=QuestionSpecifiqueTranslator(),
        emplacements_documents_demande_translator=EmplacementsDocumentsPropositionTranslator(),
        academic_year_repository=AcademicYearRepository(),
        personne_connue_translator=PersonneConnueUclTranslator(),
    ),
    CompleterEmplacementsDocumentsParCandidatCommand: lambda msg_bus, cmd: (
        completer_emplacements_documents_par_candidat(
            cmd,
            proposition_repository=PropositionRepository(),
            emplacement_document_repository=EmplacementDocumentRepository(),
            historique=HistoriqueGlobal(),
            profil_candidat_translator=ProfilCandidatTranslator(),
            comptabilite_translator=ComptabiliteTranslator(),
            question_specifique_translator=QuestionSpecifiqueTranslator(),
            academic_year_repository=AcademicYearRepository(),
            personne_connue_translator=PersonneConnueUclTranslator(),
            emplacements_documents_demande_translator=EmplacementsDocumentsPropositionTranslator(),
            notification=Notification(),
        )
    ),
    InitialiserEmplacementDocumentLibreNonReclamableCommand: lambda msg_bus, cmd: (
        initialiser_emplacement_document_libre_non_reclamable(
            cmd,
            emplacement_document_repository=EmplacementDocumentRepository(),
        )
    ),
    InitialiserEmplacementDocumentLibreAReclamerCommand: (
        lambda msg_bus, cmd: initialiser_emplacement_document_libre_a_reclamer(
            cmd,
            emplacement_document_repository=EmplacementDocumentRepository(),
        )
    ),
    InitialiserEmplacementDocumentAReclamerCommand: lambda msg_bus, cmd: initialiser_emplacement_document_a_reclamer(
        cmd,
        emplacement_document_repository=EmplacementDocumentRepository(),
    ),
    AnnulerReclamationEmplacementDocumentCommand: lambda msg_bus, cmd: annuler_reclamation_emplacement_document(
        cmd,
        emplacement_document_repository=EmplacementDocumentRepository(),
    ),
    ModifierReclamationEmplacementDocumentCommand: lambda msg_bus, cmd: modifier_reclamation_emplacement_document(
        cmd,
        emplacement_document_repository=EmplacementDocumentRepository(),
    ),
    SupprimerEmplacementDocumentCommand: lambda msg_bus, cmd: supprimer_emplacement_document(
        cmd,
        emplacement_document_repository=EmplacementDocumentRepository(),
    ),
    RemplacerEmplacementDocumentCommand: lambda msg_bus, cmd: remplacer_emplacement_document(
        cmd,
        emplacement_document_repository=EmplacementDocumentRepository(),
    ),
    RemplirEmplacementDocumentParGestionnaireCommand: (
        lambda msg_bus, cmd: remplir_emplacement_document_par_gestionnaire(
            cmd,
            emplacement_document_repository=EmplacementDocumentRepository(),
        )
    ),
    RecupererResumeEtEmplacementsDocumentsNonLibresPropositionQuery: (
        lambda msg_bus, cmd: recuperer_resume_et_emplacements_documents_non_libres_proposition(
            cmd,
            proposition_repository=PropositionRepository(),
            profil_candidat_translator=ProfilCandidatTranslator(),
            comptabilite_translator=ComptabiliteTranslator(),
            emplacements_documents_demande_translator=EmplacementsDocumentsPropositionTranslator(),
            academic_year_repository=AcademicYearRepository(),
            personne_connue_translator=PersonneConnueUclTranslator(),
            question_specifique_translator=QuestionSpecifiqueTranslator(),
        )
    ),
    SpecifierPaiementNecessaireCommand: lambda msg_bus, cmd: specifier_paiement_necessaire(
        cmd,
        proposition_repository=PropositionRepository(),
        notification=Notification(),
        paiement_frais_dossier_service=PaiementFraisDossier(),
        historique=HistoriqueFormationGenerale(),
    ),
    EnvoyerRappelPaiementCommand: lambda msg_bus, cmd: envoyer_rappel_paiement(
        cmd,
        proposition_repository=PropositionRepository(),
        notification=Notification(),
        paiement_frais_dossier_service=PaiementFraisDossier(),
        historique=HistoriqueFormationGenerale(),
    ),
    SpecifierPaiementPlusNecessaireCommand: lambda msg_bus, cmd: specifier_paiement_plus_necessaire(
        cmd,
        proposition_repository=PropositionRepository(),
        paiement_frais_dossier_service=PaiementFraisDossier(),
        historique=HistoriqueFormationGenerale(),
    ),
    PayerFraisDossierPropositionSuiteSoumissionCommand: (
        lambda msg_bus, cmd: payer_frais_dossier_proposition_suite_soumission(
            msg_bus,
            cmd,
            proposition_repository=PropositionRepository(),
            notification=Notification(),
            paiement_frais_dossier_service=PaiementFraisDossier(),
            historique=HistoriqueFormationGenerale(),
            reference_translator=ReferenceTranslator(),
        )
    ),
    PayerFraisDossierPropositionSuiteDemandeCommand: (
        lambda msg_bus, cmd: payer_frais_dossier_proposition_suite_demande(
            msg_bus,
            cmd,
            proposition_repository=PropositionRepository(),
            paiement_frais_dossier_service=PaiementFraisDossier(),
            historique=HistoriqueFormationGenerale(),
            reference_translator=ReferenceTranslator(),
        )
    ),
    EnvoyerPropositionAFacLorsDeLaDecisionFacultaireCommand: (
        lambda msg_bus, cmd: envoyer_proposition_a_fac_lors_de_la_decision_facultaire(
            cmd,
            proposition_repository=PropositionRepository(),
            notification=Notification(),
            historique=HistoriqueFormationGenerale(),
        )
    ),
    SpecifierMotifsRefusPropositionParFaculteCommand: (
        lambda msg_bus, cmd: specifier_motifs_refus_proposition_par_faculte(
            cmd,
            proposition_repository=PropositionRepository(),
        )
    ),
    RefuserPropositionParFaculteCommand: lambda msg_bus, cmd: refuser_proposition_par_faculte(
        cmd,
        proposition_repository=PropositionRepository(),
        historique=HistoriqueFormationGenerale(),
        pdf_generation=PDFGeneration(),
        personne_connue_ucl_translator=PersonneConnueUclTranslator(),
        unites_enseignement_translator=UnitesEnseignementTranslator(),
    ),
    SpecifierInformationsAcceptationPropositionParFaculteCommand: (
        lambda msg_bus, cmd: specifier_informations_acceptation_proposition_par_faculte(
            cmd,
            proposition_repository=PropositionRepository(),
        )
    ),
    ApprouverPropositionParFaculteCommand: lambda msg_bus, cmd: approuver_proposition_par_faculte(
        cmd,
        proposition_repository=PropositionRepository(),
        historique=HistoriqueFormationGenerale(),
        pdf_generation=PDFGeneration(),
        personne_connue_ucl_translator=PersonneConnueUclTranslator(),
        unites_enseignement_translator=UnitesEnseignementTranslator(),
        titre_acces_selectionnable_repository=TitreAccesSelectionnableRepository(),
        profil_candidat_translator=ProfilCandidatTranslator(),
        academic_year_repository=AcademicYearRepository(),
    ),
    CompleterQuestionsSpecifiquesCommand: lambda msg_bus, cmd: completer_questions_specifiques(
        cmd,
        proposition_repository=PropositionRepository(),
        poste_diplomatique_translator=PosteDiplomatiqueTranslator(),
    ),
    SpecifierPaiementVaEtreOuvertParCandidatCommand: (
        lambda msg_bus, cmd: specifier_paiement_va_etre_ouvert_par_candidat(
            cmd,
            proposition_repository=PropositionRepository(),
            paiement_frais_dossier_service=PaiementFraisDossier(),
        )
    ),
    RecupererListePaiementsPropositionQuery: lambda msg_bus, cmd: recuperer_liste_paiements_proposition(
        cmd,
        paiement_frais_dossier_service=PaiementFraisDossier(),
    ),
    ModifierChoixFormationParGestionnaireCommand: lambda msg_bus, cmd: modifier_choix_formation_par_gestionnaire(
        cmd,
        proposition_repository=PropositionRepository(),
        bourse_translator=BourseTranslator(),
    ),
    CompleterQuestionsSpecifiquesParGestionnaireCommand: (
        lambda msg_bus, cmd: completer_questions_specifiques_par_gestionnaire(
            cmd,
            proposition_repository=PropositionRepository(),
            poste_diplomatique_translator=PosteDiplomatiqueTranslator(),
        )
    ),
    EnvoyerPropositionAuSicLorsDeLaDecisionFacultaireCommand: (
        lambda msg_bus, cmd: envoyer_proposition_au_sic_lors_de_la_decision_facultaire(
            cmd,
            proposition_repository=PropositionRepository(),
            historique=HistoriqueFormationGenerale(),
        )
    ),
    RechercherCompteExistantQuery: lambda msg_bus, cmd: rechercher_compte_existant(
        cmd,
        digit_service=DigitService()
    ),
    InitialiserPropositionFusionPersonneCommand: lambda msg_bus, cmd: initialiser_proposition_fusion_personne(
        cmd,
        proposition_fusion_personne_repository=PropositionPersonneFusionRepository()
    ),
    DefairePropositionFusionCommand: lambda msg_bus, cmd: defaire_proposition_fusion_personne(
        cmd,
        proposition_fusion_personne_repository=PropositionPersonneFusionRepository()
    ),
    RefuserPropositionFusionCommand: lambda msg_bus, cmd: refuser_proposition_fusion_personne(
        cmd,
        proposition_fusion_personne_repository=PropositionPersonneFusionRepository()
    ),
    ModifierStatutChecklistParcoursAnterieurCommand: lambda msg_bus, cmd: modifier_statut_checklist_parcours_anterieur(
        cmd,
        proposition_repository=PropositionRepository(),
        titre_acces_selectionnable_repository=TitreAccesSelectionnableRepository(),
    ),
    SpecifierConditionAccesPropositionCommand: lambda msg_bus, cmd: specifier_condition_acces_proposition(
        cmd,
        proposition_repository=PropositionRepository(),
        titre_acces_selectionnable_repository=TitreAccesSelectionnableRepository(),
    ),
    SpecifierEquivalenceTitreAccesEtrangerPropositionCommand: (
        lambda msg_bus, cmd: specifier_equivalence_titre_acces_etranger_proposition(
            cmd,
            proposition_repository=PropositionRepository(),
        )
    ),
    SpecifierBesoinDeDerogationSicCommand: (
        lambda msg_bus, cmd: specifier_besoin_de_derogation(
            cmd,
            proposition_repository=PropositionRepository(),
        )
    ),
    SpecifierExperienceEnTantQueTitreAccesCommand: lambda msg_bus, cmd: specifier_experience_en_tant_que_titre_acces(
        cmd,
        titre_acces_selectionnable_repository=TitreAccesSelectionnableRepository(),
    ),
    RecupererTitresAccesSelectionnablesPropositionQuery: (
        lambda msg_bus, cmd: recuperer_titres_acces_selectionnables_proposition(
            cmd,
            titre_acces_selectionnable_repository=TitreAccesSelectionnableRepository(),
        )
    ),
    SpecifierFinancabiliteResultatCalculCommand: lambda msg_bus, cmd: specifier_financabilite_resultat_calcul(
        cmd,
        proposition_repository=PropositionRepository(),
    ),
    SpecifierFinancabiliteRegleCommand: lambda msg_bus, cmd: specifier_financabilite_regle(
        cmd,
        proposition_repository=PropositionRepository(),
    ),
    ModifierStatutChecklistExperienceParcoursAnterieurCommand: (
        lambda msg_bus, cmd: modifier_statut_checklist_experience_parcours_anterieur(
            cmd,
            proposition_repository=PropositionRepository(),
        )
    ),
    SpecifierInformationsAcceptationPropositionParSicCommand: (
        lambda msg_bus, cmd: specifier_informations_acceptation_proposition_par_sic(
            cmd,
            proposition_repository=PropositionRepository(),
        )
    ),
    ModifierAuthentificationExperienceParcoursAnterieurCommand: (
        lambda msg_bus, cmd: modifier_authentification_experience_parcours_anterieur(
            cmd,
            proposition_repository=PropositionRepository(),
        )
    ),
<<<<<<< HEAD
    SpecifierMotifsRefusPropositionParSicCommand: (
        lambda msg_bus, cmd: specifier_motifs_refus_proposition_par_sic(
            cmd,
            proposition_repository=PropositionRepository(),
        )
    ),
    RefuserAdmissionParSicCommand: (
        lambda msg_bus, cmd: refuser_admission_par_sic(
            cmd,
            proposition_repository=PropositionRepository(),
            historique=HistoriqueFormationGenerale(),
            notification=Notification(),
            pdf_generation=PDFGeneration(),
        )
    ),
    RefuserInscriptionParSicCommand: (
        lambda msg_bus, cmd: refuser_inscription_par_sic(
            cmd,
            proposition_repository=PropositionRepository(),
            historique=HistoriqueFormationGenerale(),
            notification=Notification(),
            pdf_generation=PDFGeneration(),
        )
    ),
    ApprouverAdmissionParSicCommand: (
        lambda msg_bus, cmd: approuver_admission_par_sic(
            cmd,
            proposition_repository=PropositionRepository(),
            historique=HistoriqueFormationGenerale(),
            notification=Notification(),
            pdf_generation=PDFGeneration(),
        )
    ),
    ApprouverInscriptionParSicCommand: (
        lambda msg_bus, cmd: approuver_inscription_par_sic(
            cmd,
            proposition_repository=PropositionRepository(),
            historique=HistoriqueFormationGenerale(),
        )
    ),
    RecupererPdfTemporaireDecisionSicQuery: (
        lambda msg_bus, cmd: recuperer_pdf_temporaire_decision_sic(
            cmd,
            proposition_repository=PropositionRepository(),
            pdf_generation=PDFGeneration(),
        )
=======
    RechercherParcoursAnterieurQuery: lambda msg_bus, cmd: rechercher_parcours_anterieur(
        cmd,
        profil_candidat_translator=ProfilCandidatTranslator(),
        academic_year_repository=AcademicYearRepository(),
    ),
    SoumettreTicketPersonneCommand: lambda msg_bus, cmd: soumettre_ticket_creation_personne(
        cmd,
        digit_repository=DigitRepository()
>>>>>>> 6d3a6991
    ),
}<|MERGE_RESOLUTION|>--- conflicted
+++ resolved
@@ -33,7 +33,6 @@
     recuperer_pdf_temporaire_decision_sic,
 )
 from admission.ddd.admission.formation_generale.use_case.write import *
-<<<<<<< HEAD
 from admission.ddd.admission.formation_generale.use_case.write.approuver_admission_par_sic_service import (
     approuver_admission_par_sic,
 )
@@ -46,27 +45,19 @@
 from admission.ddd.admission.formation_generale.use_case.write.refuser_inscription_par_sic_service import (
     refuser_inscription_par_sic,
 )
-from admission.ddd.admission.formation_generale.use_case.write.specifier_financabilite_regle_service import (
-    specifier_financabilite_regle,
-)
-from admission.ddd.admission.formation_generale.use_case.write.specifier_financabilite_resultat_calcul_service import (
-    specifier_financabilite_resultat_calcul,
-)
 from admission.ddd.admission.formation_generale.use_case.write.specifier_besoin_de_derogation_service import (
     specifier_besoin_de_derogation,
 )
-from admission.ddd.admission.formation_generale.use_case.write.specifier_informations_acceptation_proposition_par_sic_service import (
-    specifier_informations_acceptation_proposition_par_sic,
-)
-from admission.ddd.admission.formation_generale.use_case.write.specifier_motifs_refus_proposition_par_sic_service import (
-    specifier_motifs_refus_proposition_par_sic,
-)
-=======
 from admission.ddd.admission.formation_generale.use_case.write.specifier_financabilite_regle_service import \
     specifier_financabilite_regle
 from admission.ddd.admission.formation_generale.use_case.write.specifier_financabilite_resultat_calcul_service import \
     specifier_financabilite_resultat_calcul
->>>>>>> 6d3a6991
+from admission.ddd.admission.formation_generale.use_case.write.specifier_informations_acceptation_proposition_par_sic_service import (
+    specifier_informations_acceptation_proposition_par_sic,
+)
+from admission.ddd.admission.formation_generale.use_case.write.specifier_motifs_refus_proposition_par_sic_service import (
+    specifier_motifs_refus_proposition_par_sic,
+)
 from admission.ddd.admission.use_case.read import (
     recuperer_questions_specifiques_proposition,
 )
@@ -547,7 +538,6 @@
             proposition_repository=PropositionRepository(),
         )
     ),
-<<<<<<< HEAD
     SpecifierMotifsRefusPropositionParSicCommand: (
         lambda msg_bus, cmd: specifier_motifs_refus_proposition_par_sic(
             cmd,
@@ -594,7 +584,7 @@
             proposition_repository=PropositionRepository(),
             pdf_generation=PDFGeneration(),
         )
-=======
+    ),
     RechercherParcoursAnterieurQuery: lambda msg_bus, cmd: rechercher_parcours_anterieur(
         cmd,
         profil_candidat_translator=ProfilCandidatTranslator(),
@@ -603,6 +593,5 @@
     SoumettreTicketPersonneCommand: lambda msg_bus, cmd: soumettre_ticket_creation_personne(
         cmd,
         digit_repository=DigitRepository()
->>>>>>> 6d3a6991
     ),
 }