##############################################################################
#
#    OSIS stands for Open Student Information System. It's an application
#    designed to manage the core business of higher education institutions,
#    such as universities, faculties, institutes and professional schools.
#    The core business involves the administration of students, teachers,
#    courses, programs and so on.
#
#    Copyright (C) 2015-2024 Université catholique de Louvain (http://www.uclouvain.be)
#
#    This program is free software: you can redistribute it and/or modify
#    it under the terms of the GNU General Public License as published by
#    the Free Software Foundation, either version 3 of the License, or
#    (at your option) any later version.
#
#    This program is distributed in the hope that it will be useful,
#    but WITHOUT ANY WARRANTY; without even the implied warranty of
#    MERCHANTABILITY or FITNESS FOR A PARTICULAR PURPOSE.  See the
#    GNU General Public License for more details.
#
#    A copy of this license - GNU General Public License - is available
#    at the root of the source code of this program.  If not,
#    see http://www.gnu.org/licenses/.
#
##############################################################################
from admission.ddd.admission.commands import \
    (RechercherCompteExistantQuery, InitialiserPropositionFusionPersonneCommand,
     DefairePropositionFusionCommand, RechercherParcoursAnterieurQuery, SoumettreTicketPersonneCommand,
     RefuserPropositionFusionCommand, GetStatutTicketPersonneQuery, RetrieveListeTicketsEnAttenteQuery,
     RetrieveAndStoreStatutTicketPersonneFromDigitCommand)
from admission.ddd.admission.formation_generale.commands import *
from admission.ddd.admission.formation_generale.use_case.read import *
from admission.ddd.admission.formation_generale.use_case.read.recuperer_pdf_temporaire_decision_sic_service import (
    recuperer_pdf_temporaire_decision_sic,
)
from admission.ddd.admission.formation_generale.use_case.write import *
from admission.ddd.admission.formation_generale.use_case.write.approuver_admission_par_sic_service import (
    approuver_admission_par_sic,
)
from admission.ddd.admission.formation_generale.use_case.write.approuver_inscription_par_sic_service import (
    approuver_inscription_par_sic,
)
from admission.ddd.admission.formation_generale.use_case.write.refuser_admission_par_sic_service import (
    refuser_admission_par_sic,
)
from admission.ddd.admission.formation_generale.use_case.write.refuser_inscription_par_sic_service import (
    refuser_inscription_par_sic,
)
<<<<<<< HEAD
=======
from admission.ddd.admission.formation_generale.use_case.write.retyper_document_service import retyper_document
from admission.ddd.admission.formation_generale.use_case.write.specifier_financabilite_regle_service import (
    specifier_financabilite_regle,
)
from admission.ddd.admission.formation_generale.use_case.write.specifier_financabilite_resultat_calcul_service import (
    specifier_financabilite_resultat_calcul,
)
>>>>>>> 67ac4484
from admission.ddd.admission.formation_generale.use_case.write.specifier_besoin_de_derogation_service import (
    specifier_besoin_de_derogation,
)
from admission.ddd.admission.formation_generale.use_case.write.specifier_financabilite_regle_service import \
    specifier_financabilite_regle
from admission.ddd.admission.formation_generale.use_case.write.specifier_financabilite_resultat_calcul_service import \
    specifier_financabilite_resultat_calcul
from admission.ddd.admission.formation_generale.use_case.write.specifier_informations_acceptation_proposition_par_sic_service import (
    specifier_informations_acceptation_proposition_par_sic,
)
from admission.ddd.admission.formation_generale.use_case.write.specifier_motifs_refus_proposition_par_sic_service import (
    specifier_motifs_refus_proposition_par_sic,
)
from admission.ddd.admission.use_case.read import (
    recuperer_questions_specifiques_proposition,
)
from admission.ddd.admission.use_case.read.rechercher_compte_existant import rechercher_compte_existant
from admission.ddd.admission.use_case.read.rechercher_parcours_anterieur import rechercher_parcours_anterieur
from admission.ddd.admission.use_case.read.recuperer_statut_ticket_personne import recuperer_statut_ticket_personne
from admission.ddd.admission.use_case.read.recuperer_tickets_en_attente import recuperer_tickets_en_attente
from admission.ddd.admission.use_case.write import (
    initialiser_emplacement_document_libre_non_reclamable,
    initialiser_emplacement_document_libre_a_reclamer,
    initialiser_emplacement_document_a_reclamer,
    annuler_reclamation_emplacement_document,
    modifier_reclamation_emplacement_document,
    supprimer_emplacement_document,
    remplacer_emplacement_document,
    remplir_emplacement_document_par_gestionnaire,
)
from admission.ddd.admission.use_case.write.defaire_proposition_fusion_personne import \
    defaire_proposition_fusion_personne
from admission.ddd.admission.use_case.write.initialiser_proposition_fusion_personne import \
    initialiser_proposition_fusion_personne
from admission.ddd.admission.use_case.write.recuperer_statut_ticket_personne_de_digit import \
    recuperer_statut_ticket_personne_de_digit
from admission.ddd.admission.use_case.write.refuser_proposition_fusion_personne import \
    refuser_proposition_fusion_personne
from admission.ddd.admission.use_case.write.soumettre_ticket_creation_personne import soumettre_ticket_creation_personne
from admission.infrastructure.admission.domain.service.annee_inscription_formation import (
    AnneeInscriptionFormationTranslator,
)
from admission.infrastructure.admission.domain.service.bourse import BourseTranslator
from admission.infrastructure.admission.domain.service.calendrier_inscription import CalendrierInscription
from admission.infrastructure.admission.domain.service.digit import DigitService
from admission.infrastructure.admission.domain.service.elements_confirmation import ElementsConfirmation
from admission.infrastructure.admission.domain.service.emplacements_documents_proposition import (
    EmplacementsDocumentsPropositionTranslator,
)
from admission.infrastructure.admission.domain.service.historique import Historique as HistoriqueGlobal
from admission.infrastructure.admission.domain.service.maximum_propositions import MaximumPropositionsAutorisees
from admission.infrastructure.admission.domain.service.poste_diplomatique import PosteDiplomatiqueTranslator
from admission.infrastructure.admission.domain.service.profil_candidat import ProfilCandidatTranslator
from admission.infrastructure.admission.domain.service.titres_acces import TitresAcces
from admission.infrastructure.admission.domain.service.unites_enseignement_translator import (
    UnitesEnseignementTranslator,
)
from admission.infrastructure.admission.formation_generale.domain.service.comptabilite import ComptabiliteTranslator
from admission.infrastructure.admission.formation_generale.domain.service.formation import FormationGeneraleTranslator
from admission.infrastructure.admission.formation_generale.domain.service.historique import (
    Historique as HistoriqueFormationGenerale,
)
from admission.infrastructure.admission.formation_generale.domain.service.inscription_tardive import InscriptionTardive
from admission.infrastructure.admission.formation_generale.domain.service.notification import Notification
from admission.infrastructure.admission.formation_generale.domain.service.paiement_frais_dossier import (
    PaiementFraisDossier,
)
from admission.infrastructure.admission.formation_generale.domain.service.pdf_generation import PDFGeneration
from admission.infrastructure.admission.formation_generale.domain.service.question_specifique import (
    QuestionSpecifiqueTranslator,
)
from admission.infrastructure.admission.formation_generale.domain.service.reference import ReferenceTranslator
from admission.infrastructure.admission.formation_generale.domain.service.taches_techniques import TachesTechniques
from admission.infrastructure.admission.formation_generale.repository.emplacement_document import (
    EmplacementDocumentRepository,
)
from admission.infrastructure.admission.formation_generale.repository.proposition import PropositionRepository
from admission.infrastructure.admission.repository.digit import DigitRepository
from admission.infrastructure.admission.repository.proposition_fusion_personne import \
    PropositionPersonneFusionRepository
from admission.infrastructure.admission.repository.titre_acces_selectionnable import TitreAccesSelectionnableRepository
from admission.infrastructure.admission.shared_kernel.email_destinataire.repository.email_destinataire import \
    EmailDestinataireRepository
from infrastructure.shared_kernel.academic_year.repository.academic_year import AcademicYearRepository
from infrastructure.shared_kernel.campus.repository.uclouvain_campus import UclouvainCampusRepository
from infrastructure.shared_kernel.personne_connue_ucl.personne_connue_ucl import PersonneConnueUclTranslator
from infrastructure.shared_kernel.signaletique_etudiant.repository.compteur_noma import CompteurAnnuelPourNomaRepository

COMMAND_HANDLERS = {
    RechercherFormationGeneraleQuery: lambda msg_bus, cmd: rechercher_formations(
        cmd,
        formation_generale_translator=FormationGeneraleTranslator(),
        annee_inscription_formation_translator=AnneeInscriptionFormationTranslator(),
    ),
    InitierPropositionCommand: lambda msg_bus, cmd: initier_proposition(
        cmd,
        proposition_repository=PropositionRepository(),
        formation_translator=FormationGeneraleTranslator(),
        bourse_translator=BourseTranslator(),
        maximum_propositions_service=MaximumPropositionsAutorisees(),
        historique=HistoriqueGlobal(),
    ),
    ListerPropositionsCandidatQuery: lambda msg_bus, cmd: lister_propositions_candidat(
        cmd,
        proposition_repository=PropositionRepository(),
    ),
    RecupererPropositionQuery: lambda msg_bus, cmd: recuperer_proposition(
        cmd,
        proposition_repository=PropositionRepository(),
    ),
    ModifierChoixFormationCommand: lambda msg_bus, cmd: modifier_choix_formation(
        cmd,
        proposition_repository=PropositionRepository(),
        formation_translator=FormationGeneraleTranslator(),
        bourse_translator=BourseTranslator(),
    ),
    ModifierChecklistChoixFormationCommand: lambda msg_bus, cmd: modifier_checklist_choix_formation(
        cmd,
        proposition_repository=PropositionRepository(),
        formation_translator=FormationGeneraleTranslator(),
    ),
    SupprimerPropositionCommand: lambda msg_bus, cmd: supprimer_proposition(
        cmd,
        proposition_repository=PropositionRepository(),
        historique=HistoriqueGlobal(),
    ),
    VerifierPropositionQuery: lambda msg_bus, cmd: verifier_proposition(
        cmd,
        proposition_repository=PropositionRepository(),
        formation_translator=FormationGeneraleTranslator(),
        titres_acces=TitresAcces(),
        profil_candidat_translator=ProfilCandidatTranslator(),
        calendrier_inscription=CalendrierInscription(),
        academic_year_repository=AcademicYearRepository(),
        questions_specifiques_translator=QuestionSpecifiqueTranslator(),
        maximum_propositions_service=MaximumPropositionsAutorisees(),
    ),
    SoumettrePropositionCommand: lambda msg_bus, cmd: soumettre_proposition(
        cmd,
        proposition_repository=PropositionRepository(),
        formation_translator=FormationGeneraleTranslator(),
        titres_acces=TitresAcces(),
        profil_candidat_translator=ProfilCandidatTranslator(),
        calendrier_inscription=CalendrierInscription(),
        academic_year_repository=AcademicYearRepository(),
        questions_specifiques_translator=QuestionSpecifiqueTranslator(),
        element_confirmation=ElementsConfirmation(),
        notification=Notification(),
        maximum_propositions_service=MaximumPropositionsAutorisees(),
        inscription_tardive_service=InscriptionTardive(),
        paiement_frais_dossier_service=PaiementFraisDossier(),
        historique=HistoriqueGlobal(),
    ),
    CompleterCurriculumCommand: lambda msg_bus, cmd: completer_curriculum(
        cmd,
        proposition_repository=PropositionRepository(),
    ),
    CompleterComptabilitePropositionCommand: lambda msg_bus, cmd: completer_comptabilite_proposition(
        cmd,
        proposition_repository=PropositionRepository(),
    ),
    GetComptabiliteQuery: lambda msg_bus, cmd: recuperer_comptabilite(
        cmd,
        comptabilite_translator=ComptabiliteTranslator(),
    ),
    VerifierCurriculumQuery: lambda msg_bus, cmd: verifier_curriculum(
        cmd,
        proposition_repository=PropositionRepository(),
        profil_candidat_translator=ProfilCandidatTranslator(),
        academic_year_repository=AcademicYearRepository(),
        formation_translator=FormationGeneraleTranslator(),
    ),
    DeterminerAnneeAcademiqueEtPotQuery: lambda msg_bus, cmd: determiner_annee_academique_et_pot(
        cmd,
        proposition_repository=PropositionRepository(),
        formation_translator=FormationGeneraleTranslator(),
        titres_acces=TitresAcces(),
        profil_candidat_translator=ProfilCandidatTranslator(),
        calendrier_inscription=CalendrierInscription(),
    ),
    RecupererElementsConfirmationQuery: lambda msg_bus, cmd: recuperer_elements_confirmation(
        cmd,
        proposition_repository=PropositionRepository(),
        element_confirmation=ElementsConfirmation(),
        formation_translator=FormationGeneraleTranslator(),
        profil_candidat_translator=ProfilCandidatTranslator(),
    ),
    RecupererResumePropositionQuery: lambda msg_bus, cmd: recuperer_resume_proposition(
        cmd,
        proposition_repository=PropositionRepository(),
        i_profil_candidat_translator=ProfilCandidatTranslator(),
        i_comptabilite_translator=ComptabiliteTranslator(),
        academic_year_repository=AcademicYearRepository(),
    ),
    RecupererPropositionGestionnaireQuery: lambda msg_bus, cmd: recuperer_proposition_gestionnaire(
        cmd,
        proposition_repository=PropositionRepository(),
        unites_enseignement_translator=UnitesEnseignementTranslator(),
    ),
    RecupererDocumentsPropositionQuery: lambda msg_bus, cmd: recuperer_documents_proposition(
        cmd,
        proposition_repository=PropositionRepository(),
        profil_candidat_translator=ProfilCandidatTranslator(),
        comptabilite_translator=ComptabiliteTranslator(),
        question_specifique_translator=QuestionSpecifiqueTranslator(),
        emplacements_documents_demande_translator=EmplacementsDocumentsPropositionTranslator(),
        academic_year_repository=AcademicYearRepository(),
        personne_connue_translator=PersonneConnueUclTranslator(),
    ),
    RecupererQuestionsSpecifiquesQuery: lambda msg_bus, cmd: recuperer_questions_specifiques_proposition(
        cmd,
        question_specifique_translator=QuestionSpecifiqueTranslator(),
    ),
    RecalculerEmplacementsDocumentsNonLibresPropositionCommand: (
        lambda msg_bus, cmd: recalculer_emplacements_documents_non_libres_proposition(
            cmd,
            proposition_repository=PropositionRepository(),
            profil_candidat_translator=ProfilCandidatTranslator(),
            comptabilite_translator=ComptabiliteTranslator(),
            question_specifique_translator=QuestionSpecifiqueTranslator(),
            academic_year_repository=AcademicYearRepository(),
            emplacement_document_repository=EmplacementDocumentRepository(),
        )
    ),
    ReclamerDocumentsAuCandidatParSICCommand: lambda msg_bus, cmd: reclamer_documents_au_candidat_par_sic(
        cmd,
        proposition_repository=PropositionRepository(),
        emplacement_document_repository=EmplacementDocumentRepository(),
        notification=Notification(),
        historique=HistoriqueGlobal(),
    ),
    AnnulerReclamationDocumentsAuCandidatCommand: (
        lambda msg_bus, cmd: annuler_reclamation_documents_au_candidat(
            cmd,
            proposition_repository=PropositionRepository(),
            emplacement_document_repository=EmplacementDocumentRepository(),
            historique=HistoriqueGlobal(),
            profil_candidat_translator=ProfilCandidatTranslator(),
            comptabilite_translator=ComptabiliteTranslator(),
            question_specifique_translator=QuestionSpecifiqueTranslator(),
            academic_year_repository=AcademicYearRepository(),
            personne_connue_translator=PersonneConnueUclTranslator(),
            emplacements_documents_demande_translator=EmplacementsDocumentsPropositionTranslator(),
        )
    ),
    ReclamerDocumentsAuCandidatParFACCommand: lambda msg_bus, cmd: reclamer_documents_au_candidat_par_fac(
        cmd,
        proposition_repository=PropositionRepository(),
        emplacement_document_repository=EmplacementDocumentRepository(),
        notification=Notification(),
        historique=HistoriqueGlobal(),
    ),
    RecupererDocumentsReclamesPropositionQuery: lambda msg_bus, cmd: recuperer_documents_reclames_proposition(
        cmd,
        proposition_repository=PropositionRepository(),
        profil_candidat_translator=ProfilCandidatTranslator(),
        comptabilite_translator=ComptabiliteTranslator(),
        question_specifique_translator=QuestionSpecifiqueTranslator(),
        emplacements_documents_demande_translator=EmplacementsDocumentsPropositionTranslator(),
        academic_year_repository=AcademicYearRepository(),
        personne_connue_translator=PersonneConnueUclTranslator(),
    ),
    CompleterEmplacementsDocumentsParCandidatCommand: lambda msg_bus, cmd: (
        completer_emplacements_documents_par_candidat(
            cmd,
            proposition_repository=PropositionRepository(),
            emplacement_document_repository=EmplacementDocumentRepository(),
            historique=HistoriqueGlobal(),
            profil_candidat_translator=ProfilCandidatTranslator(),
            comptabilite_translator=ComptabiliteTranslator(),
            question_specifique_translator=QuestionSpecifiqueTranslator(),
            academic_year_repository=AcademicYearRepository(),
            personne_connue_translator=PersonneConnueUclTranslator(),
            emplacements_documents_demande_translator=EmplacementsDocumentsPropositionTranslator(),
            notification=Notification(),
        )
    ),
    InitialiserEmplacementDocumentLibreNonReclamableCommand: lambda msg_bus, cmd: (
        initialiser_emplacement_document_libre_non_reclamable(
            cmd,
            emplacement_document_repository=EmplacementDocumentRepository(),
        )
    ),
    InitialiserEmplacementDocumentLibreAReclamerCommand: (
        lambda msg_bus, cmd: initialiser_emplacement_document_libre_a_reclamer(
            cmd,
            emplacement_document_repository=EmplacementDocumentRepository(),
        )
    ),
    InitialiserEmplacementDocumentAReclamerCommand: lambda msg_bus, cmd: initialiser_emplacement_document_a_reclamer(
        cmd,
        emplacement_document_repository=EmplacementDocumentRepository(),
    ),
    AnnulerReclamationEmplacementDocumentCommand: lambda msg_bus, cmd: annuler_reclamation_emplacement_document(
        cmd,
        emplacement_document_repository=EmplacementDocumentRepository(),
    ),
    ModifierReclamationEmplacementDocumentCommand: lambda msg_bus, cmd: modifier_reclamation_emplacement_document(
        cmd,
        emplacement_document_repository=EmplacementDocumentRepository(),
    ),
    SupprimerEmplacementDocumentCommand: lambda msg_bus, cmd: supprimer_emplacement_document(
        cmd,
        emplacement_document_repository=EmplacementDocumentRepository(),
    ),
    RemplacerEmplacementDocumentCommand: lambda msg_bus, cmd: remplacer_emplacement_document(
        cmd,
        emplacement_document_repository=EmplacementDocumentRepository(),
    ),
    RemplirEmplacementDocumentParGestionnaireCommand: (
        lambda msg_bus, cmd: remplir_emplacement_document_par_gestionnaire(
            cmd,
            emplacement_document_repository=EmplacementDocumentRepository(),
        )
    ),
    RecupererResumeEtEmplacementsDocumentsPropositionQuery: (
        lambda msg_bus, cmd: recuperer_resume_et_emplacements_documents_proposition(
            cmd,
            proposition_repository=PropositionRepository(),
            profil_candidat_translator=ProfilCandidatTranslator(),
            comptabilite_translator=ComptabiliteTranslator(),
            emplacements_documents_demande_translator=EmplacementsDocumentsPropositionTranslator(),
            academic_year_repository=AcademicYearRepository(),
            personne_connue_translator=PersonneConnueUclTranslator(),
            question_specifique_translator=QuestionSpecifiqueTranslator(),
        )
    ),
    SpecifierPaiementNecessaireCommand: lambda msg_bus, cmd: specifier_paiement_necessaire(
        cmd,
        proposition_repository=PropositionRepository(),
        notification=Notification(),
        paiement_frais_dossier_service=PaiementFraisDossier(),
        historique=HistoriqueFormationGenerale(),
    ),
    EnvoyerRappelPaiementCommand: lambda msg_bus, cmd: envoyer_rappel_paiement(
        cmd,
        proposition_repository=PropositionRepository(),
        notification=Notification(),
        paiement_frais_dossier_service=PaiementFraisDossier(),
        historique=HistoriqueFormationGenerale(),
    ),
    SpecifierPaiementPlusNecessaireCommand: lambda msg_bus, cmd: specifier_paiement_plus_necessaire(
        cmd,
        proposition_repository=PropositionRepository(),
        paiement_frais_dossier_service=PaiementFraisDossier(),
        historique=HistoriqueFormationGenerale(),
        taches_techniques=TachesTechniques(),
    ),
    PayerFraisDossierPropositionSuiteSoumissionCommand: (
        lambda msg_bus, cmd: payer_frais_dossier_proposition_suite_soumission(
            msg_bus,
            cmd,
            proposition_repository=PropositionRepository(),
            notification=Notification(),
            paiement_frais_dossier_service=PaiementFraisDossier(),
            historique=HistoriqueFormationGenerale(),
            reference_translator=ReferenceTranslator(),
        )
    ),
    PayerFraisDossierPropositionSuiteDemandeCommand: (
        lambda msg_bus, cmd: payer_frais_dossier_proposition_suite_demande(
            msg_bus,
            cmd,
            proposition_repository=PropositionRepository(),
            paiement_frais_dossier_service=PaiementFraisDossier(),
            historique=HistoriqueFormationGenerale(),
            reference_translator=ReferenceTranslator(),
        )
    ),
    EnvoyerPropositionAFacLorsDeLaDecisionFacultaireCommand: (
        lambda msg_bus, cmd: envoyer_proposition_a_fac_lors_de_la_decision_facultaire(
            cmd,
            proposition_repository=PropositionRepository(),
            email_destinataire_repository=EmailDestinataireRepository(),
            notification=Notification(),
            historique=HistoriqueFormationGenerale(),
        )
    ),
    SpecifierMotifsRefusPropositionParFaculteCommand: (
        lambda msg_bus, cmd: specifier_motifs_refus_proposition_par_faculte(
            cmd,
            proposition_repository=PropositionRepository(),
        )
    ),
    RefuserPropositionParFaculteCommand: lambda msg_bus, cmd: refuser_proposition_par_faculte(
        cmd,
        proposition_repository=PropositionRepository(),
        historique=HistoriqueFormationGenerale(),
        pdf_generation=PDFGeneration(),
        personne_connue_ucl_translator=PersonneConnueUclTranslator(),
        unites_enseignement_translator=UnitesEnseignementTranslator(),
    ),
    SpecifierInformationsAcceptationPropositionParFaculteCommand: (
        lambda msg_bus, cmd: specifier_informations_acceptation_proposition_par_faculte(
            cmd,
            proposition_repository=PropositionRepository(),
        )
    ),
    ApprouverPropositionParFaculteCommand: lambda msg_bus, cmd: approuver_proposition_par_faculte(
        cmd,
        proposition_repository=PropositionRepository(),
        historique=HistoriqueFormationGenerale(),
        pdf_generation=PDFGeneration(),
        personne_connue_ucl_translator=PersonneConnueUclTranslator(),
        unites_enseignement_translator=UnitesEnseignementTranslator(),
        titre_acces_selectionnable_repository=TitreAccesSelectionnableRepository(),
        profil_candidat_translator=ProfilCandidatTranslator(),
        academic_year_repository=AcademicYearRepository(),
    ),
    CompleterQuestionsSpecifiquesCommand: lambda msg_bus, cmd: completer_questions_specifiques(
        cmd,
        proposition_repository=PropositionRepository(),
        poste_diplomatique_translator=PosteDiplomatiqueTranslator(),
    ),
    SpecifierPaiementVaEtreOuvertParCandidatCommand: (
        lambda msg_bus, cmd: specifier_paiement_va_etre_ouvert_par_candidat(
            cmd,
            proposition_repository=PropositionRepository(),
            paiement_frais_dossier_service=PaiementFraisDossier(),
        )
    ),
    RecupererListePaiementsPropositionQuery: lambda msg_bus, cmd: recuperer_liste_paiements_proposition(
        cmd,
        paiement_frais_dossier_service=PaiementFraisDossier(),
    ),
    ModifierChoixFormationParGestionnaireCommand: lambda msg_bus, cmd: modifier_choix_formation_par_gestionnaire(
        cmd,
        proposition_repository=PropositionRepository(),
        bourse_translator=BourseTranslator(),
    ),
    CompleterQuestionsSpecifiquesParGestionnaireCommand: (
        lambda msg_bus, cmd: completer_questions_specifiques_par_gestionnaire(
            cmd,
            proposition_repository=PropositionRepository(),
            poste_diplomatique_translator=PosteDiplomatiqueTranslator(),
        )
    ),
    EnvoyerPropositionAuSicLorsDeLaDecisionFacultaireCommand: (
        lambda msg_bus, cmd: envoyer_proposition_au_sic_lors_de_la_decision_facultaire(
            cmd,
            proposition_repository=PropositionRepository(),
            historique=HistoriqueFormationGenerale(),
        )
    ),
    RechercherCompteExistantQuery: lambda msg_bus, cmd: rechercher_compte_existant(
        cmd,
        digit_service=DigitService()
    ),
    InitialiserPropositionFusionPersonneCommand: lambda msg_bus, cmd: initialiser_proposition_fusion_personne(
        cmd,
        proposition_fusion_personne_repository=PropositionPersonneFusionRepository()
    ),
    DefairePropositionFusionCommand: lambda msg_bus, cmd: defaire_proposition_fusion_personne(
        cmd,
        proposition_fusion_personne_repository=PropositionPersonneFusionRepository()
    ),
    RefuserPropositionFusionCommand: lambda msg_bus, cmd: refuser_proposition_fusion_personne(
        cmd,
        proposition_fusion_personne_repository=PropositionPersonneFusionRepository()
    ),
    ModifierStatutChecklistParcoursAnterieurCommand: lambda msg_bus, cmd: modifier_statut_checklist_parcours_anterieur(
        cmd,
        proposition_repository=PropositionRepository(),
        titre_acces_selectionnable_repository=TitreAccesSelectionnableRepository(),
    ),
    SpecifierConditionAccesPropositionCommand: lambda msg_bus, cmd: specifier_condition_acces_proposition(
        cmd,
        proposition_repository=PropositionRepository(),
        titre_acces_selectionnable_repository=TitreAccesSelectionnableRepository(),
    ),
    SpecifierEquivalenceTitreAccesEtrangerPropositionCommand: (
        lambda msg_bus, cmd: specifier_equivalence_titre_acces_etranger_proposition(
            cmd,
            proposition_repository=PropositionRepository(),
        )
    ),
    SpecifierBesoinDeDerogationSicCommand: (
        lambda msg_bus, cmd: specifier_besoin_de_derogation(
            cmd,
            proposition_repository=PropositionRepository(),
        )
    ),
    SpecifierExperienceEnTantQueTitreAccesCommand: lambda msg_bus, cmd: specifier_experience_en_tant_que_titre_acces(
        cmd,
        titre_acces_selectionnable_repository=TitreAccesSelectionnableRepository(),
    ),
    RecupererTitresAccesSelectionnablesPropositionQuery: (
        lambda msg_bus, cmd: recuperer_titres_acces_selectionnables_proposition(
            cmd,
            titre_acces_selectionnable_repository=TitreAccesSelectionnableRepository(),
        )
    ),
    SpecifierFinancabiliteResultatCalculCommand: lambda msg_bus, cmd: specifier_financabilite_resultat_calcul(
        cmd,
        proposition_repository=PropositionRepository(),
    ),
    SpecifierFinancabiliteRegleCommand: lambda msg_bus, cmd: specifier_financabilite_regle(
        cmd,
        proposition_repository=PropositionRepository(),
    ),
    ModifierStatutChecklistExperienceParcoursAnterieurCommand: (
        lambda msg_bus, cmd: modifier_statut_checklist_experience_parcours_anterieur(
            cmd,
            proposition_repository=PropositionRepository(),
        )
    ),
    SpecifierInformationsAcceptationPropositionParSicCommand: (
        lambda msg_bus, cmd: specifier_informations_acceptation_proposition_par_sic(
            cmd,
            proposition_repository=PropositionRepository(),
            profil_candidat_translator=ProfilCandidatTranslator(),
            historique=HistoriqueFormationGenerale(),
            comptabilite_translator=ComptabiliteTranslator(),
            question_specifique_translator=QuestionSpecifiqueTranslator(),
            emplacements_documents_demande_translator=EmplacementsDocumentsPropositionTranslator(),
            academic_year_repository=AcademicYearRepository(),
            personne_connue_translator=PersonneConnueUclTranslator(),
        )
    ),
    ModifierAuthentificationExperienceParcoursAnterieurCommand: (
        lambda msg_bus, cmd: modifier_authentification_experience_parcours_anterieur(
            cmd,
            proposition_repository=PropositionRepository(),
            notification=Notification(),
            historique=HistoriqueFormationGenerale(),
        )
    ),
    SpecifierMotifsRefusPropositionParSicCommand: (
        lambda msg_bus, cmd: specifier_motifs_refus_proposition_par_sic(
            cmd,
            proposition_repository=PropositionRepository(),
            historique=HistoriqueFormationGenerale(),
        )
    ),
    RefuserAdmissionParSicCommand: (
        lambda msg_bus, cmd: refuser_admission_par_sic(
            cmd,
            proposition_repository=PropositionRepository(),
            profil_candidat_translator=ProfilCandidatTranslator(),
            historique=HistoriqueFormationGenerale(),
            notification=Notification(),
            pdf_generation=PDFGeneration(),
            campus_repository=UclouvainCampusRepository(),
        )
    ),
    RefuserInscriptionParSicCommand: (
        lambda msg_bus, cmd: refuser_inscription_par_sic(
            cmd,
            proposition_repository=PropositionRepository(),
            profil_candidat_translator=ProfilCandidatTranslator(),
            historique=HistoriqueFormationGenerale(),
            notification=Notification(),
            pdf_generation=PDFGeneration(),
            campus_repository=UclouvainCampusRepository(),
        )
    ),
    ApprouverAdmissionParSicCommand: (
        lambda msg_bus, cmd: approuver_admission_par_sic(
            cmd,
            proposition_repository=PropositionRepository(),
            profil_candidat_translator=ProfilCandidatTranslator(),
            historique=HistoriqueFormationGenerale(),
            notification=Notification(),
            pdf_generation=PDFGeneration(),
            emplacement_document_repository=EmplacementDocumentRepository(),
            comptabilite_translator=ComptabiliteTranslator(),
            question_specifique_translator=QuestionSpecifiqueTranslator(),
            emplacements_documents_demande_translator=EmplacementsDocumentsPropositionTranslator(),
            academic_year_repository=AcademicYearRepository(),
            personne_connue_translator=PersonneConnueUclTranslator(),
            digit=DigitRepository(),
            compteur_noma=CompteurAnnuelPourNomaRepository(),
        )
    ),
    ApprouverInscriptionParSicCommand: (
        lambda msg_bus, cmd: approuver_inscription_par_sic(
            cmd,
            proposition_repository=PropositionRepository(),
            historique=HistoriqueFormationGenerale(),
            profil_candidat_translator=ProfilCandidatTranslator(),
            comptabilite_translator=ComptabiliteTranslator(),
            question_specifique_translator=QuestionSpecifiqueTranslator(),
            emplacements_documents_demande_translator=EmplacementsDocumentsPropositionTranslator(),
            academic_year_repository=AcademicYearRepository(),
            personne_connue_translator=PersonneConnueUclTranslator(),
            digit=DigitRepository(),
            compteur_noma=CompteurAnnuelPourNomaRepository(),
        )
    ),
    RecupererPdfTemporaireDecisionSicQuery: (
        lambda msg_bus, cmd: recuperer_pdf_temporaire_decision_sic(
            cmd,
            proposition_repository=PropositionRepository(),
            profil_candidat_translator=ProfilCandidatTranslator(),
            campus_repository=UclouvainCampusRepository(),
            pdf_generation=PDFGeneration(),
        )
    ),
<<<<<<< HEAD
    RechercherParcoursAnterieurQuery: lambda msg_bus, cmd: rechercher_parcours_anterieur(
        cmd,
        profil_candidat_translator=ProfilCandidatTranslator(),
        academic_year_repository=AcademicYearRepository(),
    ),
    SoumettreTicketPersonneCommand: lambda msg_bus, cmd: soumettre_ticket_creation_personne(
        cmd,
        digit_repository=DigitRepository(),
    ),
    GetStatutTicketPersonneQuery: lambda msg_bus, cmd: recuperer_statut_ticket_personne(
        cmd,
        digit_repository=DigitRepository(),
    ),
    RetrieveListeTicketsEnAttenteQuery: lambda msg_bus, cmd: recuperer_tickets_en_attente(
        cmd,
        digit_repository=DigitRepository(),
    ),
    RetrieveAndStoreStatutTicketPersonneFromDigitCommand: (
        lambda msg_bus, cmd: recuperer_statut_ticket_personne_de_digit(
            cmd,
            digit_repository=DigitRepository(),
=======
    RetyperDocumentCommand: (
        lambda msg_bus, cmd: retyper_document(
            cmd,
            emplacement_document_repository=EmplacementDocumentRepository(),
>>>>>>> 67ac4484
        )
    ),
}<|MERGE_RESOLUTION|>--- conflicted
+++ resolved
@@ -46,16 +46,7 @@
 from admission.ddd.admission.formation_generale.use_case.write.refuser_inscription_par_sic_service import (
     refuser_inscription_par_sic,
 )
-<<<<<<< HEAD
-=======
 from admission.ddd.admission.formation_generale.use_case.write.retyper_document_service import retyper_document
-from admission.ddd.admission.formation_generale.use_case.write.specifier_financabilite_regle_service import (
-    specifier_financabilite_regle,
-)
-from admission.ddd.admission.formation_generale.use_case.write.specifier_financabilite_resultat_calcul_service import (
-    specifier_financabilite_resultat_calcul,
-)
->>>>>>> 67ac4484
 from admission.ddd.admission.formation_generale.use_case.write.specifier_besoin_de_derogation_service import (
     specifier_besoin_de_derogation,
 )
@@ -654,7 +645,12 @@
             pdf_generation=PDFGeneration(),
         )
     ),
-<<<<<<< HEAD
+    RetyperDocumentCommand: (
+        lambda msg_bus, cmd: retyper_document(
+            cmd,
+            emplacement_document_repository=EmplacementDocumentRepository(),
+        )
+    ),
     RechercherParcoursAnterieurQuery: lambda msg_bus, cmd: rechercher_parcours_anterieur(
         cmd,
         profil_candidat_translator=ProfilCandidatTranslator(),
@@ -676,12 +672,6 @@
         lambda msg_bus, cmd: recuperer_statut_ticket_personne_de_digit(
             cmd,
             digit_repository=DigitRepository(),
-=======
-    RetyperDocumentCommand: (
-        lambda msg_bus, cmd: retyper_document(
-            cmd,
-            emplacement_document_repository=EmplacementDocumentRepository(),
->>>>>>> 67ac4484
         )
     ),
 }