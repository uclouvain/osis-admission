--- conflicted
+++ resolved
@@ -47,14 +47,14 @@
 from admission.ddd.admission.formation_generale.use_case.write.refuser_inscription_par_sic_service import (
     refuser_inscription_par_sic,
 )
+from admission.ddd.admission.formation_generale.use_case.write.specifier_besoin_de_derogation_service import (
+    specifier_besoin_de_derogation,
+)
 from admission.ddd.admission.formation_generale.use_case.write.specifier_financabilite_regle_service import (
     specifier_financabilite_regle,
 )
 from admission.ddd.admission.formation_generale.use_case.write.specifier_financabilite_resultat_calcul_service import (
     specifier_financabilite_resultat_calcul,
-)
-from admission.ddd.admission.formation_generale.use_case.write.specifier_besoin_de_derogation_service import (
-    specifier_besoin_de_derogation,
 )
 from admission.ddd.admission.formation_generale.use_case.write.specifier_informations_acceptation_proposition_par_sic_service import (
     specifier_informations_acceptation_proposition_par_sic,
@@ -606,16 +606,13 @@
             notification=_notification,
             pdf_generation=_pdf_generation,
             emplacement_document_repository=_emplacement_document_repository,
-<<<<<<< HEAD
             comptabilite_translator=_comptabilite_translator,
             question_specifique_translator=_question_specific_translator,
             emplacements_documents_demande_translator=_emplacements_documents_demande_translator,
             academic_year_repository=_academic_year_repository,
             personne_connue_translator=_personne_connue_ucl_translator,
-=======
             digit=_digit_repository,
             compteur_noma=_compteur_noma,
->>>>>>> 7908dd41
         )
     ),
     ApprouverInscriptionParSicCommand: (
@@ -623,17 +620,14 @@
             cmd,
             proposition_repository=_proposition_repository,
             historique=_historique_formation_generale,
-<<<<<<< HEAD
             profil_candidat_translator=_profil_candidat_translator,
             comptabilite_translator=_comptabilite_translator,
             question_specifique_translator=_question_specific_translator,
             emplacements_documents_demande_translator=_emplacements_documents_demande_translator,
             academic_year_repository=_academic_year_repository,
             personne_connue_translator=_personne_connue_ucl_translator,
-=======
             digit=_digit_repository,
             compteur_noma=_compteur_noma,
->>>>>>> 7908dd41
         )
     ),
     RecupererPdfTemporaireDecisionSicQuery: (
