--- conflicted
+++ resolved
@@ -169,10 +169,7 @@
 _poste_diplomatique_translator = PosteDiplomatiqueInMemoryFactory()
 _titre_acces_selectionnable_repository = TitreAccesSelectionnableInMemoryRepositoryFactory()
 _reference_translator = ReferenceInMemoryTranslator()
-<<<<<<< HEAD
 _email_destinataire_repository = EmailDestinataireInMemoryRepository()
-=======
->>>>>>> bfaaedf8
 _campus_repository = UclouvainCampusInMemoryRepository()
 _taches_techniques = TachesTechniquesInMemory()
 
@@ -341,6 +338,20 @@
             emplacements_documents_demande_translator=_emplacements_documents_demande_translator,
         )
     ),
+    AnnulerReclamationDocumentsAuCandidatCommand: (
+        lambda msg_bus, cmd: annuler_reclamation_documents_au_candidat(
+            cmd,
+            proposition_repository=_proposition_repository,
+            emplacement_document_repository=_emplacement_document_repository,
+            historique=_historique_global,
+            profil_candidat_translator=_profil_candidat_translator,
+            comptabilite_translator=_comptabilite_translator,
+            question_specifique_translator=_question_specific_translator,
+            academic_year_repository=_academic_year_repository,
+            personne_connue_translator=_personne_connue_ucl_translator,
+            emplacements_documents_demande_translator=_emplacements_documents_demande_translator,
+        )
+    ),
     RecupererDocumentsReclamesPropositionQuery: lambda msg_bus, cmd: recuperer_documents_reclames_proposition(
         cmd,
         proposition_repository=_proposition_repository,
