# ##############################################################################
#
#  OSIS stands for Open Student Information System. It's an application
#  designed to manage the core business of higher education institutions,
#  such as universities, faculties, institutes and professional schools.
#  The core business involves the administration of students, teachers,
#  courses, programs and so on.
#
#  Copyright (C) 2015-2023 Université catholique de Louvain (http://www.uclouvain.be)
#
#  This program is free software: you can redistribute it and/or modify
#  it under the terms of the GNU General Public License as published by
#  the Free Software Foundation, either version 3 of the License, or
#  (at your option) any later version.
#
#  This program is distributed in the hope that it will be useful,
#  but WITHOUT ANY WARRANTY; without even the implied warranty of
#  MERCHANTABILITY or FITNESS FOR A PARTICULAR PURPOSE.  See the
#  GNU General Public License for more details.
#
#  A copy of this license - GNU General Public License - is available
#  at the root of the source code of this program.  If not,
#  see http://www.gnu.org/licenses/.
#
# ##############################################################################
import datetime
from enum import Enum
from typing import List, Optional, Union

import attrs
from django.conf import settings
from django.db.models import OuterRef, Subquery, Prefetch
from django.utils.safestring import mark_safe
from django.utils.translation import get_language, gettext, pgettext
from osis_history.models import HistoryEntry

from admission.auth.roles.candidate import Candidate
from admission.contrib.models import Accounting, GeneralEducationAdmissionProxy, Scholarship
from admission.contrib.models.checklist import RefusalReason
from admission.contrib.models.general_education import GeneralEducationAdmission
from admission.ddd import BE_ISO_CODE
from admission.ddd.admission.domain.builder.formation_identity import FormationIdentityBuilder
from admission.ddd.admission.domain.model._profil_candidat import ProfilCandidat
from admission.ddd.admission.domain.model.bourse import BourseIdentity
from admission.ddd.admission.domain.model.complement_formation import ComplementFormationIdentity
from admission.ddd.admission.domain.model.condition_complementaire_approbation import (
    ConditionComplementaireApprobationIdentity,
)
from admission.ddd.admission.domain.model.motif_refus import MotifRefusIdentity
from admission.ddd.admission.domain.model.poste_diplomatique import PosteDiplomatiqueIdentity
from admission.ddd.admission.domain.service.i_unites_enseignement_translator import IUnitesEnseignementTranslator
from admission.ddd.admission.dtos.formation import FormationDTO, BaseFormationDTO
from admission.ddd.admission.dtos.profil_candidat import ProfilCandidatDTO
from admission.ddd.admission.enums import TypeSituationAssimilation
from admission.ddd.admission.enums.type_bourse import TypeBourse
from admission.ddd.admission.enums.type_demande import TypeDemande
from admission.ddd.admission.formation_generale.domain.builder.proposition_identity_builder import (
    PropositionIdentityBuilder,
)
from admission.ddd.admission.formation_generale.domain.model.enums import (
    ChoixStatutPropositionGenerale,
)
from admission.ddd.admission.formation_generale.domain.model.proposition import Proposition, PropositionIdentity
from admission.ddd.admission.formation_generale.domain.model.statut_checklist import (
    StatutChecklist,
    StatutsChecklistGenerale,
)
from admission.ddd.admission.formation_generale.domain.validator.exceptions import PropositionNonTrouveeException
from admission.ddd.admission.formation_generale.dtos import PropositionDTO
from admission.ddd.admission.formation_generale.dtos.motif_refus import MotifRefusDTO
from admission.ddd.admission.formation_generale.dtos.proposition import PropositionGestionnaireDTO
from admission.ddd.admission.formation_generale.repository.i_proposition import IPropositionRepository
from admission.infrastructure.admission.domain.service.bourse import BourseTranslator
from admission.infrastructure.admission.domain.service.poste_diplomatique import PosteDiplomatiqueTranslator
from admission.infrastructure.admission.domain.service.profil_candidat import ProfilCandidatTranslator
from admission.infrastructure.admission.formation_generale.repository._comptabilite import get_accounting_from_admission
from admission.infrastructure.admission.repository.proposition import GlobalPropositionRepository
from admission.infrastructure.utils import dto_to_dict
from base.models.academic_year import AcademicYear
from base.models.education_group_year import EducationGroupYear
from base.models.enums.academic_calendar_type import AcademicCalendarTypes
from base.models.enums.education_group_types import TrainingType
from base.models.person import Person
from base.models.student import Student
from ddd.logic.learning_unit.dtos import LearningUnitPartimDTO, PartimSearchDTO
from ddd.logic.learning_unit.dtos import LearningUnitSearchDTO
from ddd.logic.shared_kernel.academic_year.domain.service.get_current_academic_year import GetCurrentAcademicYear
from infrastructure.shared_kernel.academic_year.repository.academic_year import AcademicYearRepository
from osis_common.ddd.interface import ApplicationService
from osis_profile.models.enums.curriculum import Result


class PropositionRepository(GlobalPropositionRepository, IPropositionRepository):
    @classmethod
    def search(
        cls,
        entity_ids: Optional[List['PropositionIdentity']] = None,
        matricule_candidat: str = None,
        **kwargs,
    ) -> List['Proposition']:
        raise NotImplementedError

    @classmethod
    def search_dto(cls, matricule_candidat: Optional[str] = '') -> List['PropositionDTO']:
        # Default queryset
        qs = GeneralEducationAdmissionProxy.objects.for_dto().all()

        # Add filters
        if matricule_candidat:
            qs = qs.filter(candidate__global_id=matricule_candidat)

        # Return dtos
        return [cls._load_dto(proposition) for proposition in qs]

    @classmethod
    def delete(cls, entity_id: 'PropositionIdentity', **kwargs: ApplicationService) -> None:
        raise NotImplementedError

    @classmethod
    def get(cls, entity_id: 'PropositionIdentity') -> 'Proposition':
        try:
            return cls._load(
                GeneralEducationAdmissionProxy.objects.prefetch_related(
                    'additional_approval_conditions',
                    'prerequisite_courses',
                    'refusal_reasons',
                )
                .select_related(
                    'other_training_accepted_by_fac__academic_year',
                )
                .get(uuid=entity_id.uuid)
            )
        except GeneralEducationAdmission.DoesNotExist:
            raise PropositionNonTrouveeException

    @classmethod
    def _serialize(cls, inst, field, value):
        if isinstance(value, StatutChecklist):
            return attrs.asdict(value, value_serializer=cls._serialize)

        if isinstance(value, Enum):
            return value.name

        return value

    @classmethod
    def save(cls, entity: 'Proposition') -> None:
        training = EducationGroupYear.objects.get(
            acronym=entity.formation_id.sigle,
            academic_year__year=entity.formation_id.annee,
        )
        other_training = (
            EducationGroupYear.objects.get(
                acronym=entity.autre_formation_choisie_fac_id.sigle,
                academic_year__year=entity.autre_formation_choisie_fac_id.annee,
            )
            if entity.autre_formation_choisie_fac_id
            else None
        )

        candidate = Person.objects.get(global_id=entity.matricule_candidat)

        scholarships_uuids = list(
            scholarship.uuid
            for scholarship in [
                entity.bourse_double_diplome_id,
                entity.bourse_erasmus_mundus_id,
                entity.bourse_internationale_id,
            ]
            if scholarship
        )

        if scholarships_uuids:
            scholarships = {
                scholarship.type: scholarship
                for scholarship in Scholarship.objects.filter(
                    uuid__in=scholarships_uuids,
                )
            }
        else:
            scholarships = {}

        admission, _ = GeneralEducationAdmission.objects.update_or_create(
            uuid=entity.entity_id.uuid,
            defaults={
                'candidate': candidate,
                'training': training,
                'determined_academic_year': (
                    entity.annee_calculee and AcademicYear.objects.get(year=entity.annee_calculee)
                ),
                'determined_pool': entity.pot_calcule and entity.pot_calcule.name,
                'reference': entity.reference,
                'type_demande': entity.type_demande.name,
                'submitted_at': entity.soumise_le,
                'double_degree_scholarship': scholarships.get(TypeBourse.DOUBLE_TRIPLE_DIPLOMATION.name),
                'international_scholarship': scholarships.get(TypeBourse.BOURSE_INTERNATIONALE_FORMATION_GENERALE.name),
                'erasmus_mundus_scholarship': scholarships.get(TypeBourse.ERASMUS_MUNDUS.name),
                'is_belgian_bachelor': entity.est_bachelier_belge,
                'is_external_reorientation': entity.est_reorientation_inscription_externe,
                'regular_registration_proof': entity.attestation_inscription_reguliere,
                'is_external_modification': entity.est_modification_inscription_externe,
                'registration_change_form': entity.formulaire_modification_inscription,
                'is_non_resident': entity.est_non_resident_au_sens_decret,
                'status': entity.statut.name,
                'specific_question_answers': entity.reponses_questions_specifiques,
                'curriculum': entity.curriculum,
                'diploma_equivalence': entity.equivalence_diplome,
                'confirmation_elements': entity.elements_confirmation,
                'late_enrollment': entity.est_inscription_tardive,
                'submitted_profile': entity.profil_soumis_candidat.to_dict() if entity.profil_soumis_candidat else {},
                'checklist': {
                    'initial': entity.checklist_initiale
                    and attrs.asdict(entity.checklist_initiale, value_serializer=cls._serialize)
                    or {},
                    'current': entity.checklist_actuelle
                    and attrs.asdict(entity.checklist_actuelle, value_serializer=cls._serialize)
                    or {},
                },
                'cycle_pursuit': entity.poursuite_de_cycle.name,
                'fac_approval_certificate': entity.certificat_approbation_fac,
                'fac_refusal_certificate': entity.certificat_refus_fac,
                'other_refusal_reasons': entity.autres_motifs_refus,
                'other_training_accepted_by_fac': other_training,
                'with_additional_approval_conditions': entity.avec_conditions_complementaires,
                'free_additional_approval_conditions': entity.conditions_complementaires_libres,
                'with_prerequisite_courses': entity.avec_complements_formation,
                'prerequisite_courses_fac_comment': entity.commentaire_complements_formation,
                'program_planned_years_number': entity.nombre_annees_prevoir_programme,
                'annual_program_contact_person_name': entity.nom_personne_contact_programme_annuel_annuel,
                'annual_program_contact_person_email': entity.email_personne_contact_programme_annuel_annuel,
                'join_program_fac_comment': entity.commentaire_programme_conjoint,
                'additional_documents': entity.documents_additionnels,
<<<<<<< HEAD
                'digit_response': entity.reponse_digit,
=======
                'diplomatic_post_id': entity.poste_diplomatique.code if entity.poste_diplomatique else None,
>>>>>>> 635fec95
            },
        )

        Candidate.objects.get_or_create(person=candidate)
        cls._sauvegarder_comptabilite(admission, entity)

        admission.additional_approval_conditions.set([c.uuid for c in entity.conditions_complementaires_existantes])
        admission.prerequisite_courses.set([training.uuid for training in entity.complements_formation])
        admission.refusal_reasons.set([motif.uuid for motif in entity.motifs_refus])

    @classmethod
    def _sauvegarder_comptabilite(cls, admission, entity):
        fr_study_allowance_application = entity.comptabilite.demande_allocation_d_etudes_communaute_francaise_belgique
        unemployment_benefit_pension_proof = entity.comptabilite.preuve_allocations_chomage_pension_indemnite
        parent_annex_25_26 = entity.comptabilite.annexe_25_26_refugies_apatrides_decision_protection_parent
        Accounting.objects.update_or_create(
            admission=admission,
            defaults={
                'institute_absence_debts_certificate': entity.comptabilite.attestation_absence_dette_etablissement,
                'french_community_study_allowance_application': fr_study_allowance_application,
                'is_staff_child': entity.comptabilite.enfant_personnel,
                'staff_child_certificate': entity.comptabilite.attestation_enfant_personnel,
                'assimilation_situation': entity.comptabilite.type_situation_assimilation.name
                if entity.comptabilite.type_situation_assimilation
                else '',
                'assimilation_1_situation_type': entity.comptabilite.sous_type_situation_assimilation_1.name
                if entity.comptabilite.sous_type_situation_assimilation_1
                else '',
                'long_term_resident_card': entity.comptabilite.carte_resident_longue_duree,
                'cire_unlimited_stay_foreigner_card': entity.comptabilite.carte_cire_sejour_illimite_etranger,
                'ue_family_member_residence_card': entity.comptabilite.carte_sejour_membre_ue,
                'ue_family_member_permanent_residence_card': entity.comptabilite.carte_sejour_permanent_membre_ue,
                'assimilation_2_situation_type': entity.comptabilite.sous_type_situation_assimilation_2.name
                if entity.comptabilite.sous_type_situation_assimilation_2
                else '',
                'refugee_a_b_card': entity.comptabilite.carte_a_b_refugie,
                'refugees_stateless_annex_25_26': entity.comptabilite.annexe_25_26_refugies_apatrides,
                'registration_certificate': entity.comptabilite.attestation_immatriculation,
                'stateless_person_proof': entity.comptabilite.preuve_statut_apatride,
                'a_b_card': entity.comptabilite.carte_a_b,
                'subsidiary_protection_decision': entity.comptabilite.decision_protection_subsidiaire,
                'temporary_protection_decision': entity.comptabilite.decision_protection_temporaire,
                'a_card': entity.comptabilite.carte_a,
                'assimilation_3_situation_type': entity.comptabilite.sous_type_situation_assimilation_3.name
                if entity.comptabilite.sous_type_situation_assimilation_3
                else '',
                'professional_3_month_residence_permit': entity.comptabilite.titre_sejour_3_mois_professionel,
                'salary_slips': entity.comptabilite.fiches_remuneration,
                'replacement_3_month_residence_permit': entity.comptabilite.titre_sejour_3_mois_remplacement,
                'unemployment_benefit_pension_compensation_proof': unemployment_benefit_pension_proof,
                'cpas_certificate': entity.comptabilite.attestation_cpas,
                'relationship': entity.comptabilite.relation_parente.name
                if entity.comptabilite.relation_parente
                else '',
                'assimilation_5_situation_type': entity.comptabilite.sous_type_situation_assimilation_5.name
                if entity.comptabilite.sous_type_situation_assimilation_5
                else '',
                'household_composition_or_birth_certificate': entity.comptabilite.composition_menage_acte_naissance,
                'tutorship_act': entity.comptabilite.acte_tutelle,
                'household_composition_or_marriage_certificate': entity.comptabilite.composition_menage_acte_mariage,
                'legal_cohabitation_certificate': entity.comptabilite.attestation_cohabitation_legale,
                'parent_identity_card': entity.comptabilite.carte_identite_parent,
                'parent_long_term_residence_permit': entity.comptabilite.titre_sejour_longue_duree_parent,
                'parent_refugees_stateless_annex_25_26_or_protection_decision': parent_annex_25_26,
                'parent_3_month_residence_permit': entity.comptabilite.titre_sejour_3_mois_parent,
                'parent_salary_slips': entity.comptabilite.fiches_remuneration_parent,
                'parent_cpas_certificate': entity.comptabilite.attestation_cpas_parent,
                'assimilation_6_situation_type': entity.comptabilite.sous_type_situation_assimilation_6.name
                if entity.comptabilite.sous_type_situation_assimilation_6
                else '',
                'cfwb_scholarship_decision': entity.comptabilite.decision_bourse_cfwb,
                'scholarship_certificate': entity.comptabilite.attestation_boursier,
                'ue_long_term_stay_identity_document': entity.comptabilite.titre_identite_sejour_longue_duree_ue,
                'belgium_residence_permit': entity.comptabilite.titre_sejour_belgique,
                'sport_affiliation': entity.comptabilite.affiliation_sport.name
                if entity.comptabilite.affiliation_sport
                else '',
                'solidarity_student': entity.comptabilite.etudiant_solidaire,
                'account_number_type': entity.comptabilite.type_numero_compte.name
                if entity.comptabilite.type_numero_compte
                else '',
                'iban_account_number': entity.comptabilite.numero_compte_iban,
                'valid_iban': entity.comptabilite.iban_valide,
                'other_format_account_number': entity.comptabilite.numero_compte_autre_format,
                'bic_swift_code': entity.comptabilite.code_bic_swift_banque,
                'account_holder_first_name': entity.comptabilite.prenom_titulaire_compte,
                'account_holder_last_name': entity.comptabilite.nom_titulaire_compte,
            },
        )

    @classmethod
    def get_dto(cls, entity_id: 'PropositionIdentity') -> 'PropositionDTO':
        try:
            return cls._load_dto(GeneralEducationAdmissionProxy.objects.for_dto().get(uuid=entity_id.uuid))
        except GeneralEducationAdmission.DoesNotExist:
            raise PropositionNonTrouveeException

    @classmethod
    def _load(cls, admission: 'GeneralEducationAdmission') -> 'Proposition':
        checklist_initiale = admission.checklist.get('initial')
        checklist_actuelle = admission.checklist.get('current')
        return Proposition(
            entity_id=PropositionIdentityBuilder().build_from_uuid(admission.uuid),
            matricule_candidat=admission.candidate.global_id,
            creee_le=admission.created_at,
            modifiee_le=admission.modified_at,
            reference=admission.reference,
            formation_id=FormationIdentityBuilder.build(
                sigle=admission.training.acronym,
                annee=admission.training.academic_year.year,
            ),
            type_demande=TypeDemande[admission.type_demande],
            soumise_le=admission.submitted_at,
            annee_calculee=admission.determined_academic_year and admission.determined_academic_year.year,
            pot_calcule=admission.determined_pool and AcademicCalendarTypes[admission.determined_pool],
            statut=ChoixStatutPropositionGenerale[admission.status],
            bourse_internationale_id=BourseIdentity(uuid=str(admission.international_scholarship.uuid))
            if admission.international_scholarship
            else None,
            bourse_double_diplome_id=BourseIdentity(uuid=str(admission.double_degree_scholarship.uuid))
            if admission.double_degree_scholarship
            else None,
            bourse_erasmus_mundus_id=BourseIdentity(uuid=str(admission.erasmus_mundus_scholarship.uuid))
            if admission.erasmus_mundus_scholarship
            else None,
            reponses_questions_specifiques=admission.specific_question_answers,
            est_bachelier_belge=admission.is_belgian_bachelor,
            est_reorientation_inscription_externe=admission.is_external_reorientation,
            attestation_inscription_reguliere=admission.regular_registration_proof,
            est_modification_inscription_externe=admission.is_external_modification,
            formulaire_modification_inscription=admission.registration_change_form,
            est_non_resident_au_sens_decret=admission.is_non_resident,
            curriculum=admission.curriculum,
            equivalence_diplome=admission.diploma_equivalence,
            comptabilite=get_accounting_from_admission(admission=admission),
            elements_confirmation=admission.confirmation_elements,
            est_inscription_tardive=admission.late_enrollment,
            profil_soumis_candidat=ProfilCandidat.from_dict(admission.submitted_profile)
            if admission.submitted_profile
            else None,
            documents_demandes=admission.requested_documents,
            checklist_initiale=checklist_initiale and StatutsChecklistGenerale.from_dict(checklist_initiale),
            checklist_actuelle=checklist_actuelle and StatutsChecklistGenerale.from_dict(checklist_actuelle),
            motifs_refus=[MotifRefusIdentity(uuid=motif.uuid) for motif in admission.refusal_reasons.all()],
            autres_motifs_refus=admission.other_refusal_reasons,
            certificat_refus_fac=admission.fac_refusal_certificate,
            certificat_approbation_fac=admission.fac_approval_certificate,
            autre_formation_choisie_fac_id=FormationIdentityBuilder.build(
                sigle=admission.other_training_accepted_by_fac.acronym,
                annee=admission.other_training_accepted_by_fac.academic_year.year,
            )
            if admission.other_training_accepted_by_fac_id
            else None,
            avec_conditions_complementaires=admission.with_additional_approval_conditions,
            conditions_complementaires_existantes=[
                ConditionComplementaireApprobationIdentity(uuid=condition.uuid)
                for condition in admission.additional_approval_conditions.all()
            ],
            conditions_complementaires_libres=admission.free_additional_approval_conditions,
            avec_complements_formation=admission.with_prerequisite_courses,
            complements_formation=[
                ComplementFormationIdentity(uuid=admission_training.uuid)
                for admission_training in admission.prerequisite_courses.all()
            ],
            commentaire_complements_formation=admission.prerequisite_courses_fac_comment,
            nombre_annees_prevoir_programme=admission.program_planned_years_number,
            nom_personne_contact_programme_annuel_annuel=admission.annual_program_contact_person_name,
            email_personne_contact_programme_annuel_annuel=admission.annual_program_contact_person_email,
            commentaire_programme_conjoint=admission.join_program_fac_comment,
            documents_additionnels=admission.additional_documents,
<<<<<<< HEAD
            reponse_digit=admission.digit_response,
=======
            poste_diplomatique=PosteDiplomatiqueIdentity(code=admission.diplomatic_post.code)
            if admission.diplomatic_post
            else None,
>>>>>>> 635fec95
        )

    @classmethod
    def _load_dto(cls, admission: GeneralEducationAdmission) -> 'PropositionDTO':
        return PropositionDTO(
            uuid=admission.uuid,
            creee_le=admission.created_at,
            modifiee_le=admission.modified_at,
            reference=admission.formatted_reference,
            soumise_le=admission.submitted_at,
            erreurs=admission.detailed_status or [],
            statut=admission.status,
            annee_calculee=admission.determined_academic_year and admission.determined_academic_year.year,
            pot_calcule=admission.determined_pool or '',
            date_fin_pot=admission.pool_end_date,  # from annotation
            formation=FormationDTO(
                sigle=admission.training.acronym,
                code=admission.training.partial_acronym,
                annee=admission.training.academic_year.year,
                intitule=admission.training.title
                if get_language() == settings.LANGUAGE_CODE_FR
                else admission.training.title_english,
                campus=admission.teaching_campus or '',  # from annotation
                type=admission.training.education_group_type.name,
                code_domaine=admission.training.main_domain.code if admission.training.main_domain else '',
                campus_inscription=admission.training.enrollment_campus.name,
                sigle_entite_gestion=admission.training_management_faculty
                or admission.sigle_entite_gestion,  # from annotation
            ),
            matricule_candidat=admission.candidate.global_id,
            prenom_candidat=admission.candidate.first_name,
            nom_candidat=admission.candidate.last_name,
            bourse_double_diplome=BourseTranslator.build_dto(admission.double_degree_scholarship)
            if admission.double_degree_scholarship
            else None,
            bourse_internationale=BourseTranslator.build_dto(admission.international_scholarship)
            if admission.international_scholarship
            else None,
            bourse_erasmus_mundus=BourseTranslator.build_dto(admission.erasmus_mundus_scholarship)
            if admission.erasmus_mundus_scholarship
            else None,
            reponses_questions_specifiques=admission.specific_question_answers,
            curriculum=admission.curriculum,
            equivalence_diplome=admission.diploma_equivalence,
            est_bachelier_belge=admission.is_belgian_bachelor,
            est_non_resident_au_sens_decret=admission.is_non_resident,
            elements_confirmation=admission.confirmation_elements,
            est_modification_inscription_externe=admission.is_external_modification,
            formulaire_modification_inscription=admission.registration_change_form,
            est_reorientation_inscription_externe=admission.is_external_reorientation,
            attestation_inscription_reguliere=admission.regular_registration_proof,
            pdf_recapitulatif=admission.pdf_recap,
            documents_demandes=admission.requested_documents,
            documents_libres_fac_uclouvain=admission.uclouvain_fac_documents,
            documents_libres_sic_uclouvain=admission.uclouvain_sic_documents,
            certificat_refus_fac=admission.fac_refusal_certificate,
            certificat_approbation_fac=admission.fac_approval_certificate,
            documents_additionnels=admission.additional_documents,
            poste_diplomatique=PosteDiplomatiqueTranslator.build_dto(admission.diplomatic_post)
            if admission.diplomatic_post
            else None,
        )

    @classmethod
    def _load_dto_for_gestionnaire(
        cls,
        admission: GeneralEducationAdmission,
        prerequisite_courses: List[Union['PartimSearchDTO', 'LearningUnitSearchDTO']],
    ) -> 'PropositionGestionnaireDTO':
        is_french_language = get_language() == settings.LANGUAGE_CODE_FR
        proposition = cls._load_dto(admission)
        annee_courante = (
            GetCurrentAcademicYear()
            .get_starting_academic_year(
                datetime.date.today(),
                AcademicYearRepository,
            )
            .year
        )
        curriculum = ProfilCandidatTranslator.get_curriculum(
            matricule=proposition.matricule_candidat,
            annee_courante=annee_courante,
        )
        candidat_a_reussi_experience_academique_belge = any(
            annee.resultat == Result.SUCCESS.name or annee.resultat == Result.SUCCESS_WITH_RESIDUAL_CREDITS.name
            for experience in curriculum.experiences_academiques
            for annee in experience.annees
            if experience.pays == BE_ISO_CODE
        )
        poursuite_de_cycle_a_specifier = (
            proposition.formation.type == TrainingType.BACHELOR.name and candidat_a_reussi_experience_academique_belge
        )
        additional_condition_title_field = 'name_fr' if is_french_language else 'name_en'
        additional_training_title_field = 'full_title' if is_french_language else 'full_title_en'

        return PropositionGestionnaireDTO(
            **dto_to_dict(proposition),
            type=admission.type_demande,
            date_changement_statut=admission.status_updated_at,  # from annotation
            genre_candidat=admission.candidate.gender,
            noma_candidat=admission.student_registration_id or '',  # from annotation
            photo_identite_candidat=admission.candidate.id_photo,
            adresse_email_candidat=admission.candidate.private_email,
            langue_contact_candidat=admission.candidate.language,
            nationalite_candidat=getattr(
                admission.candidate.country_of_citizenship,
                'name' if is_french_language else 'name_en',
            )
            if admission.candidate.country_of_citizenship
            else '',
            nationalite_ue_candidat=admission.candidate.country_of_citizenship
            and admission.candidate.country_of_citizenship.european_union,
            poursuite_de_cycle_a_specifier=poursuite_de_cycle_a_specifier,
            poursuite_de_cycle=admission.cycle_pursuit if poursuite_de_cycle_a_specifier else '',
            candidat_a_plusieurs_demandes=admission.has_several_admissions_in_progress,  # from annotation
            titre_access='',  # TODO
            candidat_assimile=admission.accounting
            and admission.accounting.assimilation_situation
            and admission.accounting.assimilation_situation != TypeSituationAssimilation.AUCUNE_ASSIMILATION.name,
            fraudeur_ares=False,  # TODO
            non_financable=False,  # TODO,
            est_inscription_tardive=admission.late_enrollment,
            profil_soumis_candidat=ProfilCandidatDTO.from_dict(
                dict_profile=admission.submitted_profile,
                nom_pays_nationalite=admission.submitted_profile_country_of_citizenship_name,  # from annotation
                nom_pays_adresse=admission.submitted_profile_country_name,  # from annotation
            )
            if admission.submitted_profile
            else None,
            motifs_refus=[
                MotifRefusDTO(motif=mark_safe(reason.name), categorie=reason.category.name)
                for reason in admission.refusal_reasons.all()
            ]
            + [
                MotifRefusDTO(motif=reason, categorie=pgettext('admission', 'Other reasons'))
                for reason in admission.other_refusal_reasons
            ],
            autre_formation_choisie_fac=BaseFormationDTO(
                sigle=admission.other_training_accepted_by_fac.acronym,
                annee=admission.other_training_accepted_by_fac.academic_year.year,
                uuid=admission.other_training_accepted_by_fac.uuid,
                intitule=admission.other_training_accepted_by_fac.title
                if get_language() == settings.LANGUAGE_CODE_FR
                else admission.other_training_accepted_by_fac.title_english,
                lieu_enseignement=admission.other_training_accepted_by_fac_teaching_campus,  # From annotation
            )
            if admission.other_training_accepted_by_fac_id
            else None,
            avec_conditions_complementaires=admission.with_additional_approval_conditions,
            conditions_complementaires=[
                mark_safe(getattr(condition, additional_condition_title_field))
                for condition in admission.additional_approval_conditions.all()
            ]
            + admission.free_additional_approval_conditions,
            avec_complements_formation=admission.with_prerequisite_courses,
            complements_formation=[
                LearningUnitPartimDTO(
                    code=learning_unit_partim.code,
                    full_title=getattr(learning_unit_partim, additional_training_title_field),
                )
                for learning_unit_partim in prerequisite_courses
            ],
            commentaire_complements_formation=admission.prerequisite_courses_fac_comment,
            nombre_annees_prevoir_programme=admission.program_planned_years_number,
            nom_personne_contact_programme_annuel_annuel=admission.annual_program_contact_person_name,
            email_personne_contact_programme_annuel_annuel=admission.annual_program_contact_person_email,
            commentaire_programme_conjoint=admission.join_program_fac_comment,
            candidat_a_reussi_experience_academique_belge=candidat_a_reussi_experience_academique_belge,
        )

    @classmethod
    def get_dto_for_gestionnaire(
        cls,
        entity_id: 'PropositionIdentity',
        unites_enseignement_translator: 'IUnitesEnseignementTranslator',
    ) -> 'PropositionGestionnaireDTO':
        try:
            admission = (
                GeneralEducationAdmissionProxy.objects.for_manager_dto()
                .annotate_several_admissions_in_progress()
                .annotate_submitted_profile_countries_names()
                .annotate(
                    status_updated_at=Subquery(
                        HistoryEntry.objects.filter(
                            object_uuid=OuterRef('uuid'),
                            tags__contains=['proposition', 'status-changed'],
                        ).values('created')[:1]
                    ),
                    student_registration_id=Subquery(
                        Student.objects.filter(person_id=OuterRef('candidate_id'),).values(
                            'registration_id'
                        )[:1],
                    ),
                )
                .select_related(
                    'accounting',
                    'other_training_accepted_by_fac__academic_year',
                )
                .prefetch_related(
                    'prerequisite_courses__academic_year',
                    'additional_approval_conditions',
                    Prefetch(
                        'refusal_reasons',
                        queryset=RefusalReason.objects.select_related('category').order_by('category__name', 'name'),
                    ),
                )
                .get(uuid=entity_id.uuid)
            )

            prerequisite_courses = unites_enseignement_translator.search(
                code_annee_valeurs=admission.prerequisite_courses.all().values_list('acronym', 'academic_year__year'),
            )

            return cls._load_dto_for_gestionnaire(admission, prerequisite_courses)
        except GeneralEducationAdmission.DoesNotExist:
            raise PropositionNonTrouveeException<|MERGE_RESOLUTION|>--- conflicted
+++ resolved
@@ -230,11 +230,8 @@
                 'annual_program_contact_person_email': entity.email_personne_contact_programme_annuel_annuel,
                 'join_program_fac_comment': entity.commentaire_programme_conjoint,
                 'additional_documents': entity.documents_additionnels,
-<<<<<<< HEAD
+                'diplomatic_post_id': entity.poste_diplomatique.code if entity.poste_diplomatique else None,
                 'digit_response': entity.reponse_digit,
-=======
-                'diplomatic_post_id': entity.poste_diplomatique.code if entity.poste_diplomatique else None,
->>>>>>> 635fec95
             },
         )
 
@@ -405,13 +402,10 @@
             email_personne_contact_programme_annuel_annuel=admission.annual_program_contact_person_email,
             commentaire_programme_conjoint=admission.join_program_fac_comment,
             documents_additionnels=admission.additional_documents,
-<<<<<<< HEAD
-            reponse_digit=admission.digit_response,
-=======
             poste_diplomatique=PosteDiplomatiqueIdentity(code=admission.diplomatic_post.code)
             if admission.diplomatic_post
             else None,
->>>>>>> 635fec95
+            reponse_digit=admission.digit_response,
         )
 
     @classmethod
