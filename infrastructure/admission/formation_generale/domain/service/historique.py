# ##############################################################################
#
#  OSIS stands for Open Student Information System. It's an application
#  designed to manage the core business of higher education institutions,
#  such as universities, faculties, institutes and professional schools.
#  The core business involves the administration of students, teachers,
#  courses, programs and so on.
#
#  Copyright (C) 2015-2025 Université catholique de Louvain (http://www.uclouvain.be)
#
#  This program is free software: you can redistribute it and/or modify
#  it under the terms of the GNU General Public License as published by
#  the Free Software Foundation, either version 3 of the License, or
#  (at your option) any later version.
#
#  This program is distributed in the hope that it will be useful,
#  but WITHOUT ANY WARRANTY; without even the implied warranty of
#  MERCHANTABILITY or FITNESS FOR A PARTICULAR PURPOSE.  See the
#  GNU General Public License for more details.
#
#  A copy of this license - GNU General Public License - is available
#  at the root of the source code of this program.  If not,
#  see http://www.gnu.org/licenses/.
#
# ##############################################################################

import datetime
from email.message import EmailMessage
from typing import Optional

from django.conf import settings
from django.utils import formats
from osis_history.utilities import add_history_entry

from admission.ddd.admission.formation_generale.domain.model.enums import (
    ChoixStatutPropositionGenerale,
)
from admission.ddd.admission.formation_generale.domain.model.proposition import (
    Proposition,
)
from admission.ddd.admission.formation_generale.domain.service.i_historique import (
    IHistorique,
)
from admission.infrastructure.utils import get_message_to_historize
from ddd.logic.shared_kernel.personne_connue_ucl.dtos import PersonneConnueUclDTO
from infrastructure.shared_kernel.personne_connue_ucl.personne_connue_ucl import (
    PersonneConnueUclTranslator,
)

TAGS_AUTORISATION_SIC = ["proposition", "sic-decision", "approval", "status-changed"]


class Historique(IHistorique):
    @classmethod
    def historiser_paiement_frais_dossier_suite_soumission(cls, proposition: Proposition):
        candidat = PersonneConnueUclTranslator().get(proposition.matricule_candidat)
        add_history_entry(
            proposition.entity_id.uuid,
            "Les frais de dossier de la proposition ont été payés suite à sa soumission.",
            "The application fee of the proposition have been paid following its submission.",
            "{candidat.prenom} {candidat.nom}".format(candidat=candidat),
            tags=["proposition", "application-fees-payment", "status-changed", "payment"],
        )

    @classmethod
    def historiser_paiement_frais_dossier_suite_demande_gestionnaire(cls, proposition: Proposition):
        candidat = PersonneConnueUclTranslator().get(proposition.matricule_candidat)
        add_history_entry(
            proposition.entity_id.uuid,
            "Les frais de dossier de la proposition ont été payés suite à une demande gestionnaire.",
            "The application fee of the proposition have been paid following a request from a manager.",
            "{candidat.prenom} {candidat.nom}".format(candidat=candidat),
            tags=["proposition", "application-fees-payment", "status-changed", "payment"],
        )

    @classmethod
    def historiser_demande_paiement_par_gestionnaire(
        cls,
        proposition: Proposition,
        gestionnaire: str,
        message: EmailMessage,
        rappel: bool = False,
    ):
        gestionnaire = PersonneConnueUclTranslator().get(gestionnaire)
        message_a_historiser = get_message_to_historize(message)

        tags = ["proposition", "application-fees-payment", "request"]

        if not rappel:
            tags.append("status-changed")

        add_history_entry(
            proposition.entity_id.uuid,
            message_a_historiser[settings.LANGUAGE_CODE_FR],
            message_a_historiser[settings.LANGUAGE_CODE_EN],
            "{gestionnaire.prenom} {gestionnaire.nom}".format(gestionnaire=gestionnaire),
            tags=tags,
        )

    @classmethod
    def historiser_annulation_demande_paiement_par_gestionnaire(
        cls,
        proposition: Proposition,
        gestionnaire: str,
        statut_initial: ChoixStatutPropositionGenerale,
    ):
        if proposition.statut == statut_initial:
            return
        gestionnaire = PersonneConnueUclTranslator().get(gestionnaire)
        add_history_entry(
            proposition.entity_id.uuid,
            "Un gestionnaire a demandé au candidat de ne pas payer des frais de dossier.",
            "A manager asked the candidate to not pay any application fee.",
            "{gestionnaire.prenom} {gestionnaire.nom}".format(gestionnaire=gestionnaire),
            tags=["proposition", "application-fees-payment", "status-changed", "cancel-request"],
        )

    @classmethod
    def historiser_envoi_fac_par_sic_lors_de_la_decision_facultaire(
        cls,
        proposition: Proposition,
        message: Optional[EmailMessage],
        gestionnaire: str,
    ):
        gestionnaire_dto = PersonneConnueUclTranslator().get(gestionnaire)
        now = formats.date_format(datetime.datetime.now(), "DATETIME_FORMAT")

        if message:
            recipient = message['To']
            fr_message = (
                f'Un mail informant de la soumission du dossier en faculté a été envoyé à "{recipient}" le {now}.'
            )
            en_message = (
                f'An e-mail notifying that the dossier has been submitted to the faculty was sent to "{recipient}" on '
                f'{now}.'
            )
        else:
            fr_message = f"Le dossier a été soumis en faculté le {now}."
            en_message = f"The dossier has been submitted to the faculty on {now}."

        add_history_entry(
            proposition.entity_id.uuid,
            fr_message,
            en_message,
            "{gestionnaire_dto.prenom} {gestionnaire_dto.nom}".format(gestionnaire_dto=gestionnaire_dto),
            tags=["proposition", "fac-decision", "send-to-fac", "status-changed"],
        )

    @classmethod
    def historiser_envoi_sic_par_fac_lors_de_la_decision_facultaire(
        cls,
        proposition: Proposition,
        gestionnaire: str,
        envoi_par_fac: bool,
    ):
        gestionnaire_dto = PersonneConnueUclTranslator().get(gestionnaire)

        if envoi_par_fac:
            message_fr = "Le dossier a été soumis au SIC par la faculté."
            message_en = "The dossier has been submitted to the SIC by the faculty."
        else:
            message_fr = "Le dossier a été soumis au SIC par le SIC."
            message_en = "The dossier has been submitted to the SIC by the SIC."

        add_history_entry(
            object_uuid=proposition.entity_id.uuid,
            message_fr=message_fr,
            message_en=message_en,
            author="{gestionnaire_dto.prenom} {gestionnaire_dto.nom}".format(gestionnaire_dto=gestionnaire_dto),
            tags=["proposition", "fac-decision", "send-to-sic", "status-changed"],
        )

    @classmethod
    def historiser_refus_fac(cls, proposition: Proposition, gestionnaire: PersonneConnueUclDTO):
        add_history_entry(
            proposition.entity_id.uuid,
            "La faculté a informé le SIC de son refus.",
            "The faculty informed the SIC of its refusal.",
            "{gestionnaire_dto.prenom} {gestionnaire_dto.nom}".format(gestionnaire_dto=gestionnaire),
            tags=["proposition", "fac-decision", "refusal-send-to-sic", "status-changed"],
        )

    @classmethod
    def historiser_acceptation_fac(cls, proposition: Proposition, gestionnaire: PersonneConnueUclDTO):
        add_history_entry(
            proposition.entity_id.uuid,
            "La faculté a informé le SIC de son acceptation.",
            "The faculty informed the SIC of its approval.",
            "{gestionnaire_dto.prenom} {gestionnaire_dto.nom}".format(gestionnaire_dto=gestionnaire),
            tags=["proposition", "fac-decision", "approval-send-to-sic", "status-changed"],
        )

    @classmethod
    def historiser_refus_sic(cls, proposition: Proposition, message: EmailMessage, gestionnaire: str):
        gestionnaire_dto = PersonneConnueUclTranslator().get(gestionnaire)

        if message is not None:
            message_a_historiser = get_message_to_historize(message)

            add_history_entry(
                proposition.entity_id.uuid,
                message_a_historiser[settings.LANGUAGE_CODE_FR],
                message_a_historiser[settings.LANGUAGE_CODE_EN],
                "{gestionnaire_dto.prenom} {gestionnaire_dto.nom}".format(gestionnaire_dto=gestionnaire_dto),
                tags=["proposition", "sic-decision", "refusal", "message"],
            )

        add_history_entry(
            proposition.entity_id.uuid,
            "Le dossier a été refusé par SIC.",
            "The dossier has been refused by SIC.",
            "{gestionnaire_dto.prenom} {gestionnaire_dto.nom}".format(gestionnaire_dto=gestionnaire_dto),
            tags=["proposition", "sic-decision", "refusal", "status-changed"],
        )

    @classmethod
    def historiser_acceptation_sic(
        cls,
        proposition: Proposition,
        gestionnaire: str,
        message: Optional[EmailMessage] = None,
    ):
        gestionnaire_dto = PersonneConnueUclTranslator().get(gestionnaire)

        if message is not None:
            message_a_historiser = get_message_to_historize(message)

            add_history_entry(
                proposition.entity_id.uuid,
                message_a_historiser[settings.LANGUAGE_CODE_FR],
                message_a_historiser[settings.LANGUAGE_CODE_EN],
                "{gestionnaire_dto.prenom} {gestionnaire_dto.nom}".format(gestionnaire_dto=gestionnaire_dto),
                tags=["proposition", "sic-decision", "approval", "message"],
            )

        add_history_entry(
            proposition.entity_id.uuid,
            "Le dossier a été accepté par SIC.",
            "The dossier has been accepted by SIC.",
            "{gestionnaire_dto.prenom} {gestionnaire_dto.nom}".format(gestionnaire_dto=gestionnaire_dto),
            tags=TAGS_AUTORISATION_SIC,
        )

    @classmethod
    def historiser_mail_acceptation_inscription_sic(
        cls,
        proposition_uuid: str,
        gestionnaire: str,
        message: EmailMessage,
    ):
        gestionnaire_dto = PersonneConnueUclTranslator().get(gestionnaire)

        message_a_historiser = get_message_to_historize(message)

        add_history_entry(
            proposition_uuid,
            message_a_historiser[settings.LANGUAGE_CODE_FR],
            message_a_historiser[settings.LANGUAGE_CODE_EN],
            "{gestionnaire_dto.prenom} {gestionnaire_dto.nom}".format(gestionnaire_dto=gestionnaire_dto),
            tags=["proposition", "sic-decision", "approval", "message"],
        )

    @classmethod
    def historiser_specification_motifs_refus_sic(
        cls,
        proposition: Proposition,
        gestionnaire: str,
        statut_original: ChoixStatutPropositionGenerale,
    ):
        if statut_original == proposition.statut:
            return

        gestionnaire_dto = PersonneConnueUclTranslator().get(matricule=gestionnaire)

        add_history_entry(
            proposition.entity_id.uuid,
            'Des motifs de refus ont été spécifiés par SIC.',
            'Refusal reasons have been specified by SIC.',
            '{gestionnaire_dto.prenom} {gestionnaire_dto.nom}'.format(gestionnaire_dto=gestionnaire_dto),
            tags=['proposition', 'sic-decision', 'specify-refusal-reasons', 'status-changed'],
        )

    @classmethod
    def historiser_specification_informations_acceptation_sic(
        cls,
        proposition: Proposition,
        gestionnaire: str,
        statut_original: ChoixStatutPropositionGenerale,
    ):
        if statut_original == proposition.statut:
            return

        gestionnaire_dto = PersonneConnueUclTranslator().get(matricule=gestionnaire)

        add_history_entry(
            proposition.entity_id.uuid,
            'Des informations concernant la décision d\'acceptation ont été spécifiés par SIC.',
            'Approval decision information has been specified by SIC.',
            '{gestionnaire_dto.prenom} {gestionnaire_dto.nom}'.format(gestionnaire_dto=gestionnaire_dto),
            tags=['proposition', 'sic-decision', 'specify-approval-info', 'status-changed'],
        )

    @classmethod
    def historiser_demande_verification_titre_acces(
        cls,
        proposition: Proposition,
        gestionnaire: str,
        message: EmailMessage,
        uuid_experience: str,
    ):
        manager_dto = PersonneConnueUclTranslator().get(gestionnaire)
        manager_name = f"{manager_dto.prenom} {manager_dto.nom}"

        now = formats.date_format(datetime.datetime.now(), "DATETIME_FORMAT")
        recipient = message['To']
        message_a_historiser = get_message_to_historize(message)

        add_history_entry(
            proposition.entity_id.uuid,
            f'Mail envoyé à "{recipient}" le {now} par {manager_name}.\n\n'
            f'{message_a_historiser[settings.LANGUAGE_CODE_FR]}',
            f'Mail sent to "{recipient}" on {now} by {manager_name}.\n\n'
            f'{message_a_historiser[settings.LANGUAGE_CODE_EN]}',
            manager_name,
            tags=['proposition', 'experience-authentication', 'authentication-request', 'message'],
            extra_data={'experience_id': uuid_experience},
        )

    @classmethod
    def historiser_information_candidat_verification_parcours_en_cours(
        cls,
        proposition: Proposition,
        gestionnaire: str,
        message: EmailMessage,
        uuid_experience: str,
    ):
        manager_dto = PersonneConnueUclTranslator().get(gestionnaire)
        manager_name = f"{manager_dto.prenom} {manager_dto.nom}"

        now = formats.date_format(datetime.datetime.now(), "DATETIME_FORMAT")
        message_a_historiser = get_message_to_historize(message)

        add_history_entry(
            proposition.entity_id.uuid,
            f'Mail envoyé à le/la candidat·e le {now} par {manager_name}.\n\n'
            f'{message_a_historiser[settings.LANGUAGE_CODE_FR]}',
            f'Mail sent to the candidate on {now} by {manager_name}.\n\n'
            f'{message_a_historiser[settings.LANGUAGE_CODE_EN]}',
            manager_name,
            tags=['proposition', 'experience-authentication', 'institute-contact', 'message'],
            extra_data={'experience_id': uuid_experience},
        )

    @classmethod
    def historiser_derogation_financabilite(
        cls,
        proposition: Proposition,
        gestionnaire: str,
        message: Optional[EmailMessage] = None,
    ):
        gestionnaire_dto = PersonneConnueUclTranslator().get(gestionnaire)
        now = formats.date_format(datetime.datetime.now(), "DATETIME_FORMAT")
        status = proposition.financabilite_derogation_statut.value

        if message is not None:
            message_a_historiser = get_message_to_historize(message)

            add_history_entry(
                proposition.entity_id.uuid,
                message_a_historiser[settings.LANGUAGE_CODE_FR],
                message_a_historiser[settings.LANGUAGE_CODE_EN],
                "{gestionnaire_dto.prenom} {gestionnaire_dto.nom}".format(gestionnaire_dto=gestionnaire_dto),
                tags=['proposition', 'financabilite', 'financabilite-derogation', 'message'],
            )

        add_history_entry(
            proposition.entity_id.uuid,
            f'Le statut de besoin de dérogation à la financabilité est passé à {status} par {gestionnaire_dto.prenom} '
            f'{gestionnaire_dto.nom}.',
            f'Status of financability dispensation needs changed to {status} on {now} by {gestionnaire_dto.prenom} '
            f'{gestionnaire_dto.nom}.',
            '{gestionnaire_dto.prenom} {gestionnaire_dto.nom}'.format(gestionnaire_dto=gestionnaire_dto),
            tags=['proposition', 'financabilite', 'financabilite-derogation'],
        )

    @classmethod
    def historiser_derogation_delegue_vrae(cls, proposition: Proposition, gestionnaire: str):
        gestionnaire_dto = PersonneConnueUclTranslator().get(gestionnaire)
        now = formats.date_format(datetime.datetime.now(), "DATETIME_FORMAT")
        status = proposition.derogation_delegue_vrae.value

        add_history_entry(
            proposition.entity_id.uuid,
            f'Refus SIC : {status}',
            f'SIC refusal: {status}',
            '{gestionnaire_dto.prenom} {gestionnaire_dto.nom}'.format(gestionnaire_dto=gestionnaire_dto),
            tags=['proposition', 'sic-decision', 'sic-decision-derogation'],
<<<<<<< HEAD
=======
        )

    @classmethod
    def historiser_derogation_vrae_financabilite(
        cls,
        proposition: Proposition,
        gestionnaire: str,
    ):
        gestionnaire_dto = PersonneConnueUclTranslator().get(gestionnaire)
        now = formats.date_format(datetime.datetime.now(), "DATETIME_FORMAT")

        if proposition.financabilite_derogation_vrae:
            message_fr = (
                f'La dérogation VRAE à la financabilité a été accordé le {now} par {gestionnaire_dto.prenom} '
                f'{gestionnaire_dto.nom}.'
            )
            message_en = (
                f'Financability VRAE dispensation has been approved on {now} by {gestionnaire_dto.prenom} '
                f'{gestionnaire_dto.nom}.'
            )
        else:
            message_fr = (
                f'La dérogation VRAE à la financabilité a été supprimé le {now} par {gestionnaire_dto.prenom} '
                f'{gestionnaire_dto.nom}.'
            )
            message_en = (
                f'Financability VRAE dispensation has been removed on {now} by {gestionnaire_dto.prenom} '
                f'{gestionnaire_dto.nom}.'
            )

        add_history_entry(
            proposition.entity_id.uuid,
            message_fr,
            message_en,
            '{gestionnaire_dto.prenom} {gestionnaire_dto.nom}'.format(gestionnaire_dto=gestionnaire_dto),
            tags=['proposition', 'financabilite', 'financabilite-derogation'],
>>>>>>> e4216105
        )<|MERGE_RESOLUTION|>--- conflicted
+++ resolved
@@ -395,8 +395,6 @@
             f'SIC refusal: {status}',
             '{gestionnaire_dto.prenom} {gestionnaire_dto.nom}'.format(gestionnaire_dto=gestionnaire_dto),
             tags=['proposition', 'sic-decision', 'sic-decision-derogation'],
-<<<<<<< HEAD
-=======
         )
 
     @classmethod
@@ -433,5 +431,4 @@
             message_en,
             '{gestionnaire_dto.prenom} {gestionnaire_dto.nom}'.format(gestionnaire_dto=gestionnaire_dto),
             tags=['proposition', 'financabilite', 'financabilite-derogation'],
->>>>>>> e4216105
         )