--- conflicted
+++ resolved
@@ -76,12 +76,9 @@
             PropositionAdmissionSC3DPSansPromoteurFactory(),
             PropositionAdmissionSC3DPSansMembreCAFactory(),
             PropositionAdmissionESP3DPMinimaleFactory(),
-<<<<<<< HEAD
+            PropositionAdmissionSC3DPAvecPromoteurDejaApprouveFactory(),
             PropositionAdmissionSC3DPMinimaleFactoryWithMatricule(),
-=======
-            PropositionAdmissionSC3DPAvecPromoteurDejaApprouveFactory(),
->>>>>>> 34b82292
-        ]
+            infrastructure / message_bus_in_memory.py        ]
 
     @classmethod
     def save(cls, entity: 'Proposition') -> None:
