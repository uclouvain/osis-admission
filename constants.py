--- conflicted
+++ resolved
@@ -23,16 +23,10 @@
 #    see http://www.gnu.org/licenses/.
 #
 # ##############################################################################
-<<<<<<< HEAD
+import uuid
+
 from base.forms.utils.file_field import PDF_MIME_TYPE
 
-=======
-import re
-import uuid
-from django.utils.translation import gettext_lazy as _
-
-FIELD_REQUIRED_MESSAGE = _("This field is required.")
->>>>>>> 0538310d
 DEFAULT_PAGINATOR_SIZE = 500
 JPEG_MIME_TYPE = 'image/jpeg'
 PNG_MIME_TYPE = 'image/png'
