--- conflicted
+++ resolved
@@ -86,21 +86,12 @@
             'admission.view_admission_person': is_entity_manager,
             'admission.change_admission_person': is_entity_manager
             & (
-<<<<<<< HEAD
-                general.in_sic_status
-                | continuing.in_manager_status
-                | doctorate.in_sic_status
-                | general.in_progress
-                | continuing.in_progress
-                | doctorate.in_progress
-=======
                 (general.in_sic_status | general.in_progress)
                 | (
                     (continuing.in_manager_status | continuing.in_progress)
                     & ~candidate_has_other_doctorate_or_general_admissions
                 )
                 | ((doctorate.in_sic_status | doctorate.in_progress) & ~candidate_has_other_general_admissions)
->>>>>>> 3c9e137f
             )
             & ~is_sent_to_epc
             & ~pending_digit_ticket_response,
