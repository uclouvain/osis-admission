--- conflicted
+++ resolved
@@ -748,19 +748,7 @@
 
         error_key = api_settings.NON_FIELD_ERRORS_KEY
         # Some checks are required to request the signatures
-<<<<<<< HEAD
-        project_errors = (
-            gather_business_exceptions(VerifierProjetQuery(self.uuid)).get(error_key, [])
-            if self.status
-            not in {
-                ChoixStatutPropositionDoctorale.EN_ATTENTE_DE_SIGNATURE.name,
-                ChoixStatutPropositionDoctorale.CA_EN_ATTENTE_DE_SIGNATURE.name,
-            }
-            else []
-        )
-=======
         project_errors = gather_business_exceptions(VerifierProjetQuery(self.uuid)).get(error_key, [])
->>>>>>> f5733cc9
         submission_errors = gather_business_exceptions(VerifierPropositionQuery(self.uuid)).get(error_key, [])
         self.detailed_status = project_errors + submission_errors
         self.last_update_author = author
