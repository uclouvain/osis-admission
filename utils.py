# ##############################################################################
#
#  OSIS stands for Open Student Information System. It's an application
#  designed to manage the core business of higher education institutions,
#  such as universities, faculties, institutes and professional schools.
#  The core business involves the administration of students, teachers,
#  courses, programs and so on.
#
#  Copyright (C) 2015-2025 Université catholique de Louvain (http://www.uclouvain.be)
#
#  This program is free software: you can redistribute it and/or modify
#  it under the terms of the GNU General Public License as published by
#  the Free Software Foundation, either version 3 of the License, or
#  (at your option) any later version.
#
#  This program is distributed in the hope that it will be useful,
#  but WITHOUT ANY WARRANTY; without even the implied warranty of
#  MERCHANTABILITY or FITNESS FOR A PARTICULAR PURPOSE.  See the
#  GNU General Public License for more details.
#
#  A copy of this license - GNU General Public License - is available
#  at the root of the source code of this program.  If not,
#  see http://www.gnu.org/licenses/.
#
# ##############################################################################
import os
import uuid
from collections import defaultdict
from contextlib import suppress
from typing import Dict, Iterable, List, Optional, Union

import weasyprint
from django.conf import settings
from django.contrib import messages
from django.contrib.auth.models import User
from django.core.cache import cache
from django.db import models
from django.db.models import QuerySet
from django.shortcuts import resolve_url
from django.utils import timezone
from django.utils.translation import get_language, override, pgettext
from django_htmx.http import trigger_client_event
from rest_framework.generics import get_object_or_404

from admission.auth.roles.central_manager import CentralManager
from admission.auth.roles.program_manager import (
    ProgramManager as AdmissionProgramManager,
)
from admission.auth.roles.sic_management import SicManagement
from admission.constants import CONTEXT_CONTINUING, CONTEXT_DOCTORATE, CONTEXT_GENERAL
from admission.ddd.admission.doctorat.preparation.commands import (
    VerifierCurriculumApresSoumissionQuery as VerifierCurriculumApresSoumissionDoctoraleQuery,
)
from admission.ddd.admission.doctorat.preparation.domain.validator.exceptions import (
    AnneesCurriculumNonSpecifieesException,
)
<<<<<<< HEAD
=======
from admission.ddd.admission.doctorat.validation.domain.model.enums import ChoixGenre
>>>>>>> a2931f68
from admission.ddd.admission.formation_generale.commands import (
    VerifierCurriculumApresSoumissionQuery as VerifierCurriculumApresSoumissionGeneraleQuery,
)
from admission.ddd.admission.shared_kernel.dtos.etudes_secondaires import (
    EtudesSecondairesAdmissionDTO,
)
from admission.ddd.admission.shared_kernel.dtos.titre_acces_selectionnable import (
    TitreAccesSelectionnableDTO,
)
from admission.infrastructure.admission.shared_kernel.domain.service.annee_inscription_formation import (
    ADMISSION_CONTEXT_BY_OSIS_EDUCATION_TYPE,
)
from admission.models import (
    ContinuingEducationAdmission,
    DoctorateAdmission,
    GeneralEducationAdmission,
    SupervisionActor,
)
from backoffice.settings.rest_framework.exception_handler import get_error_data
from base.auth.roles.program_manager import ProgramManager
from base.ddd.utils.business_validator import MultipleBusinessExceptions
from base.forms.utils import EMPTY_CHOICE
from base.models.academic_calendar import AcademicCalendar
from base.models.enums.academic_calendar_type import AcademicCalendarTypes
from base.models.enums.education_group_types import TrainingType
from base.models.person import Person
from ddd.logic.formation_catalogue.commands import GetSigleFormationParenteQuery
from ddd.logic.shared_kernel.profil.dtos.examens import ExamenDTO
from ddd.logic.shared_kernel.profil.dtos.parcours_externe import (
    ExperienceAcademiqueDTO,
    ExperienceNonAcademiqueDTO,
)
from osis_common.ddd.interface import BusinessException, QueryRequest
from osis_profile.models.enums.person import ChoixGenre
from program_management.ddd.domain.exception import ProgramTreeNotFoundException
from reference.models.country import Country
from reference.models.language import Language
from reference.models.scholarship import Scholarship


def get_cached_admission_perm_obj(admission_uuid):
    qs = DoctorateAdmission.objects.select_related(
        'supervision_group',
        'candidate__personmergeproposal',
        'training__academic_year',
        'training__education_group_type',
        'determined_academic_year',
    )
    return cache.get_or_set(
        'admission_permission_{}'.format(admission_uuid),
        lambda: get_object_or_404(qs, uuid=admission_uuid),
    )


def get_cached_general_education_admission_perm_obj(admission_uuid):
    qs = GeneralEducationAdmission.objects.select_related(
        'candidate__personmergeproposal',
        'training__academic_year',
        'training__education_group_type',
        'determined_academic_year',
    )
    return cache.get_or_set(
        'admission_permission_{}'.format(admission_uuid),
        lambda: get_object_or_404(qs, uuid=admission_uuid),
    )


def get_cached_continuing_education_admission_perm_obj(admission_uuid):
    qs = ContinuingEducationAdmission.objects.select_related(
        'candidate__personmergeproposal',
        'training__academic_year',
        'training__specificiufcinformations',
    )
    return cache.get_or_set(
        'admission_permission_{}'.format(admission_uuid),
        lambda: get_object_or_404(qs, uuid=admission_uuid),
    )


def sort_business_exceptions(exception: BusinessException):
    if isinstance(exception, AnneesCurriculumNonSpecifieesException):
        return exception.status_code, exception.periode
    return getattr(exception, 'status_code', ''), None


def gather_business_exceptions(command: QueryRequest) -> Dict[str, list]:
    from infrastructure.messages_bus import message_bus_instance

    data = defaultdict(list)
    try:
        # Trigger the verification command
        message_bus_instance.invoke(command)
    except MultipleBusinessExceptions as exc:
        # Gather all errors for output
        sorted_exceptions = sorted(exc.exceptions, key=sort_business_exceptions)

        for exception in sorted_exceptions:
            data = get_error_data(data, exception, {})

    return data


def get_missing_curriculum_periods(proposition_uuid: str):
    from infrastructure.messages_bus import message_bus_instance

    try:
        message_bus_instance.invoke(VerifierCurriculumApresSoumissionGeneraleQuery(uuid_proposition=proposition_uuid))
        return []
    except MultipleBusinessExceptions as exc:
        return [
            e.message
            for e in sorted(
                [
                    period_exception
                    for period_exception in exc.exceptions
                    if isinstance(period_exception, AnneesCurriculumNonSpecifieesException)
                ],
                key=lambda exception: exception.periode[0],
                reverse=True,
            )
        ]


def get_missing_curriculum_periods_for_doctorate(proposition_uuid: str):
    from infrastructure.messages_bus import message_bus_instance

    try:
        message_bus_instance.invoke(VerifierCurriculumApresSoumissionDoctoraleQuery(uuid_proposition=proposition_uuid))
        return []
    except MultipleBusinessExceptions as exc:
        return [
            e.message
            for e in sorted(
                [
                    period_exception
                    for period_exception in exc.exceptions
                    if isinstance(period_exception, AnneesCurriculumNonSpecifieesException)
                ],
                key=lambda exception: exception.periode[0],
                reverse=True,
            )
        ]


def takewhile_return_attribute_values(predicate, iterable, attribute):
    """
    Make an iterator that returns the values of a specific attribute of elements from the iterable as long as the
    predicate is true.
    """
    for x in iterable:
        if predicate(x):
            yield x[attribute]
        else:
            break


def get_uuid_value(value: str) -> Union[uuid.UUID, str]:
    """Return the uuid value from a string."""
    try:
        return uuid.UUID(hex=value)
    except ValueError:
        return value


<<<<<<< HEAD
def get_admission_cdd_managers(education_group_id) -> models.QuerySet[Person]:
    return Person.objects.filter(
        models.Q(
            id__in=AdmissionProgramManager.objects.filter(education_group_id=education_group_id).values('person_id')
        )
        | models.Q(id__in=ProgramManager.objects.filter(education_group_id=education_group_id).values('person_id'))
    )
=======
def force_title(string: str):
    """
    Return a string in which all words are lowercase, except for the first letter of each one, which can written in
    upper or lower case"""
    title_string = list(string.title())

    for index, char in enumerate(title_string):
        if char.isupper() and string[index].islower():
            title_string[index] = string[index]

    return ''.join(title_string)


def get_admission_cdd_managers(education_group_id) -> models.QuerySet[AdmissionProgramManager]:
    return AdmissionProgramManager.objects.filter(education_group_id=education_group_id).select_related('person')
>>>>>>> a2931f68


def get_doctoral_cdd_managers(education_group_id) -> QuerySet[Person]:
    return Person.objects.filter(
        id__in=ProgramManager.objects.filter(education_group_id=education_group_id).values('person_id')
    )


def add_messages_into_htmx_response(request, response):
    msgs = list(messages.get_messages(request))

    if msgs:
        trigger_client_event(response, 'messages', [{'message': str(msg.message), 'tags': msg.tags} for msg in msgs])


def add_close_modal_into_htmx_response(response):
    trigger_client_event(response, 'closeModal')


def get_portal_admission_list_url() -> str:
    """Return the url of the list of the admissions in the portal."""
    return f'{settings.OSIS_PORTAL_URL}admission/'


def get_portal_admission_url(context, admission_uuid) -> str:
    """Return the url of the admission in the portal."""
    return settings.ADMISSION_FRONTEND_LINK.format(
        context=context,
        uuid=admission_uuid,
    )


def get_portal_doctorate_management_url(admission_uuid) -> str:
    """Return the url of the admission in the portal."""
    return settings.DOCTORAT_SUPERVISION_FRONTEND_LINK.format(uuid=admission_uuid)


def get_backoffice_admission_url(context, admission_uuid, sub_namespace='', url_suffix='') -> str:
    """Return the url of the admission in the backoffice."""
    return '{}{}{}'.format(
        settings.BACKEND_LINK_PREFIX,
        resolve_url(f'admission:{context}{sub_namespace}', uuid=admission_uuid),
        url_suffix,
    )


def person_is_sic(person: Person):
    return SicManagement.belong_to(person) or CentralManager.belong_to(person)


def person_is_fac_cdd(person: Person):
    return AdmissionProgramManager.belong_to(person)


class WeasyprintStylesheets:
    @classmethod
    def get_stylesheets(cls):
        """Get the stylesheets needed to generate the pdf"""
        # Load the stylesheets once and cache them
        if not hasattr(cls, '_stylesheet'):
            setattr(
                cls,
                '_stylesheet',
                [
                    weasyprint.CSS(filename=os.path.join(settings.BASE_DIR, file_path))
                    for file_path in [
                        'base/static/css/bootstrap.min.css',
                        'admission/static/admission/admission.css',
                        'admission/static/admission/base_pdf.css',
                    ]
                ],
            )
        return getattr(cls, '_stylesheet')

    @classmethod
    def get_stylesheets_bootstrap_5(cls):
        """Get the stylesheets needed to generate the pdf"""
        # Load the stylesheets once and cache them
        if not hasattr(cls, '_stylesheet_bs5'):
            setattr(
                cls,
                '_stylesheet_bs5',
                [
                    weasyprint.CSS(filename=os.path.join(settings.BASE_DIR, file_path))
                    for file_path in [
                        'base/static/css/bootstrap5/bootstrap.min.css',
                    ]
                ],
            )
        return getattr(cls, '_stylesheet_bs5')


def get_salutation_prefix(person: Person, language: Optional[str] = '') -> str:
    with override(language=language or person.language):
        return {
            ChoixGenre.H.name: pgettext('male gender', 'Dear'),
            ChoixGenre.F.name: pgettext('female gender', 'Dear'),
            ChoixGenre.X.name: pgettext('other gender', 'Dear'),
        }.get(person.gender or ChoixGenre.X.name)


def get_ca_member_salutation_prefix(actor: SupervisionActor) -> str:
    """
    Return the translated salutation prefix for a supervision actor depending on the gender and on the doctorate title.
    :param actor: The given actor. To be more efficient, prefetch the tutor related to the actor person.
    :return: The salutation prefix as a string in the language of the actor.
    """
    with override(language=actor.language):
        if actor.person_id:
            # Member with related person
            if hasattr(actor.person, 'tutor'):
                # Tutor
                return {
                    ChoixGenre.H.name: pgettext('male gender', 'Professor'),
                    ChoixGenre.F.name: pgettext('female gender', 'Professor'),
                    ChoixGenre.X.name: pgettext('other gender', 'Professor'),
                }.get(actor.person.gender or ChoixGenre.X.name)
            else:
                return get_salutation_prefix(actor.person)
        elif actor.is_doctor:
            # External tutor member
            return pgettext('other gender', 'Professor')
        else:
            # External not tutor member
            return pgettext('other gender', 'Dear')


def access_title_country(selectable_access_titles: Iterable[TitreAccesSelectionnableDTO]) -> str:
    """Return the iso code of the country of the latest access title having a specify country."""
    country = ''
    last_experience_year = 0
    for title in selectable_access_titles:
        if title.selectionne and title.pays_iso_code and title.annee > last_experience_year:
            country = title.pays_iso_code
            last_experience_year = title.annee
    return country


def get_training_url(training_type, training_acronym, partial_training_acronym, suffix):
    # Circular import otherwise
    from admission.constants import (
        CONTEXT_CONTINUING,
        CONTEXT_DOCTORATE,
        CONTEXT_GENERAL,
    )
    from infrastructure.messages_bus import message_bus_instance

    if training_type == TrainingType.PHD.name:
        return (
            "https://uclouvain.be/en/study/inscriptions/doctorate-and-doctoral-training.html"
            if get_language() == settings.LANGUAGE_CODE_EN
            else "https://uclouvain.be/fr/etudier/inscriptions/conditions-doctorats.html"
        )
    else:
        admission_context = ADMISSION_CONTEXT_BY_OSIS_EDUCATION_TYPE.get(training_type)

        academic_calendar_type = {
            CONTEXT_GENERAL: AcademicCalendarTypes.ADMISSION_ACCESS_CONDITIONS_URL,
            CONTEXT_CONTINUING: AcademicCalendarTypes.CONTINUING_EDUCATION_ENROLLMENT,
            CONTEXT_DOCTORATE: AcademicCalendarTypes.DOCTORATE_EDUCATION_ENROLLMENT,
        }.get(admission_context) or AcademicCalendarTypes.ADMISSION_ACCESS_CONDITIONS_URL

        # Get the last year being published
        today = timezone.now().today()
        year = (
            AcademicCalendar.objects.filter(
                reference=academic_calendar_type.name,
                start_date__lte=today,
            )
            .order_by('-start_date')
            .values_list('data_year__year', flat=True)
            .first()
        )

        sigle = training_acronym
        with suppress(ProgramTreeNotFoundException):  # pragma: no cover
            # Try to get the acronym from the parent, if it exists
            sigle = message_bus_instance.invoke(
                GetSigleFormationParenteQuery(
                    code_formation=partial_training_acronym,
                    annee=year,
                )
            )

        return f"https://uclouvain.be/prog-{year}-{sigle}-{suffix}"


def get_practical_information_url(training_type, training_acronym, partial_training_acronym):
    return get_training_url(training_type, training_acronym, partial_training_acronym, 'infos_pratiques')


def get_access_conditions_url(training_type, training_acronym, partial_training_acronym):
    return get_training_url(training_type, training_acronym, partial_training_acronym, 'cond_adm')


def get_access_titles_names(
    access_titles: Dict[str, TitreAccesSelectionnableDTO],
) -> List[str]:
    """
    Returns the list of access titles formatted names in reverse chronological order.
    """
    # Sort the access titles by year and only keep the selected ones
    access_titles_list = sorted(
        (access_title for access_title in access_titles.values() if access_title.selectionne),
        key=lambda title: title.annee if title.annee else 0,
        reverse=True,
    )

    return [access_title.nom for access_title in access_titles_list]


def get_experience_urls(
    user: User,
    admission: Union[DoctorateAdmission, GeneralEducationAdmission, ContinuingEducationAdmission],
    experience: Union[ExperienceAcademiqueDTO, ExperienceNonAcademiqueDTO, EtudesSecondairesAdmissionDTO],
    candidate_noma: str = '',
):
    """
    Return the details and edit urls of an experience (cv experience or secondary studies).
    :param user: The current user
    :param admission: The admission object
    :param experience: The experience dto
    :param candidate_noma: The candidate noma, if any
    :return: A dictionary containing the urls of the experience.
    """

    current_context = {
        GeneralEducationAdmission: CONTEXT_GENERAL,
        DoctorateAdmission: CONTEXT_DOCTORATE,
        ContinuingEducationAdmission: CONTEXT_CONTINUING,
    }[type(admission)]

    base_namespace = f'admission:{current_context}'

    res_context = {
        'edit_url': '',
        'delete_url': '',
        'duplicate_url': '',
        'details_url': '',
        'curex_url': '',
        'edit_new_link_tab': False,
    }

    if not getattr(user, '_computed_permissions', None):
        computed_permissions = {
            'admission.change_admission_curriculum': user.has_perm(
                perm='admission.change_admission_curriculum',
                obj=admission,
            ),
            'admission.change_admission_secondary_studies': user.has_perm(
                perm='admission.change_admission_secondary_studies',
                obj=admission,
            ),
            'admission.change_admission_exam': user.has_perm(
                perm='admission.change_admission_exam',
                obj=admission,
            ),
            'admission.delete_admission_curriculum': user.has_perm(
                perm='admission.delete_admission_curriculum',
                obj=admission,
            ),
            'profil.can_edit_parcours_externe': user.has_perm(perm='profil.can_edit_parcours_externe'),
            'profil.can_see_parcours_externe': user.has_perm(perm='profil.can_see_parcours_externe'),
        }
        setattr(user, '_computed_permissions', computed_permissions)
    else:
        computed_permissions = getattr(user, '_computed_permissions')

    if isinstance(experience, ExperienceAcademiqueDTO):
        res_context['details_url'] = resolve_url(
            f'{base_namespace}:curriculum:educational',
            uuid=admission.uuid,
            experience_uuid=experience.uuid,
        )

        if not computed_permissions['admission.change_admission_curriculum']:
            return res_context

        if experience.epc_experience:
            if candidate_noma:
                if computed_permissions['profil.can_edit_parcours_externe']:
                    res_context['edit_url'] = resolve_url(
                        'edit-experience-academique-view',
                        noma=candidate_noma,
                        experience_uuid=experience.annees[0].uuid,
                    )
                    res_context['curex_url'] = res_context['edit_url']
                    res_context['edit_new_link_tab'] = True
                elif computed_permissions['profil.can_see_parcours_externe']:
                    res_context['curex_url'] = resolve_url(
                        'parcours-externe-view',
                        noma=candidate_noma,
                    )

        else:
            res_context['duplicate_url'] = resolve_url(
                f'{base_namespace}:update:curriculum:educational_duplicate',
                uuid=admission.uuid,
                experience_uuid=experience.uuid,
            )

            res_context['edit_url'] = resolve_url(
                f'{base_namespace}:update:curriculum:educational',
                uuid=admission.uuid,
                experience_uuid=experience.uuid,
            )

            if computed_permissions['admission.delete_admission_curriculum']:
                res_context['delete_url'] = resolve_url(
                    f'{base_namespace}:update:curriculum:educational_delete',
                    uuid=admission.uuid,
                    experience_uuid=experience.uuid,
                )

    elif isinstance(experience, ExperienceNonAcademiqueDTO):
        res_context['details_url'] = resolve_url(
            f'{base_namespace}:curriculum:non_educational',
            uuid=admission.uuid,
            experience_uuid=experience.uuid,
        )

        if not computed_permissions['admission.change_admission_curriculum']:
            return res_context

        if experience.epc_experience:
            if candidate_noma:
                if computed_permissions['profil.can_edit_parcours_externe']:
                    res_context['curex_url'] = resolve_url(
                        'edit-experience-non-academique-view',
                        noma=candidate_noma,
                        experience_uuid=experience.uuid,
                    )

        else:
            res_context['edit_url'] = resolve_url(
                f'{base_namespace}:update:curriculum:non_educational',
                uuid=admission.uuid,
                experience_uuid=experience.uuid,
            )

            res_context['duplicate_url'] = resolve_url(
                f'{base_namespace}:update:curriculum:non_educational_duplicate',
                uuid=admission.uuid,
                experience_uuid=experience.uuid,
            )

            if computed_permissions['admission.delete_admission_curriculum']:
                res_context['delete_url'] = resolve_url(
                    f'{base_namespace}:update:curriculum:non_educational_delete',
                    uuid=admission.uuid,
                    experience_uuid=experience.uuid,
                )

    elif isinstance(experience, EtudesSecondairesAdmissionDTO):
        res_context['details_url'] = resolve_url(
            f'{base_namespace}:education',
            uuid=admission.uuid,
        )

        if not computed_permissions['admission.change_admission_secondary_studies']:
            return res_context

        if experience.epc_experience:
            if candidate_noma:
                if computed_permissions['profil.can_edit_parcours_externe']:
                    res_context['curex_url'] = resolve_url(
                        'edit-etudes-secondaires-view',
                        noma=candidate_noma,
                    )
                    res_context['edit_new_link_tab'] = True

        else:
            res_context['edit_url'] = resolve_url(
                f'{base_namespace}:update:education',
                uuid=admission.uuid,
            )

    elif isinstance(experience, ExamenDTO):
        res_context['details_url'] = resolve_url(
            f'{base_namespace}:exam',
            uuid=admission.uuid,
        )

        if not computed_permissions['admission.change_admission_exam']:
            return res_context

        res_context['edit_url'] = resolve_url(
            f'{base_namespace}:update:exam',
            uuid=admission.uuid,
        )

    return res_context


def get_thesis_location_initial_choices(value):
    return EMPTY_CHOICE if not value else EMPTY_CHOICE + ((value, value),)


def get_scholarship_initial_choices(uuid):
    if not uuid:
        return EMPTY_CHOICE
    try:
        scholarship = Scholarship.objects.get(uuid=uuid)
    except Scholarship.DoesNotExist:
        return EMPTY_CHOICE
    return EMPTY_CHOICE + ((uuid, scholarship.long_name or scholarship.short_name),)


def get_language_initial_choices(code):
    if not code:
        return EMPTY_CHOICE
    try:
        language = Language.objects.get(code=code)
    except Language.DoesNotExist:
        return EMPTY_CHOICE
    return EMPTY_CHOICE + (
        (language.code, language.name if get_language() == settings.LANGUAGE_CODE_FR else language.name_en),
    )


def get_country_initial_choices(iso_code):
    if not iso_code:
        return EMPTY_CHOICE
    try:
        country = Country.objects.get(iso_code=iso_code)
    except Country.DoesNotExist:
        return EMPTY_CHOICE
    return EMPTY_CHOICE + (
        (country.iso_code, country.name if get_language() == settings.LANGUAGE_CODE_FR else country.name_en),
    )<|MERGE_RESOLUTION|>--- conflicted
+++ resolved
@@ -54,10 +54,6 @@
 from admission.ddd.admission.doctorat.preparation.domain.validator.exceptions import (
     AnneesCurriculumNonSpecifieesException,
 )
-<<<<<<< HEAD
-=======
-from admission.ddd.admission.doctorat.validation.domain.model.enums import ChoixGenre
->>>>>>> a2931f68
 from admission.ddd.admission.formation_generale.commands import (
     VerifierCurriculumApresSoumissionQuery as VerifierCurriculumApresSoumissionGeneraleQuery,
 )
@@ -222,15 +218,6 @@
         return value
 
 
-<<<<<<< HEAD
-def get_admission_cdd_managers(education_group_id) -> models.QuerySet[Person]:
-    return Person.objects.filter(
-        models.Q(
-            id__in=AdmissionProgramManager.objects.filter(education_group_id=education_group_id).values('person_id')
-        )
-        | models.Q(id__in=ProgramManager.objects.filter(education_group_id=education_group_id).values('person_id'))
-    )
-=======
 def force_title(string: str):
     """
     Return a string in which all words are lowercase, except for the first letter of each one, which can written in
@@ -246,7 +233,6 @@
 
 def get_admission_cdd_managers(education_group_id) -> models.QuerySet[AdmissionProgramManager]:
     return AdmissionProgramManager.objects.filter(education_group_id=education_group_id).select_related('person')
->>>>>>> a2931f68
 
 
 def get_doctoral_cdd_managers(education_group_id) -> QuerySet[Person]:
@@ -640,7 +626,6 @@
 
     return res_context
 
-
 def get_thesis_location_initial_choices(value):
     return EMPTY_CHOICE if not value else EMPTY_CHOICE + ((value, value),)
 
