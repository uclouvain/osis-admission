# ##############################################################################
#
#  OSIS stands for Open Student Information System. It's an application
#  designed to manage the core business of higher education institutions,
#  such as universities, faculties, institutes and professional schools.
#  The core business involves the administration of students, teachers,
#  courses, programs and so on.
#
#  Copyright (C) 2015-2024 Université catholique de Louvain (http://www.uclouvain.be)
#
#  This program is free software: you can redistribute it and/or modify
#  it under the terms of the GNU General Public License as published by
#  the Free Software Foundation, either version 3 of the License, or
#  (at your option) any later version.
#
#  This program is distributed in the hope that it will be useful,
#  but WITHOUT ANY WARRANTY; without even the implied warranty of
#  MERCHANTABILITY or FITNESS FOR A PARTICULAR PURPOSE.  See the
#  GNU General Public License for more details.
#
#  A copy of this license - GNU General Public License - is available
#  at the root of the source code of this program.  If not,
#  see http://www.gnu.org/licenses/.
#
# ##############################################################################
import datetime

import freezegun
from django.conf import settings
from django.shortcuts import resolve_url
from django.test import TestCase
from django.utils import timezone

from admission.models import GeneralEducationAdmission
from admission.ddd.admission.doctorat.preparation.domain.model.doctorat import ENTITY_CDE
from admission.ddd.admission.formation_generale.domain.model.enums import (
    ChoixStatutPropositionGenerale,
    ChoixStatutChecklist,
    DerogationFinancement,
)
from admission.tests.factories.faculty_decision import RefusalReasonFactory
from admission.tests.factories.form_item import AdmissionFormItemFactory
from admission.tests.factories.general_education import (
    GeneralEducationTrainingFactory,
    GeneralEducationAdmissionFactory,
)
from admission.tests.factories.person import CompletePersonFactory
from admission.tests.factories.roles import ProgramManagerRoleFactory, SicManagementRoleFactory
from base.tests.factories.academic_year import AcademicYearFactory
from base.tests.factories.entity import EntityWithVersionFactory
from base.tests.factories.entity_version import EntityVersionFactory
from ddd.logic.financabilite.domain.model.enums.etat import EtatFinancabilite
from ddd.logic.financabilite.domain.model.enums.situation import SituationFinancabilite
from infrastructure.financabilite.domain.service.financabilite import PASS_ET_LAS_LABEL


class FinancabiliteChangeStatusViewTestCase(TestCase):
    @classmethod
    def setUpTestData(cls):
        cls.academic_years = [AcademicYearFactory(year=year) for year in [2021, 2022]]

        cls.first_doctoral_commission = EntityWithVersionFactory(version__acronym=ENTITY_CDE)
        EntityVersionFactory(entity=cls.first_doctoral_commission)

        cls.training = GeneralEducationTrainingFactory(
            management_entity=cls.first_doctoral_commission,
            academic_year=cls.academic_years[0],
        )

        cls.fac_manager_user = ProgramManagerRoleFactory(education_group=cls.training.education_group).person.user
        cls.sic_manager_user = SicManagementRoleFactory(entity=cls.first_doctoral_commission).person.user
        cls.general_admission: GeneralEducationAdmission = GeneralEducationAdmissionFactory(
            training=cls.training,
            candidate=CompletePersonFactory(language=settings.LANGUAGE_CODE_FR),
            status=ChoixStatutPropositionGenerale.CONFIRMEE.name,
            financability_rule=SituationFinancabilite.PLUS_FINANCABLE.name,
            financability_established_by=CompletePersonFactory(),
        )
        cls.default_headers = {'HTTP_HX-Request': 'true'}
        cls.url = resolve_url(
            'admission:general-education:financability-change-status',
            uuid=cls.general_admission.uuid,
            status=ChoixStatutChecklist.GEST_BLOCAGE.name,
        )

    def test_post(self):
        self.client.force_login(user=self.sic_manager_user)

        response = self.client.post(self.url, **self.default_headers)

        # Check the response
        self.assertEqual(response.status_code, 200)
        self.assertTemplateUsed('admission/general_education/includes/checklist/financabilite.html')

        # Check that the admission has been updated
        self.general_admission.refresh_from_db()
        self.assertEqual(
            self.general_admission.checklist['current']['financabilite']['statut'],
            ChoixStatutChecklist.GEST_BLOCAGE.name,
        )
        self.assertEqual(self.general_admission.financability_rule, '')
        self.assertIsNone(self.general_admission.financability_established_by)

    def test_post_derogation_accordee(self):
        self.client.force_login(user=self.sic_manager_user)

        url = resolve_url(
            'admission:general-education:financability-change-status',
            uuid=self.general_admission.uuid,
            status=ChoixStatutChecklist.GEST_REUSSITE.name,
        )

        response = self.client.post(url, **self.default_headers)

        # Check the response
        self.assertEqual(response.status_code, 200)
        self.assertTemplateUsed('admission/general_education/includes/checklist/financabilite.html')

        # Check that the admission has been updated
        self.general_admission.refresh_from_db()
        self.assertEqual(
            self.general_admission.checklist['current']['financabilite']['statut'],
            ChoixStatutChecklist.GEST_REUSSITE.name,
        )
        self.assertEqual(
            self.general_admission.financability_established_by,
            self.sic_manager_user.person
        )


@freezegun.freeze_time('2022-01-01')
class FinancabiliteApprovalSetRuleViewTestCase(TestCase):
    @classmethod
    def setUpTestData(cls):
        cls.academic_years = [AcademicYearFactory(year=year) for year in [2021, 2022]]

        cls.first_doctoral_commission = EntityWithVersionFactory(version__acronym=ENTITY_CDE)
        EntityVersionFactory(entity=cls.first_doctoral_commission)

        cls.training = GeneralEducationTrainingFactory(
            management_entity=cls.first_doctoral_commission,
            academic_year=cls.academic_years[0],
        )

        cls.fac_manager_user = ProgramManagerRoleFactory(education_group=cls.training.education_group).person.user
        cls.sic_manager_user = SicManagementRoleFactory(entity=cls.first_doctoral_commission).person.user
        cls.general_admission: GeneralEducationAdmission = GeneralEducationAdmissionFactory(
            training=cls.training,
            candidate=CompletePersonFactory(language=settings.LANGUAGE_CODE_FR),
            status=ChoixStatutPropositionGenerale.CONFIRMEE.name,
            specific_question_answers={str(AdmissionFormItemFactory(internal_label=PASS_ET_LAS_LABEL).uuid): 0},
        )
        cls.default_headers = {'HTTP_HX-Request': 'true'}
        cls.url = resolve_url(
            'admission:general-education:financability-approval-set-rule',
            uuid=cls.general_admission.uuid,
        )

    def test_post(self):
        self.client.force_login(user=self.sic_manager_user)

        response = self.client.post(
            self.url,
            data={
                'financabilite-approval-financability_rule': SituationFinancabilite.ACQUIS_100_POURCENT_EN_N_MOINS_1.name
            },
            **self.default_headers,
        )

        # Check the response
        self.assertEqual(response.status_code, 200)
        self.assertTrue(response.headers.get("HX-Refresh"))
        self.assertTemplateUsed('admission/general_education/includes/checklist/financabilite.html')

        # Check that the admission has been updated
        self.general_admission.refresh_from_db()
        self.assertEqual(
            self.general_admission.financability_rule,
            SituationFinancabilite.ACQUIS_100_POURCENT_EN_N_MOINS_1.name,
        )
        self.assertEqual(
            self.general_admission.financability_established_by,
            self.sic_manager_user.person,
        )
        self.assertEqual(
            self.general_admission.checklist['current']['financabilite']['statut'],
            ChoixStatutChecklist.GEST_REUSSITE.name,
        )
        self.assertEqual(self.general_admission.last_update_author, self.sic_manager_user.person)
        self.assertEqual(self.general_admission.modified_at, datetime.datetime.today())


@freezegun.freeze_time('2022-01-01')
class FinancabiliteApprovalViewTestCase(TestCase):
    @classmethod
    def setUpTestData(cls):
        cls.academic_years = [AcademicYearFactory(year=year) for year in [2021, 2022]]

        cls.first_doctoral_commission = EntityWithVersionFactory(version__acronym=ENTITY_CDE)
        EntityVersionFactory(entity=cls.first_doctoral_commission)

        cls.training = GeneralEducationTrainingFactory(
            management_entity=cls.first_doctoral_commission,
            academic_year=cls.academic_years[0],
        )

        cls.fac_manager_user = ProgramManagerRoleFactory(education_group=cls.training.education_group).person.user
        cls.sic_manager_user = SicManagementRoleFactory(entity=cls.first_doctoral_commission).person.user
        cls.general_admission: GeneralEducationAdmission = GeneralEducationAdmissionFactory(
            training=cls.training,
            candidate=CompletePersonFactory(language=settings.LANGUAGE_CODE_FR),
            status=ChoixStatutPropositionGenerale.CONFIRMEE.name,
            financability_computed_rule=EtatFinancabilite.FINANCABLE.name,
            financability_computed_rule_situation=SituationFinancabilite.FINANCABLE_D_OFFICE.name,
            financability_computed_rule_on=timezone.now(),
            specific_question_answers={str(AdmissionFormItemFactory(internal_label=PASS_ET_LAS_LABEL).uuid): 0},
        )
        cls.default_headers = {'HTTP_HX-Request': 'true'}
        cls.url = resolve_url(
            'admission:general-education:financability-approval',
            uuid=cls.general_admission.uuid,
        )

    def test_post(self):
        self.client.force_login(user=self.sic_manager_user)

        response = self.client.post(
            self.url,
            **self.default_headers,
        )

        # Check the response
        self.assertEqual(response.status_code, 200)
        self.assertTemplateUsed('admission/general_education/includes/checklist/financabilite.html')

        # Check that the admission has been updated
        self.general_admission.refresh_from_db()
        self.assertEqual(
            self.general_admission.financability_rule,
            SituationFinancabilite.FINANCABLE_D_OFFICE.name,
        )
        self.assertEqual(
            self.general_admission.financability_established_by,
            self.sic_manager_user.person,
        )
        self.assertEqual(
            self.general_admission.checklist['current']['financabilite']['statut'],
            ChoixStatutChecklist.GEST_REUSSITE.name,
        )
        self.assertEqual(self.general_admission.last_update_author, self.sic_manager_user.person)
        self.assertEqual(self.general_admission.modified_at, datetime.datetime.today())


@freezegun.freeze_time('2022-01-01')
class FinancabiliteNotFinanceableSetRuleViewTestCase(TestCase):
    @classmethod
    def setUpTestData(cls):
        cls.academic_years = [AcademicYearFactory(year=year) for year in [2021, 2022]]

        cls.first_doctoral_commission = EntityWithVersionFactory(version__acronym=ENTITY_CDE)
        EntityVersionFactory(entity=cls.first_doctoral_commission)

        cls.training = GeneralEducationTrainingFactory(
            management_entity=cls.first_doctoral_commission,
            academic_year=cls.academic_years[0],
        )

        cls.fac_manager_user = ProgramManagerRoleFactory(education_group=cls.training.education_group).person.user
        cls.sic_manager_user = SicManagementRoleFactory(entity=cls.first_doctoral_commission).person.user
        cls.general_admission: GeneralEducationAdmission = GeneralEducationAdmissionFactory(
            training=cls.training,
            candidate=CompletePersonFactory(language=settings.LANGUAGE_CODE_FR),
            status=ChoixStatutPropositionGenerale.CONFIRMEE.name,
            specific_question_answers={str(AdmissionFormItemFactory(internal_label=PASS_ET_LAS_LABEL).uuid): 0},
        )
        cls.default_headers = {'HTTP_HX-Request': 'true'}
        cls.url = resolve_url(
            'admission:general-education:financability-not-financeable-set-rule',
            uuid=cls.general_admission.uuid,
        )

    def test_post(self):
        self.client.force_login(user=self.sic_manager_user)

        response = self.client.post(
            self.url,
            data={'financabilite-not-financeable-financability_rule': SituationFinancabilite.PLUS_FINANCABLE.name},
            **self.default_headers,
        )

        # Check the response
        self.assertEqual(response.status_code, 200)
        self.assertTrue(response.headers.get("HX-Refresh"))
        self.assertTemplateUsed('admission/general_education/includes/checklist/financabilite.html')

        # Check that the admission has been updated
        self.general_admission.refresh_from_db()
        self.assertEqual(
            self.general_admission.financability_rule,
            SituationFinancabilite.PLUS_FINANCABLE.name,
        )
        self.assertEqual(
            self.general_admission.financability_established_by,
            self.sic_manager_user.person,
        )
        self.assertEqual(
            self.general_admission.checklist['current']['financabilite']['statut'],
            ChoixStatutChecklist.GEST_BLOCAGE.name,
        )
        self.assertEqual(self.general_admission.last_update_author, self.sic_manager_user.person)
        self.assertEqual(self.general_admission.modified_at, datetime.datetime.today())


@freezegun.freeze_time('2022-01-01')
class FinancabiliteNotFinanceableViewTestCase(TestCase):
    @classmethod
    def setUpTestData(cls):
        cls.academic_years = [AcademicYearFactory(year=year) for year in [2021, 2022]]

        cls.first_doctoral_commission = EntityWithVersionFactory(version__acronym=ENTITY_CDE)
        EntityVersionFactory(entity=cls.first_doctoral_commission)

        cls.training = GeneralEducationTrainingFactory(
            management_entity=cls.first_doctoral_commission,
            academic_year=cls.academic_years[0],
        )

        cls.fac_manager_user = ProgramManagerRoleFactory(education_group=cls.training.education_group).person.user
        cls.sic_manager_user = SicManagementRoleFactory(entity=cls.first_doctoral_commission).person.user
        cls.general_admission: GeneralEducationAdmission = GeneralEducationAdmissionFactory(
            training=cls.training,
            candidate=CompletePersonFactory(language=settings.LANGUAGE_CODE_FR),
            status=ChoixStatutPropositionGenerale.CONFIRMEE.name,
            financability_computed_rule=EtatFinancabilite.NON_FINANCABLE.name,
            financability_computed_rule_situation=SituationFinancabilite.PLUS_FINANCABLE.name,
            financability_computed_rule_on=timezone.now(),
            specific_question_answers={str(AdmissionFormItemFactory(internal_label=PASS_ET_LAS_LABEL).uuid): 0},
        )
        cls.default_headers = {'HTTP_HX-Request': 'true'}
        cls.url = resolve_url(
            'admission:general-education:financability-not-financeable',
            uuid=cls.general_admission.uuid,
        )

    def test_post(self):
        self.client.force_login(user=self.sic_manager_user)

        response = self.client.post(
            self.url,
            **self.default_headers,
        )

        # Check the response
        self.assertEqual(response.status_code, 200)
        self.assertTemplateUsed('admission/general_education/includes/checklist/financabilite.html')

        # Check that the admission has been updated
        self.general_admission.refresh_from_db()
        self.assertEqual(
            self.general_admission.financability_rule,
            SituationFinancabilite.PLUS_FINANCABLE.name,
        )
        self.assertEqual(
            self.general_admission.financability_established_by,
            self.sic_manager_user.person,
        )
        self.assertEqual(
            self.general_admission.checklist['current']['financabilite']['statut'],
            ChoixStatutChecklist.GEST_BLOCAGE.name,
        )
        self.assertEqual(self.general_admission.last_update_author, self.sic_manager_user.person)
        self.assertEqual(self.general_admission.modified_at, datetime.datetime.today())


class FinancabiliteDerogationViewTestCase(TestCase):
    @classmethod
    def setUpTestData(cls):
        cls.academic_years = [AcademicYearFactory(year=year) for year in [2021, 2022]]

        cls.first_doctoral_commission = EntityWithVersionFactory(version__acronym=ENTITY_CDE)
        EntityVersionFactory(entity=cls.first_doctoral_commission)

        cls.training = GeneralEducationTrainingFactory(
            management_entity=cls.first_doctoral_commission,
            academic_year=cls.academic_years[0],
        )

        cls.fac_manager_user = ProgramManagerRoleFactory(education_group=cls.training.education_group).person.user
        cls.sic_manager_user = SicManagementRoleFactory(entity=cls.first_doctoral_commission).person.user
        cls.general_admission: GeneralEducationAdmission = GeneralEducationAdmissionFactory(
            training=cls.training,
            candidate=CompletePersonFactory(language=settings.LANGUAGE_CODE_FR),
            status=ChoixStatutPropositionGenerale.CONFIRMEE.name,
            specific_question_answers={str(AdmissionFormItemFactory(internal_label=PASS_ET_LAS_LABEL).uuid): 0},
        )
        cls.default_headers = {'HTTP_HX-Request': 'true'}

    def test_non_concerne_post(self):
        self.client.force_login(user=self.sic_manager_user)

        url = resolve_url(
            'admission:general-education:financability-derogation-non-concerne',
            uuid=self.general_admission.uuid,
        )
        response = self.client.post(
            url,
            **self.default_headers,
        )

        # Check the response
        self.assertEqual(response.status_code, 200)
        self.assertTemplateUsed('admission/general_education/includes/checklist/financabilite.html')

        self.general_admission.refresh_from_db()
        self.assertEqual(
            self.general_admission.financability_dispensation_status,
            DerogationFinancement.NON_CONCERNE.name,
        )
        self.assertEqual(self.general_admission.last_update_author, self.sic_manager_user.person)
        self.assertIsNone(self.general_admission.financability_established_by)

    def test_abandon_candidat_post(self):
        self.client.force_login(user=self.sic_manager_user)

        url = resolve_url(
            'admission:general-education:financability-derogation-abandon',
            uuid=self.general_admission.uuid,
        )
        response = self.client.post(
            url,
            **self.default_headers,
        )

        # Check the response
        self.assertEqual(response.status_code, 200)
        self.assertTemplateUsed('admission/general_education/includes/checklist/financabilite.html')

        self.general_admission.refresh_from_db()
        self.assertEqual(
            self.general_admission.financability_dispensation_status,
            DerogationFinancement.ABANDON_DU_CANDIDAT.name,
        )
        self.assertIsNone(self.general_admission.financability_established_by)

    def test_refus_post(self):
        self.client.force_login(user=self.sic_manager_user)

        url = resolve_url(
            'admission:general-education:financability-derogation-refus',
            uuid=self.general_admission.uuid,
        )
        response = self.client.post(
            url,
            data={'financability-dispensation-refusal-reasons': ['Autre']},
            **self.default_headers,
        )

        # Check the response
        self.assertEqual(response.status_code, 200)
        self.assertTemplateUsed('admission/general_education/includes/checklist/financabilite.html')

        self.general_admission.refresh_from_db()
        self.assertEqual(
            self.general_admission.financability_dispensation_status,
            DerogationFinancement.REFUS_DE_DEROGATION_FACULTAIRE.name,
        )
        self.assertIsNone(self.general_admission.financability_established_by)

    def test_refus_post_with_other_reasons(self):
        self.client.force_login(user=self.sic_manager_user)

        refusal_reason = RefusalReasonFactory()
        self.general_admission.refusal_reasons.set([refusal_reason])

        url = resolve_url(
            'admission:general-education:financability-derogation-refus',
            uuid=self.general_admission.uuid,
        )
        response = self.client.post(
            url,
            data={'financability-dispensation-refusal-reasons': [str(refusal_reason.uuid), 'Autre']},
            **self.default_headers,
        )

        # Check the response
        self.assertEqual(response.status_code, 200)
        self.assertTemplateUsed('admission/general_education/includes/checklist/financabilite.html')

        self.general_admission.refresh_from_db()
        self.assertEqual(
            self.general_admission.financability_dispensation_status,
            DerogationFinancement.REFUS_DE_DEROGATION_FACULTAIRE.name,
        )
<<<<<<< HEAD
        self.assertQuerySetEqual(
=======
        self.assertIsNone(self.general_admission.financability_established_by)
        self.assertQuerysetEqual(
>>>>>>> b1524848
            self.general_admission.refusal_reasons.all(),
            [refusal_reason],
        )
        self.assertListEqual(
            self.general_admission.other_refusal_reasons,
            ['Autre'],
        )

    def test_accord_post(self):
        self.client.force_login(user=self.sic_manager_user)

        url = resolve_url(
            'admission:general-education:financability-derogation-accord',
            uuid=self.general_admission.uuid,
        )
        response = self.client.post(
            url,
            **self.default_headers,
        )

        # Check the response
        self.assertEqual(response.status_code, 200)
        self.assertTemplateUsed('admission/general_education/includes/checklist/financabilite.html')

        self.general_admission.refresh_from_db()
        self.assertEqual(
            self.general_admission.financability_dispensation_status,
            DerogationFinancement.ACCORD_DE_DEROGATION_FACULTAIRE.name,
        )
        self.assertIsNone(self.general_admission.financability_established_by)

    def test_notification_candidat(self):
        self.client.force_login(user=self.sic_manager_user)

        url = resolve_url(
            'admission:general-education:financability-derogation-notification',
            uuid=self.general_admission.uuid,
        )
        response = self.client.post(
            url,
            data={
                'financability-dispensation-notification-subject': 'foo',
                'financability-dispensation-notification-body': 'bar',
            },
            **self.default_headers,
        )

        # Check the response
        self.assertEqual(response.status_code, 200)
        self.assertTemplateUsed('admission/general_education/includes/checklist/financabilite.html')

        self.general_admission.refresh_from_db()
        self.assertEqual(
            self.general_admission.financability_dispensation_status, DerogationFinancement.CANDIDAT_NOTIFIE.name
        )
        self.assertEqual(
            self.general_admission.financability_dispensation_first_notification_by, self.sic_manager_user.person
        )


@freezegun.freeze_time('2022-01-01')
class FinancabiliteNotConcernedViewTestCase(TestCase):
    @classmethod
    def setUpTestData(cls):
        cls.academic_year = AcademicYearFactory(year=2022)

        cls.first_doctoral_commission = EntityWithVersionFactory(version__acronym=ENTITY_CDE)
        EntityVersionFactory(entity=cls.first_doctoral_commission)

        cls.training = GeneralEducationTrainingFactory(
            management_entity=cls.first_doctoral_commission,
            academic_year=cls.academic_year,
        )

        cls.sic_manager_user = SicManagementRoleFactory(entity=cls.first_doctoral_commission).person.user
        cls.general_admission: GeneralEducationAdmission = GeneralEducationAdmissionFactory(
            training=cls.training,
            candidate=CompletePersonFactory(language=settings.LANGUAGE_CODE_FR),
            status=ChoixStatutPropositionGenerale.CONFIRMEE.name,
            financability_computed_rule=EtatFinancabilite.FINANCABLE.name,
            financability_computed_rule_situation=SituationFinancabilite.FINANCABLE_D_OFFICE.name,
            financability_computed_rule_on=timezone.now(),
            specific_question_answers={str(AdmissionFormItemFactory(internal_label=PASS_ET_LAS_LABEL).uuid): 0},
        )
        cls.default_headers = {'HTTP_HX-Request': 'true'}
        cls.url = resolve_url(
            'admission:general-education:financability-not-concerned',
            uuid=cls.general_admission.uuid,
        )

    def test_post(self):
        self.client.force_login(user=self.sic_manager_user)

        response = self.client.post(
            self.url,
            **self.default_headers,
        )

        # Check the response
        self.assertEqual(response.status_code, 200)
        self.assertTemplateUsed('admission/general_education/includes/checklist/financabilite.html')

        # Check that the admission has been updated
        self.general_admission.refresh_from_db()
        self.assertEqual(self.general_admission.financability_rule, '')
        self.assertEqual(
            self.general_admission.financability_established_by,
            self.sic_manager_user.person,
        )
        self.assertEqual(
            self.general_admission.checklist['current']['financabilite']['statut'],
            ChoixStatutChecklist.INITIAL_NON_CONCERNE.name,
        )
        self.assertEqual(self.general_admission.last_update_author, self.sic_manager_user.person)
        self.assertEqual(self.general_admission.modified_at, datetime.datetime.today())<|MERGE_RESOLUTION|>--- conflicted
+++ resolved
@@ -491,12 +491,8 @@
             self.general_admission.financability_dispensation_status,
             DerogationFinancement.REFUS_DE_DEROGATION_FACULTAIRE.name,
         )
-<<<<<<< HEAD
+        self.assertIsNone(self.general_admission.financability_established_by)
         self.assertQuerySetEqual(
-=======
-        self.assertIsNone(self.general_admission.financability_established_by)
-        self.assertQuerysetEqual(
->>>>>>> b1524848
             self.general_admission.refusal_reasons.all(),
             [refusal_reason],
         )
