# ##############################################################################
#
#    OSIS stands for Open Student Information System. It's an application
#    designed to manage the core business of higher education institutions,
#    such as universities, faculties, institutes and professional schools.
#    The core business involves the administration of students, teachers,
#    courses, programs and so on.
#
#    Copyright (C) 2015-2021 Université catholique de Louvain (http://www.uclouvain.be)
#
#    This program is free software: you can redistribute it and/or modify
#    it under the terms of the GNU General Public License as published by
#    the Free Software Foundation, either version 3 of the License, or
#    (at your option) any later version.
#
#    This program is distributed in the hope that it will be useful,
#    but WITHOUT ANY WARRANTY; without even the implied warranty of
#    MERCHANTABILITY or FITNESS FOR A PARTICULAR PURPOSE.  See the
#    GNU General Public License for more details.
#
#    A copy of this license - GNU General Public License - is available
#    at the root of the source code of this program.  If not,
#    see http://www.gnu.org/licenses/.
#
# ##############################################################################
from django.core.exceptions import ImproperlyConfigured
from django.shortcuts import get_object_or_404
from django.test.utils import override_settings
from django.urls.base import reverse
from django.urls.conf import path
from rest_framework.serializers import Serializer
from rest_framework.test import APIRequestFactory, APITestCase
from rest_framework.views import APIView

from admission.api.serializers.fields import ActionLinksField
from admission.contrib.models import DoctorateAdmission
from admission.tests.factories import DoctorateAdmissionFactory
from admission.tests.factories.groups import CandidateGroupFactory
from osis_role.contrib.views import APIPermissionRequiredMixin


# Mock views
class TestAPIDetailViewWithPermissions(APIPermissionRequiredMixin, APIView):
    permission_mapping = {
        'GET': 'admission.view_doctorateadmission',
        'DELETE': 'admission.delete_doctorateadmission',
        'PUT': ('admission.change_doctorateadmission', ),
    }

    def get_permission_object(self):
        return get_object_or_404(DoctorateAdmission, uuid=self.kwargs['uuid'])


class TestAPIListAndCreateViewWithPermissions(APIPermissionRequiredMixin, APIView):
    permission_mapping = {
        'GET': 'admission.access_doctorateadmission',
        'POST': 'admission.add_doctorateadmission',
    }


class TestAPIViewWithoutPermission(APIView):
    pass


# Mock url
urlpatterns = [
    path(
        'api-view-with-permissions/<uuid:uuid>/',
        TestAPIDetailViewWithPermissions.as_view(),
        name='api_view_with_permissions_detail',
    ),
    path(
        'api-view-with-permissions/',
        TestAPIListAndCreateViewWithPermissions.as_view(),
        name='api_view_with_permissions',
    ),
    path(
        'api-view-without-permission/',
        TestAPIViewWithoutPermission.as_view(),
        name='api_view_without_permission',
    ),
]


@override_settings(ROOT_URLCONF=__name__)
class SerializerFieldsTestCase(APITestCase):
    @classmethod
    def setUpTestData(cls):
        # Data
        cls.first_doctorate_admission = DoctorateAdmissionFactory()
        cls.second_doctorate_admission = DoctorateAdmissionFactory()
        cls.first_user = cls.first_doctorate_admission.candidate.user
        cls.second_user = cls.second_doctorate_admission.candidate.user
        cls.first_user.groups.add(CandidateGroupFactory())
        cls.second_user.groups.add(CandidateGroupFactory())

        # Request
        factory = APIRequestFactory()
        cls.request = factory.get('api-view-with-permissions/', format='json')
        breakpoint()
        cls.request.user = cls.first_user
        cls.request._force_auth_user = cls.first_user

    def test_serializer_with_no_context_request(self):
        # The request is missing -> we raise an exception
        class SerializerWithActionLinks(Serializer):
            links = ActionLinksField(actions={})

        serializer = SerializerWithActionLinks(
            instance=self.first_doctorate_admission
        )
        with self.assertRaisesMessage(ImproperlyConfigured, 'request'):
            serializer.data

    def test_serializer_without_action(self):
        # The list of actions is empty -> we return an empty dictionary
        class SerializerWithActionLinks(Serializer):
            links = ActionLinksField(actions={})

        serializer = SerializerWithActionLinks(
            instance=self.first_doctorate_admission,
            context={
                'request': self.request,
            },
        )
        self.assertTrue('links' in serializer.data)
        self.assertEqual(serializer.data['links'], {})

    def test_serializer_with_action_and_valid_permission(self):
        # The list of actions contains one available action -> we return the related endpoint
        class SerializerWithActionLinks(Serializer):
            links = ActionLinksField(actions={
                'add_doctorateadmission': {
                    'method': 'POST',
                    'path_name': 'api_view_with_permissions',
                }
            })

        serializer = SerializerWithActionLinks(
            instance=self.first_doctorate_admission,
            context={
                'request': self.request,
            },
        )
        self.assertTrue('links' in serializer.data)
        self.assertEqual(serializer.data['links'], {
            'add_doctorateadmission': {
                'method': 'POST',
                'url': reverse('api_view_with_permissions')
            }
        })

    def test_serializer_with_action_and_valid_permission_and_param(self):
        # The list of actions contains one available action with a url parameter -> we return the related endpoint
        class SerializerWithActionLinks(Serializer):
            links = ActionLinksField(actions={
                'get_doctorateadmission': {
                    'method': 'GET',
                    'path_name': 'api_view_with_permissions_detail',
                    'params': ['uuid']
                }
            })

        serializer = SerializerWithActionLinks(
            instance=self.first_doctorate_admission,
            context={
                'request': self.request,
            },
        )
        self.assertTrue('links' in serializer.data)
        self.assertEqual(serializer.data['links'], {
            'get_doctorateadmission': {
                'method': 'GET',
                'url': reverse('api_view_with_permissions_detail', args=[self.first_doctorate_admission.uuid]),
            }
        })

    def test_serializer_with_action_and_param_but_invalid_permission(self):
        # The list of actions contains one available action with a url parameter
        # But the user hasn't got access to this resource -> we return the related errors
        class SerializerWithActionLinks(Serializer):
            links = ActionLinksField(actions={
                'update_doctorateadmission': {
                    'method': 'PUT',
                    'path_name': 'api_view_with_permissions_detail',
                    'params': ['uuid']
                }
            })

        serializer = SerializerWithActionLinks(
            instance=self.second_doctorate_admission,
            context={
                'request': self.request,
            },
        )
        self.assertTrue('links' in serializer.data)
        self.assertEqual(serializer.data['links'], {
            'update_doctorateadmission': {
<<<<<<< HEAD
                'errors': ('Vous devez être l\'auteur de la demande pour accéder à cette admission', ),
=======
                'errors': (None, ),
                'method': 'PUT',
>>>>>>> 0a3fde6f
            }
        })

    def test_serializer_with_action_and_valid_permission_but_bad_params(self):
        # The list of actions contains one available action but with a bad url parameter -> we raise an exception
        class SerializerWithActionLinks(Serializer):
            links = ActionLinksField(actions={
                'get_doctorateadmission': {
                    'method': 'GET',
                    'path_name': 'api_view_with_permissions_detail',
                    'params': ['incorrect_param']
                }
            })

        serializer = SerializerWithActionLinks(
            instance=self.first_doctorate_admission,
            context={
                'request': self.request,
            },
        )
        with self.assertRaisesMessage(ImproperlyConfigured, 'incorrect_param'):
            serializer.data

    def test_serializer_with_action_and_valid_permission_but_bad_path_name(self):
        # The list of actions contains one action with a bad path name -> we raise an exception
        class SerializerWithActionLinks(Serializer):
            links = ActionLinksField(actions={
                'add_doctorateadmission': {
                    'method': 'POST',
                    'path_name': 'invalid_api_view_with_permissions',
                }
            })

        serializer = SerializerWithActionLinks(
            instance=self.first_doctorate_admission,
            context={
                'request': self.request,
            },
        )
        with self.assertRaisesMessage(ImproperlyConfigured, 'invalid_api_view_with_permissions'):
            serializer.data

    def test_serializer_with_action_and_valid_permission_but_bad_view(self):
        # The list of actions contains one action with a valid path name but related to a view which doesn't
        # implement the APIPermissionRequiredMixin mixin -> we raise an exception
        class SerializerWithActionLinks(Serializer):
            links = ActionLinksField(actions={
                'add_doctorateadmission': {
                    'method': 'POST',
                    'path_name': 'api_view_without_permission',
                }
            })

        serializer = SerializerWithActionLinks(
            instance=self.first_doctorate_admission,
            context={
                'request': self.request,
            },
        )
        with self.assertRaisesMessage(ImproperlyConfigured, 'APIPermissionRequiredMixin'):
            serializer.data

    def test_serializer_with_action_and_valid_permission_and_param_many_instances(self):
        # The list of actions contains one available action with a url parameter. We pass two instances and the user
        # only has access to one of these instances -> we return two different results depending on the permissions.

        doctorate_admissions = DoctorateAdmission.objects.all().order_by('created')

        class SerializerWithActionLinks(Serializer):
            links = ActionLinksField(actions={
                'get_doctorateadmission': {
                    'method': 'GET',
                    'path_name': 'api_view_with_permissions_detail',
                    'params': ['uuid'],
                }
            })

        serializer = SerializerWithActionLinks(
            many=True,
            instance=doctorate_admissions,
            context={
                'request': self.request,
            },
        )
        self.assertEqual(len(serializer.data), 2)
        # First doctorate admission: the user has got the right permissions -> we return the related endpoint
        self.assertTrue('links' in serializer.data[0])
        self.assertEqual(serializer.data[0]['links'], {
            'get_doctorateadmission': {
                'method': 'GET',
                'url': reverse('api_view_with_permissions_detail', args=[self.first_doctorate_admission.uuid])
            }
        })
        # Second doctorate admission: the user hasn't got the right permissions -> we return the errors
        self.assertTrue('links' in serializer.data[1])
        self.assertEqual(serializer.data[1]['links'], {
            'get_doctorateadmission': {
                'method': 'GET',
                'errors': (None, ),
            }
        })<|MERGE_RESOLUTION|>--- conflicted
+++ resolved
@@ -196,12 +196,8 @@
         self.assertTrue('links' in serializer.data)
         self.assertEqual(serializer.data['links'], {
             'update_doctorateadmission': {
-<<<<<<< HEAD
                 'errors': ('Vous devez être l\'auteur de la demande pour accéder à cette admission', ),
-=======
-                'errors': (None, ),
                 'method': 'PUT',
->>>>>>> 0a3fde6f
             }
         })
 
