# ##############################################################################
#
#    OSIS stands for Open Student Information System. It's an application
#    designed to manage the core business of higher education institutions,
#    such as universities, faculties, institutes and professional schools.
#    The core business involves the administration of students, teachers,
#    courses, programs and so on.
#
#    Copyright (C) 2015-2021 Université catholique de Louvain (http://www.uclouvain.be)
#
#    This program is free software: you can redistribute it and/or modify
#    it under the terms of the GNU General Public License as published by
#    the Free Software Foundation, either version 3 of the License, or
#    (at your option) any later version.
#
#    This program is distributed in the hope that it will be useful,
#    but WITHOUT ANY WARRANTY; without even the implied warranty of
#    MERCHANTABILITY or FITNESS FOR A PARTICULAR PURPOSE.  See the
#    GNU General Public License for more details.
#
#    A copy of this license - GNU General Public License - is available
#    at the root of the source code of this program.  If not,
#    see http://www.gnu.org/licenses/.
#
# ##############################################################################
from django.test import override_settings
from django.urls import reverse
from rest_framework import status
from rest_framework.test import APITestCase
from admission.tests.factories.groups import CandidateGroupFactory

from admission.tests.factories.secondary_studies import ForeignHighSchoolDiplomaFactory, BelgianHighSchoolDiplomaFactory
from base.tests.factories.academic_year import AcademicYearFactory
from base.tests.factories.person import PersonFactory
from osis_profile.models import BelgianHighSchoolDiploma, ForeignHighSchoolDiploma, Schedule
from reference.tests.factories.country import CountryFactory
from reference.tests.factories.language import LanguageFactory


@override_settings(ROOT_URLCONF='admission.api.url_v1')
class BelgianHighSchoolDiplomaTestCase(APITestCase):
    @classmethod
    def setUpTestData(cls):
        cls.academic_year = AcademicYearFactory(current=True)
        cls.user = PersonFactory().user
<<<<<<< HEAD
        cls.user.groups.add(CandidateGroupFactory())
        cls.url = reverse("admission_api_v1:secondary-studies")
=======
        cls.url = reverse("secondary-studies")
>>>>>>> 0a3fde6f
        cls.diploma_data = {
            "belgian_diploma": {
                "institute": "Test Institute",
                "academic_graduation_year": cls.academic_year.year,
                "educational_type": "TEACHING_OF_GENERAL_EDUCATION",
            }
        }
        cls.diploma_data_with_schedule = {
            "belgian_diploma": {
                "institute": "Test Institute",
                "academic_graduation_year": cls.academic_year.year,
                "educational_type": "TEACHING_OF_GENERAL_EDUCATION",
                "schedule": {
                    "latin": 3,
                },
            },
        }
        cls.diploma_data_educational_does_not_require_schedule = {
            "belgian_diploma": {
                "institute": "Test Institute",
                "academic_graduation_year": cls.academic_year.year,
                "educational_type": "PROFESSIONAL_EDUCATION_AND_MATURITY_EXAM",
                "schedule": {
                    "latin": 3,
                },
            },
        }

    def create_belgian_diploma(self, data):
        self.client.force_authenticate(self.user)
        return self.client.put(self.url, data)

    def test_user_not_logged_assert_not_authorized(self):
        self.client.force_authenticate(user=None)

        response = self.client.get(self.url)
        self.assertEqual(response.status_code, status.HTTP_401_UNAUTHORIZED)

    def test_assert_methods_not_allowed(self):
        self.client.force_authenticate(user=self.user)
        methods_not_allowed = ["delete", "post", "patch"]

        for method in methods_not_allowed:
            response = getattr(self.client, method)(self.url)
            self.assertEqual(response.status_code, status.HTTP_405_METHOD_NOT_ALLOWED)

    def test_diploma_get(self):
        self.create_belgian_diploma(self.diploma_data)
        response = self.client.get(self.url)
        self.assertEqual(
            response.json()["belgian_diploma"]["academic_graduation_year"],
            self.diploma_data["belgian_diploma"]["academic_graduation_year"],
        )

    def test_diploma_create(self):
        response = self.create_belgian_diploma(self.diploma_data)
        self.assertEqual(response.status_code, status.HTTP_200_OK, response.json())
        belgian_diploma = BelgianHighSchoolDiploma.objects.get(person__user_id=self.user.pk)
        self.assertEqual(
            belgian_diploma.academic_graduation_year.year,
            self.diploma_data["belgian_diploma"]["academic_graduation_year"],
        )
        self.assertIsNone(belgian_diploma.result)
        self.assertIsNone(belgian_diploma.community)
        self.assertEqual(belgian_diploma.educational_type, self.diploma_data["belgian_diploma"]["educational_type"])
        self.assertEqual(belgian_diploma.educational_other, "")
        self.assertEqual(belgian_diploma.course_repeat, False)
        self.assertEqual(belgian_diploma.course_orientation, False)
        self.assertEqual(belgian_diploma.institute, self.diploma_data["belgian_diploma"]["institute"])
        self.assertEqual(belgian_diploma.other_institute, "")
        self.assertIsNone(belgian_diploma.schedule)
        foreign_diploma = ForeignHighSchoolDiploma.objects.filter(person__user_id=self.user.pk)
        self.assertEqual(foreign_diploma.count(), 0)

    def test_diploma_update(self):
        self.create_belgian_diploma(self.diploma_data)
        response = self.client.put(self.url, {
            "belgian_diploma": {
                "institute": "Institute Of Test",
                "academic_graduation_year": self.academic_year.year,
            },
        })
        self.assertEqual(response.status_code, status.HTTP_200_OK, response.json())
        diploma = BelgianHighSchoolDiploma.objects.get(person__user_id=self.user.pk)
        self.assertEqual(diploma.institute, "Institute Of Test")

    def test_diploma_update_by_belgian_diploma(self):
        ForeignHighSchoolDiplomaFactory(person=self.user.person)
        self.assertEqual(ForeignHighSchoolDiploma.objects.count(), 1)
        response = self.create_belgian_diploma(self.diploma_data)
        self.assertEqual(response.status_code, status.HTTP_200_OK, response.json())
        self.assertIsNone(response.json()["foreign_diploma"])
        self.assertIsNotNone(response.json()["belgian_diploma"])
        self.assertEqual(ForeignHighSchoolDiploma.objects.count(), 0)
        diploma = BelgianHighSchoolDiploma.objects.get(person__user_id=self.user.pk)
        self.assertEqual(diploma.institute, "Test Institute")

    def test_diploma_create_with_schedule(self):
        response = self.create_belgian_diploma(self.diploma_data_with_schedule)
        self.assertEqual(response.status_code, status.HTTP_200_OK, response.json())
        diploma = BelgianHighSchoolDiploma.objects.get(person__user_id=self.user.pk)
        self.assertEqual(diploma.institute, "Test Institute")
        self.assertIsNotNone(diploma.schedule)
        self.assertEqual(diploma.schedule.latin, 3)

    def test_diploma_create_with_schedule_without_correct_educational_type(self):
        response = self.create_belgian_diploma(self.diploma_data_educational_does_not_require_schedule)
        self.assertEqual(response.status_code, status.HTTP_200_OK, response.json())
        diploma = BelgianHighSchoolDiploma.objects.get(person__user_id=self.user.pk)
        self.assertEqual(diploma.institute, "Test Institute")
        self.assertIsNone(diploma.schedule)

    def test_diploma_create_without_required_schedule_deletes_it(self):
        response = self.create_belgian_diploma(self.diploma_data_with_schedule)
        self.assertEqual(response.status_code, status.HTTP_200_OK, response.json())
        response = self.create_belgian_diploma(self.diploma_data)
        self.assertIsNone(response.json()["belgian_diploma"]["schedule"])
        diploma = BelgianHighSchoolDiploma.objects.get(person__user_id=self.user.pk)
        self.assertIsNone(diploma.schedule)
        self.assertEqual(Schedule.objects.count(), 0)

    def test_delete_diploma(self):
        self.create_belgian_diploma(self.diploma_data)
        self.create_belgian_diploma({})
        response = self.client.get(self.url)
        self.assertEqual(response.json(), {'belgian_diploma': None, 'foreign_diploma': None})

    def test_delete_diploma_with_schedule(self):
        self.create_belgian_diploma(self.diploma_data_with_schedule)
        self.create_belgian_diploma({})
        response = self.client.get(self.url)
        self.assertEqual(response.json(), {'belgian_diploma': None, 'foreign_diploma': None})


@override_settings(ROOT_URLCONF='admission.api.url_v1')
class ForeignHighSchoolDiplomaTestCase(APITestCase):
    @classmethod
    def setUpTestData(cls):
        cls.user = PersonFactory().user
<<<<<<< HEAD
        cls.user.groups.add(CandidateGroupFactory())
        cls.url = reverse("admission_api_v1:secondary-studies")
=======
        cls.url = reverse("secondary-studies")
>>>>>>> 0a3fde6f
        cls.academic_year = AcademicYearFactory(current=True)
        cls.language = LanguageFactory(code="FR")
        cls.country = CountryFactory(iso_code="FR")
        cls.foreign_diploma_data = {
            "foreign_diploma": {
                "other_linguistic_regime": "Français",
                "academic_graduation_year": cls.academic_year.year,
                "linguistic_regime": "FR",
                "country": "FR",
            },
        }

    def create_foreign_diploma(self, data):
        self.client.force_authenticate(self.user)
        return self.client.put(self.url, data)

    def test_user_not_logged_assert_not_authorized(self):
        self.client.force_authenticate(user=None)

        response = self.client.get(self.url)
        self.assertEqual(response.status_code, status.HTTP_401_UNAUTHORIZED)

    def test_assert_methods_not_allowed(self):
        self.client.force_authenticate(user=self.user)
        methods_not_allowed = ["delete", "post", "patch"]

        for method in methods_not_allowed:
            response = getattr(self.client, method)(self.url)
            self.assertEqual(response.status_code, status.HTTP_405_METHOD_NOT_ALLOWED)

    def test_diploma_get(self):
        self.create_foreign_diploma(self.foreign_diploma_data)
        response = self.client.get(self.url)
        self.assertEqual(response.json()["foreign_diploma"]["other_linguistic_regime"], "Français")

    def test_diploma_create(self):
        response = self.create_foreign_diploma(self.foreign_diploma_data)
        self.assertEqual(response.status_code, status.HTTP_200_OK, response.json())
        foreign_diploma = ForeignHighSchoolDiploma.objects.get(person__user_id=self.user.pk)
        self.assertEqual(foreign_diploma.academic_graduation_year, self.academic_year)
        self.assertEqual(foreign_diploma.country, self.country)
        self.assertEqual(foreign_diploma.linguistic_regime, self.language)
        belgian_diploma = BelgianHighSchoolDiploma.objects.filter(person__user_id=self.user.pk)
        self.assertEqual(belgian_diploma.count(), 0)

    def test_diploma_update_by_foreign_diploma(self):
        BelgianHighSchoolDiplomaFactory(person=self.user.person)
        response = self.create_foreign_diploma(self.foreign_diploma_data)
        self.assertEqual(response.status_code, status.HTTP_200_OK, response.json())
        self.assertIsNone(response.json()["belgian_diploma"])
        self.assertIsNotNone(response.json()["foreign_diploma"])
        diploma = ForeignHighSchoolDiploma.objects.get(person__user_id=self.user.pk)
        self.assertEqual(diploma.other_linguistic_regime, "Français")

    def test_diploma_without_schedule_update_by_foreign_diploma(self):
        BelgianHighSchoolDiplomaFactory(person=self.user.person, schedule=None)
        response = self.create_foreign_diploma(self.foreign_diploma_data)
        self.assertEqual(response.status_code, status.HTTP_200_OK, response.json())
        self.assertIsNone(response.json()["belgian_diploma"])
        self.assertIsNotNone(response.json()["foreign_diploma"])
        diploma = ForeignHighSchoolDiploma.objects.get(person__user_id=self.user.pk)
        self.assertEqual(diploma.other_linguistic_regime, "Français")

    def test_delete_diploma(self):
        self.create_foreign_diploma(self.foreign_diploma_data)
        self.assertEqual(
            ForeignHighSchoolDiploma.objects.get(person__user_id=self.user.pk).other_linguistic_regime,
            "Français",
        )
        self.client.put(self.url, {})
        response = self.client.get(self.url)
        self.assertEqual(response.json(), {'belgian_diploma': None, 'foreign_diploma': None})
        self.assertEqual(ForeignHighSchoolDiploma.objects.filter(person__user_id=self.user.pk).count(), 0)<|MERGE_RESOLUTION|>--- conflicted
+++ resolved
@@ -43,12 +43,9 @@
     def setUpTestData(cls):
         cls.academic_year = AcademicYearFactory(current=True)
         cls.user = PersonFactory().user
-<<<<<<< HEAD
         cls.user.groups.add(CandidateGroupFactory())
-        cls.url = reverse("admission_api_v1:secondary-studies")
-=======
         cls.url = reverse("secondary-studies")
->>>>>>> 0a3fde6f
+        cls.url = reverse("secondary-studies")
         cls.diploma_data = {
             "belgian_diploma": {
                 "institute": "Test Institute",
@@ -188,12 +185,8 @@
     @classmethod
     def setUpTestData(cls):
         cls.user = PersonFactory().user
-<<<<<<< HEAD
         cls.user.groups.add(CandidateGroupFactory())
-        cls.url = reverse("admission_api_v1:secondary-studies")
-=======
         cls.url = reverse("secondary-studies")
->>>>>>> 0a3fde6f
         cls.academic_year = AcademicYearFactory(current=True)
         cls.language = LanguageFactory(code="FR")
         cls.country = CountryFactory(iso_code="FR")
