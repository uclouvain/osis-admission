# ##############################################################################
#
#    OSIS stands for Open Student Information System. It's an application
#    designed to manage the core business of higher education institutions,
#    such as universities, faculties, institutes and professional schools.
#    The core business involves the administration of students, teachers,
#    courses, programs and so on.
#
#    Copyright (C) 2015-2021 Université catholique de Louvain (http://www.uclouvain.be)
#
#    This program is free software: you can redistribute it and/or modify
#    it under the terms of the GNU General Public License as published by
#    the Free Software Foundation, either version 3 of the License, or
#    (at your option) any later version.
#
#    This program is distributed in the hope that it will be useful,
#    but WITHOUT ANY WARRANTY; without even the implied warranty of
#    MERCHANTABILITY or FITNESS FOR A PARTICULAR PURPOSE.  See the
#    GNU General Public License for more details.
#
#    A copy of this license - GNU General Public License - is available
#    at the root of the source code of this program.  If not,
#    see http://www.gnu.org/licenses/.
#
# ##############################################################################
from django.test import override_settings
from django.urls import reverse
from rest_framework import status
from rest_framework.test import APITestCase
from admission.tests.factories.groups import CandidateGroupFactory, CddManagerGroupFactory, CommitteeMemberGroupFactory, PromoterGroupFactory

from base.models.enums.person_address_type import PersonAddressType
from base.models.person_address import PersonAddress
from base.tests.factories.person import PersonFactory
from base.tests.factories.person_address import PersonAddressFactory


@override_settings(ROOT_URLCONF='admission.api.url_v1')
class PersonTestCase(APITestCase):
    @classmethod
    def setUpTestData(cls):
        # Targeted url
        cls.url = reverse('admission_api_v1:coordonnees')
        # Data
        cls.updated_data = {
            "residential": {'street': "Rue de la sobriété"},
            "contact": {},
            "phone_mobile": "",
        }
        cls.address = PersonAddressFactory(
            label=PersonAddressType.CONTACT.name,
            street="Rue de la soif",
        )
<<<<<<< HEAD
        # Users
        cls.candidate_user = cls.address.person.user
        cls.candidate_user.groups.add(CandidateGroupFactory())
        cls.no_role_user = PersonFactory(first_name="Joe").user
        cls.cdd_manager_user = PersonFactory(first_name="Jack").user
        cls.cdd_manager_user.groups.add(CddManagerGroupFactory())
        cls.promoter_user = PersonFactory(first_name="Jane").user
        cls.promoter_user.groups.add(PromoterGroupFactory())
        cls.committee_member_user = PersonFactory(first_name="James").user
        cls.committee_member_user.groups.add(CommitteeMemberGroupFactory())
=======
        cls.user = cls.address.person.user
        cls.url = reverse('coordonnees')
>>>>>>> 0a3fde6f

    def test_user_not_logged_assert_not_authorized(self):
        self.client.force_authenticate(user=None)

        response = self.client.get(self.url)
        self.assertEqual(response.status_code, status.HTTP_401_UNAUTHORIZED)

    def test_assert_methods_not_allowed(self):
        self.client.force_authenticate(user=self.candidate_user)
        methods_not_allowed = ['delete', 'post', 'patch']

        for method in methods_not_allowed:
            response = getattr(self.client, method)(self.url)
            self.assertEqual(response.status_code, status.HTTP_405_METHOD_NOT_ALLOWED)

    def test_coordonnees_get_no_role(self):
        self.client.force_authenticate(self.no_role_user)
        response = self.client.get(self.url)
        self.assertEqual(response.status_code, status.HTTP_403_FORBIDDEN, response.json())

    def test_coordonnees_update_no_role(self):
        self.client.force_authenticate(self.no_role_user)
        response = self.client.put(self.url, self.updated_data)
        self.assertEqual(response.status_code, status.HTTP_403_FORBIDDEN, response.json())

    def test_coordonnees_get_candidate(self):
        self.client.force_authenticate(self.candidate_user)
        response = self.client.get(self.url)
        self.assertEqual(response.json()['contact']['street'], "Rue de la soif")

    def test_coordonnees_update_candidate(self):
        self.client.force_authenticate(self.candidate_user)
        response = self.client.put(self.url, self.updated_data)
        self.assertEqual(response.status_code, status.HTTP_200_OK, response.json())
        address = PersonAddress.objects.get(
            person__user_id=self.candidate_user.pk,
            label=PersonAddressType.RESIDENTIAL.name,
        )
        self.assertEqual(address.street, "Rue de la sobriété")

    def test_coordonnees_get_cdd_manager(self):
        self.client.force_authenticate(self.cdd_manager_user)
        response = self.client.get(self.url)
        self.assertEqual(response.status_code, status.HTTP_200_OK, response.json())

    def test_coordonnees_update_cdd_manager(self):
        self.client.force_authenticate(self.cdd_manager_user)
        response = self.client.put(self.url, self.updated_data)
        self.assertEqual(response.status_code, status.HTTP_200_OK, response.json())

    def test_coordonnees_get_cdd_manager(self):
        self.client.force_authenticate(self.cdd_manager_user)
        response = self.client.get(self.url)
        self.assertEqual(response.status_code, status.HTTP_200_OK, response.json())

    def test_coordonnees_update_cdd_manager(self):
        self.client.force_authenticate(self.cdd_manager_user)
        response = self.client.put(self.url, self.updated_data)
        self.assertEqual(response.status_code, status.HTTP_200_OK, response.json())

    def test_coordonnees_get_promoter(self):
        self.client.force_authenticate(self.promoter_user)
        response = self.client.get(self.url)
        self.assertEqual(response.status_code, status.HTTP_200_OK, response.json())

    def test_coordonnees_update_promoter(self):
        self.client.force_authenticate(self.promoter_user)
        response = self.client.put(self.url, self.updated_data)
        self.assertEqual(response.status_code, status.HTTP_403_FORBIDDEN, response.json())

    def test_coordonnees_get_committee_member(self):
        self.client.force_authenticate(self.committee_member_user)
        response = self.client.get(self.url)
        self.assertEqual(response.status_code, status.HTTP_200_OK, response.json())

    def test_coordonnees_update_committee_member(self):
        self.client.force_authenticate(self.committee_member_user)
        response = self.client.put(self.url, self.updated_data)
        self.assertEqual(response.status_code, status.HTTP_403_FORBIDDEN, response.json())<|MERGE_RESOLUTION|>--- conflicted
+++ resolved
@@ -40,7 +40,7 @@
     @classmethod
     def setUpTestData(cls):
         # Targeted url
-        cls.url = reverse('admission_api_v1:coordonnees')
+        cls.url = reverse('coordonnees')
         # Data
         cls.updated_data = {
             "residential": {'street': "Rue de la sobriété"},
@@ -51,7 +51,6 @@
             label=PersonAddressType.CONTACT.name,
             street="Rue de la soif",
         )
-<<<<<<< HEAD
         # Users
         cls.candidate_user = cls.address.person.user
         cls.candidate_user.groups.add(CandidateGroupFactory())
@@ -62,10 +61,7 @@
         cls.promoter_user.groups.add(PromoterGroupFactory())
         cls.committee_member_user = PersonFactory(first_name="James").user
         cls.committee_member_user.groups.add(CommitteeMemberGroupFactory())
-=======
-        cls.user = cls.address.person.user
-        cls.url = reverse('coordonnees')
->>>>>>> 0a3fde6f
+
 
     def test_user_not_logged_assert_not_authorized(self):
         self.client.force_authenticate(user=None)
