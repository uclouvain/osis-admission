# ##############################################################################
#
#    OSIS stands for Open Student Information System. It's an application
#    designed to manage the core business of higher education institutions,
#    such as universities, faculties, institutes and professional schools.
#    The core business involves the administration of students, teachers,
#    courses, programs and so on.
#
#    Copyright (C) 2015-2021 Université catholique de Louvain (http://www.uclouvain.be)
#
#    This program is free software: you can redistribute it and/or modify
#    it under the terms of the GNU General Public License as published by
#    the Free Software Foundation, either version 3 of the License, or
#    (at your option) any later version.
#
#    This program is distributed in the hope that it will be useful,
#    but WITHOUT ANY WARRANTY; without even the implied warranty of
#    MERCHANTABILITY or FITNESS FOR A PARTICULAR PURPOSE.  See the
#    GNU General Public License for more details.
#
#    A copy of this license - GNU General Public License - is available
#    at the root of the source code of this program.  If not,
#    see http://www.gnu.org/licenses/.
#
# ##############################################################################
from django.test import override_settings
from django.urls import reverse
from rest_framework import status
from rest_framework.test import APITestCase
from admission.tests.factories.groups import CandidateGroupFactory, PromoterGroupFactory, CddManagerGroupFactory, CommitteeMemberGroupFactory
from base.tests.factories.person import PersonFactory


@override_settings(ROOT_URLCONF='admission.api.url_v1')
class PersonTestCase(APITestCase):
    @classmethod
    def setUpTestData(cls):
<<<<<<< HEAD
        cls.url = reverse('admission_api_v1:person')
        cls.updated_data = {
            "first_name": "Jo"
        }
        cls.candidate_user = PersonFactory(first_name="John").user
        cls.candidate_user.groups.add(CandidateGroupFactory())
        cls.no_role_user = PersonFactory(first_name="Joe").user
        cls.cdd_manager_user = PersonFactory(first_name="Jack").user
        cls.cdd_manager_user.groups.add(CddManagerGroupFactory())
        cls.promoter_user = PersonFactory(first_name="Jane").user
        cls.promoter_user.groups.add(PromoterGroupFactory())
        cls.committee_member_user = PersonFactory(first_name="James").user
        cls.committee_member_user.groups.add(CommitteeMemberGroupFactory())
=======
        cls.user = PersonFactory(first_name="John").user
        cls.url = reverse('person')
>>>>>>> 0a3fde6f

    def test_user_not_logged_assert_not_authorized(self):
        self.client.force_authenticate(user=None)

        response = self.client.get(self.url)
        self.assertEqual(response.status_code, status.HTTP_401_UNAUTHORIZED)

    def test_assert_methods_not_allowed(self):
        self.client.force_authenticate(user=self.candidate_user)
        methods_not_allowed = ['delete', 'post', 'patch']

        for method in methods_not_allowed:
            response = getattr(self.client, method)(self.url)
            self.assertEqual(response.status_code, status.HTTP_405_METHOD_NOT_ALLOWED)

    def test_person_get_no_role(self):
        self.client.force_authenticate(self.no_role_user)
        response = self.client.get(self.url)
        self.assertEqual(response.status_code, status.HTTP_403_FORBIDDEN, response.json())

    def test_person_update_no_role(self):
        self.client.force_authenticate(self.no_role_user)
        response = self.client.put(self.url, self.updated_data)
        self.assertEqual(response.status_code, status.HTTP_403_FORBIDDEN, response.json())

    def test_person_get_candidate(self):
        self.client.force_authenticate(self.candidate_user)
        response = self.client.get(self.url)
        self.assertEqual(response.status_code, status.HTTP_200_OK, response.json())
        self.assertEqual(response.json()['first_name'], "John")

    def test_person_update_candidate(self):
        self.client.force_authenticate(self.candidate_user)
        response = self.client.put(self.url, self.updated_data)
        self.assertEqual(response.status_code, status.HTTP_200_OK, response.json())
        self.assertEqual(response.json()['first_name'], "Jo")

    def test_person_get_cdd_manager(self):
        self.client.force_authenticate(self.cdd_manager_user)
        response = self.client.get(self.url)
        self.assertEqual(response.status_code, status.HTTP_200_OK, response.json())
        self.assertEqual(response.json()['first_name'], "Jack")

    def test_person_update_cdd_manager(self):
        self.client.force_authenticate(self.cdd_manager_user)
        response = self.client.put(self.url, self.updated_data)
        self.assertEqual(response.status_code, status.HTTP_200_OK, response.json())
        self.assertEqual(response.json()['first_name'], "Jo")

    def test_person_get_promoter(self):
        self.client.force_authenticate(self.promoter_user)
        response = self.client.get(self.url)
        self.assertEqual(response.status_code, status.HTTP_200_OK, response.json())
        self.assertEqual(response.json()['first_name'], "Jane")

    def test_person_update_promoter(self):
        self.client.force_authenticate(self.promoter_user)
        response = self.client.put(self.url, self.updated_data)
        self.assertEqual(response.status_code, status.HTTP_403_FORBIDDEN, response.json())

    def test_person_get_committee_member(self):
        self.client.force_authenticate(self.committee_member_user)
        response = self.client.get(self.url)
        self.assertEqual(response.status_code, status.HTTP_200_OK, response.json())
        self.assertEqual(response.json()['first_name'], "James")

    def test_person_update_committee_member(self):
        self.client.force_authenticate(self.committee_member_user)
        response = self.client.put(self.url, self.updated_data)
        self.assertEqual(response.status_code, status.HTTP_403_FORBIDDEN, response.json())<|MERGE_RESOLUTION|>--- conflicted
+++ resolved
@@ -35,8 +35,7 @@
 class PersonTestCase(APITestCase):
     @classmethod
     def setUpTestData(cls):
-<<<<<<< HEAD
-        cls.url = reverse('admission_api_v1:person')
+        cls.url = reverse('person')
         cls.updated_data = {
             "first_name": "Jo"
         }
@@ -49,10 +48,6 @@
         cls.promoter_user.groups.add(PromoterGroupFactory())
         cls.committee_member_user = PersonFactory(first_name="James").user
         cls.committee_member_user.groups.add(CommitteeMemberGroupFactory())
-=======
-        cls.user = PersonFactory(first_name="John").user
-        cls.url = reverse('person')
->>>>>>> 0a3fde6f
 
     def test_user_not_logged_assert_not_authorized(self):
         self.client.force_authenticate(user=None)
