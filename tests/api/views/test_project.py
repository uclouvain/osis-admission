# ##############################################################################
#
#    OSIS stands for Open Student Information System. It's an application
#    designed to manage the core business of higher education institutions,
#    such as universities, faculties, institutes and professional schools.
#    The core business involves the administration of students, teachers,
#    courses, programs and so on.
#
#    Copyright (C) 2015-2021 Université catholique de Louvain (http://www.uclouvain.be)
#
#    This program is free software: you can redistribute it and/or modify
#    it under the terms of the GNU General Public License as published by
#    the Free Software Foundation, either version 3 of the License, or
#    (at your option) any later version.
#
#    This program is distributed in the hope that it will be useful,
#    but WITHOUT ANY WARRANTY; without even the implied warranty of
#    MERCHANTABILITY or FITNESS FOR A PARTICULAR PURPOSE.  See the
#    GNU General Public License for more details.
#
#    A copy of this license - GNU General Public License - is available
#    at the root of the source code of this program.  If not,
#    see http://www.gnu.org/licenses/.
#
# ##############################################################################
from unittest import mock

from django.shortcuts import resolve_url
from django.urls import reverse
from rest_framework import status
from rest_framework.test import APITestCase

from admission.contrib.models import AdmissionType, DoctorateAdmission
from admission.ddd.preparation.projet_doctoral.domain.model._enums import ChoixStatutProposition
from admission.ddd.preparation.projet_doctoral.domain.validator.exceptions import DoctoratNonTrouveException, \
    MembreCAManquantException, PromoteurManquantException
from admission.tests.factories import DoctorateAdmissionFactory, WriteTokenFactory
from admission.tests.factories.doctorate import DoctorateFactory
<<<<<<< HEAD
from admission.tests.factories.groups import CandidateGroupFactory, CddManagerGroupFactory,\
    CommitteeMemberGroupFactory, PromoterGroupFactory
from admission.tests.factories.roles import CddManagerFactory
=======
>>>>>>> d0e01a13
from admission.tests.factories.supervision import CaMemberFactory, PromoterFactory
from base.models.enums.entity_type import EntityType
from base.tests.factories.entity_version import EntityVersionFactory
from base.tests.factories.person import PersonFactory


class DoctorateAdmissionListApiTestCase(APITestCase):
    @classmethod
    def setUpTestData(cls):
        root = EntityVersionFactory(parent=None).entity
        cls.sector = EntityVersionFactory(
            parent=root,
            entity_type=EntityType.SECTOR.name,
            acronym='SST',
        ).entity
        cls.commission = EntityVersionFactory(
            parent=cls.sector,
            entity_type=EntityType.DOCTORAL_COMMISSION.name,
            acronym='CDA',
        ).entity
        cls.admission = DoctorateAdmissionFactory(doctorate__management_entity=cls.commission)
        # Create an admission supervision group
        promoter = PromoterFactory(actor_ptr__person__first_name="Jane")
        committee_member = CaMemberFactory(process=promoter.process)
        cls.admission.supervision_group = promoter.process
        cls.admission.save()
        # Users
        cls.candidate = cls.admission.candidate
        cls.candidate.user.groups.add(CandidateGroupFactory())
        cls.no_role_user = PersonFactory(first_name="Joe").user
        cls.cdd_manager_user = CddManagerFactory(entity=cls.commission).person.user
        cls.cdd_manager_user.groups.add(CddManagerGroupFactory())
        cls.promoter_user = promoter.person.user
        cls.promoter_user.groups.add(PromoterGroupFactory())
        cls.committee_member_user = committee_member.person.user
        cls.committee_member_user.groups.add(CommitteeMemberGroupFactory())

        cls.url = resolve_url("admission_api_v1:propositions")

    def test_list_propositions_candidate(self):
        self.client.force_authenticate(user=self.candidate.user)
        response = self.client.get(self.url, format="json")
        self.assertEqual(response.status_code, status.HTTP_200_OK, response.content)
        # Check response data
        # Global links
        self.assertTrue('links' in response.data)
        self.assertTrue('create_proposition' in response.data['links'])
        self.assertEqual(response.data['links']['create_proposition'], {
            'method': 'POST',
            'url': reverse('admission_api_v1:propositions'),
        })
        # Propositions
        self.assertTrue('propositions' in response.data)
        self.assertEqual(len(response.data['propositions']), 1)
        first_proposition = response.data['propositions'][0]
        # Check proposition links
        self.assertTrue('links' in first_proposition)
        actions = [
            'retrieve_person',
            'update_person',
            'retrieve_coordinates',
            'update_coordinates',
            'retrieve_secondary_studies',
            'update_secondary_studies',
            'destroy_proposition',
            'retrieve_proposition',
            'update_proposition',
            'retrieve_cotutelle',
            'update_cotutelle',
            'retrieve_supervision',
            'update_supervision',
        ]
        self.assertCountEqual(
            list(first_proposition['links']),
            actions,
        )
        for action in actions:
            # Check the url
            self.assertTrue('url' in first_proposition['links'][action])
            # Check the method type
            self.assertTrue('method' in first_proposition['links'][action])

    def test_list_propositions_no_role(self):
        self.client.force_authenticate(user=self.no_role_user)
        response = self.client.get(self.url, format="json")
        self.assertEqual(response.status_code, status.HTTP_403_FORBIDDEN, response.content)

    def test_list_propositions_cdd_manager(self):
        self.client.force_authenticate(user=self.cdd_manager_user)
        response = self.client.get(self.url, format="json")
        self.assertEqual(response.status_code, status.HTTP_200_OK, response.content)

    def test_list_propositions_promoter(self):
        self.client.force_authenticate(user=self.promoter_user)
        response = self.client.get(self.url, format="json")
        self.assertEqual(response.status_code, status.HTTP_200_OK, response.content)

    def test_list_propositions_committee_member(self):
        self.client.force_authenticate(user=self.committee_member_user)
        response = self.client.get(self.url, format="json")
        self.assertEqual(response.status_code, status.HTTP_200_OK, response.content)

    def test_user_not_logged_assert_not_authorized(self):
        self.client.force_authenticate(user=None)

        response = self.client.get(self.url)
        self.assertEqual(response.status_code, status.HTTP_401_UNAUTHORIZED)

    def test_assert_methods_not_allowed(self):
        self.client.force_authenticate(user=self.candidate.user)
        methods_not_allowed = ['delete', 'put', 'patch']

        for method in methods_not_allowed:
            response = getattr(self.client, method)(self.url)
            self.assertEqual(response.status_code, status.HTTP_405_METHOD_NOT_ALLOWED)


class DoctorateAdmissionCreationApiTestCase(APITestCase):
    @classmethod
    def setUpTestData(cls):
        cls.candidate = PersonFactory()
        cls.candidate.user.groups.add(CandidateGroupFactory())
        root = EntityVersionFactory(parent=None).entity
        cls.sector = EntityVersionFactory(
            parent=root,
            entity_type=EntityType.SECTOR.name,
            acronym='SST',
        ).entity
        cls.commission = EntityVersionFactory(
            parent=cls.sector,
            entity_type=EntityType.DOCTORAL_COMMISSION.name,
            acronym='CDA',
        ).entity
        cls.doctorate = DoctorateFactory(management_entity=cls.commission)
        # Users
        cls.no_role_user = PersonFactory(first_name="Joe").user
        cls.cdd_manager_user = CddManagerFactory(entity=cls.commission).person.user
        cls.cdd_manager_user.groups.add(CddManagerGroupFactory())
        cls.promoter_user = PersonFactory(first_name="Jane").user
        cls.promoter_user.groups.add(PromoterGroupFactory())
        cls.committee_member_user = PersonFactory(first_name="Jim").user
        cls.committee_member_user.groups.add(CommitteeMemberGroupFactory())

        cls.create_data = {
            "type_admission": AdmissionType.PRE_ADMISSION.name,
            "justification": "Some justification",
            "sigle_formation": cls.doctorate.acronym,
            "annee_formation": cls.doctorate.academic_year.year,
            "matricule_candidat": cls.candidate.global_id,
            "bureau_CDE": '',
            "documents_projet": [],
            "graphe_gantt": [],
            "proposition_programme_doctoral": [],
            "projet_formation_complementaire": [],
            "lettres_recommandation": [],
        }
        cls.url = resolve_url("admission_api_v1:propositions")

    def test_admission_doctorate_creation_using_api_candidate(self):
        self.client.force_authenticate(user=self.candidate.user)
        response = self.client.post(self.url, data=self.create_data)
        self.assertEqual(response.status_code, status.HTTP_201_CREATED, response.content)
        admissions = DoctorateAdmission.objects.all()
        self.assertEqual(admissions.count(), 1)
        admission = admissions.get(uuid=response.data["uuid"])
        self.assertEqual(admission.type, self.create_data["type_admission"])
        self.assertEqual(admission.comment, self.create_data["justification"])
        response = self.client.get(self.url, format="json")
        self.assertEqual(response.json()['propositions'][0]['sigle_doctorat'], self.doctorate.acronym)

    def test_admission_doctorate_creation_using_api_no_role(self):
        self.client.force_authenticate(user=self.no_role_user)
        response = self.client.post(self.url, data=self.create_data)
        self.assertEqual(response.status_code, status.HTTP_403_FORBIDDEN, response.content)

    def test_admission_doctorate_creation_using_api_cdd_manager(self):
        self.client.force_authenticate(user=self.cdd_manager_user)
        response = self.client.post(self.url, data=self.create_data)
        self.assertEqual(response.status_code, status.HTTP_403_FORBIDDEN, response.content)

    def test_admission_doctorate_creation_using_api_promoter(self):
        self.client.force_authenticate(user=self.promoter_user)
        response = self.client.post(self.url, data=self.create_data)
        self.assertEqual(response.status_code, status.HTTP_403_FORBIDDEN, response.content)

    def test_admission_doctorate_creation_using_api_committee_member(self):
        self.client.force_authenticate(user=self.committee_member_user)
        response = self.client.post(self.url, data=self.create_data)
        self.assertEqual(response.status_code, status.HTTP_403_FORBIDDEN, response.content)

    def test_admission_doctorate_creation_using_api_with_wrong_doctorate(self):
        self.client.force_authenticate(user=self.candidate.user)
        data = {**self.create_data, "sigle_formation": "UNKONWN"}
        response = self.client.post(self.url, data=data)
        self.assertEqual(response.status_code, status.HTTP_400_BAD_REQUEST)
        self.assertEqual(response.json()['non_field_errors'][0]['status_code'], DoctoratNonTrouveException.status_code)

    def test_user_not_logged_assert_not_authorized(self):
        self.client.force_authenticate(user=None)

        response = self.client.post(self.url)
        self.assertEqual(response.status_code, status.HTTP_401_UNAUTHORIZED)


class DoctorateAdmissionUpdatingApiTestCase(APITestCase):
    @classmethod
    def setUpTestData(cls):
        root = EntityVersionFactory(parent=None).entity
        cls.sector = EntityVersionFactory(
            parent=root,
            entity_type=EntityType.SECTOR.name,
            acronym='SST',
        ).entity
        cls.commission = EntityVersionFactory(
            parent=cls.sector,
            entity_type=EntityType.DOCTORAL_COMMISSION.name,
            acronym='CDA',
        ).entity
        cls.admission = DoctorateAdmissionFactory(doctorate__management_entity=cls.commission)
        cls.update_data = {
            "uuid": cls.admission.uuid,
            "type_admission": AdmissionType.ADMISSION.name,
            "titre_projet": "A new title",
            "bureau_CDE": '',
            "documents_projet": [],
            "graphe_gantt": [],
            "proposition_programme_doctoral": [],
            "projet_formation_complementaire": [],
            "lettres_recommandation": [],
        }
        cls.url = resolve_url("admission_api_v1:propositions", uuid=cls.admission.uuid)
        # Create an admission supervision group
        promoter = PromoterFactory(actor_ptr__person__first_name="Jane")
        committee_member = CaMemberFactory(process=promoter.process)
        cls.admission.supervision_group = promoter.process
        cls.admission.save()
        # Users
        cls.candidate = cls.admission.candidate
        cls.candidate.user.groups.add(CandidateGroupFactory())
        cls.other_candidate_user = PersonFactory(first_name="Jim").user
        cls.other_candidate_user.groups.add(CandidateGroupFactory())
        cls.no_role_user = PersonFactory(first_name="Joe").user
        cls.cdd_manager_user = CddManagerFactory(entity=cls.commission).person.user
        cls.cdd_manager_user.groups.add(CddManagerGroupFactory())
        cls.other_cdd_manager_user = CddManagerFactory().person.user
        cls.other_cdd_manager_user.groups.add(CddManagerGroupFactory())
        cls.promoter_user = promoter.person.user
        cls.promoter_user.groups.add(PromoterGroupFactory())
        cls.other_promoter_user = PersonFactory(first_name="Jessy").user
        cls.other_promoter_user.groups.add(PromoterGroupFactory())
        cls.committee_member_user = committee_member.person.user
        cls.committee_member_user.groups.add(CommitteeMemberGroupFactory())
        cls.other_committee_member_user = PersonFactory(first_name="James").user
        cls.other_committee_member_user.groups.add(CommitteeMemberGroupFactory())


    def test_admission_doctorate_update_using_api_candidate(self):
        self.client.force_authenticate(user=self.candidate.user)
        response = self.client.put(self.url, data=self.update_data, format="json")
        self.assertEqual(response.status_code, status.HTTP_200_OK, response.content)
        admissions = DoctorateAdmission.objects.all()
        self.assertEqual(admissions.count(), 1)
        admission = admissions.get()
        # The author must not change
        self.assertEqual(admission.candidate, self.candidate)
        # But all the following should
        self.assertEqual(admission.type, self.update_data["type_admission"])
        response = self.client.get(self.url, format="json")
        self.assertEqual(response.json()['sigle_doctorat'], self.admission.doctorate.acronym)
        self.assertEqual(response.json()['titre_projet'], "A new title")

    def test_admission_doctorate_update_using_api_no_role(self):
        self.client.force_authenticate(user=self.no_role_user)
        response = self.client.put(self.url, data=self.update_data, format="json")
        self.assertEqual(response.status_code, status.HTTP_403_FORBIDDEN)

    def test_admission_doctorate_update_using_api_other_candidate(self):
        self.client.force_authenticate(user=self.other_candidate_user)
        response = self.client.put(self.url, data=self.update_data, format="json")
        self.assertEqual(response.status_code, status.HTTP_403_FORBIDDEN)

    def test_admission_doctorate_update_using_api_cdd_manager(self):
        self.client.force_authenticate(user=self.cdd_manager_user)
        response = self.client.put(self.url, data=self.update_data, format="json")
        self.assertEqual(response.status_code, status.HTTP_200_OK)

    def test_admission_doctorate_update_using_api_other_cdd_manager(self):
        self.client.force_authenticate(user=self.other_cdd_manager_user)
        response = self.client.put(self.url, data=self.update_data, format="json")
        self.assertEqual(response.status_code, status.HTTP_403_FORBIDDEN)

    def test_admission_doctorate_update_using_api_promoter(self):
        self.client.force_authenticate(user=self.promoter_user)
        response = self.client.put(self.url, data=self.update_data, format="json")
        self.assertEqual(response.status_code, status.HTTP_403_FORBIDDEN)

    def test_admission_doctorate_update_using_api_other_promoter(self):
        self.client.force_authenticate(user=self.other_promoter_user)
        response = self.client.put(self.url, data=self.update_data, format="json")
        self.assertEqual(response.status_code, status.HTTP_403_FORBIDDEN)

    def test_admission_doctorate_update_using_api_committee_member(self):
        self.client.force_authenticate(user=self.committee_member_user)
        response = self.client.put(self.url, data=self.update_data, format="json")
        self.assertEqual(response.status_code, status.HTTP_403_FORBIDDEN)

    def test_admission_doctorate_update_using_api_other_committee_member(self):
        self.client.force_authenticate(user=self.other_committee_member_user)
        response = self.client.put(self.url, data=self.update_data, format="json")
        self.assertEqual(response.status_code, status.HTTP_403_FORBIDDEN)

    def test_user_not_logged_assert_not_authorized(self):
        self.client.force_authenticate(user=None)
        response = self.client.put(self.url)
        self.assertEqual(response.status_code, status.HTTP_401_UNAUTHORIZED)

    def test_assert_methods_not_allowed(self):
        self.client.force_authenticate(user=self.candidate.user)
        methods_not_allowed = ['post', 'patch']

        for method in methods_not_allowed:
            response = getattr(self.client, method)(self.url)
            self.assertEqual(response.status_code, status.HTTP_405_METHOD_NOT_ALLOWED)


class DoctorateAdmissionDeletingApiTestCase(APITestCase):
    @classmethod
    def setUpTestData(cls):
        # Data
        root = EntityVersionFactory(parent=None).entity
        cls.sector = EntityVersionFactory(
            parent=root,
            entity_type=EntityType.SECTOR.name,
            acronym='SST',
        ).entity
        cls.commission = EntityVersionFactory(
            parent=cls.sector,
            entity_type=EntityType.DOCTORAL_COMMISSION.name,
            acronym='CDA',
        ).entity
        cls.admission = DoctorateAdmissionFactory(doctorate__management_entity=cls.commission)
        # Create an admission supervision group
        promoter = PromoterFactory()
        committee_member = CaMemberFactory(process=promoter.process)
        cls.admission.supervision_group = promoter.process
        cls.admission.save()
        # Users
        cls.candidate = cls.admission.candidate
        cls.candidate.user.groups.add(CandidateGroupFactory())
        cls.other_candidate_user = PersonFactory().user
        cls.other_candidate_user.groups.add(CandidateGroupFactory())
        cls.no_role_user = PersonFactory().user
        cls.cdd_manager_user = CddManagerFactory(entity=cls.commission).person.user
        cls.cdd_manager_user.groups.add(CddManagerGroupFactory())
        cls.other_cdd_manager_user = CddManagerFactory().person.user
        cls.other_cdd_manager_user.groups.add(CddManagerGroupFactory())
        cls.promoter_user = promoter.person.user
        cls.promoter_user.groups.add(PromoterGroupFactory())
        cls.other_promoter_user = PersonFactory().user
        cls.other_promoter_user.groups.add(PromoterGroupFactory())
        cls.committee_member_user = committee_member.person.user
        cls.committee_member_user.groups.add(CommitteeMemberGroupFactory())
        cls.other_committee_member_user = PersonFactory().user
        cls.other_committee_member_user.groups.add(CommitteeMemberGroupFactory())
        # Targeted url
        cls.url = resolve_url("admission_api_v1:propositions", uuid=cls.admission.uuid)

    def test_admission_doctorate_cancel_using_api(self):
        self.client.force_authenticate(user=self.candidate.user)
        response = self.client.delete(self.url, format="json")
        self.assertEqual(response.status_code, status.HTTP_200_OK, response.content)
        # This is a soft-delete
        admissions = DoctorateAdmission.objects.all()
        self.assertEqual(admissions.count(), 1)
        admission = admissions.get()
        self.assertEqual(admission.status, ChoixStatutProposition.CANCELLED.name)

    def test_user_not_logged_assert_not_authorized(self):
        self.client.force_authenticate(user=None)

        response = self.client.delete(self.url)
        self.assertEqual(response.status_code, status.HTTP_401_UNAUTHORIZED)

    def test_admission_doctorate_cancel_using_api_no_role(self):
        self.client.force_authenticate(user=self.no_role_user)
        response = self.client.delete(self.url, format="json")
        self.assertEqual(response.status_code, status.HTTP_403_FORBIDDEN)

    def test_admission_doctorate_cancel_using_api_other_candidate(self):
        self.client.force_authenticate(user=self.other_candidate_user)
        response = self.client.delete(self.url, format="json")
        self.assertEqual(response.status_code, status.HTTP_403_FORBIDDEN)

    def test_admission_doctorate_cancel_using_api_cdd_manager(self):
        self.client.force_authenticate(user=self.cdd_manager_user)
        response = self.client.delete(self.url, format="json")
        self.assertEqual(response.status_code, status.HTTP_403_FORBIDDEN)

    def test_admission_doctorate_cancel_using_api_other_cdd_manager(self):
        self.client.force_authenticate(user=self.other_cdd_manager_user)
        response = self.client.delete(self.url, format="json")
        self.assertEqual(response.status_code, status.HTTP_403_FORBIDDEN)

    def test_admission_doctorate_cancel_using_api_promoter(self):
        self.client.force_authenticate(user=self.promoter_user)
        response = self.client.delete(self.url, format="json")
        self.assertEqual(response.status_code, status.HTTP_403_FORBIDDEN)

    def test_admission_doctorate_cancel_using_api_other_promoter(self):
        self.client.force_authenticate(user=self.other_promoter_user)
        response = self.client.delete(self.url, format="json")
        self.assertEqual(response.status_code, status.HTTP_403_FORBIDDEN)

    def test_admission_doctorate_cancel_using_api_committee_member(self):
        self.client.force_authenticate(user=self.committee_member_user)
        response = self.client.delete(self.url, format="json")
        self.assertEqual(response.status_code, status.HTTP_403_FORBIDDEN)

    def test_admission_doctorate_cancel_using_api_other_committee_member(self):
        self.client.force_authenticate(user=self.other_committee_member_user)
        response = self.client.delete(self.url, format="json")
        self.assertEqual(response.status_code, status.HTTP_403_FORBIDDEN)


class DoctorateAdmissionGetApiTestCase(APITestCase):
    @classmethod
    def setUpTestData(cls):
        # Data
        root = EntityVersionFactory(parent=None).entity
        cls.sector = EntityVersionFactory(
            parent=root,
            entity_type=EntityType.SECTOR.name,
            acronym='SST',
        ).entity
        cls.commission = EntityVersionFactory(
            parent=cls.sector,
            entity_type=EntityType.DOCTORAL_COMMISSION.name,
            acronym='CDA',
        ).entity
        cls.admission = DoctorateAdmissionFactory(doctorate__management_entity=cls.commission)
        # Create an admission supervision group
        promoter = PromoterFactory()
        committee_member = CaMemberFactory(process=promoter.process)
        cls.admission.supervision_group = promoter.process
        cls.admission.save()
        # Users
        cls.candidate = cls.admission.candidate
        cls.candidate.user.groups.add(CandidateGroupFactory())
        cls.other_candidate_user = PersonFactory().user
        cls.other_candidate_user.groups.add(CandidateGroupFactory())
        cls.no_role_user = PersonFactory().user
        cls.cdd_manager_user = CddManagerFactory(entity=cls.commission).person.user
        cls.cdd_manager_user.groups.add(CddManagerGroupFactory())
        cls.other_cdd_manager_user = CddManagerFactory().person.user
        cls.other_cdd_manager_user.groups.add(CddManagerGroupFactory())
        cls.promoter_user = promoter.person.user
        cls.promoter_user.groups.add(PromoterGroupFactory())
        cls.other_promoter_user = PersonFactory().user
        cls.other_promoter_user.groups.add(PromoterGroupFactory())
        cls.committee_member_user = committee_member.person.user
        cls.committee_member_user.groups.add(CommitteeMemberGroupFactory())
        cls.other_committee_member_user = PersonFactory().user
        cls.other_committee_member_user.groups.add(CommitteeMemberGroupFactory())
        # Targeted url
        cls.url = resolve_url("admission_api_v1:propositions", uuid=cls.admission.uuid)

    def test_admission_doctorate_get_using_api_candidate(self):
        self.client.force_authenticate(user=self.candidate.user)
        response = self.client.get(self.url, format="json")
        self.assertEqual(response.status_code, status.HTTP_200_OK, response.content)
        # Check response data
        # Check links
        self.assertTrue('links' in response.data)
        actions = [
            'retrieve_person',
            'update_person',
            'retrieve_coordinates',
            'update_coordinates',
            'retrieve_secondary_studies',
            'update_secondary_studies',
            'destroy_proposition',
            'retrieve_proposition',
            'update_proposition',
            'retrieve_cotutelle',
            'update_cotutelle',
            'add_member',
            'remove_member',
            'retrieve_supervision',
            'update_supervision',
        ]
        self.assertCountEqual(
            list(response.data['links']),
            actions,
        )
        for action in actions:
            # Check the url
            self.assertTrue('url' in response.data['links'][action])
            # Check the method type
            self.assertTrue('method' in response.data['links'][action])

    def test_admission_doctorate_get_using_api_no_role(self):
        self.client.force_authenticate(user=self.no_role_user)
        response = self.client.get(self.url, format="json")
        self.assertEqual(response.status_code, status.HTTP_403_FORBIDDEN)

    def test_admission_doctorate_get_using_api_other_candidate(self):
        self.client.force_authenticate(user=self.other_candidate_user)
        response = self.client.get(self.url, format="json")
        self.assertEqual(response.status_code, status.HTTP_403_FORBIDDEN)

    def test_admission_doctorate_get_using_api_cdd_manager(self):
        self.client.force_authenticate(user=self.cdd_manager_user)
        response = self.client.get(self.url, format="json")
        self.assertEqual(response.status_code, status.HTTP_200_OK)

    def test_admission_doctorate_get_using_api_other_cdd_manager(self):
        self.client.force_authenticate(user=self.other_cdd_manager_user)
        response = self.client.get(self.url, format="json")
        self.assertEqual(response.status_code, status.HTTP_403_FORBIDDEN)

    def test_admission_doctorate_get_using_api_promoter(self):
        self.client.force_authenticate(user=self.promoter_user)
        response = self.client.get(self.url, format="json")
        self.assertEqual(response.status_code, status.HTTP_200_OK)

    def test_admission_doctorate_get_using_api_other_promoter(self):
        self.client.force_authenticate(user=self.other_promoter_user)
        response = self.client.get(self.url, format="json")
        self.assertEqual(response.status_code, status.HTTP_403_FORBIDDEN)

    def test_admission_doctorate_get_using_api_committee_member(self):
        self.client.force_authenticate(user=self.committee_member_user)
        response = self.client.get(self.url, format="json")
        self.assertEqual(response.status_code, status.HTTP_200_OK)

    def test_admission_doctorate_get_using_api_other_committee_member(self):
        self.client.force_authenticate(user=self.other_committee_member_user)
        response = self.client.get(self.url, format="json")
        self.assertEqual(response.status_code, status.HTTP_403_FORBIDDEN)

    def test_user_not_logged_assert_not_authorized(self):
        self.client.force_authenticate(user=None)
        response = self.client.get(self.url)
        self.assertEqual(response.status_code, status.HTTP_401_UNAUTHORIZED)


@override_settings(ROOT_URLCONF='admission.api.url_v1')
class DoctorateAdmissionVerifyTestCase(APITestCase):
    @classmethod
    def setUpTestData(cls):
        cls.admission = DoctorateAdmissionFactory(
            cotutelle=False,
            project_title="title",
            project_abstract="abstract",
            thesis_language="FR",
            project_document=[WriteTokenFactory().token],
            gantt_graph=[WriteTokenFactory().token],
            program_proposition=[WriteTokenFactory().token],
        )
        cls.candidate = cls.admission.candidate
        cls.url = resolve_url("verify-proposition", uuid=cls.admission.uuid)

    @mock.patch(
        'admission.infrastructure.preparation.projet_doctoral.domain.service.promoteur.PromoteurTranslator.est_externe',
        return_value=True,
    )
    def test_verify_proposition_using_api(self, mock_is_external):
        self.client.force_authenticate(user=self.candidate.user)
        promoter = PromoterFactory()
        CaMemberFactory(process=promoter.process)
        self.admission.supervision_group = promoter.actor_ptr.process
        self.admission.save()

        response = self.client.get(self.url)
        self.assertEqual(response.status_code, status.HTTP_200_OK)

    @mock.patch(
        'admission.infrastructure.preparation.projet_doctoral.domain.service.promoteur.PromoteurTranslator.est_externe',
        return_value=True,
    )
    def test_verify_proposition_using_api_without_ca_members_must_fail(self, mock_is_external):
        self.client.force_authenticate(user=self.candidate.user)

        promoter = PromoterFactory()
        self.admission.supervision_group = promoter.actor_ptr.process
        self.admission.save()

        response = self.client.get(self.url)
        self.assertEqual(response.status_code, status.HTTP_200_OK)
        self.assertEqual(response.json()[0]['status_code'], MembreCAManquantException.status_code)

    def test_verify_proposition_using_api_without_promoter_must_fail(self):
        self.client.force_authenticate(user=self.candidate.user)

        ca_member = CaMemberFactory()
        self.admission.supervision_group = ca_member.actor_ptr.process
        self.admission.save()

        response = self.client.get(self.url)
        self.assertEqual(response.status_code, status.HTTP_200_OK)
        self.assertEqual(response.json()[0]['status_code'], PromoteurManquantException.status_code)<|MERGE_RESOLUTION|>--- conflicted
+++ resolved
@@ -26,22 +26,27 @@
 from unittest import mock
 
 from django.shortcuts import resolve_url
+from django.test import override_settings
 from django.urls import reverse
 from rest_framework import status
 from rest_framework.test import APITestCase
 
 from admission.contrib.models import AdmissionType, DoctorateAdmission
 from admission.ddd.preparation.projet_doctoral.domain.model._enums import ChoixStatutProposition
-from admission.ddd.preparation.projet_doctoral.domain.validator.exceptions import DoctoratNonTrouveException, \
-    MembreCAManquantException, PromoteurManquantException
+from admission.ddd.preparation.projet_doctoral.domain.validator.exceptions import (
+    DoctoratNonTrouveException,
+    MembreCAManquantException,
+    PromoteurManquantException,
+)
 from admission.tests.factories import DoctorateAdmissionFactory, WriteTokenFactory
 from admission.tests.factories.doctorate import DoctorateFactory
-<<<<<<< HEAD
-from admission.tests.factories.groups import CandidateGroupFactory, CddManagerGroupFactory,\
-    CommitteeMemberGroupFactory, PromoterGroupFactory
+from admission.tests.factories.groups import (
+    CandidateGroupFactory,
+    CddManagerGroupFactory,
+    CommitteeMemberGroupFactory,
+    PromoterGroupFactory,
+)
 from admission.tests.factories.roles import CddManagerFactory
-=======
->>>>>>> d0e01a13
 from admission.tests.factories.supervision import CaMemberFactory, PromoterFactory
 from base.models.enums.entity_type import EntityType
 from base.tests.factories.entity_version import EntityVersionFactory
@@ -297,7 +302,6 @@
         cls.other_committee_member_user = PersonFactory(first_name="James").user
         cls.other_committee_member_user.groups.add(CommitteeMemberGroupFactory())
 
-
     def test_admission_doctorate_update_using_api_candidate(self):
         self.client.force_authenticate(user=self.candidate.user)
         response = self.client.put(self.url, data=self.update_data, format="json")
@@ -601,7 +605,12 @@
             gantt_graph=[WriteTokenFactory().token],
             program_proposition=[WriteTokenFactory().token],
         )
+        # Users
         cls.candidate = cls.admission.candidate
+        cls.candidate.user.groups.add(CandidateGroupFactory())
+        cls.other_candidate_user = PersonFactory(first_name="Jim").user
+        cls.other_candidate_user.groups.add(CandidateGroupFactory())
+        cls.no_role_user = PersonFactory(first_name="Joe").user
         cls.url = resolve_url("verify-proposition", uuid=cls.admission.uuid)
 
     @mock.patch(
@@ -642,4 +651,19 @@
 
         response = self.client.get(self.url)
         self.assertEqual(response.status_code, status.HTTP_200_OK)
-        self.assertEqual(response.json()[0]['status_code'], PromoteurManquantException.status_code)+        self.assertEqual(response.json()[0]['status_code'], PromoteurManquantException.status_code)
+
+    def test_admission_doctorate_verify_no_role(self):
+        self.client.force_authenticate(user=self.no_role_user)
+        response = self.client.get(self.url, format="json")
+        self.assertEqual(response.status_code, status.HTTP_403_FORBIDDEN)
+
+    def test_admission_doctorate_verify_other_candidate(self):
+        self.client.force_authenticate(user=self.other_candidate_user)
+        response = self.client.get(self.url, format="json")
+        self.assertEqual(response.status_code, status.HTTP_403_FORBIDDEN)
+
+    def test_user_not_logged_assert_not_authorized(self):
+        self.client.force_authenticate(user=None)
+        response = self.client.get(self.url)
+        self.assertEqual(response.status_code, status.HTTP_401_UNAUTHORIZED)