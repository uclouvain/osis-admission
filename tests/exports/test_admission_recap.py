--- conflicted
+++ resolved
@@ -43,7 +43,7 @@
     AdmissionPoolExternalEnrollmentChangeCalendar,
     AdmissionPoolExternalReorientationCalendar,
 )
-from admission.constants import JPEG_MIME_TYPE, PNG_MIME_TYPE, ORDERED_CAMPUSES_UUIDS
+from admission.constants import JPEG_MIME_TYPE, ORDERED_CAMPUSES_UUIDS, PNG_MIME_TYPE
 from admission.ddd import FR_ISO_CODE
 from admission.ddd.admission.doctorat.preparation.domain.model.enums import (
     ChoixEtatSignature,
@@ -142,7 +142,9 @@
     get_supervision_section,
     get_training_choice_section,
 )
-from admission.infrastructure.admission.domain.service.in_memory.profil_candidat import UnfrozenDTO
+from admission.infrastructure.admission.domain.service.in_memory.profil_candidat import (
+    UnfrozenDTO,
+)
 from admission.models import AdmissionTask
 from admission.tests.factories import DoctorateAdmissionFactory
 from admission.tests.factories.continuing_education import (
@@ -3216,11 +3218,6 @@
                 self.general_bachelor_context.proposition.formulaire_modification_inscription,
             )
             self.assertTrue(attachments[0].required)
-<<<<<<< HEAD
-            self.assertEqual(attachments[1].identifier, 'ADDITIONAL_DOCUMENTS')
-            self.assertEqual(attachments[1].label, DocumentsQuestionsSpecifiques['ADDITIONAL_DOCUMENTS'])
-            self.assertEqual(attachments[1].uuids, self.admission.additional_documents)
-=======
             self.assertEqual(
                 attachments[1].identifier,
                 'ATTESTATION_INSCRIPTION_REGULIERE_POUR_MODIFICATION_INSCRIPTION',
@@ -3237,7 +3234,6 @@
             self.assertEqual(attachments[2].identifier, 'ADDITIONAL_DOCUMENTS')
             self.assertEqual(attachments[2].label, DocumentsQuestionsSpecifiques['ADDITIONAL_DOCUMENTS'])
             self.assertEqual(attachments[2].uuids, self.admission.additional_documents)
->>>>>>> d9c66107
 
             # The pool is not open...
             with freezegun.freeze_time('2023-10-1'):
@@ -3276,9 +3272,6 @@
                         self.general_bachelor_context.proposition.formulaire_modification_inscription,
                     )
                     self.assertTrue(attachments[0].required)
-<<<<<<< HEAD
-                    self.assertEqual(attachments[1].identifier, 'ADDITIONAL_DOCUMENTS')
-=======
                     self.assertEqual(
                         attachments[1].identifier,
                         'ATTESTATION_INSCRIPTION_REGULIERE_POUR_MODIFICATION_INSCRIPTION',
@@ -3296,7 +3289,6 @@
                     )
                     self.assertTrue(attachments[1].required)
                     self.assertEqual(attachments[2].identifier, 'ADDITIONAL_DOCUMENTS')
->>>>>>> d9c66107
 
         with mock.patch.multiple(
             self.general_bachelor_context.proposition,
