# ##############################################################################
#
#  OSIS stands for Open Student Information System. It's an application
#  designed to manage the core business of higher education institutions,
#  such as universities, faculties, institutes and professional schools.
#  The core business involves the administration of students, teachers,
#  courses, programs and so on.
#
#  Copyright (C) 2015-2024 Université catholique de Louvain (http://www.uclouvain.be)
#
#  This program is free software: you can redistribute it and/or modify
#  it under the terms of the GNU General Public License as published by
#  the Free Software Foundation, either version 3 of the License, or
#  (at your option) any later version.
#
#  This program is distributed in the hope that it will be useful,
#  but WITHOUT ANY WARRANTY; without even the implied warranty of
#  MERCHANTABILITY or FITNESS FOR A PARTICULAR PURPOSE.  See the
#  GNU General Public License for more details.
#
#  A copy of this license - GNU General Public License - is available
#  at the root of the source code of this program.  If not,
#  see http://www.gnu.org/licenses/.
#
# ##############################################################################

import datetime
from io import BytesIO
from typing import Dict, List
from unittest.mock import MagicMock

import attr
import freezegun
import img2pdf
import mock
from django.conf import settings
from django.shortcuts import resolve_url
from django.test import override_settings
from osis_async.models import AsyncTask
from rest_framework import status

from admission.calendar.admission_calendar import (
    AdmissionPoolExternalEnrollmentChangeCalendar,
    AdmissionPoolExternalReorientationCalendar,
)
from admission.constants import JPEG_MIME_TYPE, PNG_MIME_TYPE, ORDERED_CAMPUSES_UUIDS
from admission.contrib.models import AdmissionTask
from admission.ddd import FR_ISO_CODE
from admission.ddd.admission.doctorat.preparation.domain.model.enums import (
    ChoixTypeFinancement,
    ChoixEtatSignature,
    ChoixStatutPropositionDoctorale,
)
from admission.ddd.admission.doctorat.preparation.dtos import (
    ConnaissanceLangueDTO,
    CotutelleDTO,
    DetailSignatureMembreCADTO,
    DetailSignaturePromoteurDTO,
    DoctoratDTO,
    GroupeDeSupervisionDTO,
    MembreCADTO,
    PromoteurDTO,
    PropositionDTO as PropositionFormationDoctoraleDTO,
)
from admission.ddd.admission.doctorat.preparation.dtos.curriculum import CurriculumAdmissionDTO
from admission.ddd.admission.dtos import (
    AdressePersonnelleDTO,
    CoordonneesDTO,
    IdentificationDTO,
)
from admission.ddd.admission.dtos.campus import CampusDTO
from admission.ddd.admission.dtos.etudes_secondaires import EtudesSecondairesAdmissionDTO
from admission.ddd.admission.dtos.formation import FormationDTO
from admission.ddd.admission.dtos.question_specifique import QuestionSpecifiqueDTO
from admission.ddd.admission.dtos.resume import ResumePropositionDTO
from admission.ddd.admission.enums import (
    ChoixAffiliationSport,
    ChoixAssimilation1,
    ChoixAssimilation2,
    ChoixAssimilation3,
    ChoixAssimilation5,
    ChoixAssimilation6,
    ChoixTypeCompteBancaire,
    LienParente,
    Onglets,
    TypeItemFormulaire,
    TypeSituationAssimilation,
)
from admission.ddd.admission.enums.emplacement_document import (
    DocumentsIdentification,
    DocumentsEtudesSecondaires,
    DocumentsCurriculum,
    DocumentsQuestionsSpecifiques,
    DocumentsComptabilite,
    DocumentsConnaissancesLangues,
    DocumentsProjetRecherche,
    DocumentsCotutelle,
    DocumentsSupervision,
    IdentifiantBaseEmplacementDocument,
    DocumentsSuiteAutorisation,
)
from admission.ddd.admission.enums.type_demande import TypeDemande
from admission.ddd.admission.formation_continue.commands import RecupererQuestionsSpecifiquesQuery
from admission.ddd.admission.formation_continue.domain.model.enums import (
    ChoixInscriptionATitre,
    ChoixStatutPropositionContinue,
    ChoixEdition,
)
from admission.ddd.admission.formation_continue.dtos import PropositionDTO as PropositionFormationContinueDTO
from admission.ddd.admission.formation_generale.domain.model.enums import ChoixStatutPropositionGenerale
from admission.ddd.admission.formation_generale.dtos import (
    ComptabiliteDTO,
    PropositionDTO as PropositionFormationGeneraleDTO,
)
from admission.exports.admission_recap.attachments import (
    Attachment,
)
from admission.exports.admission_recap.section import (
    get_accounting_section,
    get_cotutelle_section,
    get_curriculum_section,
    get_educational_experience_section,
    get_identification_section,
    get_languages_section,
    get_non_educational_experience_section,
    get_research_project_section,
    get_secondary_studies_section,
    get_specific_questions_section,
    get_supervision_section,
    get_dynamic_questions_by_tab,
    get_training_choice_section,
    get_authorization_section,
    get_requestable_free_document_section,
)
from admission.infrastructure.admission.domain.service.in_memory.profil_candidat import UnfrozenDTO
from admission.tests.factories import DoctorateAdmissionFactory
from admission.tests.factories.continuing_education import ContinuingEducationAdmissionFactory
from admission.tests.factories.curriculum import (
    AdmissionEducationalValuatedExperiencesFactory,
    AdmissionProfessionalValuatedExperiencesFactory,
)
from admission.tests.factories.form_item import (
    AdmissionFormItemInstantiationFactory,
    DocumentAdmissionFormItemFactory,
    TextAdmissionFormItemFactory,
)
from admission.tests.factories.general_education import GeneralEducationAdmissionFactory
from admission.tests.factories.person import (
    CompletePersonForIUFCFactory,
    CompletePersonForBachelorFactory,
    CompletePersonFactory,
)
from admission.tests.factories.roles import ProgramManagerRoleFactory
from base.forms.utils.file_field import PDF_MIME_TYPE
from base.models.enums.civil_state import CivilState
from base.models.enums.community import CommunityEnum
from base.models.enums.education_group_types import TrainingType
from base.models.enums.establishment_type import EstablishmentTypeEnum
from base.models.enums.got_diploma import GotDiploma
from base.models.enums.state_iufc import StateIUFC
from base.models.enums.teaching_type import TeachingTypeEnum
from base.models.person import Person
from base.tests import QueriesAssertionsMixin, TestCaseWithQueriesAssertions
from base.tests.factories.academic_calendar import AcademicCalendarFactory
from base.tests.factories.academic_year import AcademicYearFactory
from ddd.logic.shared_kernel.profil.dtos.etudes_secondaires import (
    DiplomeBelgeEtudesSecondairesDTO,
    DiplomeEtrangerEtudesSecondairesDTO, AlternativeSecondairesDTO,
)
from ddd.logic.shared_kernel.profil.dtos.parcours_externe import (
<<<<<<< HEAD
    AnneeExperienceAcademiqueDTO,
    ExperienceAcademiqueDTO,
    ExperienceNonAcademiqueDTO,
=======
    ExperienceAcademiqueDTO, ExperienceNonAcademiqueDTO,
    AnneeExperienceAcademiqueDTO,
>>>>>>> 7dc5d003
)
from infrastructure.messages_bus import message_bus_instance
from osis_profile import BE_ISO_CODE
from osis_profile.models.enums.curriculum import (
    ActivitySector,
    ActivityType,
    EvaluationSystem,
    Grade,
    Result,
    TranscriptType,
    CURRICULUM_ACTIVITY_LABEL,
)
from osis_profile.models.enums.education import (
    BelgianCommunitiesOfEducation,
    EducationalType,
    Equivalence,
    ForeignDiplomaTypes,
)
from reference.models.enums.cycle import Cycle
from reference.tests.factories.country import CountryFactory


@attr.dataclass
class _IdentificationDTO(UnfrozenDTO, IdentificationDTO):
    pass


@attr.dataclass
class _EtudesSecondairesDTO(UnfrozenDTO, EtudesSecondairesAdmissionDTO):
    pass


@attr.dataclass
class _ResumePropositionDTO(UnfrozenDTO, ResumePropositionDTO):
    pass


@attr.dataclass
class _CoordonneesDTO(UnfrozenDTO, CoordonneesDTO):
    pass


@attr.dataclass
class _AdressePersonnelleDTO(UnfrozenDTO, AdressePersonnelleDTO):
    pass


@attr.dataclass
class _CurriculumDTO(UnfrozenDTO, CurriculumAdmissionDTO):
    pass


@attr.dataclass
class _EtudesSecondairesDTO(UnfrozenDTO, EtudesSecondairesAdmissionDTO):
    pass


@attr.dataclass
class _PropositionFormationContinueDTO(UnfrozenDTO, PropositionFormationContinueDTO):
    pass


@attr.dataclass
class _PropositionFormationGeneraleDTO(UnfrozenDTO, PropositionFormationGeneraleDTO):
    pass


@attr.dataclass
class _PropositionFormationDoctoraleDTO(UnfrozenDTO, PropositionFormationDoctoraleDTO):
    pass


@attr.dataclass
class _FormationDTO(UnfrozenDTO, FormationDTO):
    pass


@attr.dataclass
class _DiplomeBelgeEtudesSecondairesDTO(UnfrozenDTO, DiplomeBelgeEtudesSecondairesDTO):
    pass


@attr.dataclass
class _DiplomeEtrangerEtudesSecondairesDTO(UnfrozenDTO, DiplomeEtrangerEtudesSecondairesDTO):
    pass


@attr.dataclass
class _ExperienceAcademiqueDTO(UnfrozenDTO, ExperienceAcademiqueDTO):
    pass


@attr.dataclass
class _ExperienceNonAcademiqueDTO(UnfrozenDTO, ExperienceNonAcademiqueDTO):
    pass


@attr.dataclass
class _AnneeExperienceAcademiqueDTO(UnfrozenDTO, AnneeExperienceAcademiqueDTO):
    pass


@attr.dataclass
class _ComptabiliteDTO(UnfrozenDTO, ComptabiliteDTO):
    pass


@attr.dataclass
class _CotutelleDTO(UnfrozenDTO, CotutelleDTO):
    pass


@attr.dataclass
class _GroupeDeSupervisionDTO(UnfrozenDTO, GroupeDeSupervisionDTO):
    pass


@freezegun.freeze_time('2023-01-01')
@override_settings(WAFFLE_CREATE_MISSING_SWITCHES=False)
class AdmissionRecapTestCase(TestCaseWithQueriesAssertions, QueriesAssertionsMixin):
    @classmethod
    def setUpTestData(cls):
        cls.academic_year = AcademicYearFactory(current=True)
        cls.specific_questions = {
            tab.name: [
                AdmissionFormItemInstantiationFactory(
                    form_item=TextAdmissionFormItemFactory(),
                    academic_year=cls.academic_year,
                    tab=tab.name,
                ),
                AdmissionFormItemInstantiationFactory(
                    form_item=DocumentAdmissionFormItemFactory(),
                    academic_year=cls.academic_year,
                    tab=tab.name,
                ),
            ]
            for tab in Onglets
        }

    def setUp(self):
        # Mock weasyprint
        patcher = mock.patch('admission.exports.utils.get_pdf_from_template', return_value=b'some content')
        patcher.start()
        self.addCleanup(patcher.stop)

        self.bytes_io_default_content = BytesIO(b'some content')

        # Mock osis-document
        patcher = mock.patch('osis_document.api.utils.get_remote_token', return_value='foobar')
        patcher.start()
        self.addCleanup(patcher.stop)

        patcher = mock.patch(
            'osis_document.api.utils.get_remote_metadata',
            return_value={
                'name': 'myfile',
                'mimetype': PDF_MIME_TYPE,
            },
        )
        patcher.start()
        self.addCleanup(patcher.stop)

        patcher = mock.patch('osis_document.api.utils.confirm_remote_upload')
        patched = patcher.start()
        patched.return_value = '550bf83e-2be9-4c1e-a2cd-1bdfe82e2c92'
        self.addCleanup(patcher.stop)
        patcher = mock.patch('osis_document.contrib.fields.FileField._confirm_multiple_upload')
        patched = patcher.start()
        patched.side_effect = lambda _, value, __: ['550bf83e-2be9-4c1e-a2cd-1bdfe82e2c92'] if value else []
        self.addCleanup(patcher.stop)

        patcher = mock.patch('osis_document.api.utils.get_remote_tokens')
        patched = patcher.start()
        patched.side_effect = lambda uuids, **kwargs: {uuid: f'token-{index}' for index, uuid in enumerate(uuids)}
        self.addCleanup(patcher.stop)

        patcher = mock.patch('osis_document.api.utils.get_several_remote_metadata')
        patched = patcher.start()
        patched.side_effect = lambda tokens: {
            token: {
                'name': 'myfile',
                'mimetype': PDF_MIME_TYPE,
            }
            for token in tokens
        }
        self.addCleanup(patcher.stop)

        patcher = mock.patch('admission.exports.admission_recap.attachments.get_raw_content_remotely')
        self.get_raw_content_mock = patcher.start()
        self.get_raw_content_mock.return_value = b'some content'
        self.addCleanup(patcher.stop)

        patcher = mock.patch('admission.exports.admission_recap.admission_recap.save_raw_content_remotely')
        self.save_raw_content_mock = patcher.start()
        self.save_raw_content_mock.return_value = 'pdf-token'
        self.addCleanup(patcher.stop)

        # Mock img2pdf
        patcher = mock.patch('admission.exports.admission_recap.attachments.img2pdf.convert')
        self.convert_img_mock = patcher.start()
        self.convert_img_mock.return_value = b'some content'
        self.addCleanup(patcher.stop)

        # Mock pikepdf
        patcher = mock.patch('admission.exports.admission_recap.admission_recap.Pdf')
        patched = patcher.start()
        patched.new.return_value = mock.MagicMock(pdf_version=1)
        self.outline_root = patched.new.return_value.open_outline.return_value.__enter__.return_value.root = MagicMock()
        patched.open.return_value.__enter__.return_value = mock.Mock(pdf_version=1, pages=[None])
        self.addCleanup(patcher.stop)

    def test_attachment_equality(self):
        id_card_1 = Attachment(label='PDF', uuids=[''], identifier='CARTE_IDENTITE')
        id_card_2 = Attachment(label='PDF', uuids=[''], identifier='CARTE_IDENTITE')
        id_photo = Attachment(label='JPEG', uuids=[''], identifier='PHOTO_IDENTITE')
        self.assertEqual(id_card_1, id_card_2)
        self.assertNotEqual(id_card_1, id_photo)

    def test_get_raw_with_pdf_attachment(self):
        pdf_attachment = Attachment(label='PDF', uuids=[''], identifier='CARTE_IDENTITE')
        pdf_attachment.get_raw(
            token='token',
            metadata={
                'name': 'myfile',
                'mimetype': PDF_MIME_TYPE,
            },
            default_content=self.bytes_io_default_content,
        )
        self.get_raw_content_mock.assert_called_once_with('token')

    def test_convert_and_get_raw_with_jpeg_attachment(self):
        image_attachment = Attachment(label='JPEG', uuids=[''], identifier='CARTE_IDENTITE')
        image_attachment.get_raw(
            token='token',
            metadata={
                'name': 'myfile',
                'mimetype': JPEG_MIME_TYPE,
            },
            default_content=self.bytes_io_default_content,
        )
        self.get_raw_content_mock.assert_called_once_with('token')
        self.convert_img_mock.assert_called_once_with(
            self.get_raw_content_mock.return_value, rotation=img2pdf.Rotation.ifvalid
        )

    def test_convert_and_get_raw_with_png_attachment(self):
        image_attachment = Attachment(label='PNG', uuids=[''], identifier='CARTE_IDENTITE')
        image_attachment.get_raw(
            token='token',
            metadata={
                'name': 'myfile',
                'mimetype': PNG_MIME_TYPE,
            },
            default_content=self.bytes_io_default_content,
        )
        self.get_raw_content_mock.assert_called_once_with('token')
        self.convert_img_mock.assert_called_once_with(
            self.get_raw_content_mock.return_value, rotation=img2pdf.Rotation.ifvalid
        )

    def test_get_default_content_if_mimetype_is_not_supported(self):
        unknown_attachment = Attachment(label='Unknown', uuids=[''], identifier='CARTE_IDENTITE')
        raw = unknown_attachment.get_raw(
            token='token',
            metadata={
                'name': 'myfile',
                'mimetype': 'application/octet-stream',
            },
            default_content=self.bytes_io_default_content,
        )
        self.get_raw_content_mock.assert_not_called()
        self.assertEqual(raw, self.bytes_io_default_content)

    def test_get_default_content_if_no_retrieved_content(self):
        self.get_raw_content_mock.return_value = None
        pdf_attachment = Attachment(label='PDF', uuids=[''], identifier='CARTE_IDENTITE')
        raw = pdf_attachment.get_raw(
            token='token',
            metadata={
                'name': 'myfile',
                'mimetype': PDF_MIME_TYPE,
            },
            default_content=self.bytes_io_default_content,
        )
        self.get_raw_content_mock.assert_called_once_with('token')
        self.assertEqual(raw, self.bytes_io_default_content)

    def test_generation_with_continuing_education_not_submitted_proposition(self):
        candidate = CompletePersonForIUFCFactory(country_of_citizenship=CountryFactory(european_union=False))
        admission = ContinuingEducationAdmissionFactory(
            candidate=candidate,
            residence_permit=['file-uuid'],
            status=ChoixStatutPropositionContinue.EN_BROUILLON.name,
        )

        from admission.exports.admission_recap.admission_recap import admission_pdf_recap

        pdf_token = admission_pdf_recap(admission, settings.LANGUAGE_CODE)

        call_args = self.outline_root.append.call_args_list

        call_args_by_tab = {
            tab: call_args[index][0][0]
            for index, tab in enumerate(
                [
                    'identification',
                    'coordinates',
                    'training_choice',
                    'education',
                    'curriculum_academic_experience',
                    'curriculum_non_academic_experience',
                    'curriculum',
                    'specific_question',
                    'confirmation',
                ]
            )
        }

        # Check that all pdf sections have been added
        self.assertEqual(call_args_by_tab['identification'].title, 'Identification')
        self.assertEqual(call_args_by_tab['coordinates'].title, 'Coordonnées')
        self.assertEqual(call_args_by_tab['training_choice'].title, 'Choix de formation')
        self.assertEqual(call_args_by_tab['education'].title, 'Études secondaires')
        self.assertEqual(
            call_args_by_tab['curriculum_academic_experience'].title,
            'Curriculum > Computer science 2021-2022',
        )
        self.assertEqual(
            call_args_by_tab['curriculum_non_academic_experience'].title,
            'Curriculum > Travail 01/2021-03/2021',
        )
        self.assertEqual(call_args_by_tab['curriculum'].title, 'Curriculum')
        self.assertEqual(call_args_by_tab['specific_question'].title, 'Informations complémentaires')
        self.assertEqual(len(call_args_by_tab['specific_question'].children), 1)
        self.assertEqual(
            call_args_by_tab['specific_question'].children[0].title,
            'Copie du titre de séjour qui couvre la totalité de la formation, épreuve d’évaluation comprise (sauf '
            'pour les formations organisées en ligne)',
        )
        self.assertEqual(call_args_by_tab['confirmation'].title, 'Finalisation')

        self.assertEqual(pdf_token, 'pdf-token')

    def test_generation_with_continuing_education_submitted_proposition(self):
        candidate: Person = CompletePersonForIUFCFactory(country_of_citizenship=CountryFactory(european_union=False))

        educational_experience = candidate.educationalexperience_set.first()
        non_educational_experience = candidate.professionalexperience_set.first()

        admission = ContinuingEducationAdmissionFactory(
            candidate=candidate,
            residence_permit=['file-uuid'],
            status=ChoixStatutPropositionContinue.CONFIRMEE.name,
        )

        from admission.exports.admission_recap.admission_recap import admission_pdf_recap

        admission_pdf_recap(admission, settings.LANGUAGE_CODE)

        tabs_titles = [tab[0][0].title for tab in self.outline_root.append.call_args_list]

        self.assertEqual(len(tabs_titles), 7)

        self.assertNotIn('Curriculum > Computer science 2021-2022', tabs_titles)
        self.assertNotIn('Curriculum > Travail 01/2021-03/2021', tabs_titles)

        other_admission = ContinuingEducationAdmissionFactory()

        AdmissionEducationalValuatedExperiencesFactory(
            baseadmission=other_admission, educationalexperience=educational_experience
        )

        AdmissionProfessionalValuatedExperiencesFactory(
            baseadmission=other_admission,
            professionalexperience=non_educational_experience,
        )

        self.outline_root.reset_mock()

        admission_pdf_recap(admission, settings.LANGUAGE_CODE)

        tabs_titles = [tab[0][0].title for tab in self.outline_root.append.call_args_list]

        self.assertEqual(len(tabs_titles), 7)

        self.assertNotIn('Curriculum > Computer science 2021-2022', tabs_titles)
        self.assertNotIn('Curriculum > Travail 01/2021-03/2021', tabs_titles)

        AdmissionEducationalValuatedExperiencesFactory(
            baseadmission=admission, educationalexperience=educational_experience
        )

        AdmissionProfessionalValuatedExperiencesFactory(
            baseadmission=admission,
            professionalexperience=non_educational_experience,
        )

        self.outline_root.reset_mock()

        admission_pdf_recap(admission, settings.LANGUAGE_CODE)

        tabs_titles = [tab[0][0].title for tab in self.outline_root.append.call_args_list]

        self.assertEqual(len(tabs_titles), 9)

        self.assertIn('Curriculum > Computer science 2021-2022', tabs_titles)
        self.assertIn('Curriculum > Travail 01/2021-03/2021', tabs_titles)

    def test_generation_with_general_education_not_submitted_proposition(self):
        candidate: Person = CompletePersonForBachelorFactory(
            country_of_citizenship=CountryFactory(european_union=False),
        )

        admission = GeneralEducationAdmissionFactory(
            training__education_group_type__name=TrainingType.BACHELOR.name,
            status=ChoixStatutPropositionGenerale.EN_BROUILLON.name,
            candidate=candidate,
        )

        from admission.exports.admission_recap.admission_recap import admission_pdf_recap

        admission_pdf_recap(admission, settings.LANGUAGE_CODE)

        call_args = self.outline_root.append.call_args_list

        call_args_by_tab = {
            tab: call_args[index][0][0]
            for index, tab in enumerate(
                [
                    'identification',
                    'coordinates',
                    'training_choice',
                    'education',
                    'curriculum_academic_experience',
                    'curriculum_non_academic_experience',
                    'curriculum',
                    'specific_question',
                    'accounting',
                    'confirmation',
                ]
            )
        }

        # Check that all pdf sections have been added
        self.assertEqual(call_args_by_tab['identification'].title, 'Identification')
        self.assertEqual(call_args_by_tab['coordinates'].title, 'Coordonnées')
        self.assertEqual(call_args_by_tab['training_choice'].title, 'Choix de formation')
        self.assertEqual(call_args_by_tab['education'].title, 'Études secondaires')
        self.assertEqual(
            call_args_by_tab['curriculum_academic_experience'].title,
            'Curriculum > Computer science 2021-2022',
        )
        self.assertEqual(
            call_args_by_tab['curriculum_non_academic_experience'].title,
            'Curriculum > Travail 01/2021-03/2021',
        )
        self.assertEqual(call_args_by_tab['curriculum'].title, 'Curriculum')
        self.assertEqual(call_args_by_tab['specific_question'].title, 'Informations complémentaires')
        self.assertEqual(call_args_by_tab['accounting'].title, 'Comptabilité')
        self.assertEqual(call_args_by_tab['confirmation'].title, 'Finalisation')

    def test_generation_with_general_education_submitted_proposition(self):
        candidate: Person = CompletePersonForBachelorFactory(
            country_of_citizenship=CountryFactory(european_union=False),
        )

        educational_experience = candidate.educationalexperience_set.first()
        non_educational_experience = candidate.professionalexperience_set.first()

        admission = GeneralEducationAdmissionFactory(
            training__education_group_type__name=TrainingType.BACHELOR.name,
            status=ChoixStatutPropositionGenerale.CONFIRMEE.name,
            candidate=candidate,
        )
        from admission.exports.admission_recap.admission_recap import admission_pdf_recap

        admission_pdf_recap(admission, settings.LANGUAGE_CODE)

        tabs_titles = [tab[0][0].title for tab in self.outline_root.append.call_args_list]

        self.assertEqual(len(tabs_titles), 8)

        self.assertNotIn('Curriculum > Computer science 2021-2022', tabs_titles)
        self.assertNotIn('Curriculum > Travail 01/2021-03/2021', tabs_titles)

        other_admission = GeneralEducationAdmissionFactory(candidate=candidate)

        AdmissionEducationalValuatedExperiencesFactory(
            baseadmission=other_admission, educationalexperience=educational_experience
        )

        AdmissionProfessionalValuatedExperiencesFactory(
            baseadmission=other_admission,
            professionalexperience=non_educational_experience,
        )

        self.outline_root.reset_mock()

        admission_pdf_recap(admission, settings.LANGUAGE_CODE)

        tabs_titles = [tab[0][0].title for tab in self.outline_root.append.call_args_list]

        self.assertEqual(len(tabs_titles), 8)

        self.assertNotIn('Curriculum > Computer science 2021-2022', tabs_titles)
        self.assertNotIn('Curriculum > Travail 01/2021-03/2021', tabs_titles)

        AdmissionEducationalValuatedExperiencesFactory(
            baseadmission=admission, educationalexperience=educational_experience
        )

        AdmissionProfessionalValuatedExperiencesFactory(
            baseadmission=admission,
            professionalexperience=non_educational_experience,
        )

        self.outline_root.reset_mock()

        admission_pdf_recap(admission, settings.LANGUAGE_CODE)

        tabs_titles = [tab[0][0].title for tab in self.outline_root.append.call_args_list]

        self.assertEqual(len(tabs_titles), 10)

        self.assertIn('Curriculum > Computer science 2021-2022', tabs_titles)
        self.assertIn('Curriculum > Travail 01/2021-03/2021', tabs_titles)

    def test_generation_with_doctorate_education_not_submitted_proposition(self):
        candidate = CompletePersonFactory()
        admission = DoctorateAdmissionFactory(
            candidate=candidate,
            status=ChoixStatutPropositionDoctorale.EN_BROUILLON.name,
        )

        from admission.exports.admission_recap.admission_recap import admission_pdf_recap

        admission_pdf_recap(admission, settings.LANGUAGE_CODE)

        call_args = self.outline_root.append.call_args_list

        call_args_by_tab = {
            tab: call_args[index][0][0]
            for index, tab in enumerate(
                [
                    'identification',
                    'coordinates',
                    'training_choice',
                    'languages',
                    'curriculum_attachment',
                    'curriculum_academic_experience',
                    'curriculum_non_academic_experience',
                    'curriculum',
                    'accounting',
                    'project',
                    'cotutelle',
                    'supervision',
                    'confirmation',
                ]
            )
        }

        # Check that all pdf sections have been added
        self.assertEqual(call_args_by_tab['identification'].title, 'Identification')
        self.assertEqual(call_args_by_tab['coordinates'].title, 'Coordonnées')
        self.assertEqual(call_args_by_tab['training_choice'].title, 'Choix de formation')
        self.assertEqual(call_args_by_tab['languages'].title, 'Connaissance des langues')
        self.assertEqual(call_args_by_tab['curriculum_attachment'].title, 'Curriculum vitae détaillé, daté et signé')
        self.assertEqual(call_args_by_tab['curriculum'].title, 'Curriculum')
        self.assertEqual(
            call_args_by_tab['curriculum_academic_experience'].title,
            'Curriculum > Computer science 2021-2023',
        )
        self.assertEqual(
            call_args_by_tab['curriculum_non_academic_experience'].title,
            'Curriculum > Travail 01/2021-03/2021',
        )
        self.assertEqual(call_args_by_tab['accounting'].title, 'Comptabilité')
        self.assertEqual(call_args_by_tab['project'].title, 'Projet de recherche doctoral')
        self.assertEqual(call_args_by_tab['cotutelle'].title, 'Cotutelle')
        self.assertEqual(call_args_by_tab['supervision'].title, 'Supervision')
        self.assertEqual(call_args_by_tab['confirmation'].title, 'Finalisation')

    def test_generation_with_doctorate_education_submitted_proposition(self):
        candidate: Person = CompletePersonFactory()
        admission = DoctorateAdmissionFactory(
            candidate=candidate,
            status=ChoixStatutPropositionDoctorale.CONFIRMEE.name,
        )

        educational_experience = candidate.educationalexperience_set.first()
        non_educational_experience = candidate.professionalexperience_set.first()

        from admission.exports.admission_recap.admission_recap import admission_pdf_recap

        admission_pdf_recap(admission, settings.LANGUAGE_CODE)

        tabs_titles = [tab[0][0].title for tab in self.outline_root.append.call_args_list]

        self.assertEqual(len(tabs_titles), 11)

        self.assertNotIn('Curriculum > Computer science 2021-2023', tabs_titles)
        self.assertNotIn('Curriculum > Travail 01/2021-03/2021', tabs_titles)

        other_admission = DoctorateAdmissionFactory(candidate=candidate)

        AdmissionEducationalValuatedExperiencesFactory(
            baseadmission=other_admission,
            educationalexperience=educational_experience,
        )

        AdmissionProfessionalValuatedExperiencesFactory(
            baseadmission=other_admission,
            professionalexperience=non_educational_experience,
        )

        self.outline_root.reset_mock()

        admission_pdf_recap(admission, settings.LANGUAGE_CODE)

        tabs_titles = [tab[0][0].title for tab in self.outline_root.append.call_args_list]

        self.assertEqual(len(tabs_titles), 11)

        self.assertNotIn('Curriculum > Computer science 2021-2023', tabs_titles)
        self.assertNotIn('Curriculum > Travail 01/2021-03/2021', tabs_titles)

        AdmissionEducationalValuatedExperiencesFactory(
            baseadmission=admission,
            educationalexperience=educational_experience,
        )

        AdmissionProfessionalValuatedExperiencesFactory(
            baseadmission=admission,
            professionalexperience=non_educational_experience,
        )

        self.outline_root.reset_mock()

        admission_pdf_recap(admission, settings.LANGUAGE_CODE)

        tabs_titles = [tab[0][0].title for tab in self.outline_root.append.call_args_list]

        self.assertEqual(len(tabs_titles), 13)

        self.assertIn('Curriculum > Computer science 2021-2023', tabs_titles)
        self.assertIn('Curriculum > Travail 01/2021-03/2021', tabs_titles)

    def test_async_generation_with_continuing_education(self):
        admission = ContinuingEducationAdmissionFactory()
        async_task = AsyncTask.objects.create(
            person=admission.candidate,
        )
        AdmissionTask.objects.create(
            type=AdmissionTask.TaskType.CONTINUING_RECAP.name,
            task=async_task,
            admission=admission,
        )

        self.assertEqual(len(admission.pdf_recap), 0)

        with self.assertNumQueriesLessThan(16):
            from admission.exports.admission_recap.admission_async_recap import (
                continuing_education_admission_pdf_recap_from_task,
            )

            continuing_education_admission_pdf_recap_from_task(str(async_task.uuid))

        admission.refresh_from_db()
        self.assertEqual(len(admission.pdf_recap), 1)

    def test_async_generation_with_general_education(self):
        admission = GeneralEducationAdmissionFactory(
            training__education_group_type__name=TrainingType.MASTER_MC.name,
        )
        async_task = AsyncTask.objects.create(
            person=admission.candidate,
        )
        AdmissionTask.objects.create(
            type=AdmissionTask.TaskType.GENERAL_RECAP.name,
            task=async_task,
            admission=admission,
        )

        self.assertEqual(len(admission.pdf_recap), 0)

        with self.assertNumQueriesLessThan(17):
            from admission.exports.admission_recap.admission_async_recap import (
                general_education_admission_pdf_recap_from_task,
            )

            general_education_admission_pdf_recap_from_task(str(async_task.uuid))

        admission.refresh_from_db()
        self.assertEqual(len(admission.pdf_recap), 1)

    def test_async_generation_with_doctorate_education(self):
        admission = DoctorateAdmissionFactory()
        async_task = AsyncTask.objects.create(
            person=admission.candidate,
        )
        AdmissionTask.objects.create(
            type=AdmissionTask.TaskType.DOCTORATE_RECAP.name,
            task=async_task,
            admission=admission,
        )

        with self.assertNumQueriesLessThan(16):
            self.assertEqual(len(admission.pdf_recap), 0)

        from admission.exports.admission_recap.admission_async_recap import (
            doctorate_education_admission_pdf_recap_from_task,
        )

        doctorate_education_admission_pdf_recap_from_task(str(async_task.uuid))

        admission.refresh_from_db()
        self.assertEqual(len(admission.pdf_recap), 1)

    @override_settings(OSIS_DOCUMENT_BASE_URL='http://dummyurl/')
    def test_pdf_recap_export_doctorate(self):
        admission = DoctorateAdmissionFactory(admitted=True)
        url = resolve_url("admission:doctorate:pdf-recap", uuid=admission.uuid)

        manager = ProgramManagerRoleFactory(education_group=admission.training.education_group).person
        other_program_manager = ProgramManagerRoleFactory().person

        self.client.force_login(user=other_program_manager.user)
        response = self.client.get(url)
        self.assertEqual(response.status_code, status.HTTP_403_FORBIDDEN)

        self.client.force_login(user=manager.user)
        response = self.client.get(url)
        self.assertRedirects(response, 'http://dummyurl/file/pdf-token', fetch_redirect_response=False)


@freezegun.freeze_time('2023-01-01')
@override_settings(OSIS_DOCUMENT_BASE_URL='http://dummyurl/')
class SectionsAttachmentsTestCase(TestCaseWithQueriesAssertions):
    @classmethod
    def setUpTestData(cls):
        # Mock osis-document
        cls.get_remote_token_patcher = mock.patch("osis_document.api.utils.get_remote_token", return_value="foobar")
        cls.get_remote_token_patcher.start()

        cls.get_remote_metadata_patcher = mock.patch(
            "osis_document.api.utils.get_remote_metadata", return_value={"name": "myfile"}
        )
        cls.get_remote_metadata_patcher.start()

        cls.confirm_remote_upload_patcher = mock.patch(
            "osis_document.api.utils.confirm_remote_upload",
            side_effect=lambda token, *args, **kwargs: token,
        )
        cls.confirm_remote_upload_patcher.start()

        cls.confirm_multiple_remote_upload_patcher = mock.patch(
            "osis_document.contrib.fields.FileField._confirm_multiple_upload",
            side_effect=lambda _, value, __: value,
        )
        cls.confirm_multiple_remote_upload_patcher.start()

        cls.academic_year = AcademicYearFactory(current=True)
        AcademicCalendarFactory(
            reference=AdmissionPoolExternalReorientationCalendar.event_reference,
            data_year=cls.academic_year,
            start_date=datetime.date(2022, 12, 1),
            end_date=datetime.date(2023, 9, 30),
        )
        AcademicCalendarFactory(
            reference=AdmissionPoolExternalEnrollmentChangeCalendar.event_reference,
            data_year=cls.academic_year,
            start_date=datetime.date(2022, 12, 1),
            end_date=datetime.date(2023, 9, 30),
        )

        specific_questions: Dict[str, List[AdmissionFormItemInstantiationFactory]] = {
            tab.name: [
                AdmissionFormItemInstantiationFactory(
                    form_item=TextAdmissionFormItemFactory(),
                    academic_year=cls.academic_year,
                    tab=tab.name,
                    weight=0,
                ),
                AdmissionFormItemInstantiationFactory(
                    form_item=DocumentAdmissionFormItemFactory(),
                    academic_year=cls.academic_year,
                    tab=tab.name,
                    weight=1,
                ),
            ]
            for tab in Onglets
        }

        cls.admission = ContinuingEducationAdmissionFactory(
            training__academic_year=cls.academic_year,
            specific_question_answers={
                str(question.form_item.uuid): f'answer-{index}'
                if question.form_item.type == TypeItemFormulaire.TEXTE.name
                else [f'uuid-file-{index}']
                for index, tab_questions in enumerate(specific_questions.values())
                for question in tab_questions
            },
        )

        for free_document in specific_questions[Onglets.DOCUMENTS.name]:
            free_document.admission = cls.admission
            free_document.save()

        all_specific_questions_dto: List[QuestionSpecifiqueDTO] = message_bus_instance.invoke(
            RecupererQuestionsSpecifiquesQuery(uuid_proposition=cls.admission.uuid),
        )

        cls.specific_questions = get_dynamic_questions_by_tab(all_specific_questions_dto)
        cls.empty_questions = get_dynamic_questions_by_tab([])

        identification_dto = _IdentificationDTO(
            matricule='MAT1',
            nom='Doe',
            prenom='John',
            autres_prenoms='Jack',
            date_naissance=datetime.date(1990, 1, 1),
            annee_naissance=None,
            pays_nationalite='BE',
            pays_nationalite_europeen=True,
            nom_pays_nationalite='Belgique',
            sexe='M',
            genre='H',
            photo_identite=['uuid-photo-identite'],
            pays_naissance='BE',
            nom_pays_naissance='Belgique',
            lieu_naissance='Bruxelles',
            etat_civil=CivilState.LEGAL_COHABITANT.name,
            pays_residence='BE',
            carte_identite=['uuid-carte-identite'],
            passeport=['uuid-passeport'],
            numero_registre_national_belge='0123456',
            numero_carte_identite='0123456',
            numero_passeport='0123456',
            langue_contact='FR-BE',
            nom_langue_contact='Français',
            email='johndoe@example.com',
            annee_derniere_inscription_ucl=2020,
            noma_derniere_inscription_ucl='0123456789',
            date_expiration_carte_identite=datetime.date(2023, 1, 1),
            date_expiration_passeport=datetime.date(2023, 1, 1),
        )
        coordinates_dto = _CoordonneesDTO(
            domicile_legal=_AdressePersonnelleDTO(
                rue='Rue du pin',
                code_postal='1048',
                ville='Louvain-la-Neuve',
                pays='BE',
                nom_pays='Belgique',
                numero_rue='1',
                boite_postale='BB8',
            ),
            adresse_correspondance=None,
            numero_mobile='0123456789',
            adresse_email_privee='johndoe@example.com',
            numero_contact_urgence='0123456789',
        )
        cls.belgian_academic_curriculum_experience = _ExperienceAcademiqueDTO(
            uuid='uuid-1',
            pays=BE_ISO_CODE,
            nom_pays='France',
            nom_institut='Institut 1',
            adresse_institut='Paris',
            code_institut='I1',
            communaute_institut=CommunityEnum.FRENCH_SPEAKING.name,
            regime_linguistique=FR_ISO_CODE,
            nom_regime_linguistique='Français',
            type_releve_notes=TranscriptType.ONE_FOR_ALL_YEARS.name,
            releve_notes=['uuid-releve-notes'],
            traduction_releve_notes=['uuid-traduction-releve-notes'],
            annees=[
                _AnneeExperienceAcademiqueDTO(
                    uuid='9cbdf4db-2454-4cbf-9e48-55d2a9881ee2',
                    annee=2023,
                    resultat=Result.SUCCESS.name,
                    releve_notes=['uuid-releve-notes-1'],
                    traduction_releve_notes=['uuid-traduction-releve-notes'],
                    credits_inscrits=220,
                    credits_acquis=220,
                    avec_bloc_1=None,
                    avec_complement=None,
                    allegement='',
                    est_reorientation_102=None,
                    credits_inscrits_communaute_fr=None,
                    credits_acquis_communaute_fr=None,
                )
            ],
            a_obtenu_diplome=True,
            diplome=['uuid-diplome'],
            traduction_diplome=['uuid-traduction-diplome'],
            rang_diplome='10',
            date_prevue_delivrance_diplome=datetime.date(2023, 1, 1),
            titre_memoire='Title',
            note_memoire='15',
            resume_memoire=['uuid-resume-memoire'],
            grade_obtenu=Grade.GREAT_DISTINCTION.name,
            systeme_evaluation=EvaluationSystem.ECTS_CREDITS.name,
            nom_formation='Computer science',
            type_enseignement=TeachingTypeEnum.FULL_TIME.name,
            cycle_formation=Cycle.FIRST_CYCLE.name,
            type_institut=EstablishmentTypeEnum.UNIVERSITY.name,
            nom_formation_equivalente_communaute_fr='',
            est_autre_formation=False,
        )
        cls.foreign_academic_curriculum_experience = _ExperienceAcademiqueDTO(
            uuid='uuid-1',
            pays=FR_ISO_CODE,
            nom_pays='France',
            nom_institut='Institut 1',
            adresse_institut='Paris',
            code_institut='I1',
            communaute_institut=CommunityEnum.FRENCH_SPEAKING.name,
            regime_linguistique=FR_ISO_CODE,
            nom_regime_linguistique='Français',
            type_releve_notes=TranscriptType.ONE_FOR_ALL_YEARS.name,
            releve_notes=['uuid-releve-notes'],
            traduction_releve_notes=['uuid-traduction-releve-notes'],
            annees=[
                _AnneeExperienceAcademiqueDTO(
                    uuid='9cbdf4db-2454-4cbf-9e48-55d2a9881ee2',
                    annee=2023,
                    resultat=Result.SUCCESS.name,
                    releve_notes=['uuid-releve-notes-1'],
                    traduction_releve_notes=['uuid-traduction-releve-notes'],
                    credits_inscrits=220,
                    credits_acquis=220,
                    avec_bloc_1=None,
                    avec_complement=None,
                    allegement='',
                    est_reorientation_102=None,
                    credits_inscrits_communaute_fr=None,
                    credits_acquis_communaute_fr=None,
                )
            ],
            a_obtenu_diplome=True,
            diplome=['uuid-diplome'],
            traduction_diplome=['uuid-traduction-diplome'],
            rang_diplome='10',
            date_prevue_delivrance_diplome=datetime.date(2023, 1, 1),
            titre_memoire='Title',
            note_memoire='15',
            resume_memoire=['uuid-resume-memoire'],
            grade_obtenu=Grade.GREAT_DISTINCTION.name,
            systeme_evaluation=EvaluationSystem.ECTS_CREDITS.name,
            nom_formation='Computer science',
            type_enseignement=TeachingTypeEnum.FULL_TIME.name,
            cycle_formation=Cycle.FIRST_CYCLE.name,
            type_institut=EstablishmentTypeEnum.UNIVERSITY.name,
            nom_formation_equivalente_communaute_fr='',
            est_autre_formation=False,
        )
        curriculum_dto = _CurriculumDTO(
            experiences_non_academiques=[
                _ExperienceNonAcademiqueDTO(
                    uuid='uuid-1',
                    employeur='UCL',
                    date_debut=datetime.date(2023, 1, 1),
                    date_fin=datetime.date(2023, 3, 31),
                    type=ActivityType.WORK.name,
                    certificat=['uuid-certificat'],
                    fonction='Librarian',
                    secteur=ActivitySector.PUBLIC.name,
                    autre_activite='Other name',
                )
            ],
            experiences_academiques=[
                cls.foreign_academic_curriculum_experience,
            ],
            annee_derniere_inscription_ucl=2020,
            annee_diplome_etudes_secondaires=2015,
            annee_minimum_a_remplir=2020,
        )
        continuing_secondary_studies_dto = _EtudesSecondairesDTO(
            diplome_belge=None,
            diplome_etranger=None,
            alternative_secondaires=None,
            diplome_etudes_secondaires=GotDiploma.YES.name,
            annee_diplome_etudes_secondaires=2015,
            valorisees=False,
        )
        bachelor_secondary_studies_dto = _EtudesSecondairesDTO(
            diplome_belge=_DiplomeBelgeEtudesSecondairesDTO(
                diplome=['uuid-diplome'],
                type_enseignement=EducationalType.PROFESSIONAL_EDUCATION.name,
                autre_type_enseignement='Other type',
                nom_institut='UCL',
                adresse_institut='Louvain-la-Neuve',
                communaute=BelgianCommunitiesOfEducation.FRENCH_SPEAKING.name,
            ),
            diplome_etranger=_DiplomeEtrangerEtudesSecondairesDTO(
                type_diplome=ForeignDiplomaTypes.EUROPEAN_BACHELOR.name,
                regime_linguistique=FR_ISO_CODE,
                pays_regime_linguistique='France',
                pays_membre_ue=True,
                pays_iso_code=FR_ISO_CODE,
                pays_nom='France',
                releve_notes=['uuid-releve-notes'],
                traduction_releve_notes=['uuid-traduction-releve-notes'],
                diplome=['uuid-diplome'],
                traduction_diplome=['uuid-traduction-diplome'],
                equivalence=Equivalence.YES.name,
                decision_final_equivalence_ue=['uuid-decision-final-equivalence-ue'],
                decision_final_equivalence_hors_ue=['uuid-decision-final-equivalence-hors-ue'],
                preuve_decision_equivalence=['uuid-preuve-decision-equivalence'],
            ),
            alternative_secondaires=AlternativeSecondairesDTO(
                examen_admission_premier_cycle=['uuid-examen-admission-premier-cycle'],
            ),
            diplome_etudes_secondaires=GotDiploma.YES.name,
            annee_diplome_etudes_secondaires=2015,
            valorisees=False,
        )

        accounting_dto = _ComptabiliteDTO(
            demande_allocation_d_etudes_communaute_francaise_belgique=False,
            enfant_personnel=False,
            type_situation_assimilation=TypeSituationAssimilation.AUCUNE_ASSIMILATION.name,
            affiliation_sport=ChoixAffiliationSport.NON.name,
            etudiant_solidaire=False,
            type_numero_compte=ChoixTypeCompteBancaire.NON.name,
            sous_type_situation_assimilation_1=ChoixAssimilation1.TITULAIRE_CARTE_ETRANGER.name,
            sous_type_situation_assimilation_2=ChoixAssimilation2.PROTECTION_SUBSIDIAIRE.name,
            sous_type_situation_assimilation_3=(ChoixAssimilation3.AUTORISATION_SEJOUR_ET_REVENUS_PROFESSIONNELS.name),
            relation_parente=LienParente.MERE.name,
            sous_type_situation_assimilation_5=ChoixAssimilation5.PRIS_EN_CHARGE_OU_DESIGNE_CPAS.name,
            sous_type_situation_assimilation_6=ChoixAssimilation6.A_BOURSE_COOPERATION_DEVELOPPEMENT.name,
            attestation_absence_dette_etablissement=['uuid-attestation_absence_dette_etablissement'],
            attestation_enfant_personnel=['uuid-attestation_enfant_personnel'],
            carte_resident_longue_duree=['uuid-carte_resident_longue_duree'],
            carte_cire_sejour_illimite_etranger=['uuid-carte_cire_sejour_illimite_etranger'],
            carte_sejour_membre_ue=['uuid-carte_sejour_membre_ue'],
            carte_sejour_permanent_membre_ue=['uuid-carte_sejour_permanent_membre_ue'],
            carte_a_b_refugie=['uuid-carte_a_b_refugie'],
            annexe_25_26_refugies_apatrides=['uuid-annexe_25_26_refugies_apatrides'],
            attestation_immatriculation=['uuid-attestation_immatriculation'],
            carte_a_b=['uuid-carte_a_b'],
            decision_protection_subsidiaire=['uuid-decision_protection_subsidiaire'],
            decision_protection_temporaire=['uuid-decision_protection_temporaire'],
            titre_sejour_3_mois_professionel=['uuid-titre_sejour_3_mois_professionel'],
            fiches_remuneration=['uuid-fiches_remuneration'],
            titre_sejour_3_mois_remplacement=['uuid-titre_sejour_3_mois_remplacement'],
            preuve_allocations_chomage_pension_indemnite=['uuid-preuve_allocations_chomage_pension_indemnite'],
            attestation_cpas=['uuid-attestation_cpas'],
            composition_menage_acte_naissance=['uuid-composition_menage_acte_naissance'],
            acte_tutelle=['uuid-acte_tutelle'],
            composition_menage_acte_mariage=['uuid-composition_menage_acte_mariage'],
            attestation_cohabitation_legale=['uuid-attestation_cohabitation_legale'],
            carte_identite_parent=['uuid-carte_identite_parent'],
            titre_sejour_longue_duree_parent=['uuid-titre_sejour_longue_duree_parent'],
            annexe_25_26_refugies_apatrides_decision_protection_parent=[
                'uuid-annexe_25_26_refugies_apatrides_decision_protection_parent'
            ],
            titre_sejour_3_mois_parent=['uuid-titre_sejour_3_mois_parent'],
            fiches_remuneration_parent=['uuid-fiches_remuneration_parent'],
            attestation_cpas_parent=['uuid-attestation_cpas_parent'],
            decision_bourse_cfwb=['uuid-decision_bourse_cfwb'],
            attestation_boursier=['uuid-attestation_boursier'],
            titre_identite_sejour_longue_duree_ue=['uuid-titre_identite_sejour_longue_duree_ue'],
            titre_sejour_belgique=['uuid-titre_sejour_belgique'],
            numero_compte_iban='BE43068999999501',
            iban_valide=True,
            numero_compte_autre_format='123456',
            code_bic_swift_banque='GKCCBEBB',
            prenom_titulaire_compte='John',
            nom_titulaire_compte='Doe',
            preuve_statut_apatride=['uuid-preuve_statut_apatride'],
            carte_a=['uuid-carte_a'],
        )

        continuing_proposition_dto = _PropositionFormationContinueDTO(
            uuid='uuid-proposition',
            formation=_FormationDTO(
                sigle='FC1',
                annee=2023,
                date_debut=datetime.date(2023, 9, 15),
                intitule='Formation continue 1',
                intitule_fr='Formation continue 1',
                intitule_en='Formation continue 1',
                campus=CampusDTO(
                    uuid=ORDERED_CAMPUSES_UUIDS['LOUVAIN_LA_NEUVE_UUID'],
                    nom='Louvain-la-Neuve',
                    code_postal='',
                    ville='',
                    pays_iso_code='',
                    nom_pays='',
                    rue='',
                    numero_rue='',
                    boite_postale='',
                    localisation='',
                    email_inscription_sic='',
                ),
                type=TrainingType.CERTIFICATE_OF_SUCCESS.name,
                code_domaine='CDFC',
                campus_inscription=CampusDTO(
                    uuid=ORDERED_CAMPUSES_UUIDS['MONS_UUID'],
                    nom='Mons',
                    code_postal='',
                    ville='',
                    pays_iso_code='',
                    nom_pays='',
                    rue='',
                    numero_rue='',
                    boite_postale='',
                    localisation='',
                    email_inscription_sic='',
                ),
                sigle_entite_gestion='FFC',
                code='FC1',
                credits=180,
            ),
            reference='0123',
            annee_calculee=2023,
            pot_calcule=None,
            date_fin_pot=None,
            creee_le=datetime.datetime(2023, 1, 1),
            modifiee_le=datetime.datetime(2023, 1, 1),
            soumise_le=None,
            erreurs=[],
            statut=ChoixStatutPropositionContinue.EN_BROUILLON.name,
            matricule_candidat='MAT1',
            prenom_candidat='John',
            nom_candidat='Doe',
            pays_nationalite_candidat='BE',
            pays_nationalite_ue_candidat=True,
            reponses_questions_specifiques=cls.admission.specific_question_answers,
            curriculum=['uuid-curriculum'],
            equivalence_diplome=['uuid-equivalence-diplome'],
            copie_titre_sejour=['uuid-copie-titre-sejour'],
            inscription_a_titre=ChoixInscriptionATitre.PRIVE.name,
            nom_siege_social='',
            numero_unique_entreprise='',
            numero_tva_entreprise='',
            adresse_mail_professionnelle='',
            type_adresse_facturation='',
            adresse_facturation=None,
            elements_confirmation={},
            pdf_recapitulatif=['uuid-pdf-recapitulatif'],
            documents_additionnels=[],
            motivations='My motivation',
            moyens_decouverte_formation=[],
            documents_demandes={},
            marque_d_interet=False,
            aide_a_la_formation=False,
            inscription_au_role_obligatoire=True,
            etat_formation=StateIUFC.OPEN.name,
            edition=ChoixEdition.UN.name,
            en_ordre_de_paiement=False,
            droits_reduits=False,
            paye_par_cheque_formation=False,
            cep=False,
            etalement_des_paiments=False,
            etalement_de_la_formation=False,
            valorisation_des_acquis_d_experience=False,
            a_presente_l_epreuve_d_evaluation=False,
            a_reussi_l_epreuve_d_evaluation=False,
            diplome_produit=False,
            intitule_du_tff="",
        )
        bachelor_proposition_dto = _PropositionFormationGeneraleDTO(
            uuid='uuid-proposition',
            formation=_FormationDTO(
                sigle='FG1',
                annee=2023,
                date_debut=datetime.date(2023, 9, 15),
                intitule='Bachelor 1',
                intitule_fr='Bachelor 1',
                intitule_en='Bachelor 1',
                campus=CampusDTO(
                    uuid=ORDERED_CAMPUSES_UUIDS['LOUVAIN_LA_NEUVE_UUID'],
                    nom='Louvain-la-Neuve',
                    code_postal='',
                    ville='',
                    pays_iso_code='',
                    nom_pays='',
                    rue='',
                    numero_rue='',
                    boite_postale='',
                    localisation='',
                    email_inscription_sic='',
                ),
                type=TrainingType.BACHELOR.name,
                code_domaine='CDFG',
                campus_inscription=CampusDTO(
                    uuid=ORDERED_CAMPUSES_UUIDS['MONS_UUID'],
                    nom='Mons',
                    code_postal='',
                    ville='',
                    pays_iso_code='',
                    nom_pays='',
                    rue='',
                    numero_rue='',
                    boite_postale='',
                    localisation='',
                    email_inscription_sic='',
                ),
                sigle_entite_gestion='FFG',
                code='FG1',
                credits=180,
            ),
            reference='0123',
            annee_calculee=2023,
            pot_calcule=None,
            date_fin_pot=None,
            creee_le=datetime.datetime(2023, 1, 1),
            modifiee_le=datetime.datetime(2023, 1, 1),
            soumise_le=None,
            erreurs=[],
            statut=ChoixStatutPropositionContinue.EN_BROUILLON.name,
            matricule_candidat='MAT1',
            prenom_candidat='John',
            nom_candidat='Doe',
            reponses_questions_specifiques=cls.admission.specific_question_answers,
            curriculum=['uuid-curriculum'],
            equivalence_diplome=['uuid-equivalence-diplome'],
            elements_confirmation={},
            pdf_recapitulatif=['uuid-pdf-recapitulatif'],
            attestation_inscription_reguliere=['uuid-attestation-inscription-reguliere'],
            bourse_double_diplome=None,
            bourse_erasmus_mundus=None,
            bourse_internationale=None,
            est_bachelier_belge=None,
            est_modification_inscription_externe=None,
            est_non_resident_au_sens_decret=None,
            est_reorientation_inscription_externe=None,
            formulaire_modification_inscription=['uuid-formulaire-modification-inscription'],
            documents_demandes={},
            documents_libres_sic_uclouvain=[],
            documents_libres_fac_uclouvain=[],
            certificat_refus_fac=[],
            certificat_approbation_fac=[],
            documents_additionnels=[],
            poste_diplomatique=None,
            financabilite_regle_calcule="",
            financabilite_regle_calcule_le=None,
            financabilite_regle="",
            financabilite_regle_etabli_par="",
            certificat_approbation_sic=[],
            certificat_approbation_sic_annexe=[],
            certificat_refus_sic=[],
            doit_fournir_visa_etudes=False,
            visa_etudes_d=['uuid-visa-etudes-d'],
            certificat_autorisation_signe=['uuid-certificat-autorisation-signe'],
            type=TypeDemande.ADMISSION.name,
        )
        doctorate_proposition_dto = _PropositionFormationDoctoraleDTO(
            uuid='uuid-proposition',
            doctorat=DoctoratDTO(
                sigle='FD1',
                annee=2023,
                intitule='Doctorate 1',
                campus='Louvain-la-Neuve',
                type=TrainingType.BACHELOR.name,
                campus_inscription='Mons',
                sigle_entite_gestion='FFD',
            ),
            reference='1234',
            annee_calculee=2023,
            pot_calcule=None,
            date_fin_pot=None,
            creee_le=datetime.datetime(2023, 1, 1),
            modifiee_le=datetime.datetime(2023, 1, 1),
            soumise_le=None,
            erreurs=[],
            statut=ChoixStatutPropositionContinue.EN_BROUILLON.name,
            matricule_candidat='MAT1',
            prenom_candidat='John',
            nom_candidat='Doe',
            reponses_questions_specifiques=cls.admission.specific_question_answers,
            curriculum=['uuid-curriculum'],
            elements_confirmation={},
            pdf_recapitulatif=['uuid-pdf-recapitulatif'],
            autre_bourse_recherche='',
            bourse_date_debut=None,
            bourse_date_fin=None,
            bourse_preuve=['uuid-bourse-preuve'],
            bourse_recherche=None,
            code_secteur_formation='',
            commission_proximite='',
            date_soutenance=None,
            doctorat_deja_realise='',
            documents_projet=['uuid-documents-projet'],
            domaine_these='',
            duree_prevue=None,
            eft=None,
            fiche_archive_signatures_envoyees=['uuid-fiche-archive-signatures-envoyees'],
            graphe_gantt=['uuid-graphe-gantt'],
            institut_these=None,
            nom_institut_these='',
            sigle_institut_these='',
            institution='',
            intitule_secteur_formation='',
            justification='',
            langue_redaction_these='',
            lettres_recommandation=['uuid-lettres-recommandation'],
            lieu_these='',
            nationalite_candidat='',
            projet_formation_complementaire=['uuid-projet-formation-complementaire'],
            proposition_programme_doctoral=['uuid-proposition-programme-doctoral'],
            raison_non_soutenue='',
            resume_projet='',
            temps_consacre=None,
            titre_projet='',
            type_admission='',
            type_contrat_travail='',
            type_financement='',
        )
        cls.continuing_context = _ResumePropositionDTO(
            identification=identification_dto,
            coordonnees=coordinates_dto,
            curriculum=curriculum_dto,
            etudes_secondaires=continuing_secondary_studies_dto,
            connaissances_langues=None,
            proposition=continuing_proposition_dto,
            comptabilite=None,
            groupe_supervision=None,
        )
        cls.general_bachelor_context = _ResumePropositionDTO(
            identification=identification_dto,
            coordonnees=coordinates_dto,
            curriculum=curriculum_dto,
            etudes_secondaires=bachelor_secondary_studies_dto,
            connaissances_langues=None,
            proposition=bachelor_proposition_dto,
            comptabilite=accounting_dto,
            groupe_supervision=None,
        )
        cls.doctorate_context = _ResumePropositionDTO(
            identification=identification_dto,
            coordonnees=coordinates_dto,
            curriculum=curriculum_dto,
            etudes_secondaires=None,
            connaissances_langues=[
                ConnaissanceLangueDTO(
                    langue=FR_ISO_CODE,
                    nom_langue_en='French',
                    nom_langue_fr='Français',
                    comprehension_orale='C2',
                    capacite_orale='C2',
                    capacite_ecriture='C2',
                    certificat=['uuid-french-certificat'],
                ),
                ConnaissanceLangueDTO(
                    langue='EN',
                    nom_langue_en='English',
                    nom_langue_fr='Anglais',
                    comprehension_orale='C1',
                    capacite_orale='C1',
                    capacite_ecriture='C1',
                    certificat=['uuid-english-certificat'],
                ),
            ],
            proposition=doctorate_proposition_dto,
            comptabilite=accounting_dto,
            groupe_supervision=_GroupeDeSupervisionDTO(
                signatures_promoteurs=[
                    DetailSignaturePromoteurDTO(
                        statut=ChoixEtatSignature.APPROVED.name,
                        pdf=['uuid-signature-1'],
                        promoteur=PromoteurDTO(
                            uuid='uuid-1',
                            matricule='123',
                            nom='Doe',
                            prenom='John',
                            email='john.doe@example.com',
                        ),
                    ),
                    DetailSignaturePromoteurDTO(
                        statut=ChoixEtatSignature.INVITED.name,
                        pdf=['uuid-signature-3'],
                        promoteur=PromoteurDTO(
                            uuid='uuid-3',
                            matricule='789',
                            nom='Poe',
                            prenom='Joe',
                            email='joe.poe@example.com',
                        ),
                    ),
                ],
                signatures_membres_CA=[
                    DetailSignatureMembreCADTO(
                        statut=ChoixEtatSignature.APPROVED.name,
                        pdf=['uuid-signature-2'],
                        membre_CA=MembreCADTO(
                            uuid='uuid-2',
                            matricule='456',
                            nom='Foe',
                            prenom='Jane',
                            email='jane.foe@example.com',
                        ),
                    )
                ],
                cotutelle=_CotutelleDTO(
                    cotutelle=True,
                    motivation='Reason for the cotutelle',
                    institution_fwb=False,
                    institution='Institute',
                    demande_ouverture=['uuid-demande-ouverture'],
                    convention=['uuid-convention'],
                    autres_documents=['uuid-autres-documents'],
                ),
            ),
        )

    @classmethod
    def tearDownClass(cls) -> None:
        cls.get_remote_token_patcher.stop()
        cls.get_remote_metadata_patcher.stop()
        cls.confirm_remote_upload_patcher.stop()
        cls.confirm_multiple_remote_upload_patcher.stop()
        super().tearDownClass()

    def setUp(self) -> None:
        # Mock weasyprint
        patcher = mock.patch('admission.exports.utils.get_pdf_from_template', return_value=b'some content')
        patcher.start()
        self.addCleanup(patcher.stop)

    # Identification attachments
    def test_identification_attachments_without_id_number(self):
        with mock.patch.multiple(
            self.continuing_context.identification,
            numero_carte_identite='',
            numero_registre_national_belge='',
            numero_passeport='',
        ):
            section = get_identification_section(self.continuing_context, True)
            attachments = section.attachments

            self.assertEqual(len(attachments), 1)

            self.assertEqual(attachments[0].identifier, 'PHOTO_IDENTITE')
            self.assertEqual(attachments[0].label, DocumentsIdentification['PHOTO_IDENTITE'])
            self.assertEqual(attachments[0].uuids, self.continuing_context.identification.photo_identite)
            self.assertTrue(attachments[0].required)

    def test_identification_attachments_with_national_number(self):
        with mock.patch.multiple(
            self.continuing_context.identification,
            numero_carte_identite='',
            numero_registre_national_belge='0123456',
            numero_passeport='',
        ):
            section = get_identification_section(self.continuing_context, False)
            attachments = section.attachments

            self.assertEqual(len(attachments), 2)

            self.assertEqual(attachments[0].identifier, 'PHOTO_IDENTITE')
            self.assertEqual(attachments[0].label, DocumentsIdentification['PHOTO_IDENTITE'])
            self.assertEqual(attachments[0].uuids, self.continuing_context.identification.photo_identite)
            self.assertTrue(attachments[0].required)

            self.assertEqual(attachments[1].identifier, 'CARTE_IDENTITE')
            self.assertEqual(attachments[1].label, DocumentsIdentification['CARTE_IDENTITE'])
            self.assertEqual(attachments[1].uuids, self.continuing_context.identification.carte_identite)
            self.assertTrue(attachments[1].required)

    def test_identification_attachments_with_id_card_number(self):
        with mock.patch.multiple(
            self.continuing_context.identification,
            numero_carte_identite='0123456',
            numero_registre_national_belge='',
            numero_passeport='',
        ):
            section = get_identification_section(self.continuing_context, False)
            attachments = section.attachments

            self.assertEqual(len(attachments), 2)

            self.assertEqual(attachments[0].identifier, 'PHOTO_IDENTITE')
            self.assertEqual(attachments[0].label, DocumentsIdentification['PHOTO_IDENTITE'])
            self.assertEqual(attachments[0].uuids, self.continuing_context.identification.photo_identite)
            self.assertTrue(attachments[0].required)

            self.assertEqual(attachments[1].identifier, 'CARTE_IDENTITE')
            self.assertEqual(attachments[1].label, DocumentsIdentification['CARTE_IDENTITE'])
            self.assertEqual(attachments[1].uuids, self.continuing_context.identification.carte_identite)
            self.assertTrue(attachments[1].required)

    def test_identification_attachments_with_passport_number(self):
        with mock.patch.multiple(
            self.continuing_context.identification,
            numero_carte_identite='',
            numero_registre_national_belge='',
            numero_passeport='0123456',
        ):
            section = get_identification_section(self.continuing_context, False)
            attachments = section.attachments

            self.assertEqual(len(attachments), 2)

            self.assertEqual(attachments[0].identifier, 'PHOTO_IDENTITE')
            self.assertEqual(attachments[0].label, DocumentsIdentification['PHOTO_IDENTITE'])
            self.assertEqual(attachments[0].uuids, self.continuing_context.identification.photo_identite)
            self.assertTrue(attachments[0].required)

            self.assertEqual(attachments[1].identifier, 'PASSEPORT')
            self.assertEqual(attachments[1].label, DocumentsIdentification['PASSEPORT'])
            self.assertEqual(attachments[1].uuids, self.continuing_context.identification.passeport)
            self.assertTrue(attachments[1].required)

    # Secondary studies attachments
    def test_secondary_studies_attachments_for_continuing_proposition(self):
        section = get_secondary_studies_section(
            self.continuing_context,
            self.specific_questions,
            True,
        )
        attachments = section.attachments
        document_question = self.specific_questions.get(Onglets.ETUDES_SECONDAIRES.name)[1]

        self.assertEqual(len(attachments), 1)

        self.assertEqual(
            attachments[0].identifier,
            f'{IdentifiantBaseEmplacementDocument.QUESTION_SPECIFIQUE.name}.{document_question.uuid}',
        )
        self.assertEqual(attachments[0].label, document_question.label)
        self.assertEqual(attachments[0].uuids, self.admission.specific_question_answers[document_question.uuid])
        self.assertFalse(attachments[0].required)

    def test_secondary_studies_attachments_for_bachelor_proposition_and_got_belgian_diploma(self):
        with mock.patch.multiple(
            self.general_bachelor_context.etudes_secondaires,
            diplome_etranger=None,
            alternative_secondaires=None,
            diplome_etudes_secondaires=GotDiploma.YES.name,
        ):
            section = get_secondary_studies_section(
                self.general_bachelor_context,
                self.empty_questions,
                False,
            )
            attachments = section.attachments

            self.assertEqual(len(attachments), 1)

            self.assertEqual(attachments[0].identifier, 'DIPLOME_BELGE_DIPLOME')
            self.assertEqual(attachments[0].label, DocumentsEtudesSecondaires['DIPLOME_BELGE_DIPLOME'])
            self.assertEqual(
                attachments[0].uuids,
                self.general_bachelor_context.etudes_secondaires.diplome_belge.diplome,
            )
            self.assertTrue(attachments[0].required)

    def test_secondary_studies_attachments_for_bachelor_proposition_and_got_belgian_diploma_this_year(self):
        with mock.patch.multiple(
            self.general_bachelor_context.etudes_secondaires,
            diplome_etranger=None,
            alternative_secondaires=None,
            diplome_etudes_secondaires=GotDiploma.THIS_YEAR.name,
        ):
            # The document is specified
            section = get_secondary_studies_section(
                self.general_bachelor_context,
                self.empty_questions,
                False,
            )
            attachments = section.attachments

            self.assertEqual(len(attachments), 1)

            self.assertEqual(attachments[0].identifier, 'DIPLOME_BELGE_DIPLOME')
            self.assertEqual(attachments[0].label, DocumentsEtudesSecondaires['DIPLOME_BELGE_DIPLOME'])
            self.assertEqual(
                attachments[0].uuids,
                self.general_bachelor_context.etudes_secondaires.diplome_belge.diplome,
            )
            self.assertTrue(attachments[0].required)

            # The document is missing
            with mock.patch.multiple(
                self.general_bachelor_context.etudes_secondaires.diplome_belge,
                diplome=[],
            ):
                section = get_secondary_studies_section(
                    self.general_bachelor_context,
                    self.empty_questions,
                    False,
                )
                attachments = section.attachments

                self.assertEqual(len(attachments), 1)

                self.assertEqual(attachments[0].identifier, 'DIPLOME_BELGE_DIPLOME')
                self.assertTrue(attachments[0].required)

    def test_secondary_studies_attachments_for_bachelor_proposition_and_alternative(self):
        with mock.patch.multiple(
            self.general_bachelor_context.etudes_secondaires,
            diplome_etranger=None,
            diplome_belge=None,
            diplome_etudes_secondaires=GotDiploma.NO.name,
        ):
            section = get_secondary_studies_section(
                self.general_bachelor_context,
                self.empty_questions,
                False,
            )
            attachments = section.attachments

            self.assertEqual(len(attachments), 1)

            self.assertEqual(attachments[0].identifier, 'ALTERNATIVE_SECONDAIRES_EXAMEN_ADMISSION_PREMIER_CYCLE')
            self.assertEqual(
                attachments[0].label,
                DocumentsEtudesSecondaires['ALTERNATIVE_SECONDAIRES_EXAMEN_ADMISSION_PREMIER_CYCLE'],
            )
            self.assertEqual(
                attachments[0].uuids,
                self.general_bachelor_context.etudes_secondaires.alternative_secondaires.examen_admission_premier_cycle,
            )
            # Required because it is not a VAE access
            self.assertTrue(attachments[0].required)

            # Simulate a VAE access (36 months of non academic experiences) -> Not required
            experience = self.general_bachelor_context.curriculum.experiences_non_academiques[0]
            with mock.patch.multiple(experience, date_debut=datetime.date(2020, 4, 1)):
                section = get_secondary_studies_section(
                    self.general_bachelor_context,
                    self.empty_questions,
                    False,
                )
                attachments = section.attachments

                self.assertEqual(len(attachments), 1)
                self.assertEqual(
                    attachments[0].identifier,
                    'ALTERNATIVE_SECONDAIRES_EXAMEN_ADMISSION_PREMIER_CYCLE',
                )
                self.assertFalse(attachments[0].required)

            # Simulate a non-VAE access (35 months of non academic experiences) -> Required
            with mock.patch.multiple(experience, date_debut=datetime.date(2020, 5, 1)):
                section = get_secondary_studies_section(
                    self.general_bachelor_context,
                    self.empty_questions,
                    False,
                )
                attachments = section.attachments

                self.assertEqual(len(attachments), 1)
                self.assertEqual(
                    attachments[0].identifier,
                    'ALTERNATIVE_SECONDAIRES_EXAMEN_ADMISSION_PREMIER_CYCLE',
                )
                self.assertTrue(attachments[0].required)

    def test_secondary_studies_attachments_for_bachelor_proposition_and_foreign_diploma(self):
        with mock.patch.multiple(
            self.general_bachelor_context.etudes_secondaires,
            diplome_belge=None,
            alternative_secondaires=None,
            diplome_etudes_secondaires=GotDiploma.YES.name,
        ):
            section = get_secondary_studies_section(
                self.general_bachelor_context,
                self.empty_questions,
                False,
            )

            attachments = section.attachments
            self.assertEqual(len(attachments), 2)

            self.assertEqual(attachments[0].identifier, 'DIPLOME_ETRANGER_DIPLOME')
            self.assertEqual(attachments[0].label, DocumentsEtudesSecondaires['DIPLOME_ETRANGER_DIPLOME'])
            self.assertEqual(
                attachments[0].uuids,
                self.general_bachelor_context.etudes_secondaires.diplome_etranger.diplome,
            )
            self.assertTrue(attachments[0].required)

            self.assertEqual(attachments[1].identifier, 'DIPLOME_ETRANGER_RELEVE_NOTES')
            self.assertEqual(attachments[1].label, DocumentsEtudesSecondaires['DIPLOME_ETRANGER_RELEVE_NOTES'])
            self.assertEqual(
                attachments[1].uuids,
                self.general_bachelor_context.etudes_secondaires.diplome_etranger.releve_notes,
            )
            self.assertTrue(attachments[1].required)

    def test_secondary_studies_attachments_for_bachelor_proposition_and_foreign_diploma_with_translations(self):
        with mock.patch.multiple(
            self.general_bachelor_context.etudes_secondaires,
            diplome_belge=None,
            alternative_secondaires=None,
            diplome_etudes_secondaires=GotDiploma.YES.name,
        ), mock.patch.multiple(
            self.general_bachelor_context.etudes_secondaires.diplome_etranger,
            regime_linguistique='BR',
        ):
            section = get_secondary_studies_section(
                self.general_bachelor_context,
                self.empty_questions,
                False,
            )

            attachments = section.attachments

            self.assertEqual(len(attachments), 4)

            self.assertEqual(attachments[0].identifier, 'DIPLOME_ETRANGER_DIPLOME')
            self.assertEqual(attachments[0].label, DocumentsEtudesSecondaires['DIPLOME_ETRANGER_DIPLOME'])
            self.assertEqual(
                attachments[0].uuids,
                self.general_bachelor_context.etudes_secondaires.diplome_etranger.diplome,
            )
            self.assertTrue(attachments[0].required)

            self.assertEqual(attachments[1].identifier, 'DIPLOME_ETRANGER_TRADUCTION_DIPLOME')
            self.assertEqual(attachments[1].label, DocumentsEtudesSecondaires['DIPLOME_ETRANGER_TRADUCTION_DIPLOME'])
            self.assertEqual(
                attachments[1].uuids,
                self.general_bachelor_context.etudes_secondaires.diplome_etranger.traduction_diplome,
            )
            self.assertTrue(attachments[1].required)

            self.assertEqual(attachments[2].identifier, 'DIPLOME_ETRANGER_RELEVE_NOTES')
            self.assertEqual(attachments[2].label, DocumentsEtudesSecondaires['DIPLOME_ETRANGER_RELEVE_NOTES'])
            self.assertEqual(
                attachments[2].uuids,
                self.general_bachelor_context.etudes_secondaires.diplome_etranger.releve_notes,
            )
            self.assertTrue(attachments[2].required)

            self.assertEqual(attachments[3].identifier, 'DIPLOME_ETRANGER_TRADUCTION_RELEVE_NOTES')
            self.assertEqual(
                attachments[3].label,
                DocumentsEtudesSecondaires['DIPLOME_ETRANGER_TRADUCTION_RELEVE_NOTES'],
            )
            self.assertEqual(
                attachments[3].uuids,
                self.general_bachelor_context.etudes_secondaires.diplome_etranger.traduction_releve_notes,
            )
            self.assertTrue(attachments[3].required)

            # The diploma is not specified -> the related translation is required
            with mock.patch.multiple(
                self.general_bachelor_context.etudes_secondaires.diplome_etranger,
                diplome=[],
            ):
                section = get_secondary_studies_section(
                    self.general_bachelor_context,
                    self.empty_questions,
                    False,
                )
                attachments = section.attachments

                self.assertEqual(len(attachments), 4)

                self.assertEqual(attachments[1].identifier, 'DIPLOME_ETRANGER_TRADUCTION_DIPLOME')
                self.assertTrue(attachments[1].required)

    def test_secondary_studies_attachments_for_bachelor_proposition_and_not_ue_foreign_diploma_this_year(self):
        with mock.patch.multiple(
            self.general_bachelor_context.etudes_secondaires,
            diplome_belge=None,
            alternative_secondaires=None,
            diplome_etudes_secondaires=GotDiploma.THIS_YEAR.name,
        ), mock.patch.multiple(
            self.general_bachelor_context.etudes_secondaires.diplome_etranger,
            pays_membre_ue=False,
        ):
            section = get_secondary_studies_section(
                self.general_bachelor_context,
                self.empty_questions,
                False,
            )

            attachments = section.attachments

            self.assertEqual(len(attachments), 2)

            self.assertEqual(attachments[0].identifier, 'DIPLOME_ETRANGER_DIPLOME')
            self.assertEqual(attachments[0].label, DocumentsEtudesSecondaires['DIPLOME_ETRANGER_DIPLOME'])
            self.assertEqual(
                attachments[0].uuids,
                self.general_bachelor_context.etudes_secondaires.diplome_etranger.diplome,
            )
            self.assertTrue(attachments[0].required)

            self.assertEqual(attachments[1].identifier, 'DIPLOME_ETRANGER_RELEVE_NOTES')
            self.assertEqual(attachments[1].label, DocumentsEtudesSecondaires['DIPLOME_ETRANGER_RELEVE_NOTES'])
            self.assertEqual(
                attachments[1].uuids,
                self.general_bachelor_context.etudes_secondaires.diplome_etranger.releve_notes,
            )
            self.assertTrue(attachments[1].required)

    def test_secondary_studies_attachments_for_bachelor_proposition_and_not_ue_foreign_diploma_with_translations(self):
        with mock.patch.multiple(
            self.general_bachelor_context.etudes_secondaires,
            diplome_belge=None,
            alternative_secondaires=None,
        ), mock.patch.multiple(
            self.general_bachelor_context.etudes_secondaires.diplome_etranger,
            pays_membre_ue=False,
            regime_linguistique='BR',
        ):
            section = get_secondary_studies_section(
                self.general_bachelor_context,
                self.empty_questions,
                False,
            )

            attachments = section.attachments

            self.assertEqual(len(attachments), 4)

            self.assertEqual(attachments[0].identifier, 'DIPLOME_ETRANGER_DIPLOME')
            self.assertEqual(attachments[0].label, DocumentsEtudesSecondaires['DIPLOME_ETRANGER_DIPLOME'])
            self.assertEqual(
                attachments[0].uuids,
                self.general_bachelor_context.etudes_secondaires.diplome_etranger.diplome,
            )
            self.assertTrue(attachments[0].required)

            self.assertEqual(attachments[1].identifier, 'DIPLOME_ETRANGER_TRADUCTION_DIPLOME')
            self.assertEqual(attachments[1].label, DocumentsEtudesSecondaires['DIPLOME_ETRANGER_TRADUCTION_DIPLOME'])
            self.assertEqual(
                attachments[1].uuids,
                self.general_bachelor_context.etudes_secondaires.diplome_etranger.traduction_diplome,
            )
            self.assertTrue(attachments[1].required)

            self.assertEqual(attachments[2].identifier, 'DIPLOME_ETRANGER_RELEVE_NOTES')
            self.assertEqual(attachments[2].label, DocumentsEtudesSecondaires['DIPLOME_ETRANGER_RELEVE_NOTES'])
            self.assertEqual(
                attachments[2].uuids,
                self.general_bachelor_context.etudes_secondaires.diplome_etranger.releve_notes,
            )
            self.assertTrue(attachments[2].required)

            self.assertEqual(attachments[3].identifier, 'DIPLOME_ETRANGER_TRADUCTION_RELEVE_NOTES')
            self.assertEqual(
                attachments[3].label,
                DocumentsEtudesSecondaires['DIPLOME_ETRANGER_TRADUCTION_RELEVE_NOTES'],
            )
            self.assertEqual(
                attachments[3].uuids,
                self.general_bachelor_context.etudes_secondaires.diplome_etranger.traduction_releve_notes,
            )
            self.assertTrue(attachments[3].required)

            # The diploma is not specified -> the related translation is required
            with mock.patch.multiple(
                self.general_bachelor_context.etudes_secondaires.diplome_etranger,
                diplome=[],
            ):
                section = get_secondary_studies_section(
                    self.general_bachelor_context,
                    self.empty_questions,
                    False,
                )
                attachments = section.attachments

                self.assertEqual(len(attachments), 4)

                self.assertEqual(attachments[1].identifier, 'DIPLOME_ETRANGER_TRADUCTION_DIPLOME')
                self.assertTrue(attachments[1].required)

    def test_secondary_studies_attachments_for_bachelor_proposition_and_ue_foreign_diploma_this_year(self):
        with mock.patch.multiple(
            self.general_bachelor_context.etudes_secondaires,
            diplome_belge=None,
            alternative_secondaires=None,
            diplome_etudes_secondaires=GotDiploma.THIS_YEAR.name,
        ), mock.patch.multiple(
            self.general_bachelor_context.etudes_secondaires.diplome_etranger,
            regime_linguistique='BR',
        ):
            section = get_secondary_studies_section(
                self.general_bachelor_context,
                self.empty_questions,
                False,
            )

            attachments = section.attachments

            self.assertEqual(len(attachments), 4)

            self.assertEqual(attachments[0].identifier, 'DIPLOME_ETRANGER_DIPLOME')
            self.assertEqual(attachments[0].label, DocumentsEtudesSecondaires['DIPLOME_ETRANGER_DIPLOME'])
            self.assertEqual(
                attachments[0].uuids,
                self.general_bachelor_context.etudes_secondaires.diplome_etranger.diplome,
            )
            self.assertTrue(attachments[0].required)

            self.assertEqual(attachments[1].identifier, 'DIPLOME_ETRANGER_TRADUCTION_DIPLOME')
            self.assertEqual(attachments[1].label, DocumentsEtudesSecondaires['DIPLOME_ETRANGER_TRADUCTION_DIPLOME'])
            self.assertEqual(
                attachments[1].uuids,
                self.general_bachelor_context.etudes_secondaires.diplome_etranger.traduction_diplome,
            )
            self.assertTrue(attachments[1].required)

            self.assertEqual(attachments[2].identifier, 'DIPLOME_ETRANGER_RELEVE_NOTES')
            self.assertEqual(attachments[2].label, DocumentsEtudesSecondaires['DIPLOME_ETRANGER_RELEVE_NOTES'])
            self.assertEqual(
                attachments[2].uuids,
                self.general_bachelor_context.etudes_secondaires.diplome_etranger.releve_notes,
            )
            self.assertTrue(attachments[2].required)

            self.assertEqual(attachments[3].identifier, 'DIPLOME_ETRANGER_TRADUCTION_RELEVE_NOTES')
            self.assertEqual(
                attachments[3].label,
                DocumentsEtudesSecondaires['DIPLOME_ETRANGER_TRADUCTION_RELEVE_NOTES'],
            )
            self.assertEqual(
                attachments[3].uuids,
                self.general_bachelor_context.etudes_secondaires.diplome_etranger.traduction_releve_notes,
            )
            self.assertTrue(attachments[3].required)

            # The diploma is not specified
            with mock.patch.multiple(
                self.general_bachelor_context.etudes_secondaires.diplome_etranger,
                diplome=[],
            ):
                section = get_secondary_studies_section(
                    self.general_bachelor_context,
                    self.empty_questions,
                    False,
                )
                attachments = section.attachments

                self.assertEqual(len(attachments), 4)

                self.assertEqual(attachments[1].identifier, 'DIPLOME_ETRANGER_TRADUCTION_DIPLOME')
                self.assertTrue(attachments[1].required)

    def test_secondary_studies_attachments_for_bachelor_proposition_and_assimilated_foreign_diploma_this_year(self):
        with mock.patch.multiple(
            self.general_bachelor_context.etudes_secondaires,
            diplome_belge=None,
            alternative_secondaires=None,
            diplome_etudes_secondaires=GotDiploma.THIS_YEAR.name,
        ), mock.patch.multiple(
            self.general_bachelor_context.etudes_secondaires.diplome_etranger,
            pays_membre_ue=False,
        ), mock.patch.multiple(
            self.general_bachelor_context.proposition.formation,
            code_domaine='11SA',
        ):
            section = get_secondary_studies_section(self.general_bachelor_context, self.empty_questions, False)

            attachments = section.attachments

            self.assertEqual(len(attachments), 2)

            self.assertEqual(attachments[0].identifier, 'DIPLOME_ETRANGER_DIPLOME')
            self.assertEqual(attachments[0].label, DocumentsEtudesSecondaires['DIPLOME_ETRANGER_DIPLOME'])
            self.assertEqual(
                attachments[0].uuids,
                self.general_bachelor_context.etudes_secondaires.diplome_etranger.diplome,
            )
            self.assertTrue(attachments[0].required)

            self.assertEqual(attachments[1].identifier, 'DIPLOME_ETRANGER_RELEVE_NOTES')
            self.assertEqual(attachments[1].label, DocumentsEtudesSecondaires['DIPLOME_ETRANGER_RELEVE_NOTES'])
            self.assertEqual(
                attachments[1].uuids,
                self.general_bachelor_context.etudes_secondaires.diplome_etranger.releve_notes,
            )
            self.assertTrue(attachments[1].required)

            # The diploma is missing
            with mock.patch.multiple(
                self.general_bachelor_context.etudes_secondaires.diplome_etranger,
                diplome=[],
            ):
                section = get_secondary_studies_section(
                    self.general_bachelor_context,
                    self.empty_questions,
                    False,
                )
                attachments = section.attachments

                self.assertEqual(len(attachments), 2)

                self.assertEqual(attachments[0].identifier, 'DIPLOME_ETRANGER_DIPLOME')
                self.assertTrue(attachments[0].required)

    def test_secondary_studies_attachments_for_bachelor_proposition_and_not_ue_foreign_national_bachelor_diploma_equiv(
        self,
    ):
        with mock.patch.multiple(
            self.general_bachelor_context.etudes_secondaires,
            diplome_belge=None,
            alternative_secondaires=None,
        ), mock.patch.multiple(
            self.general_bachelor_context.etudes_secondaires.diplome_etranger,
            type_diplome=ForeignDiplomaTypes.NATIONAL_BACHELOR.name,
            pays_membre_ue=False,
        ):
            section = get_secondary_studies_section(
                self.general_bachelor_context,
                self.empty_questions,
                False,
            )
            attachments = section.attachments

            self.assertEqual(len(attachments), 3)

            self.assertEqual(attachments[0].identifier, 'DIPLOME_ETRANGER_DECISION_FINAL_EQUIVALENCE_HORS_UE')
            self.assertEqual(
                attachments[0].label,
                DocumentsEtudesSecondaires['DIPLOME_ETRANGER_DECISION_FINAL_EQUIVALENCE_HORS_UE'],
            )
            self.assertEqual(
                attachments[0].uuids,
                self.general_bachelor_context.etudes_secondaires.diplome_etranger.decision_final_equivalence_hors_ue,
            )
            self.assertTrue(attachments[0].required)

            self.assertEqual(attachments[1].identifier, 'DIPLOME_ETRANGER_DIPLOME')
            self.assertEqual(attachments[1].label, DocumentsEtudesSecondaires['DIPLOME_ETRANGER_DIPLOME'])
            self.assertEqual(
                attachments[1].uuids,
                self.general_bachelor_context.etudes_secondaires.diplome_etranger.diplome,
            )
            self.assertTrue(attachments[1].required)

            self.assertEqual(attachments[2].identifier, 'DIPLOME_ETRANGER_RELEVE_NOTES')
            self.assertEqual(attachments[2].label, DocumentsEtudesSecondaires['DIPLOME_ETRANGER_RELEVE_NOTES'])
            self.assertEqual(
                attachments[2].uuids,
                self.general_bachelor_context.etudes_secondaires.diplome_etranger.releve_notes,
            )
            self.assertTrue(attachments[2].required)

    def test_secondary_studies_attachments_for_bachelor_proposition_and_ue_foreign_national_bachelor_diploma_equival(
        self,
    ):
        with mock.patch.multiple(
            self.general_bachelor_context.etudes_secondaires,
            diplome_belge=None,
            alternative_secondaires=None,
        ), mock.patch.multiple(
            self.general_bachelor_context.etudes_secondaires.diplome_etranger,
            type_diplome=ForeignDiplomaTypes.NATIONAL_BACHELOR.name,
            equivalence=Equivalence.YES.name,
        ):
            section = get_secondary_studies_section(self.general_bachelor_context, self.empty_questions, False)

            attachments = section.attachments

            self.assertEqual(len(attachments), 3)

            self.assertEqual(attachments[0].identifier, 'DIPLOME_ETRANGER_DECISION_FINAL_EQUIVALENCE_UE')
            self.assertEqual(
                attachments[0].label,
                DocumentsEtudesSecondaires['DIPLOME_ETRANGER_DECISION_FINAL_EQUIVALENCE_UE'],
            )
            self.assertEqual(
                attachments[0].uuids,
                self.general_bachelor_context.etudes_secondaires.diplome_etranger.decision_final_equivalence_ue,
            )
            self.assertTrue(attachments[0].required)

            self.assertEqual(attachments[1].identifier, 'DIPLOME_ETRANGER_DIPLOME')
            self.assertEqual(attachments[1].label, DocumentsEtudesSecondaires['DIPLOME_ETRANGER_DIPLOME'])
            self.assertEqual(
                attachments[1].uuids,
                self.general_bachelor_context.etudes_secondaires.diplome_etranger.diplome,
            )
            self.assertTrue(attachments[1].required)

            self.assertEqual(attachments[2].identifier, 'DIPLOME_ETRANGER_RELEVE_NOTES')
            self.assertEqual(attachments[2].label, DocumentsEtudesSecondaires['DIPLOME_ETRANGER_RELEVE_NOTES'])
            self.assertEqual(
                attachments[2].uuids,
                self.general_bachelor_context.etudes_secondaires.diplome_etranger.releve_notes,
            )
            self.assertTrue(attachments[2].required)

    def test_secondary_studies_attachments_for_bachelor_proposition_and_ue_foreign_national_bachelor_diploma_pending_eq(
        self,
    ):
        with mock.patch.multiple(
            self.general_bachelor_context.etudes_secondaires,
            diplome_belge=None,
            alternative_secondaires=None,
        ), mock.patch.multiple(
            self.general_bachelor_context.etudes_secondaires.diplome_etranger,
            type_diplome=ForeignDiplomaTypes.NATIONAL_BACHELOR.name,
            equivalence=Equivalence.PENDING.name,
        ):
            section = get_secondary_studies_section(
                self.general_bachelor_context,
                self.empty_questions,
                False,
            )
            attachments = section.attachments

            self.assertEqual(len(attachments), 3)

            self.assertEqual(attachments[0].identifier, 'DIPLOME_ETRANGER_PREUVE_DECISION_EQUIVALENCE')
            self.assertEqual(
                attachments[0].label,
                DocumentsEtudesSecondaires['DIPLOME_ETRANGER_PREUVE_DECISION_EQUIVALENCE'],
            )
            self.assertEqual(
                attachments[0].uuids,
                self.general_bachelor_context.etudes_secondaires.diplome_etranger.preuve_decision_equivalence,
            )
            self.assertTrue(attachments[0].required)

            self.assertEqual(attachments[1].identifier, 'DIPLOME_ETRANGER_DIPLOME')
            self.assertEqual(attachments[1].label, DocumentsEtudesSecondaires['DIPLOME_ETRANGER_DIPLOME'])
            self.assertEqual(
                attachments[1].uuids,
                self.general_bachelor_context.etudes_secondaires.diplome_etranger.diplome,
            )
            self.assertTrue(attachments[1].required)

            self.assertEqual(attachments[2].identifier, 'DIPLOME_ETRANGER_RELEVE_NOTES')
            self.assertEqual(attachments[2].label, DocumentsEtudesSecondaires['DIPLOME_ETRANGER_RELEVE_NOTES'])
            self.assertEqual(
                attachments[2].uuids,
                self.general_bachelor_context.etudes_secondaires.diplome_etranger.releve_notes,
            )
            self.assertTrue(attachments[2].required)

    def test_secondary_studies_attachments_for_bachelor_proposition_and_ue_foreign_national_bachelor_diploma_without_eq(
        self,
    ):
        with mock.patch.multiple(
            self.general_bachelor_context.etudes_secondaires,
            diplome_belge=None,
            alternative_secondaires=None,
        ), mock.patch.multiple(
            self.general_bachelor_context.etudes_secondaires.diplome_etranger,
            type_diplome=ForeignDiplomaTypes.NATIONAL_BACHELOR.name,
            equivalence=Equivalence.NO.name,
        ):
            section = get_secondary_studies_section(self.general_bachelor_context, self.empty_questions, False)
            attachments = section.attachments

            self.assertEqual(len(attachments), 2)

            self.assertEqual(attachments[0].identifier, 'DIPLOME_ETRANGER_DIPLOME')
            self.assertEqual(attachments[0].label, DocumentsEtudesSecondaires['DIPLOME_ETRANGER_DIPLOME'])
            self.assertEqual(
                attachments[0].uuids,
                self.general_bachelor_context.etudes_secondaires.diplome_etranger.diplome,
            )
            self.assertTrue(attachments[0].required)

            self.assertEqual(attachments[1].identifier, 'DIPLOME_ETRANGER_RELEVE_NOTES')
            self.assertEqual(attachments[1].label, DocumentsEtudesSecondaires['DIPLOME_ETRANGER_RELEVE_NOTES'])
            self.assertEqual(
                attachments[1].uuids,
                self.general_bachelor_context.etudes_secondaires.diplome_etranger.releve_notes,
            )
            self.assertTrue(attachments[1].required)

    def test_curriculum_attachments_for_continuing_proposition_with_short_training(self):
        with mock.patch.multiple(
            self.continuing_context.proposition,
            inscription_au_role_obligatoire=False,
        ):
            section = get_curriculum_section(self.continuing_context, self.empty_questions, False)
            attachments = section.attachments

            self.assertEqual(len(attachments), 0)

    def test_curriculum_attachments_for_continuing_proposition_with_long_training(self):
        with mock.patch.multiple(
            self.continuing_context.proposition,
            inscription_au_role_obligatoire=True,
        ):
            section = get_curriculum_section(self.continuing_context, self.empty_questions, False)
            attachments = section.attachments

            self.assertEqual(len(attachments), 1)

            self.assertEqual(attachments[0].identifier, 'CURRICULUM')
            self.assertEqual(attachments[0].label, DocumentsCurriculum['CURRICULUM'])
            self.assertEqual(attachments[0].uuids, self.continuing_context.proposition.curriculum)
            self.assertFalse(attachments[0].required)

    # Curriculum attachments
    def test_curriculum_attachments_for_continuing_proposition_without_equivalence(self):
        section = get_curriculum_section(
            self.continuing_context,
            self.specific_questions,
            True,
        )
        attachments = section.attachments

        document_question = self.specific_questions.get(Onglets.CURRICULUM.name)[1]

        self.assertEqual(len(attachments), 2)

        self.assertEqual(attachments[0].identifier, 'CURRICULUM')
        self.assertEqual(attachments[0].label, DocumentsCurriculum['CURRICULUM'])
        self.assertEqual(attachments[0].uuids, self.continuing_context.proposition.curriculum)
        self.assertFalse(attachments[0].required)

        self.assertEqual(
            attachments[1].identifier,
            f'{IdentifiantBaseEmplacementDocument.QUESTION_SPECIFIQUE.name}.{document_question.uuid}',
        )
        self.assertEqual(attachments[1].label, document_question.label)
        self.assertEqual(attachments[1].uuids, self.admission.specific_question_answers[document_question.uuid])
        self.assertFalse(attachments[1].required)

    def test_curriculum_attachments_for_continuing_proposition_with_equivalence(self):
        with mock.patch.multiple(
            self.continuing_context.proposition.formation,
            type=TrainingType.UNIVERSITY_FIRST_CYCLE_CERTIFICATE.name,
        ):
            section = get_curriculum_section(self.continuing_context, self.empty_questions, False)
            attachments = section.attachments

            self.assertEqual(len(attachments), 2)

            self.assertEqual(attachments[0].identifier, 'DIPLOME_EQUIVALENCE')
            self.assertEqual(attachments[0].label, DocumentsCurriculum['DIPLOME_EQUIVALENCE'])
            self.assertEqual(attachments[0].uuids, self.continuing_context.proposition.equivalence_diplome)
            self.assertFalse(attachments[0].required)

            self.assertEqual(attachments[1].identifier, 'CURRICULUM')
            self.assertEqual(attachments[1].label, DocumentsCurriculum['CURRICULUM'])
            self.assertEqual(attachments[1].uuids, self.continuing_context.proposition.curriculum)
            self.assertFalse(attachments[1].required)

    def test_curriculum_attachments_for_master_proposition(self):
        with mock.patch.multiple(
            self.general_bachelor_context.proposition.formation,
            type=TrainingType.MASTER_MC.name,
        ):
            section = get_curriculum_section(self.general_bachelor_context, self.empty_questions, False)
            attachments = section.attachments

            self.assertEqual(len(attachments), 1)

            self.assertEqual(attachments[0].identifier, 'CURRICULUM')
            self.assertEqual(attachments[0].label, DocumentsCurriculum['CURRICULUM'])
            self.assertEqual(attachments[0].uuids, self.general_bachelor_context.proposition.curriculum)
            self.assertTrue(attachments[0].required)

    def test_curriculum_attachments_for_capaes_proposition_and_equivalence(self):
        with mock.patch.multiple(
            self.general_bachelor_context.proposition.formation,
            type=TrainingType.CAPAES.name,
        ):
            # With one obtained foreign diploma, display a required equivalence
            section = get_curriculum_section(self.general_bachelor_context, self.empty_questions, False)
            attachments = section.attachments

            self.assertEqual(len(attachments), 2)

            self.assertEqual(attachments[0].identifier, 'DIPLOME_EQUIVALENCE')
            self.assertEqual(attachments[0].label, DocumentsCurriculum['DIPLOME_EQUIVALENCE'])
            self.assertEqual(attachments[0].uuids, self.general_bachelor_context.proposition.equivalence_diplome)
            self.assertTrue(attachments[0].required)

            self.assertEqual(attachments[1].identifier, 'CURRICULUM')
            self.assertEqual(attachments[1].label, DocumentsCurriculum['CURRICULUM'])
            self.assertEqual(attachments[1].uuids, self.general_bachelor_context.proposition.curriculum)
            self.assertTrue(attachments[1].required)

            # With only one obtained belgian diploma, don't display the equivalence
            with mock.patch.multiple(
                self.general_bachelor_context.curriculum.experiences_academiques[0],
                pays=BE_ISO_CODE,
            ):
                section = get_curriculum_section(self.general_bachelor_context, self.empty_questions, False)
                attachments = section.attachments

                self.assertEqual(len(attachments), 1)
                self.assertEqual(attachments[0].identifier, 'CURRICULUM')

            # Without diploma, don't display the equivalence
            with mock.patch.multiple(
                self.general_bachelor_context.curriculum,
                experiences_academiques=[],
            ):
                section = get_curriculum_section(self.general_bachelor_context, self.empty_questions, False)
                attachments = section.attachments

                self.assertEqual(len(attachments), 1)
                self.assertEqual(attachments[0].identifier, 'CURRICULUM')

            # Without obtained diploma, don't display the equivalence
            with mock.patch.multiple(
                self.general_bachelor_context.curriculum.experiences_academiques[0],
                a_obtenu_diplome=False,
            ):
                section = get_curriculum_section(self.general_bachelor_context, self.empty_questions, False)
                attachments = section.attachments

                self.assertEqual(len(attachments), 1)
                self.assertEqual(attachments[0].identifier, 'CURRICULUM')

            # With both obtained foreign and belgian diplomas, display a facultative equivalence
            with mock.patch.multiple(
                self.general_bachelor_context.curriculum,
                experiences_academiques=[
                    self.foreign_academic_curriculum_experience,
                    self.belgian_academic_curriculum_experience,
                ],
            ):
                section = get_curriculum_section(self.general_bachelor_context, self.empty_questions, False)
                attachments = section.attachments

                self.assertEqual(len(attachments), 2)

                self.assertEqual(attachments[0].identifier, 'DIPLOME_EQUIVALENCE')
                self.assertFalse(attachments[0].required)

            # With several obtained foreign diplomas, display a required equivalence
            with mock.patch.multiple(
                self.general_bachelor_context.curriculum,
                experiences_academiques=[
                    self.foreign_academic_curriculum_experience,
                    self.foreign_academic_curriculum_experience,
                ],
            ):
                section = get_curriculum_section(self.general_bachelor_context, self.empty_questions, False)
                attachments = section.attachments

                self.assertEqual(len(attachments), 2)

                self.assertEqual(attachments[0].identifier, 'DIPLOME_EQUIVALENCE')
                self.assertTrue(attachments[0].required)

    def test_curriculum_attachments_for_bachelor_proposition(self):
        section = get_curriculum_section(self.general_bachelor_context, self.empty_questions, False)
        self.assertEqual(len(section.attachments), 0)

    def test_curriculum_acad_experience_attachments_with_continuing_proposition(self):
        experience = self.continuing_context.curriculum.experiences_academiques[0]
        section = get_educational_experience_section(
            self.continuing_context,
            experience,
            True,
        )
        attachments = section.attachments

        self.assertEqual(len(attachments), 1)

        self.assertEqual(attachments[0].identifier, 'DIPLOME')
        self.assertEqual(attachments[0].label, DocumentsCurriculum['DIPLOME'])
        self.assertEqual(attachments[0].uuids, experience.diplome)
        self.assertTrue(attachments[0].required)

    def test_curriculum_acad_experience_attachments_with_general_proposition_and_global_transcript(self):
        experience = self.general_bachelor_context.curriculum.experiences_academiques[0]
        with mock.patch.multiple(experience, type_releve_notes=TranscriptType.ONE_FOR_ALL_YEARS.name):
            section = get_educational_experience_section(
                self.general_bachelor_context,
                experience,
                False,
            )
            attachments = section.attachments

            self.assertEqual(len(attachments), 2)

            self.assertEqual(attachments[0].identifier, 'RELEVE_NOTES')
            self.assertEqual(attachments[0].label, DocumentsCurriculum['RELEVE_NOTES'])
            self.assertEqual(attachments[0].uuids, experience.releve_notes)
            self.assertTrue(attachments[0].required)

            self.assertEqual(attachments[1].identifier, 'DIPLOME')
            self.assertEqual(attachments[1].label, DocumentsCurriculum['DIPLOME'])
            self.assertEqual(attachments[1].uuids, experience.diplome)
            self.assertTrue(attachments[1].required)

    def test_curriculum_acad_experience_attachments_with_general_proposition_and_global_transcript_and_translation(
        self,
    ):
        experience = self.general_bachelor_context.curriculum.experiences_academiques[0]
        with mock.patch.multiple(
            experience,
            type_releve_notes=TranscriptType.ONE_FOR_ALL_YEARS.name,
            regime_linguistique='BR',
        ):
            section = get_educational_experience_section(
                self.general_bachelor_context,
                experience,
                False,
            )

            attachments = section.attachments

            self.assertEqual(len(attachments), 4)

            self.assertEqual(attachments[0].identifier, 'RELEVE_NOTES')
            self.assertEqual(attachments[0].label, DocumentsCurriculum['RELEVE_NOTES'])
            self.assertEqual(attachments[0].uuids, experience.releve_notes)
            self.assertTrue(attachments[0].required)

            self.assertEqual(attachments[1].identifier, 'TRADUCTION_RELEVE_NOTES')
            self.assertEqual(attachments[1].label, DocumentsCurriculum['TRADUCTION_RELEVE_NOTES'])
            self.assertEqual(attachments[1].uuids, experience.traduction_releve_notes)
            self.assertTrue(attachments[1].required)

            self.assertEqual(attachments[2].identifier, 'DIPLOME')
            self.assertEqual(attachments[2].label, DocumentsCurriculum['DIPLOME'])
            self.assertEqual(attachments[2].uuids, experience.diplome)
            self.assertTrue(attachments[2].required)

            self.assertEqual(attachments[3].identifier, 'TRADUCTION_DIPLOME')
            self.assertEqual(attachments[3].label, DocumentsCurriculum['TRADUCTION_DIPLOME'])
            self.assertEqual(attachments[3].uuids, experience.traduction_diplome)
            self.assertTrue(attachments[3].required)

    def test_curriculum_acad_experience_attachments_with_general_proposition_and_annual_transcript(self):
        experience = self.general_bachelor_context.curriculum.experiences_academiques[0]
        experience_year = experience.annees[0]
        with mock.patch.multiple(experience, type_releve_notes=TranscriptType.ONE_A_YEAR.name):
            section = get_educational_experience_section(
                self.general_bachelor_context,
                experience,
                False,
            )
            attachments = section.attachments

            self.assertEqual(len(attachments), 2)

            self.assertEqual(attachments[0].identifier, f'{experience_year.annee}.RELEVE_NOTES_ANNUEL')
            self.assertEqual(
                attachments[0].label,
                f'{DocumentsCurriculum["RELEVE_NOTES_ANNUEL"]} {experience_year.annee}-{experience_year.annee + 1}',
            )
            self.assertEqual(attachments[0].uuids, experience_year.releve_notes)
            self.assertTrue(attachments[0].required)

            self.assertEqual(attachments[1].identifier, 'DIPLOME')
            self.assertEqual(attachments[1].label, DocumentsCurriculum['DIPLOME'])
            self.assertEqual(attachments[1].uuids, experience.diplome)
            self.assertTrue(attachments[1].required)

    def test_curriculum_acad_experience_attachments_with_general_proposition_and_annual_transcript_and_translation(
        self,
    ):
        experience = self.general_bachelor_context.curriculum.experiences_academiques[0]
        experience_year = experience.annees[0]
        with mock.patch.multiple(
            experience,
            type_releve_notes=TranscriptType.ONE_A_YEAR.name,
            regime_linguistique='BR',
        ):
            section = get_educational_experience_section(
                self.general_bachelor_context,
                experience,
                False,
            )
            attachments = section.attachments

            self.assertEqual(len(attachments), 4)

            self.assertEqual(attachments[0].identifier, f'{experience_year.annee}.RELEVE_NOTES_ANNUEL')
            self.assertEqual(
                attachments[0].label,
                f'{DocumentsCurriculum["RELEVE_NOTES_ANNUEL"]} {experience_year.annee}-{experience_year.annee + 1}',
            )
            self.assertEqual(attachments[0].uuids, experience_year.releve_notes)
            self.assertTrue(attachments[0].required)

            self.assertEqual(attachments[1].identifier, f'{experience_year.annee}.TRADUCTION_RELEVE_NOTES_ANNUEL')
            self.assertEqual(
                attachments[1].label,
                f'{DocumentsCurriculum["TRADUCTION_RELEVE_NOTES_ANNUEL"]} '
                f'{experience_year.annee}-{experience_year.annee + 1}',
            )
            self.assertEqual(attachments[1].uuids, experience_year.traduction_releve_notes)
            self.assertTrue(attachments[1].required)

            self.assertEqual(attachments[2].identifier, 'DIPLOME')
            self.assertEqual(attachments[2].label, DocumentsCurriculum['DIPLOME'])
            self.assertEqual(attachments[2].uuids, experience.diplome)
            self.assertTrue(attachments[2].required)

            self.assertEqual(attachments[3].identifier, 'TRADUCTION_DIPLOME')
            self.assertEqual(attachments[3].label, DocumentsCurriculum['TRADUCTION_DIPLOME'])
            self.assertEqual(attachments[3].uuids, experience.traduction_diplome)
            self.assertTrue(attachments[3].required)

    def test_curriculum_acad_experience_attachments_with_doctorate_proposition(self):
        experience = self.doctorate_context.curriculum.experiences_academiques[0]
        section = get_educational_experience_section(
            self.doctorate_context,
            experience,
            False,
        )
        attachments = section.attachments

        self.assertEqual(len(attachments), 3)

        self.assertEqual(attachments[0].identifier, 'RELEVE_NOTES')
        self.assertEqual(attachments[0].label, DocumentsCurriculum['RELEVE_NOTES'])
        self.assertEqual(attachments[0].uuids, experience.releve_notes)
        self.assertTrue(attachments[0].required)

        self.assertEqual(attachments[1].identifier, 'RESUME_MEMOIRE')
        self.assertEqual(attachments[1].label, DocumentsCurriculum['RESUME_MEMOIRE'])
        self.assertEqual(attachments[1].uuids, experience.resume_memoire)
        self.assertTrue(attachments[1].required)

        self.assertEqual(attachments[2].identifier, 'DIPLOME')
        self.assertEqual(attachments[2].label, DocumentsCurriculum['DIPLOME'])
        self.assertEqual(attachments[2].uuids, experience.diplome)
        self.assertTrue(attachments[2].required)

    def test_curriculum_non_academic_experience_attachments_with_continuing_proposition(self):
        section = get_non_educational_experience_section(
            self.continuing_context,
            self.continuing_context.curriculum.experiences_non_academiques[0],
            True,
        )
        self.assertEqual(len(section.attachments), 0)

    def test_curriculum_non_academic_experience_attachments_with_general_proposition_and_working_activity(self):
        experience = self.general_bachelor_context.curriculum.experiences_non_academiques[0]
        section = get_non_educational_experience_section(
            self.general_bachelor_context,
            experience,
            False,
        )
        attachments = section.attachments

        self.assertEqual(len(attachments), 1)

        self.assertEqual(attachments[0].identifier, 'CERTIFICAT_EXPERIENCE')
        self.assertEqual(attachments[0].label, CURRICULUM_ACTIVITY_LABEL.get(ActivityType.WORK.name))
        self.assertEqual(attachments[0].uuids, experience.certificat)
        self.assertFalse(attachments[0].required)

    def test_curriculum_non_academic_experience_attachments_with_general_proposition_and_other_activity(self):
        experience = self.general_bachelor_context.curriculum.experiences_non_academiques[0]
        with mock.patch.multiple(experience, type=ActivityType.OTHER.name):
            section = get_non_educational_experience_section(self.general_bachelor_context, experience, False)
            attachments = section.attachments

            self.assertEqual(len(attachments), 1)

            self.assertEqual(attachments[0].identifier, 'CERTIFICAT_EXPERIENCE')
            self.assertEqual(attachments[0].label, CURRICULUM_ACTIVITY_LABEL.get(ActivityType.OTHER.name))
            self.assertEqual(attachments[0].uuids, experience.certificat)
            self.assertFalse(attachments[0].required)

    def test_curriculum_non_academic_experience_attachments_with_doctorate_proposition_and_travel_activity(self):
        experience = self.doctorate_context.curriculum.experiences_non_academiques[0]
        with mock.patch.multiple(experience, type=ActivityType.LANGUAGE_TRAVEL.name):
            section = get_non_educational_experience_section(
                self.doctorate_context,
                experience,
                False,
            )
            attachments = section.attachments

            self.assertEqual(len(attachments), 1)

            self.assertEqual(attachments[0].identifier, 'CERTIFICAT_EXPERIENCE')
            self.assertEqual(attachments[0].label, CURRICULUM_ACTIVITY_LABEL.get(ActivityType.LANGUAGE_TRAVEL.name))
            self.assertEqual(attachments[0].uuids, experience.certificat)
            self.assertFalse(attachments[0].required)

    def test_specific_questions_attachments_with_continuing_proposition(self):
        with mock.patch.multiple(
            self.continuing_context.proposition,
            pays_nationalite_ue_candidat=True,
        ):
            section = get_specific_questions_section(
                self.continuing_context,
                self.specific_questions,
                True,
            )
            attachments = section.attachments
            document_question = self.specific_questions.get(Onglets.INFORMATIONS_ADDITIONNELLES.name)[1]

            self.assertEqual(len(attachments), 2)

            self.assertEqual(
                attachments[0].identifier,
                f'{IdentifiantBaseEmplacementDocument.QUESTION_SPECIFIQUE.name}.{document_question.uuid}',
            )
            self.assertEqual(attachments[0].label, document_question.label)
            self.assertEqual(attachments[0].uuids, self.admission.specific_question_answers[document_question.uuid])
            self.assertFalse(attachments[0].required)
            self.assertEqual(
                attachments[1].identifier,
                'ADDITIONAL_DOCUMENTS',
            )
            self.assertEqual(attachments[1].label, DocumentsQuestionsSpecifiques['ADDITIONAL_DOCUMENTS'])
            self.assertEqual(attachments[1].uuids, self.admission.additional_documents)
            self.assertFalse(attachments[1].required)

    def test_specific_questions_attachments_with_continuing_proposition_non_ue_candidate(self):
        with mock.patch.multiple(
            self.continuing_context.proposition,
            pays_nationalite_ue_candidat=False,
        ):
            section = get_specific_questions_section(
                self.continuing_context,
                self.empty_questions,
                False,
            )

            attachments = section.attachments

            self.assertEqual(len(attachments), 2)

            self.assertEqual(attachments[0].identifier, 'COPIE_TITRE_SEJOUR')
            self.assertEqual(attachments[0].label, DocumentsQuestionsSpecifiques['COPIE_TITRE_SEJOUR'])
            self.assertEqual(attachments[0].uuids, self.continuing_context.proposition.copie_titre_sejour)
            self.assertFalse(attachments[0].required)

            self.assertEqual(
                attachments[1].identifier,
                'ADDITIONAL_DOCUMENTS',
            )
            self.assertEqual(attachments[1].label, DocumentsQuestionsSpecifiques['ADDITIONAL_DOCUMENTS'])
            self.assertEqual(attachments[1].uuids, self.admission.additional_documents)

    def test_specific_questions_attachments_with_general_proposition_and_reorientation(self):
        with mock.patch.multiple(
            self.general_bachelor_context.proposition,
            est_non_resident_au_sens_decret=False,
            est_reorientation_inscription_externe=True,
        ):
            section = get_specific_questions_section(
                self.general_bachelor_context,
                self.empty_questions,
                False,
            )
            attachments = section.attachments

            self.assertEqual(len(attachments), 2)

            self.assertEqual(attachments[0].identifier, 'ATTESTATION_INSCRIPTION_REGULIERE')
            self.assertEqual(attachments[0].label, DocumentsQuestionsSpecifiques['ATTESTATION_INSCRIPTION_REGULIERE'])
            self.assertEqual(
                attachments[0].uuids,
                self.general_bachelor_context.proposition.attestation_inscription_reguliere,
            )
            self.assertTrue(attachments[0].required)

            self.assertEqual(attachments[1].identifier, 'ADDITIONAL_DOCUMENTS')
            self.assertEqual(attachments[1].label, DocumentsQuestionsSpecifiques['ADDITIONAL_DOCUMENTS'])
            self.assertEqual(attachments[1].uuids, self.admission.additional_documents)

            # The pool is not open...
            with freezegun.freeze_time('2023-10-1'):
                section = get_specific_questions_section(
                    self.general_bachelor_context,
                    self.empty_questions,
                    False,
                )
                attachments = section.attachments

                self.assertEqual(len(attachments), 1)
                self.assertEqual(attachments[0].identifier, 'ADDITIONAL_DOCUMENTS')

                # ...but we simulate its opening after the submission of the proposition to allow
                # the managers to manually choose the reorientation
                with mock.patch.multiple(
                    self.general_bachelor_context.proposition,
                    statut=ChoixStatutPropositionGenerale.CONFIRMEE.name,
                ):
                    section = get_specific_questions_section(
                        self.general_bachelor_context,
                        self.empty_questions,
                        False,
                    )
                    attachments = section.attachments

                    self.assertEqual(len(attachments), 2)

                    self.assertEqual(attachments[0].identifier, 'ATTESTATION_INSCRIPTION_REGULIERE')
                    self.assertEqual(
                        attachments[0].label,
                        DocumentsQuestionsSpecifiques['ATTESTATION_INSCRIPTION_REGULIERE'],
                    )
                    self.assertEqual(
                        attachments[0].uuids,
                        self.general_bachelor_context.proposition.attestation_inscription_reguliere,
                    )
                    self.assertTrue(attachments[0].required)
                    self.assertEqual(attachments[1].identifier, 'ADDITIONAL_DOCUMENTS')

        with mock.patch.multiple(
            self.general_bachelor_context.proposition,
            est_non_resident_au_sens_decret=False,
            est_reorientation_inscription_externe=False,
        ):
            section = get_specific_questions_section(
                self.general_bachelor_context,
                self.empty_questions,
                False,
            )

            self.assertEqual(len(section.attachments), 1)
            self.assertEqual(section.attachments[0].identifier, 'ADDITIONAL_DOCUMENTS')

    def test_specific_questions_attachments_with_general_proposition_and_modification(self):
        with mock.patch.multiple(
            self.general_bachelor_context.proposition,
            est_non_resident_au_sens_decret=False,
            est_modification_inscription_externe=True,
        ):
            section = get_specific_questions_section(
                self.general_bachelor_context,
                self.empty_questions,
                False,
            )

            attachments = section.attachments

            self.assertEqual(len(attachments), 2)

            self.assertEqual(
                attachments[0].identifier,
                'FORMULAIRE_MODIFICATION_INSCRIPTION',
            )
            self.assertEqual(attachments[0].label, DocumentsQuestionsSpecifiques['FORMULAIRE_MODIFICATION_INSCRIPTION'])
            self.assertEqual(
                attachments[0].uuids,
                self.general_bachelor_context.proposition.formulaire_modification_inscription,
            )
            self.assertTrue(attachments[0].required)
            self.assertEqual(attachments[1].identifier, 'ADDITIONAL_DOCUMENTS')
            self.assertEqual(attachments[1].label, DocumentsQuestionsSpecifiques['ADDITIONAL_DOCUMENTS'])
            self.assertEqual(attachments[1].uuids, self.admission.additional_documents)

            # The pool is not open...
            with freezegun.freeze_time('2023-10-1'):
                section = get_specific_questions_section(
                    self.general_bachelor_context,
                    self.empty_questions,
                    False,
                )
                attachments = section.attachments

                self.assertEqual(len(attachments), 1)
                self.assertEqual(attachments[0].identifier, 'ADDITIONAL_DOCUMENTS')

                # ...but we simulate its opening after the submission of the proposition to allow
                # the managers to manually choose the reorientation
                with mock.patch.multiple(
                    self.general_bachelor_context.proposition,
                    statut=ChoixStatutPropositionGenerale.CONFIRMEE.name,
                ):
                    section = get_specific_questions_section(
                        self.general_bachelor_context,
                        self.empty_questions,
                        False,
                    )
                    attachments = section.attachments

                    self.assertEqual(len(attachments), 2)

                    self.assertEqual(attachments[0].identifier, 'FORMULAIRE_MODIFICATION_INSCRIPTION')
                    self.assertEqual(
                        attachments[0].label,
                        DocumentsQuestionsSpecifiques['FORMULAIRE_MODIFICATION_INSCRIPTION'],
                    )
                    self.assertEqual(
                        attachments[0].uuids,
                        self.general_bachelor_context.proposition.formulaire_modification_inscription,
                    )
                    self.assertTrue(attachments[0].required)
                    self.assertEqual(attachments[1].identifier, 'ADDITIONAL_DOCUMENTS')

        with mock.patch.multiple(
            self.general_bachelor_context.proposition,
            est_non_resident_au_sens_decret=False,
            est_modification_inscription_externe=False,
        ):
            section = get_specific_questions_section(
                self.general_bachelor_context,
                self.empty_questions,
                False,
            )

            self.assertEqual(len(section.attachments), 1)
            self.assertEqual(section.attachments[0].identifier, 'ADDITIONAL_DOCUMENTS')

    def test_accounting_attachments_with_general_proposition_for_ue_candidate_and_french_frequented_institute(self):
        section = get_accounting_section(self.general_bachelor_context, True)
        attachments = section.attachments

        self.assertEqual(len(attachments), 1)

        self.assertEqual(attachments[0].identifier, 'ATTESTATION_ABSENCE_DETTE_ETABLISSEMENT')
        self.assertEqual(
            attachments[0].label,
            DocumentsComptabilite['ATTESTATION_ABSENCE_DETTE_ETABLISSEMENT']
            % {'academic_year': '2023-2024', 'names': 'Institut 1', 'count': 1},
        )
        self.assertEqual(
            attachments[0].uuids, self.general_bachelor_context.comptabilite.attestation_absence_dette_etablissement
        )
        self.assertTrue(attachments[0].required)

    def test_accounting_attachments_with_general_proposition_for_ue_child_staff_candidate(self):
        with mock.patch.multiple(self.general_bachelor_context.comptabilite, enfant_personnel=True):
            section = get_accounting_section(self.general_bachelor_context, False)

            attachments = section.attachments

            self.assertEqual(len(attachments), 2)

            self.assertEqual(attachments[0].identifier, 'ATTESTATION_ABSENCE_DETTE_ETABLISSEMENT')
            self.assertEqual(
                attachments[0].label,
                DocumentsComptabilite['ATTESTATION_ABSENCE_DETTE_ETABLISSEMENT']
                % {'academic_year': '2023-2024', 'names': 'Institut 1', 'count': 1},
            )
            self.assertEqual(
                attachments[0].uuids,
                self.general_bachelor_context.comptabilite.attestation_absence_dette_etablissement,
            )
            self.assertTrue(attachments[0].required)

            self.assertEqual(attachments[1].identifier, 'ATTESTATION_ENFANT_PERSONNEL')
            self.assertEqual(attachments[1].label, DocumentsComptabilite['ATTESTATION_ENFANT_PERSONNEL'])
            self.assertEqual(
                attachments[1].uuids,
                self.general_bachelor_context.comptabilite.attestation_enfant_personnel,
            )
            self.assertFalse(attachments[1].required)

    def test_accounting_attachments_with_general_proposition_for_not_ue_candidate(self):
        type_situation = TypeSituationAssimilation.PROCHE_A_NATIONALITE_UE_OU_RESPECTE_ASSIMILATIONS_1_A_4.name
        with mock.patch.multiple(
            self.general_bachelor_context.identification,
            pays_nationalite_europeen=False,
        ), mock.patch.multiple(
            self.general_bachelor_context.comptabilite,
            type_situation_assimilation=type_situation,
            sous_type_situation_assimilation_5=ChoixAssimilation5.PRIS_EN_CHARGE_OU_DESIGNE_CPAS.name,
            relation_parente=LienParente.PERE.name,
        ):
            section = get_accounting_section(self.general_bachelor_context, False)

            attachments = section.attachments

            self.assertEqual(len(attachments), 3)

            self.assertEqual(attachments[0].identifier, 'ATTESTATION_ABSENCE_DETTE_ETABLISSEMENT')
            self.assertEqual(
                attachments[0].label,
                DocumentsComptabilite['ATTESTATION_ABSENCE_DETTE_ETABLISSEMENT']
                % {'academic_year': '2023-2024', 'names': 'Institut 1', 'count': 1},
            )
            self.assertEqual(
                attachments[0].uuids,
                self.general_bachelor_context.comptabilite.attestation_absence_dette_etablissement,
            )
            self.assertTrue(attachments[0].required)

            self.assertEqual(attachments[1].identifier, 'COMPOSITION_MENAGE_ACTE_NAISSANCE')
            self.assertEqual(attachments[1].label, DocumentsComptabilite['COMPOSITION_MENAGE_ACTE_NAISSANCE'])
            self.assertEqual(
                attachments[1].uuids,
                self.general_bachelor_context.comptabilite.composition_menage_acte_naissance,
            )
            self.assertTrue(attachments[1].required)

            self.assertEqual(
                attachments[2].identifier,
                'ATTESTATION_CPAS_PARENT',
            )
            self.assertEqual(
                attachments[2].label,
                DocumentsComptabilite['ATTESTATION_CPAS_PARENT'] % {'person_concerned': 'votre père'},
            )
            self.assertEqual(
                attachments[2].uuids,
                self.general_bachelor_context.comptabilite.attestation_cpas_parent,
            )
            self.assertTrue(attachments[2].required)

    def test_languages_attachments_with_doctorate_proposition(self):
        section = get_languages_section(self.doctorate_context, True)
        attachments = section.attachments

        self.assertEqual(len(attachments), 2)

        self.assertEqual(
            attachments[0].identifier,
            f'{self.doctorate_context.connaissances_langues[0].langue}.CERTIFICAT_CONNAISSANCE_LANGUE',
        )
        self.assertEqual(
            attachments[0].label,
            f'{DocumentsConnaissancesLangues["CERTIFICAT_CONNAISSANCE_LANGUE"]} '
            f'{self.doctorate_context.connaissances_langues[0].nom_langue}',
        )
        self.assertEqual(
            attachments[0].uuids,
            self.doctorate_context.connaissances_langues[0].certificat,
        )
        self.assertFalse(attachments[0].required)

        self.assertEqual(
            attachments[1].identifier,
            f'{self.doctorate_context.connaissances_langues[1].langue}.CERTIFICAT_CONNAISSANCE_LANGUE',
        )
        self.assertEqual(
            attachments[1].label,
            f'{DocumentsConnaissancesLangues["CERTIFICAT_CONNAISSANCE_LANGUE"]} '
            f'{self.doctorate_context.connaissances_langues[1].nom_langue}',
        )
        self.assertEqual(
            attachments[1].uuids,
            self.doctorate_context.connaissances_langues[1].certificat,
        )
        self.assertFalse(attachments[1].required)

    def test_research_project_attachments_with_doctorate_proposition(self):
        section = get_research_project_section(self.doctorate_context, True)
        attachments = section.attachments

        self.assertEqual(len(attachments), 5)

        self.assertEqual(attachments[0].identifier, 'DOCUMENTS_PROJET')
        self.assertEqual(attachments[0].label, DocumentsProjetRecherche['DOCUMENTS_PROJET'])
        self.assertEqual(attachments[0].uuids, self.doctorate_context.proposition.documents_projet)
        self.assertTrue(attachments[0].required)

        self.assertEqual(attachments[1].identifier, 'PROPOSITION_PROGRAMME_DOCTORAL')
        self.assertEqual(attachments[1].label, DocumentsProjetRecherche['PROPOSITION_PROGRAMME_DOCTORAL'])
        self.assertEqual(attachments[1].uuids, self.doctorate_context.proposition.proposition_programme_doctoral)
        self.assertTrue(attachments[1].required)

        self.assertEqual(attachments[2].identifier, 'PROJET_FORMATION_COMPLEMENTAIRE')
        self.assertEqual(attachments[2].label, DocumentsProjetRecherche['PROJET_FORMATION_COMPLEMENTAIRE'])
        self.assertEqual(attachments[2].uuids, self.doctorate_context.proposition.projet_formation_complementaire)
        self.assertFalse(attachments[2].required)

        self.assertEqual(attachments[3].identifier, 'GRAPHE_GANTT')
        self.assertEqual(attachments[3].label, DocumentsProjetRecherche['GRAPHE_GANTT'])
        self.assertEqual(attachments[3].uuids, self.doctorate_context.proposition.graphe_gantt)
        self.assertFalse(attachments[3].required)

        self.assertEqual(attachments[4].identifier, 'LETTRES_RECOMMANDATION')
        self.assertEqual(attachments[4].label, DocumentsProjetRecherche['LETTRES_RECOMMANDATION'])
        self.assertEqual(attachments[4].uuids, self.doctorate_context.proposition.lettres_recommandation)
        self.assertFalse(attachments[4].required)

    def test_research_project_attachments_with_doctorate_proposition_and_search_scholarship(self):
        with mock.patch.multiple(
            self.doctorate_context.proposition,
            type_financement=ChoixTypeFinancement.SEARCH_SCHOLARSHIP.name,
        ):
            section = get_research_project_section(self.doctorate_context, False)
            attachments = section.attachments

            self.assertEqual(len(attachments), 6)

            self.assertEqual(attachments[0].identifier, 'PREUVE_BOURSE')
            self.assertEqual(attachments[0].label, DocumentsProjetRecherche['PREUVE_BOURSE'])
            self.assertEqual(attachments[0].uuids, self.doctorate_context.proposition.bourse_preuve)
            self.assertFalse(attachments[0].required)

            self.assertEqual(attachments[1].identifier, 'DOCUMENTS_PROJET')
            self.assertEqual(attachments[1].label, DocumentsProjetRecherche['DOCUMENTS_PROJET'])
            self.assertEqual(attachments[1].uuids, self.doctorate_context.proposition.documents_projet)
            self.assertTrue(attachments[1].required)

            self.assertEqual(attachments[2].identifier, 'PROPOSITION_PROGRAMME_DOCTORAL')
            self.assertEqual(attachments[2].label, DocumentsProjetRecherche['PROPOSITION_PROGRAMME_DOCTORAL'])
            self.assertEqual(attachments[2].uuids, self.doctorate_context.proposition.proposition_programme_doctoral)
            self.assertTrue(attachments[2].required)

            self.assertEqual(attachments[3].identifier, 'PROJET_FORMATION_COMPLEMENTAIRE')
            self.assertEqual(attachments[3].label, DocumentsProjetRecherche['PROJET_FORMATION_COMPLEMENTAIRE'])
            self.assertEqual(attachments[3].uuids, self.doctorate_context.proposition.projet_formation_complementaire)
            self.assertFalse(attachments[3].required)

            self.assertEqual(attachments[4].identifier, 'GRAPHE_GANTT')
            self.assertEqual(attachments[4].label, DocumentsProjetRecherche['GRAPHE_GANTT'])
            self.assertEqual(attachments[4].uuids, self.doctorate_context.proposition.graphe_gantt)
            self.assertFalse(attachments[4].required)

            self.assertEqual(attachments[5].identifier, 'LETTRES_RECOMMANDATION')
            self.assertEqual(attachments[5].label, DocumentsProjetRecherche['LETTRES_RECOMMANDATION'])
            self.assertEqual(attachments[5].uuids, self.doctorate_context.proposition.lettres_recommandation)
            self.assertFalse(attachments[5].required)

    def test_cotutelle_attachments_with_doctorate_proposition_without_specified_cotutelle(self):
        with mock.patch.multiple(
            self.doctorate_context.groupe_supervision,
            cotutelle=None,
        ):
            section = get_cotutelle_section(self.doctorate_context, True)
            self.assertEqual(len(section.attachments), 0)

    def test_cotutelle_attachments_with_doctorate_proposition_with_no_cotutelle(self):
        with mock.patch.multiple(
            self.doctorate_context.groupe_supervision.cotutelle,
            cotutelle=False,
        ):
            section = get_cotutelle_section(self.doctorate_context, False)
            self.assertEqual(len(section.attachments), 0)

    def test_cotutelle_attachments_with_doctorate_proposition_with_specified_cotutelle(self):
        section = get_cotutelle_section(self.doctorate_context, False)
        attachments = section.attachments

        self.assertEqual(len(attachments), 3)

        self.assertEqual(attachments[0].identifier, 'DEMANDE_OUVERTURE')
        self.assertEqual(attachments[0].label, DocumentsCotutelle['DEMANDE_OUVERTURE'])
        self.assertEqual(attachments[0].uuids, self.doctorate_context.groupe_supervision.cotutelle.demande_ouverture)
        self.assertTrue(attachments[0].required)

        self.assertEqual(attachments[1].identifier, 'CONVENTION')
        self.assertEqual(attachments[1].label, DocumentsCotutelle['CONVENTION'])
        self.assertEqual(attachments[1].uuids, self.doctorate_context.groupe_supervision.cotutelle.convention)
        self.assertFalse(attachments[1].required)

        self.assertEqual(attachments[2].identifier, 'AUTRES_DOCUMENTS')
        self.assertEqual(attachments[2].label, DocumentsCotutelle['AUTRES_DOCUMENTS'])
        self.assertEqual(attachments[2].uuids, self.doctorate_context.groupe_supervision.cotutelle.autres_documents)
        self.assertFalse(attachments[2].required)

    def test_supervision_attachments_with_doctorate_proposition(self):
        section = get_supervision_section(self.doctorate_context, False)
        attachments = section.attachments
        signature_promoteur = self.doctorate_context.groupe_supervision.signatures_promoteurs[0]
        signature_membre_ca = self.doctorate_context.groupe_supervision.signatures_membres_CA[0]

        self.assertEqual(len(attachments), 2)

        self.assertEqual(attachments[0].identifier, f'{signature_promoteur.promoteur.uuid}.APPROBATION_PDF')
        self.assertEqual(
            attachments[0].label,
            f'{DocumentsSupervision["APPROBATION_PDF"]} '
            f'{signature_promoteur.promoteur.prenom} {signature_promoteur.promoteur.nom}',
        )
        self.assertEqual(attachments[0].uuids, signature_promoteur.pdf)
        self.assertFalse(attachments[0].required)

        self.assertEqual(attachments[1].identifier, f'{signature_membre_ca.membre_CA.uuid}.APPROBATION_PDF')
        self.assertEqual(
            attachments[1].label,
            f'{DocumentsSupervision["APPROBATION_PDF"]} '
            f'{signature_membre_ca.membre_CA.prenom} {signature_membre_ca.membre_CA.nom}',
        )
        self.assertEqual(attachments[1].uuids, signature_membre_ca.pdf)
        self.assertFalse(attachments[1].required)

    def test_authorization_attachments_with_doctorate_proposition(self):
        section = get_authorization_section(
            context=self.doctorate_context,
            load_content=False,
        )

        self.assertEqual(len(section.attachments), 0)

    def test_authorization_attachments_with_continuing_proposition(self):
        section = get_authorization_section(
            context=self.continuing_context,
            load_content=False,
        )

        self.assertEqual(len(section.attachments), 0)

    def test_authorization_attachments_with_general_proposition(self):
        with mock.patch.multiple(
            self.general_bachelor_context.proposition,
            certificat_autorisation_signe=[],
            visa_etudes_d=[],
        ):
            section = get_authorization_section(
                context=self.general_bachelor_context,
                load_content=False,
            )

            self.assertEqual(section.attachments, [])

        with mock.patch.multiple(
            self.general_bachelor_context.proposition,
            statut=ChoixStatutPropositionGenerale.INSCRIPTION_AUTORISEE.name,
            certificat_autorisation_signe=[],
            visa_etudes_d=[],
        ):
            section = get_authorization_section(
                context=self.general_bachelor_context,
                load_content=False,
            )

            self.assertEqual(len(section.attachments), 1)

            authorization_certificate = section.attachments[0]

            self.assertEqual(
                authorization_certificate.identifier,
                'AUTORISATION_PDF_SIGNEE',
            )
            self.assertEqual(
                authorization_certificate.label,
                DocumentsSuiteAutorisation['AUTORISATION_PDF_SIGNEE'],
            )
            self.assertEqual(
                authorization_certificate.uuids,
                self.general_bachelor_context.proposition.certificat_autorisation_signe,
            )

        with mock.patch.multiple(
            self.general_bachelor_context.proposition,
            statut=ChoixStatutPropositionGenerale.INSCRIPTION_AUTORISEE.name,
            certificat_autorisation_signe=[],
            visa_etudes_d=[],
            doit_fournir_visa_etudes=True,
        ):
            section = get_authorization_section(
                context=self.general_bachelor_context,
                load_content=False,
            )

            self.assertEqual(len(section.attachments), 2)

            self.assertEqual(
                section.attachments[0].identifier,
                'AUTORISATION_PDF_SIGNEE',
            )

            self.assertEqual(
                section.attachments[1].identifier,
                'VISA_ETUDES',
            )
            self.assertEqual(
                section.attachments[1].label,
                DocumentsSuiteAutorisation['VISA_ETUDES'],
            )
            self.assertEqual(section.attachments[1].uuids, self.general_bachelor_context.proposition.visa_etudes_d)

        with mock.patch.multiple(
            self.general_bachelor_context.proposition,
            statut=ChoixStatutPropositionGenerale.INSCRIPTION_AUTORISEE.name,
            certificat_autorisation_signe=[],
            visa_etudes_d=[],
            doit_fournir_visa_etudes=True,
            type=TypeDemande.INSCRIPTION.name,
        ):
            section = get_authorization_section(
                context=self.general_bachelor_context,
                load_content=False,
            )

            self.assertEqual(len(section.attachments), 0)

        section = get_authorization_section(
            context=self.general_bachelor_context,
            load_content=False,
        )

        self.assertEqual(len(section.attachments), 2)

    def test_requestable_free_documents_attachments(self):
        section = get_requestable_free_document_section(
            self.general_bachelor_context,
            self.specific_questions,
            False,
        )

        attachments = section.attachments
        self.assertEqual(len(attachments), 1)

        document_question = self.specific_questions.get(Onglets.DOCUMENTS.name)[1]
        self.assertEqual(attachments[0].identifier, document_question.uuid)
        self.assertEqual(attachments[0].label, document_question.label)
        self.assertEqual(attachments[0].uuids, self.admission.specific_question_answers[document_question.uuid])
        self.assertFalse(attachments[0].required)

    def test_training_choice_attachments(self):
        section = get_training_choice_section(
            self.continuing_context,
            self.specific_questions,
            True,
        )
        attachments = section.attachments
        document_question = self.specific_questions.get(Onglets.CHOIX_FORMATION.name)[1]

        self.assertEqual(len(attachments), 1)

        self.assertEqual(
            attachments[0].identifier,
            f'{IdentifiantBaseEmplacementDocument.QUESTION_SPECIFIQUE.name}.{document_question.uuid}',
        )
        self.assertEqual(attachments[0].label, document_question.label)
        self.assertEqual(attachments[0].uuids, self.admission.specific_question_answers[document_question.uuid])
        self.assertFalse(attachments[0].required)

        with mock.patch.multiple(document_question, requis=True):
            section = get_training_choice_section(
                self.continuing_context,
                self.specific_questions,
                True,
            )
            attachments = section.attachments

            self.assertEqual(len(attachments), 1)
            self.assertEqual(
                attachments[0].identifier,
                f'{IdentifiantBaseEmplacementDocument.QUESTION_SPECIFIQUE.name}.{document_question.uuid}',
            )

            self.assertTrue(attachments[0].required)<|MERGE_RESOLUTION|>--- conflicted
+++ resolved
@@ -168,14 +168,9 @@
     DiplomeEtrangerEtudesSecondairesDTO, AlternativeSecondairesDTO,
 )
 from ddd.logic.shared_kernel.profil.dtos.parcours_externe import (
-<<<<<<< HEAD
     AnneeExperienceAcademiqueDTO,
     ExperienceAcademiqueDTO,
     ExperienceNonAcademiqueDTO,
-=======
-    ExperienceAcademiqueDTO, ExperienceNonAcademiqueDTO,
-    AnneeExperienceAcademiqueDTO,
->>>>>>> 7dc5d003
 )
 from infrastructure.messages_bus import message_bus_instance
 from osis_profile import BE_ISO_CODE
