# ##############################################################################
#
#    OSIS stands for Open Student Information System. It's an application
#    designed to manage the core business of higher education institutions,
#    such as universities, faculties, institutes and professional schools.
#    The core business involves the administration of students, teachers,
#    courses, programs and so on.
#
#    Copyright (C) 2015-2022 Université catholique de Louvain (http://www.uclouvain.be)
#
#    This program is free software: you can redistribute it and/or modify
#    it under the terms of the GNU General Public License as published by
#    the Free Software Foundation, either version 3 of the License, or
#    (at your option) any later version.
#
#    This program is distributed in the hope that it will be useful,
#    but WITHOUT ANY WARRANTY; without even the implied warranty of
#    MERCHANTABILITY or FITNESS FOR A PARTICULAR PURPOSE.  See the
#    GNU General Public License for more details.
#
#    A copy of this license - GNU General Public License - is available
#    at the root of the source code of this program.  If not,
#    see http://www.gnu.org/licenses/.
#
# ##############################################################################

# Import .py file which contains tasks to be executed
from celery.schedules import crontab

from backoffice.celery import app as celery_app
from . import check_academic_calendar
from . import injecter_dossier_a_epc
from . import process_admission_tasks
from . import retrieve_digit_tickets_status
from . import retry_digit_duplicates_finding
from . import verifier_paiements_faits

tasks = {
    'Generate admission files': {
        'task': 'admission.tasks.process_admission_tasks.run',
        'schedule': crontab(),  # this runs every minute
    },
    '|Admission| Check academic calendar': {
        'task': 'admission.tasks.check_academic_calendar.run',
        'schedule': crontab(minute=0, hour=0, day_of_month='*', month_of_year='*', day_of_week=0),
    },
    '|Admission| Retrieve digit person tickets status': {
        'task': 'admission.tasks.retrieve_digit_tickets_status.run',
        'schedule': crontab(minute='*/5'),
    },
    '|Admission| Retry digit duplicates finding': {
        'task': 'admission.tasks.retry_digit_duplicates_finding.run',
        'schedule': crontab(minute='*/5'),
    },
<<<<<<< HEAD
    '|Admission| Injection dossiers valides': {
        'task': 'admission.tasks.injecter_dossier_a_epc.run',
        'schedule': crontab(minute=0, hour=3),  # Every day at 3 am
=======
    '|Admission| Verifier paiements faits': {
        'task': 'admission.tasks.verifier_paiements_faits.run',
        'schedule': crontab(minute=0, hour=1),
>>>>>>> 66e673ca
    },
    # couvre le basculement de la période de création de compte dans DigIT
    # '|Admission| Bulk create digit persons tickets': {
    #     'task': 'admission.tasks.bulk_create_digit_persons_tickets.run',
    #     'schedule': crontab(minute=0, hour=0, day_of_month='1', month_of_year='*'),
    # }
}

celery_app.conf.beat_schedule.update(tasks)<|MERGE_RESOLUTION|>--- conflicted
+++ resolved
@@ -52,15 +52,13 @@
         'task': 'admission.tasks.retry_digit_duplicates_finding.run',
         'schedule': crontab(minute='*/5'),
     },
-<<<<<<< HEAD
     '|Admission| Injection dossiers valides': {
         'task': 'admission.tasks.injecter_dossier_a_epc.run',
         'schedule': crontab(minute=0, hour=3),  # Every day at 3 am
-=======
+    },
     '|Admission| Verifier paiements faits': {
         'task': 'admission.tasks.verifier_paiements_faits.run',
         'schedule': crontab(minute=0, hour=1),
->>>>>>> 66e673ca
     },
     # couvre le basculement de la période de création de compte dans DigIT
     # '|Admission| Bulk create digit persons tickets': {
