# ##############################################################################
#
#  OSIS stands for Open Student Information System. It's an application
#  designed to manage the core business of higher education institutions,
#  such as universities, faculties, institutes and professional schools.
#  The core business involves the administration of students, teachers,
#  courses, programs and so on.
#
#  Copyright (C) 2015-2024 Université catholique de Louvain (http://www.uclouvain.be)
#
#  This program is free software: you can redistribute it and/or modify
#  it under the terms of the GNU General Public License as published by
#  the Free Software Foundation, either version 3 of the License, or
#  (at your option) any later version.
#
#  This program is distributed in the hope that it will be useful,
#  but WITHOUT ANY WARRANTY; without even the implied warranty of
#  MERCHANTABILITY or FITNESS FOR A PARTICULAR PURPOSE.  See the
#  GNU General Public License for more details.
#
#  A copy of this license - GNU General Public License - is available
#  at the root of the source code of this program.  If not,
#  see http://www.gnu.org/licenses/.
#
# ##############################################################################

from typing import Dict, Set, Optional, List

from django.conf import settings
from django.db.models import QuerySet
from django.forms import Form
from django.http import HttpResponse, HttpResponseBadRequest
from django.shortcuts import resolve_url, redirect, render
from django.template.defaultfilters import truncatechars
from django.urls import reverse
from django.utils import translation
from django.utils.formats import date_format
from django.utils.functional import cached_property
from django.utils.translation import gettext_lazy as _, gettext
from django.views.generic import TemplateView, FormView
from django.views.generic.base import RedirectView
from osis_comment.models import CommentEntry

from base.models.enums.education_group_types import TrainingType
from epc.models.email_fonction_programme import EmailFonctionProgramme
from epc.models.enums.type_email_fonction_programme import TypeEmailFonctionProgramme
from osis_document.utils import get_file_url
from osis_document.api.utils import get_remote_metadata, get_remote_token
from osis_history.models import HistoryEntry
from osis_mail_template.exceptions import EmptyMailTemplateContent
from osis_mail_template.models import MailTemplate
from rest_framework import serializers, status
from rest_framework.authentication import SessionAuthentication
from rest_framework.parsers import FormParser
from rest_framework.response import Response
from rest_framework.views import APIView

from admission.contrib.models.online_payment import PaymentStatus, PaymentMethod
from admission.ddd import MONTANT_FRAIS_DOSSIER, MOIS_DEBUT_ANNEE_ACADEMIQUE
from admission.ddd.admission.domain.validator.exceptions import ExperienceNonTrouveeException
from admission.ddd.admission.dtos.question_specifique import QuestionSpecifiqueDTO
from admission.ddd.admission.dtos.resume import (
    ResumeEtEmplacementsDocumentsPropositionDTO,
    ResumeCandidatDTO,
    ResumePropositionDTO,
)
from admission.ddd.admission.enums import Onglets, TypeItemFormulaire
from admission.ddd.admission.enums.emplacement_document import (
    DocumentsAssimilation,
    OngletsDemande,
    DocumentsEtudesSecondaires,
)
from admission.ddd import MONTANT_FRAIS_DOSSIER
from admission.ddd.admission.commands import ListerToutesDemandesQuery
from admission.ddd.admission.domain.service.i_profil_candidat import IProfilCandidatTranslator
from admission.ddd.admission.dtos.resume import ResumeEtEmplacementsDocumentsPropositionDTO
from admission.ddd.admission.enums import Onglets, TypeItemFormulaire
from admission.ddd.admission.enums.emplacement_document import (
    DocumentsAssimilation,
    StatutEmplacementDocument,
    EMPLACEMENTS_SIC,
    EMPLACEMENTS_DOCUMENTS_RECLAMABLES,
)
from admission.ddd.admission.enums.type_demande import TypeDemande
from admission.ddd.admission.formation_generale.commands import (
    RecupererResumeEtEmplacementsDocumentsNonLibresPropositionQuery,
    ModifierChecklistChoixFormationCommand,
    SpecifierPaiementNecessaireCommand,
    EnvoyerRappelPaiementCommand,
    SpecifierPaiementPlusNecessaireCommand,
    RecupererQuestionsSpecifiquesQuery,
    EnvoyerPropositionAFacLorsDeLaDecisionFacultaireCommand,
    SpecifierMotifsRefusPropositionParFaculteCommand,
    SpecifierInformationsAcceptationPropositionParFaculteCommand,
    ApprouverPropositionParFaculteCommand,
    RefuserPropositionParFaculteCommand,
    RecupererListePaiementsPropositionQuery,
    ModifierStatutChecklistParcoursAnterieurCommand,
    SpecifierConditionAccesPropositionCommand,
    SpecifierEquivalenceTitreAccesEtrangerPropositionCommand,
    SpecifierExperienceEnTantQueTitreAccesCommand,
    SpecifierFinancabiliteRegleCommand,
    ModifierStatutChecklistExperienceParcoursAnterieurCommand,
    ModifierAuthentificationExperienceParcoursAnterieurCommand,
    EnvoyerPropositionAuSicLorsDeLaDecisionFacultaireCommand,
    SpecifierBesoinDeDerogationSicCommand,
    SpecifierInformationsAcceptationPropositionParSicCommand,
    SpecifierMotifsRefusPropositionParSicCommand,
    RecupererDocumentsPropositionQuery,
    RefuserAdmissionParSicCommand,
    ApprouverAdmissionParSicCommand,
    RecupererPdfTemporaireDecisionSicQuery,
    RefuserInscriptionParSicCommand,
    ApprouverInscriptionParSicCommand,
)
from admission.ddd.admission.formation_generale.domain.model.enums import (
    ChoixStatutChecklist,
    STATUTS_PROPOSITION_GENERALE_SOUMISE_POUR_SIC,
    STATUTS_PROPOSITION_GENERALE_SOUMISE_POUR_FAC,
    ChoixStatutPropositionGenerale,
    STATUTS_PROPOSITION_GENERALE_SOUMISE_POUR_SIC_ETENDUS,
    STATUTS_PROPOSITION_GENERALE_SOUMISE_POUR_FAC_ETENDUS,
    PoursuiteDeCycle,
<<<<<<< HEAD
    STATUTS_PROPOSITION_GENERALE_ENVOYABLE_EN_FAC_POUR_DECISION,
=======
>>>>>>> 070f5e65
)
from admission.ddd.admission.formation_generale.domain.service.checklist import Checklist
from admission.exports.admission_recap.section import get_dynamic_questions_by_tab
from admission.forms import disable_unavailable_forms
from admission.forms.admission.checklist import (
    ChoixFormationForm,
    FinancabiliteApprovalForm,
    ExperienceStatusForm,
    can_edit_experience_authentication,
)
from admission.forms.admission.checklist import (
    ChoixFormationForm,
    StatusForm,
    PastExperiencesAdmissionRequirementForm,
    PastExperiencesAdmissionAccessTitleForm,
)
from admission.forms.admission.checklist import ChoixFormationForm, SicDecisionDerogationForm, FinancabiliteApprovalForm
from admission.forms.admission.checklist import (
    CommentForm,
    AssimilationForm,
    FacDecisionRefusalForm,
    FacDecisionApprovalForm,
    SicDecisionRefusalForm,
    SicDecisionApprovalForm,
    SicDecisionFinalRefusalForm,
    SicDecisionFinalApprovalForm,
)
from admission.forms.admission.checklist import (
    StatusForm,
    PastExperiencesAdmissionRequirementForm,
    PastExperiencesAdmissionAccessTitleForm,
    SinglePastExperienceAuthenticationForm,
)
from admission.mail_templates import ADMISSION_EMAIL_REQUEST_APPLICATION_FEES_GENERAL
from admission.templatetags.admission import authentication_css_class, bg_class_by_checklist_experience
from admission.mail_templates.checklist import ADMISSION_EMAIL_SIC_REFUSAL, ADMISSION_EMAIL_SIC_APPROVAL
from admission.utils import (
    get_portal_admission_list_url,
    get_backoffice_admission_url,
    get_portal_admission_url,
)
from admission.views.common.detail_tabs.comments import COMMENT_TAG_SIC, COMMENT_TAG_FAC
from admission.views.doctorate.mixins import LoadDossierViewMixin, AdmissionFormMixin
from base.ddd.utils.business_validator import MultipleBusinessExceptions
from base.models.person import Person
from base.utils.htmx import HtmxPermissionRequiredMixin
from epc.models.enums.condition_acces import ConditionAcces
from infrastructure.messages_bus import message_bus_instance
from osis_common.ddd.interface import BusinessException
from osis_profile.models import EducationalExperience
from osis_role.templatetags.osis_role import has_perm

__all__ = [
    'ChecklistView',
    'ChangeStatusView',
    'ChangeExtraView',
    'SaveCommentView',
    'ApplicationFeesView',
    'ChoixFormationFormView',
    'ChoixFormationDetailView',
    'FacultyDecisionView',
    'FacultyDecisionSendToFacultyView',
    'FacultyRefusalDecisionView',
    'FacultyApprovalDecisionView',
    'FacultyDecisionSendToSicView',
    'PastExperiencesStatusView',
    'PastExperiencesAdmissionRequirementView',
    'PastExperiencesAccessTitleEquivalencyView',
    'PastExperiencesAccessTitleView',
    'FinancabiliteChangeStatusView',
    'FinancabiliteApprovalView',
    'FinancabiliteComputeRuleView',
    'SinglePastExperienceChangeStatusView',
    'SinglePastExperienceChangeAuthenticationView',
    'SicApprovalDecisionView',
    'SicApprovalFinalDecisionView',
    'SicRefusalDecisionView',
    'SicRefusalFinalDecisionView',
    'SicDecisionDispensationView',
    'SicDecisionChangeStatusView',
    'SicDecisionPdfPreviewView',
]


__namespace__ = False


TABS_WITH_SIC_AND_FAC_COMMENTS = {'decision_facultaire'}


class CheckListDefaultContextMixin(LoadDossierViewMixin):
    extra_context = {
        'checklist_tabs': {
            'assimilation': _("Belgian student status"),
            'financabilite': _("Financeability"),
            'frais_dossier': _("Application fee"),
            'choix_formation': _("Course choice"),
            'parcours_anterieur': _("Previous experience"),
            'donnees_personnelles': _("Personal data"),
            'specificites_formation': _("Training specificities"),
            'decision_facultaire': _("Decision of the faculty"),
            'decision_sic': _("Decision of SIC"),
        },
        'hide_files': True,
        'condition_acces_enum': ConditionAcces,
    }

    @cached_property
    def can_update_checklist_tab(self):
        return has_perm('admission.change_checklist', user=self.request.user, obj=self.admission)

    def get_context_data(self, **kwargs):
        context = super().get_context_data(**kwargs)
        checklist_additional_icons = {}

        # A SIC user has an additional icon for the decision of the faculty if a fac manager wrote a comment
        if self.is_sic:
            has_comment = (
                CommentEntry.objects.filter(
                    object_uuid=self.admission_uuid,
                    tags__contains=['decision_facultaire', COMMENT_TAG_FAC],
                )
                .exclude(content='')
                .exists()
            )
            if has_comment:
                checklist_additional_icons['decision_facultaire'] = 'fa-regular fa-comment'

        context['checklist_additional_icons'] = checklist_additional_icons
        context['can_update_checklist_tab'] = self.can_update_checklist_tab
        context['can_change_payment'] = self.request.user.has_perm('admission.change_payment', self.admission)
        context['can_change_faculty_decision'] = self.request.user.has_perm(
            'admission.checklist_change_faculty_decision',
            self.admission,
        )
        context['bg_classes'] = {}
        return context


class RequestApplicationFeesContextDataMixin(CheckListDefaultContextMixin):
    def get_context_data(self, **kwargs):
        context = super().get_context_data(**kwargs)

        payments = message_bus_instance.invoke(
            RecupererListePaiementsPropositionQuery(uuid_proposition=self.admission_uuid)
        )

        context['payments'] = payments
        context['payment_status_translations'] = PaymentStatus.translated_names()
        context['payment_method_translations'] = PaymentMethod.translated_names()

        context['last_request'] = (
            HistoryEntry.objects.filter(
                object_uuid=self.admission_uuid,
                tags__contains=['proposition', 'application-fees-payment', 'request'],
            )
            .order_by('-created')
            .first()
        )

        context['application_fees_amount'] = MONTANT_FRAIS_DOSSIER

        # Checklist specificities
        context['fees_already_payed'] = bool(
            self.admission.checklist.get('current')
            and self.admission.checklist['current']['frais_dossier']['statut']
            == ChoixStatutChecklist.SYST_REUSSITE.name
        )

        # Get the email to submit
        mail_template = MailTemplate.objects.get(
            identifier=ADMISSION_EMAIL_REQUEST_APPLICATION_FEES_GENERAL,
            language=self.admission.candidate.language,
        )

        proposition = self.proposition

        # Needed to get the complete reference
        with translation.override(proposition.langue_contact_candidat):
            tokens = {
                'admission_reference': proposition.reference,
                'candidate_first_name': proposition.prenom_candidat,
                'candidate_last_name': proposition.nom_candidat,
                'training_title': {
                    settings.LANGUAGE_CODE_FR: self.admission.training.title,
                    settings.LANGUAGE_CODE_EN: self.admission.training.title_english,
                }[proposition.langue_contact_candidat],
                'admissions_link_front': get_portal_admission_list_url(),
                'admission_link_front': get_portal_admission_url('general-education', self.admission_uuid),
                'admission_link_back': get_backoffice_admission_url('general-education', self.admission_uuid),
            }

            context['request_message_subject'] = mail_template.render_subject(tokens)
            context['request_message_body'] = mail_template.body_as_html(tokens)

        return context


class PastExperiencesMixin:
    @cached_property
    def past_experiences_admission_requirement_form(self):
        return PastExperiencesAdmissionRequirementForm(instance=self.admission, data=self.request.POST or None)

    @cached_property
    def past_experiences_admission_access_title_equivalency_form(self):
        return PastExperiencesAdmissionAccessTitleForm(instance=self.admission, data=self.request.POST or None)

    @property
    def access_title_url(self):
        return resolve_url(
            f'{self.base_namespace}:past-experiences-access-title',
            uuid=self.kwargs['uuid'],
        )


# Fac decision
class FacultyDecisionMixin(CheckListDefaultContextMixin):
    def get_context_data(self, **kwargs):
        context = super().get_context_data(**kwargs)
        context['in_sic_statuses'] = self.admission.status in STATUTS_PROPOSITION_GENERALE_SOUMISE_POUR_SIC_ETENDUS
        context['in_fac_statuses'] = self.admission.status in STATUTS_PROPOSITION_GENERALE_SOUMISE_POUR_FAC_ETENDUS
        context['sic_statuses_for_transfer'] = ChoixStatutPropositionGenerale.get_specific_values(
            STATUTS_PROPOSITION_GENERALE_ENVOYABLE_EN_FAC_POUR_DECISION
        )
        context['fac_statuses_for_transfer'] = ChoixStatutPropositionGenerale.get_specific_values(
            STATUTS_PROPOSITION_GENERALE_SOUMISE_POUR_FAC
        )
        context['is_fac'] = self.is_fac
        context['is_sic'] = self.is_sic
        context['fac_decision_send_to_fac_history_entry'] = (
            HistoryEntry.objects.filter(
                object_uuid=self.admission_uuid,
                tags__contains=['proposition', 'fac-decision', 'send-to-fac'],
            )
            .order_by('-created')
            .first()
        )
        context['fac_decision_refusal_form'] = self.fac_decision_refusal_form
        context['fac_decision_approval_form'] = self.fac_decision_approval_form
        context['program_faculty_email'] = self.program_faculty_email.email if self.program_faculty_email else None

        return context

    @cached_property
    def program_faculty_email(self):
        return EmailFonctionProgramme.objects.filter(
            type=TypeEmailFonctionProgramme.DESTINATAIRE_ADMISSION.name,
            programme=self.admission.training.education_group,
            premiere_annee=bool(
                self.proposition.poursuite_de_cycle_a_specifier
                and self.proposition.poursuite_de_cycle != PoursuiteDeCycle.YES.name,
            ),
        ).first()

    @cached_property
    def fac_decision_refusal_form(self):
        form_kwargs = {
            'prefix': 'fac-decision-refusal',
        }
        if self.request.method == 'POST':
            form_kwargs['data'] = self.request.POST
        else:
            form_kwargs['initial'] = {
                'reasons': [reason.uuid for reason in self.admission.refusal_reasons.all()]
                + self.admission.other_refusal_reasons,
            }

        return FacDecisionRefusalForm(**form_kwargs)

    @property
    def additional_approval_conditions_for_diploma(self):
        experiences: QuerySet[EducationalExperience] = EducationalExperience.objects.select_related('program').filter(
            person=self.admission.candidate
        )
        with translation.override(self.admission.candidate.language):
            return [
                gettext('Graduation of {program_name}').format(
                    program_name=experience.program.title if experience.program else experience.education_name
                )
                for experience in experiences
            ]

    @cached_property
    def fac_decision_approval_form(self):
        return FacDecisionApprovalForm(
            academic_year=self.admission.determined_academic_year.year,
            instance=self.admission if self.request.method != 'POST' else None,
            data=self.request.POST if self.request.method == 'POST' else None,
            prefix='fac-decision-approval',
            additional_approval_conditions_for_diploma=self.additional_approval_conditions_for_diploma,
        )


class FacultyDecisionView(
    AdmissionFormMixin,
    FacultyDecisionMixin,
    HtmxPermissionRequiredMixin,
    FormView,
):
    name = 'fac-decision-status'
    urlpatterns = {'fac-decision-change-status': 'fac-decision/status-change/<str:status>'}
    permission_required = 'admission.checklist_change_faculty_decision'
    template_name = 'admission/general_education/includes/checklist/fac_decision.html'
    htmx_template_name = 'admission/general_education/includes/checklist/fac_decision.html'
    form_class = Form

    def form_valid(self, form):
        admission = self.get_permission_object()

        extra = {}
        if 'decision' in self.request.GET:
            extra['decision'] = self.request.GET['decision']

        change_admission_status(
            tab='decision_facultaire',
            admission_status=self.kwargs['status'],
            extra=extra,
            admission=admission,
            replace_extra=True,
        )

        return super().form_valid(form)


class FacultyDecisionSendToFacultyView(
    AdmissionFormMixin,
    FacultyDecisionMixin,
    HtmxPermissionRequiredMixin,
    FormView,
):
    name = 'faculty-decision-send-to-faculty'
    urlpatterns = {'fac-decision-send-to-faculty': 'fac-decision/send-to-faculty'}
    permission_required = 'admission.checklist_faculty_decision_transfer_to_fac'
    template_name = 'admission/general_education/includes/checklist/fac_decision.html'
    htmx_template_name = 'admission/general_education/includes/checklist/fac_decision.html'
    form_class = Form

    def form_valid(self, form):
        try:
            message_bus_instance.invoke(
                EnvoyerPropositionAFacLorsDeLaDecisionFacultaireCommand(
                    uuid_proposition=self.admission_uuid,
                    gestionnaire=self.request.user.person.global_id,
                )
            )
        except MultipleBusinessExceptions as multiple_exceptions:
            self.message_on_failure = multiple_exceptions.exceptions.pop().message
            return self.form_invalid(form)
        self.htmx_refresh = True
        return super().form_valid(form)


class FacultyDecisionSendToSicView(
    AdmissionFormMixin,
    FacultyDecisionMixin,
    HtmxPermissionRequiredMixin,
    FormView,
):
    name = 'faculty-decision-send-to-sic'
    urlpatterns = {'fac-decision-send-to-sic': 'fac-decision/send-to-sic'}
    template_name = 'admission/general_education/includes/checklist/fac_decision.html'
    htmx_template_name = 'admission/general_education/includes/checklist/fac_decision.html'
    form_class = Form

    def get_permission_required(self):
        return (
            ('admission.checklist_faculty_decision_transfer_to_sic_with_decision',)
<<<<<<< HEAD
            if (self.request.GET.get('approval') or self.request.GET.get('refusal')) and self.is_fac
=======
            if (self.request.GET.get('approval') or self.request.GET.get('refusal') and self.is_fac)
>>>>>>> 070f5e65
            else ('admission.checklist_faculty_decision_transfer_to_sic_without_decision',)
        )

    def form_valid(self, form):
        try:
            message_bus_instance.invoke(
                ApprouverPropositionParFaculteCommand(
                    uuid_proposition=self.admission_uuid,
                    gestionnaire=self.request.user.person.global_id,
                )
                if self.request.GET.get('approval') and self.is_fac
                else RefuserPropositionParFaculteCommand(
                    uuid_proposition=self.admission_uuid,
                    gestionnaire=self.request.user.person.global_id,
                )
                if self.request.GET.get('refusal') and self.is_fac
                else EnvoyerPropositionAuSicLorsDeLaDecisionFacultaireCommand(
                    uuid_proposition=self.admission_uuid,
                    gestionnaire=self.request.user.person.global_id,
                    envoi_par_fac=self.is_fac,
                )
            )

        except MultipleBusinessExceptions as multiple_exceptions:
            self.message_on_failure = multiple_exceptions.exceptions.pop().message
            return self.form_invalid(form)

        self.htmx_refresh = True

        return super().form_valid(form)


class FacultyRefusalDecisionView(
    FacultyDecisionMixin,
    AdmissionFormMixin,
    HtmxPermissionRequiredMixin,
    FormView,
):
    name = 'fac-decision-refusal'
    urlpatterns = {'fac-decision-refusal': 'fac-decision/fac-decision-refusal'}
    template_name = 'admission/general_education/includes/checklist/fac_decision_refusal_form.html'
    htmx_template_name = 'admission/general_education/includes/checklist/fac_decision_refusal_form.html'

    def get_permission_required(self):
        return (
            (
                'admission.checklist_faculty_decision_transfer_to_sic_with_decision'
                if 'save_transfer' in self.request.POST
                else 'admission.checklist_change_faculty_decision'
            ),
        )

    def get_form(self, form_class=None):
        return self.fac_decision_refusal_form

    def form_valid(self, form):
        base_params = {
            'uuid_proposition': self.admission_uuid,
            'uuids_motifs': form.cleaned_data['reasons'],
            'autres_motifs': form.cleaned_data['other_reasons'],
        }

        try:
            message_bus_instance.invoke(SpecifierMotifsRefusPropositionParFaculteCommand(**base_params))
            if 'save-transfer' in self.request.POST:
                message_bus_instance.invoke(
                    RefuserPropositionParFaculteCommand(
                        uuid_proposition=self.admission_uuid,
                        gestionnaire=self.request.user.person.global_id,
                    )
                )
                self.htmx_refresh = True
        except MultipleBusinessExceptions as multiple_exceptions:
            self.message_on_failure = multiple_exceptions.exceptions.pop().message
            return self.form_invalid(form)

        return super().form_valid(form)


class FacultyApprovalDecisionView(
    FacultyDecisionMixin,
    AdmissionFormMixin,
    HtmxPermissionRequiredMixin,
    FormView,
):
    name = 'fac-decision-approval'
    urlpatterns = {'fac-decision-approval': 'fac-decision/fac-decision-approval'}
    template_name = 'admission/general_education/includes/checklist/fac_decision_approval_form.html'
    htmx_template_name = 'admission/general_education/includes/checklist/fac_decision_approval_form.html'

    def get_permission_required(self):
        return (
            (
                'admission.checklist_faculty_decision_transfer_to_sic_with_decision'
                if 'save_transfer' in self.request.POST
                else 'admission.checklist_change_faculty_decision'
            ),
        )

    def get_form(self, form_class=None):
        return self.fac_decision_approval_form

    def form_valid(self, form):
        base_params = {
            'uuid_proposition': self.admission_uuid,
            'sigle_autre_formation': form.cleaned_data['other_training_accepted_by_fac'].acronym
            if form.cleaned_data['other_training_accepted_by_fac']
            else '',
            'avec_conditions_complementaires': form.cleaned_data['with_additional_approval_conditions'],
            'uuids_conditions_complementaires_existantes': form.cleaned_data['additional_approval_conditions'],
            'conditions_complementaires_libres': form.cleaned_data['free_additional_approval_conditions'],
            'avec_complements_formation': form.cleaned_data['with_prerequisite_courses'],
            'uuids_complements_formation': form.cleaned_data['prerequisite_courses'],
            'commentaire_complements_formation': form.cleaned_data['prerequisite_courses_fac_comment'],
            'nombre_annees_prevoir_programme': form.cleaned_data['program_planned_years_number'],
            'nom_personne_contact_programme_annuel': form.cleaned_data['annual_program_contact_person_name'],
            'email_personne_contact_programme_annuel': form.cleaned_data['annual_program_contact_person_email'],
            'commentaire_programme_conjoint': form.cleaned_data['join_program_fac_comment'],
        }
        try:
            message_bus_instance.invoke(SpecifierInformationsAcceptationPropositionParFaculteCommand(**base_params))
            if 'save-transfer' in self.request.POST:
                message_bus_instance.invoke(
                    ApprouverPropositionParFaculteCommand(
                        uuid_proposition=self.admission_uuid,
                        gestionnaire=self.request.user.person.global_id,
                    )
                )
                self.htmx_refresh = True
        except MultipleBusinessExceptions as multiple_exceptions:
            self.message_on_failure = multiple_exceptions.exceptions.pop().message
            return self.form_invalid(form)

        return super().form_valid(form)


class SicDecisionMixin(CheckListDefaultContextMixin):
    def get_context_data(self, **kwargs):
        context = super().get_context_data(**kwargs)
        context['sic_decision_refusal_form'] = self.sic_decision_refusal_form
        context['sic_decision_approval_form'] = self.sic_decision_approval_form
        context['sic_decision_refusal_final_form'] = self.sic_decision_refusal_final_form
        context['sic_decision_approval_final_form'] = self.sic_decision_approval_final_form

        # Get information about mail sent if any
        token = None
        if self.proposition.certificat_refus_sic:
            token = get_remote_token(self.proposition.certificat_refus_sic[0])
        elif self.proposition.certificat_approbation_sic:
            token = get_remote_token(self.proposition.certificat_approbation_sic[0])
        if token is not None:
            metadata = get_remote_metadata(token)
            context['sic_decision_sent_at'] = metadata['uploaded_at']
            try:
                context['sic_decision_sent_by'] = Person.objects.get(global_id=metadata['author'])
            except Person.DoesNotExist:
                context['sic_decision_sent_by'] = metadata['author']

        context['sic_decision_dispensation_form'] = SicDecisionDerogationForm(
            initial={
                'dispensation_needed': self.admission.dispensation_needed,
            },
        )
        context['requested_documents'] = {
            document.identifiant: {
                'reason': self.proposition.documents_demandes.get(document.identifiant, {}).get('reason', ''),
                'label': document.libelle_langue_candidat,
                'tab_label': document.nom_onglet,
                'candidate_language_tab_label': document.nom_onglet_langue_candidat,
                'tab': document.onglet,
            }
            for document in self.sic_decision_approval_form_requestable_documents
        }

        if self.request.htmx:
            comment = CommentEntry.objects.filter(object_uuid=self.admission_uuid, tags=['decision_sic']).first()
            comment_derogation = CommentEntry.objects.filter(
                object_uuid=self.admission_uuid, tags=['decision_sic', 'derogation']
            ).first()
            context['comment_forms'] = {
                'decision_sic': CommentForm(
                    comment=comment,
                    form_url=resolve_url(
                        f'{self.base_namespace}:save-comment', uuid=self.admission_uuid, tab='decision_sic'
                    ),
                    prefix='decision_sic__derogation',
                ),
                'decision_sic__derogation': CommentForm(
                    comment=comment_derogation,
                    form_url=resolve_url(
                        f'{self.base_namespace}:save-comment', uuid=self.admission_uuid, tab='decision_sic__derogation'
                    ),
                    prefix='decision_sic__derogation',
                    label=_('Comment about dispensation'),
                ),
            }
        return context

    @cached_property
    def sic_decision_refusal_form(self):
        form_kwargs = {
            'prefix': 'sic-decision-refusal',
        }
        if self.request.method == 'POST' and 'sic-decision-refusal-refusal_type' in self.request.POST:
            form_kwargs['data'] = self.request.POST
        else:
            form_kwargs['initial'] = {
                'reasons': [reason.uuid for reason in self.admission.refusal_reasons.all()]
                + self.admission.other_refusal_reasons,
            }

        return SicDecisionRefusalForm(**form_kwargs)

    @property
    def additional_approval_conditions_for_diploma(self):
        experiences: QuerySet[EducationalExperience] = EducationalExperience.objects.select_related('program').filter(
            person=self.admission.candidate
        )
        with translation.override(self.admission.candidate.language):
            return [
                gettext('Graduation of {program_name}').format(
                    program_name=experience.program.title if experience.program else experience.education_name
                )
                for experience in experiences
            ]

    @cached_property
    def sic_decision_approval_form_requestable_documents(self):
        documents = message_bus_instance.invoke(
            RecupererDocumentsPropositionQuery(
                uuid_proposition=self.admission_uuid,
            )
        )
        return [
            document
            for document in documents
            if document.statut == StatutEmplacementDocument.A_RECLAMER.name
            and document.type in EMPLACEMENTS_DOCUMENTS_RECLAMABLES
        ]

    @cached_property
    def sic_decision_approval_form(self):
        return SicDecisionApprovalForm(
            academic_year=self.admission.determined_academic_year.year,
            instance=self.admission,
            data=self.request.POST
            if self.request.method == 'POST'
            and 'sic-decision-approval-with_additional_approval_conditions' in self.request.POST
            else None,
            prefix='sic-decision-approval',
            additional_approval_conditions_for_diploma=self.additional_approval_conditions_for_diploma,
            documents=self.sic_decision_approval_form_requestable_documents,
        )

    @cached_property
    def sic_decision_refusal_final_form(self):
        tokens = {
            "admission_reference": self.proposition.reference,
            "candidate": (
                f"{self.proposition.profil_soumis_candidat.prenom} " f"{self.proposition.profil_soumis_candidat.nom}"
            )
            if self.proposition.profil_soumis_candidat
            else "",
            "academic_year": f"{self.proposition.formation.annee}-{self.proposition.formation.annee + 1}",
            "admission_training": f"{self.proposition.formation.sigle} / {self.proposition.formation.intitule}",
        }

        try:
            mail_template: MailTemplate = MailTemplate.objects.get_mail_template(
                ADMISSION_EMAIL_SIC_REFUSAL,
                settings.LANGUAGE_CODE_FR,
            )

            subject = mail_template.render_subject(tokens=tokens)
            body = mail_template.body_as_html(tokens=tokens)
        except EmptyMailTemplateContent:
            subject = ''
            body = ''

        return SicDecisionFinalRefusalForm(
            data=self.request.POST
            if self.request.method == 'POST' and 'sic-decision-refusal-final-subject' in self.request.POST
            else None,
            prefix='sic-decision-refusal-final',
            initial={
                'subject': subject,
                'body': body,
            },
        )

    @cached_property
    def sic_decision_approval_final_form(self):
        tokens = {
            "admission_reference": self.proposition.reference,
            "candidate": (
                f"{self.proposition.profil_soumis_candidat.prenom} " f"{self.proposition.profil_soumis_candidat.nom}"
            )
            if self.proposition.profil_soumis_candidat
            else "",
            "academic_year": f"{self.proposition.formation.annee}-{self.proposition.formation.annee + 1}",
            "academic_year_start_date": date_format(self.proposition.formation.date_debut),
            "admission_email": self.proposition.formation.campus_inscription.email,
            "admission_training": f"{self.proposition.formation.sigle} / {self.proposition.formation.intitule}",
        }

        try:
            mail_template: MailTemplate = MailTemplate.objects.get_mail_template(
                ADMISSION_EMAIL_SIC_APPROVAL,
                settings.LANGUAGE_CODE_FR,
            )

            subject = mail_template.render_subject(tokens=tokens)
            body = mail_template.body_as_html(tokens=tokens)
        except EmptyMailTemplateContent:
            subject = ''
            body = ''

        is_inscription = self.admission.type_demande == TypeDemande.INSCRIPTION.name
        return SicDecisionFinalApprovalForm(
            data=self.request.POST
            if self.request.method == 'POST'
            and is_inscription
            or ('sic-decision-approval-final-subject' in self.request.POST)
            else None,
            prefix='sic-decision-approval-final',
            initial={
                'subject': subject,
                'body': body,
            },
            is_inscription=is_inscription,
        )


class SicApprovalDecisionView(
    SicDecisionMixin,
    AdmissionFormMixin,
    HtmxPermissionRequiredMixin,
    FormView,
):
    name = 'sic-decision-approval'
    urlpatterns = {'sic-decision-approval': 'sic-decision/sic-decision-approval'}
    template_name = 'admission/general_education/includes/checklist/sic_decision_approval_form.html'
    htmx_template_name = 'admission/general_education/includes/checklist/sic_decision_approval_form.html'
    permission_required = 'admission.checklist_change_sic_decision'

    def get_form(self, form_class=None):
        return self.sic_decision_approval_form

    def form_valid(self, form):
        try:
            message_bus_instance.invoke(
                SpecifierInformationsAcceptationPropositionParSicCommand(
                    uuid_proposition=self.admission_uuid,
                    avec_conditions_complementaires=form.cleaned_data['with_additional_approval_conditions'],
                    uuids_conditions_complementaires_existantes=form.cleaned_data['additional_approval_conditions'],
                    conditions_complementaires_libres=form.cleaned_data['free_additional_approval_conditions'],
                    avec_complements_formation=form.cleaned_data['with_prerequisite_courses'],
                    uuids_complements_formation=form.cleaned_data['prerequisite_courses'],
                    commentaire_complements_formation=form.cleaned_data['prerequisite_courses_fac_comment'],
                    nombre_annees_prevoir_programme=form.cleaned_data['program_planned_years_number'],
                    nom_personne_contact_programme_annuel=form.cleaned_data['annual_program_contact_person_name'],
                    email_personne_contact_programme_annuel=form.cleaned_data['annual_program_contact_person_email'],
                    droits_inscription_montant=form.cleaned_data['tuition_fees_amount'],
                    droits_inscription_montant_autre=form.cleaned_data.get('tuition_fees_amount_other', None),
                    dispense_ou_droits_majores=form.cleaned_data['tuition_fees_dispensation'],
                    tarif_particulier=form.cleaned_data.get('particular_cost', ''),
                    refacturation_ou_tiers_payant=form.cleaned_data.get('rebilling_or_third_party_payer', ''),
                    annee_de_premiere_inscription_et_statut=form.cleaned_data.get(
                        'first_year_inscription_and_status', ''
                    ),
                    est_mobilite=form.cleaned_data.get('is_mobility', ''),
                    nombre_de_mois_de_mobilite=form.cleaned_data.get('mobility_months_amount', ''),
                    doit_se_presenter_en_sic=form.cleaned_data.get('must_report_to_sic', False),
                    communication_au_candidat=form.cleaned_data['communication_to_the_candidate'],
                )
            )
        except MultipleBusinessExceptions as multiple_exceptions:
            self.message_on_failure = multiple_exceptions.exceptions.pop().message
            return self.form_invalid(form)

        return super().form_valid(form)


class SicRefusalDecisionView(
    SicDecisionMixin,
    AdmissionFormMixin,
    HtmxPermissionRequiredMixin,
    FormView,
):
    name = 'sic-decision-refusal'
    urlpatterns = {'sic-decision-refusal': 'sic-decision/sic-decision-refusal'}
    template_name = 'admission/general_education/includes/checklist/sic_decision_refusal_form.html'
    htmx_template_name = 'admission/general_education/includes/checklist/sic_decision_refusal_form.html'
    permission_required = 'admission.checklist_change_sic_decision'

    def get_form(self, form_class=None):
        return self.sic_decision_refusal_form

    def form_valid(self, form):
        try:
            message_bus_instance.invoke(
                SpecifierMotifsRefusPropositionParSicCommand(
                    uuid_proposition=self.admission_uuid,
                    type_de_refus=form.cleaned_data['refusal_type'],
                    uuids_motifs=form.cleaned_data['reasons'],
                    autres_motifs=form.cleaned_data['other_reasons'],
                )
            )
        except MultipleBusinessExceptions as multiple_exceptions:
            self.message_on_failure = multiple_exceptions.exceptions.pop().message
            return self.form_invalid(form)

        return super().form_valid(form)


class SicRefusalFinalDecisionView(
    SicDecisionMixin,
    AdmissionFormMixin,
    HtmxPermissionRequiredMixin,
    FormView,
):
    name = 'sic-decision-refusal-final'
    urlpatterns = {'sic-decision-refusal-final': 'sic-decision/sic-decision-refusal-final'}
    template_name = 'admission/general_education/includes/checklist/sic_decision_refusal_final_form.html'
    htmx_template_name = 'admission/general_education/includes/checklist/sic_decision_refusal_final_form.html'
    permission_required = 'admission.checklist_change_sic_decision'

    def get_form(self, form_class=None):
        return self.sic_decision_refusal_final_form

    def form_valid(self, form):
        try:
            if self.proposition.type == TypeDemande.ADMISSION.name:
                message_bus_instance.invoke(
                    RefuserAdmissionParSicCommand(
                        uuid_proposition=self.admission_uuid,
                        objet_message=form.cleaned_data['subject'],
                        corps_message=form.cleaned_data['body'],
                        auteur=self.request.user.person.global_id,
                    )
                )
            else:
                message_bus_instance.invoke(
                    RefuserInscriptionParSicCommand(
                        uuid_proposition=self.admission_uuid,
                        objet_message=form.cleaned_data['subject'],
                        corps_message=form.cleaned_data['body'],
                        auteur=self.request.user.person.global_id,
                    )
                )
        except MultipleBusinessExceptions as multiple_exceptions:
            self.message_on_failure = multiple_exceptions.exceptions.pop().message
            return self.form_invalid(form)

        return super().form_valid(form)


class SicApprovalFinalDecisionView(
    SicDecisionMixin,
    AdmissionFormMixin,
    HtmxPermissionRequiredMixin,
    FormView,
):
    name = 'sic-decision-approval-final'
    urlpatterns = {'sic-decision-approval-final': 'sic-decision/sic-decision-approval-final'}
    template_name = 'admission/general_education/includes/checklist/sic_decision_approval_final_form.html'
    htmx_template_name = 'admission/general_education/includes/checklist/sic_decision_approval_final_form.html'
    permission_required = 'admission.checklist_change_sic_decision'

    def get_form(self, form_class=None):
        return self.sic_decision_approval_final_form

    def form_valid(self, form):
        try:
            if self.proposition.type == TypeDemande.ADMISSION.name:
                message_bus_instance.invoke(
                    ApprouverAdmissionParSicCommand(
                        uuid_proposition=self.admission_uuid,
                        objet_message=form.cleaned_data['subject'],
                        corps_message=form.cleaned_data['body'],
                        auteur=self.request.user.person.global_id,
                    )
                )
            else:
                message_bus_instance.invoke(
                    ApprouverInscriptionParSicCommand(
                        uuid_proposition=self.admission_uuid,
                        auteur=self.request.user.person.global_id,
                    )
                )
        except MultipleBusinessExceptions as multiple_exceptions:
            self.message_on_failure = multiple_exceptions.exceptions.pop().message
            return self.form_invalid(form)

        return super().form_valid(form)


class SicDecisionDispensationView(AdmissionFormMixin, HtmxPermissionRequiredMixin, FormView):
    name = 'sic-decision-dispensation'
    urlpatterns = {'sic-decision-dispensation': 'sic-decision/dispensation'}
    permission_required = 'admission.checklist_change_sic_decision'
    form_class = SicDecisionDerogationForm

    def render_to_response(self, context, **response_kwargs):
        return HttpResponse()

    def form_valid(self, form):
        try:
            message_bus_instance.invoke(
                SpecifierBesoinDeDerogationSicCommand(
                    uuid_proposition=self.admission_uuid,
                    besoin_de_derogation=form.cleaned_data['dispensation_needed'],
                )
            )
        except BusinessException as exception:
            self.message_on_failure = exception.message
            return super().form_invalid(form)

        return super().form_valid(form)


class SicDecisionChangeStatusView(HtmxPermissionRequiredMixin, SicDecisionMixin, TemplateView):
    urlpatterns = {'sic-decision-change-status': 'sic-decision-change-checklist-status/<str:status>'}
    template_name = 'admission/general_education/includes/checklist/sic_decision.html'
    permission_required = 'admission.checklist_change_sic_decision'
    http_method_names = ['post']

    def post(self, request, *args, **kwargs):
        admission = self.get_permission_object()

        try:
            status, extra = self.kwargs['status'].split('-')
            if status == 'GEST_BLOCAGE':
                extra = {'blocage': extra}
            elif status == 'GEST_EN_COURS':
                extra = {'en_cours': extra}
        except ValueError:
            status = self.kwargs['status']
            extra = {}

        change_admission_status(
            tab='decision_sic',
            admission_status=status,
            extra=extra,
            admission=admission,
        )

        return self.render_to_response(self.get_context_data())


class SicDecisionPdfPreviewView(LoadDossierViewMixin, RedirectView):
    urlpatterns = {'sic-decision-pdf-preview': 'sic-decision-pdf-preview/<str:pdf>'}
    permission_required = 'admission.checklist_change_sic_decision'

    def get(self, request, *args, **kwargs):
        try:
            token = message_bus_instance.invoke(
                RecupererPdfTemporaireDecisionSicQuery(
                    uuid_proposition=self.admission_uuid,
                    pdf=self.kwargs['pdf'],
                    auteur=request.user.person.global_id,
                )
            )
        except BusinessException as exception:
            return HttpResponseBadRequest(exception.message)

        self.url = get_file_url(token)
        return super().get(request, *args, **kwargs)


class ChecklistView(
    PastExperiencesMixin,
    FacultyDecisionMixin,
    SicDecisionMixin,
    RequestApplicationFeesContextDataMixin,
    TemplateView,
):
    urlpatterns = 'checklist'
    template_name = "admission/general_education/checklist.html"
    permission_required = 'admission.view_checklist'

    @classmethod
    def checklist_documents_by_tab(cls, specific_questions: List[QuestionSpecifiqueDTO]) -> Dict[str, Set[str]]:
        assimilation_documents = {
            'CARTE_IDENTITE',
            'PASSEPORT',
        }

        for document in DocumentsAssimilation:
            assimilation_documents.add(document)

        documents_by_tab = {
            'assimilation': assimilation_documents,
            'financabilite': {
                'RELEVE_NOTES',
                'TRADUCTION_RELEVE_NOTES',
                'RELEVE_NOTES_ANNUEL',
                'TRADUCTION_RELEVE_NOTES_ANNUEL',
                'DIPLOME',
                'TRADUCTION_DIPLOME',
                'DIPLOME_EQUIVALENCE',
                'DIPLOME_BELGE_DIPLOME',
                'DIPLOME_BELGE_CERTIFICAT_INSCRIPTION',
                'DIPLOME_ETRANGER_DECISION_FINAL_EQUIVALENCE_UE',
                'DIPLOME_ETRANGER_PREUVE_DECISION_EQUIVALENCE',
                'DIPLOME_ETRANGER_DECISION_FINAL_EQUIVALENCE_HORS_UE',
                'DIPLOME_ETRANGER_DIPLOME',
                'DIPLOME_ETRANGER_TRADUCTION_DIPLOME',
                'DIPLOME_ETRANGER_CERTIFICAT_INSCRIPTION',
                'DIPLOME_ETRANGER_TRADUCTION_CERTIFICAT_INSCRIPTION',
                'DIPLOME_ETRANGER_RELEVE_NOTES',
                'DIPLOME_ETRANGER_TRADUCTION_RELEVE_NOTES',
                'ALTERNATIVE_SECONDAIRES_EXAMEN_ADMISSION_PREMIER_CYCLE',
                'CURRICULUM',
                'CERTIFICAT_EXPERIENCE',
            },
            'frais_dossier': assimilation_documents,
            'choix_formation': {
                'ATTESTATION_INSCRIPTION_REGULIERE',
                'FORMULAIRE_MODIFICATION_INSCRIPTION',
            },
            'parcours_anterieur': {
                'ATTESTATION_ABSENCE_DETTE_ETABLISSEMENT',
                'DIPLOME_ETRANGER_DECISION_FINAL_EQUIVALENCE_UE',
                'DIPLOME_ETRANGER_DECISION_FINAL_EQUIVALENCE_HORS_UE',
                'DIPLOME_ETRANGER_PREUVE_DECISION_EQUIVALENCE',
                'DIPLOME_EQUIVALENCE',
                'CURRICULUM',
            },
            'donnees_personnelles': assimilation_documents,
            'specificites_formation': set(),
            'decision_facultaire': {
                'ATTESTATION_ACCORD_FACULTAIRE',
                'ATTESTATION_REFUS_FACULTAIRE',
            },
            f'parcours_anterieur__{OngletsDemande.ETUDES_SECONDAIRES.name}': set(DocumentsEtudesSecondaires.keys()),
            'decision_sic': {
                'ATTESTATION_ACCORD_SIC',
                'ATTESTATION_ACCORD_ANNEXE_SIC',
                'ATTESTATION_REFUS_SIC',
            },
        }

        # Add documents from the specific questions
        checklist_target_tab_by_specific_question_tab = {
            Onglets.CURRICULUM.name: 'parcours_anterieur',
            Onglets.ETUDES_SECONDAIRES.name: f'parcours_anterieur__{OngletsDemande.ETUDES_SECONDAIRES.name}',
            Onglets.INFORMATIONS_ADDITIONNELLES.name: 'specificites_formation',
        }

        for specific_question in specific_questions:
            if (
                specific_question.type == TypeItemFormulaire.DOCUMENT.name
                and specific_question.onglet in checklist_target_tab_by_specific_question_tab
            ):
                documents_by_tab[checklist_target_tab_by_specific_question_tab[specific_question.onglet]].add(
                    specific_question.uuid
                )

        return documents_by_tab

    def get_template_names(self):
        if self.request.htmx:
            return ["admission/general_education/checklist_menu.html"]
        return ["admission/general_education/checklist.html"]

    def get_context_data(self, **kwargs):
        from infrastructure.messages_bus import message_bus_instance

        context = super().get_context_data(**kwargs)
        if not self.request.htmx:
            # Retrieve data related to the proposition
            command_result: ResumeEtEmplacementsDocumentsPropositionDTO = message_bus_instance.invoke(
                RecupererResumeEtEmplacementsDocumentsNonLibresPropositionQuery(uuid_proposition=self.admission_uuid),
            )

            context['resume_proposition'] = command_result.resume

            specific_questions: List[QuestionSpecifiqueDTO] = message_bus_instance.invoke(
                RecupererQuestionsSpecifiquesQuery(
                    uuid_proposition=self.admission_uuid,
                    onglets=[
                        Onglets.INFORMATIONS_ADDITIONNELLES.name,
                        Onglets.ETUDES_SECONDAIRES.name,
                        Onglets.CURRICULUM.name,
                    ],
                )
            )

            context['specific_questions_by_tab'] = get_dynamic_questions_by_tab(specific_questions)

            etats = [
                status
                for status in ChoixStatutPropositionGenerale.get_names()
                if status
                not in {
                    ChoixStatutPropositionGenerale.EN_BROUILLON,
                    ChoixStatutPropositionGenerale.FRAIS_DOSSIER_EN_ATTENTE,
                    ChoixStatutPropositionGenerale.ANNULEE,
                }
            ]
            context['autres_demandes'] = [
                demande
                for demande in message_bus_instance.invoke(
                    ListerToutesDemandesQuery(
                        annee_academique=self.admission.determined_academic_year.year,
                        matricule_candidat=self.admission.candidate.global_id,
                        etats=etats,
                    )
                )
                if demande.uuid != self.admission_uuid
            ]

            # Initialize forms
            tab_names = list(self.extra_context['checklist_tabs'].keys())

            comments = {
                ('__'.join(c.tags)): c
                for c in CommentEntry.objects.filter(object_uuid=self.admission_uuid, tags__overlap=tab_names)
            }

            for tab in TABS_WITH_SIC_AND_FAC_COMMENTS:
                tab_names.remove(tab)
                tab_names += [f'{tab}__{COMMENT_TAG_SIC}', f'{tab}__{COMMENT_TAG_FAC}']
            tab_names.append('decision_sic__derogation')

            comments_labels = {
                'decision_sic__derogation': _('Comment about dispensation'),
            }

            context['comment_forms'] = {
                tab_name: CommentForm(
                    comment=comments.get(tab_name, None),
                    form_url=resolve_url(f'{self.base_namespace}:save-comment', uuid=self.admission_uuid, tab=tab_name),
                    prefix=tab_name,
                    label=comments_labels.get(tab_name, None),
                )
                for tab_name in tab_names
            }
            context['assimilation_form'] = AssimilationForm(
                initial=self.admission.checklist.get('current', {}).get('assimilation', {}).get('extra'),
                form_url=resolve_url(
                    f'{self.base_namespace}:change-checklist-extra',
                    uuid=self.admission_uuid,
                    tab='assimilation',
                ),
            )

            context['financabilite_approval_form'] = FinancabiliteApprovalForm(
                instance=self.admission,
                prefix='financabilite',
            )

            # Documents
            admission_documents = command_result.emplacements_documents

            documents_by_tab = self.checklist_documents_by_tab(specific_questions=specific_questions)

            context['documents'] = {
                tab_name: sorted(
                    [
                        admission_document
                        for admission_document in admission_documents
                        if admission_document.identifiant.split('.')[-1] in tab_documents
                    ],
                    key=lambda doc: doc.libelle,
                )
                for tab_name, tab_documents in documents_by_tab.items()
            }

            # Experiences
            experiences = self._get_experiences(command_result.resume)
            experiences_by_uuid = self._get_experiences_by_uuid(command_result.resume)
            context['experiences'] = experiences
            context['experiences_by_uuid'] = experiences_by_uuid

            # Access titles
            context['access_title_url'] = self.access_title_url
            context['access_titles'] = self.selectable_access_titles

            context['past_experiences_admission_requirement_form'] = self.past_experiences_admission_requirement_form
            context[
                'past_experiences_admission_access_title_equivalency_form'
            ] = self.past_experiences_admission_access_title_equivalency_form

            # Financabilité
            context['financabilite'] = self._get_financabilite()

            # Authentication forms (one by experience)
            context['authentication_forms'] = {}

            children = (
                context['original_admission']
                .checklist.get('current', {})
                .get('parcours_anterieur', {})
                .get('enfants', [])
            )

            children_by_identifier = {
                child['extra']['identifiant']: child for child in children if child.get('extra', {}).get('identifiant')
            }

            for experience_uuid, current_experience in experiences_by_uuid.items():
                tab_identifier = f'parcours_anterieur__{experience_uuid}'

                if experience_uuid in children_by_identifier:
                    experience_checklist_info = children_by_identifier.get(experience_uuid, {})
                else:
                    experience_checklist_info = Checklist.initialiser_checklist_experience(experience_uuid).to_dict()
                    children.append(experience_checklist_info)

                context['checklist_additional_icons'][tab_identifier] = authentication_css_class(
                    authentication_status=experience_checklist_info['extra'].get('etat_authentification'),
                )
                context['authentication_forms'][experience_uuid] = SinglePastExperienceAuthenticationForm(
                    experience_checklist_info,
                )
                context['bg_classes'][tab_identifier] = bg_class_by_checklist_experience(current_experience)
                context['checklist_tabs'][tab_identifier] = truncatechars(current_experience.titre_formate, 50)
                context['comment_forms'][tab_identifier] = CommentForm(
                    comment=comments.get(tab_identifier, None),
                    form_url=resolve_url(
                        f'{self.base_namespace}:save-comment',
                        uuid=self.admission_uuid,
                        tab=tab_identifier,
                    ),
                    prefix=tab_identifier,
                )
                authentication_comment_identifier = f'{tab_identifier}__authentication'
                context['comment_forms'][authentication_comment_identifier] = CommentForm(
                    comment=comments.get(authentication_comment_identifier, None),
                    form_url=resolve_url(
                        f'{self.base_namespace}:save-comment',
                        uuid=self.admission_uuid,
                        tab=authentication_comment_identifier,
                    ),
                    prefix=authentication_comment_identifier,
                    disabled=not can_edit_experience_authentication(experience_checklist_info),
                    label=_('Comment about the authentication'),
                )

            # Remove the experiences that we had in the checklist that have been removed
            children[:] = [child for child in children if child['extra']['identifiant'] in experiences_by_uuid]

            # Add the documents related to cv experiences
            for admission_document in admission_documents:
                document_tab_identifier = admission_document.onglet.split('.')

                if document_tab_identifier[0] == OngletsDemande.CURRICULUM.name and len(document_tab_identifier) > 1:
                    tab_identifier = f'parcours_anterieur__{document_tab_identifier[1]}'

                    if tab_identifier not in context['documents']:
                        context['documents'][tab_identifier] = [admission_document]
                    else:
                        context['documents'][tab_identifier].append(admission_document)

            if children:
                # Order the experiences in chronological order
                ordered_experiences = {}
                order = 0

                for annee, experience_list in experiences.items():
                    for experience in experience_list:
                        experience_uuid = str(experience.uuid)
                        if experience_uuid not in ordered_experiences:
                            ordered_experiences[experience_uuid] = order
                            order += 1

                children.sort(key=lambda x: ordered_experiences.get(x['extra']['identifiant'], 0))

            original_admission = self.admission

            can_change_checklist = self.request.user.has_perm('admission.change_checklist', original_admission)
            can_change_faculty_decision = self.request.user.has_perm(
                'admission.checklist_change_faculty_decision',
                original_admission,
            )
            can_change_past_experiences = self.request.user.has_perm(
                'admission.checklist_change_past_experiences',
                original_admission,
            )
            can_change_access_title = self.request.user.has_perm(
                'admission.checklist_select_access_title',
                original_admission,
            )
            comment_permissions = {
                'admission.checklist_change_comment': self.request.user.has_perm(
                    'admission.checklist_change_comment',
                    original_admission,
                ),
                'admission.checklist_change_fac_comment': self.request.user.has_perm(
                    'admission.checklist_change_fac_comment',
                    original_admission,
                ),
                'admission.checklist_change_sic_comment': self.request.user.has_perm(
                    'admission.checklist_change_sic_comment',
                    original_admission,
                ),
            }

            disable_unavailable_forms(
                {
                    context['assimilation_form']: can_change_checklist,
                    context['fac_decision_refusal_form']: can_change_faculty_decision,
                    context['fac_decision_approval_form']: can_change_faculty_decision,
                    context['financabilite_approval_form']: can_change_checklist,
                    context['past_experiences_admission_requirement_form']: can_change_past_experiences,
                    context['past_experiences_admission_access_title_equivalency_form']: can_change_access_title,
                    context['financabilite_approval_form']: can_change_checklist,
                    **{
                        authentication_form: can_change_checklist
                        for authentication_form in context['authentication_forms'].values()
                    },
                    **{
                        comment_form: comment_permissions[comment_form.permission]
                        for comment_form in context['comment_forms'].values()
                    },
                }
            )
            context['can_choose_access_title'] = can_change_access_title

        return context

    def _get_experiences(self, resume: ResumePropositionDTO):
        experiences = {}

        for experience_academique in resume.curriculum.experiences_academiques:
            for annee_academique in experience_academique.annees:
                experiences.setdefault(annee_academique.annee, [])
                if experience_academique.a_obtenu_diplome:
                    experiences[annee_academique.annee].insert(0, experience_academique)
                else:
                    experiences[annee_academique.annee].append(experience_academique)

        experiences_non_academiques = {}
        for experience_non_academique in resume.curriculum.experiences_non_academiques:
            date_courante = experience_non_academique.date_debut
            while True:
                annee = (
                    date_courante.year if date_courante.month >= MOIS_DEBUT_ANNEE_ACADEMIQUE else date_courante.year - 1
                )
                if experience_non_academique not in experiences_non_academiques.get(annee, []):
                    experiences_non_academiques.setdefault(annee, []).append(experience_non_academique)
                if date_courante == experience_non_academique.date_fin:
                    break
                date_courante = min(
                    date_courante.replace(year=date_courante.year + 1), experience_non_academique.date_fin
                )
        for annee, experiences_annee in experiences_non_academiques.items():
            experiences_annee.sort(key=lambda x: x.date_fin, reverse=True)
            experiences.setdefault(annee, []).extend(experiences_annee)

        etudes_secondaires = resume.etudes_secondaires
        if etudes_secondaires:
            if etudes_secondaires.annee_diplome_etudes_secondaires:
                experiences.setdefault(etudes_secondaires.annee_diplome_etudes_secondaires, []).append(
                    etudes_secondaires
                )
            elif etudes_secondaires.alternative_secondaires:
                experiences.setdefault(0, []).append(etudes_secondaires)

        experiences = {annee: experiences[annee] for annee in sorted(experiences.keys(), reverse=True)}

        return experiences

    def _get_financabilite(self):
        # TODO
        return {
            'inscription_precedentes': 2,
            'inscription_supplementaire': 1,
        }

    def _get_experiences_by_uuid(self, resume: ResumeCandidatDTO):
        experiences = {}
        for experience_academique in resume.curriculum.experiences_academiques:
            experiences[str(experience_academique.uuid)] = experience_academique
        for experience_non_academique in resume.curriculum.experiences_non_academiques:
            experiences[str(experience_non_academique.uuid)] = experience_non_academique
        experiences[OngletsDemande.ETUDES_SECONDAIRES.name] = resume.etudes_secondaires
        return experiences


class ApplicationFeesView(
    AdmissionFormMixin,
    RequestApplicationFeesContextDataMixin,
    HtmxPermissionRequiredMixin,
    FormView,
):
    name = 'application-fees'
    urlpatterns = {'application-fees': 'application-fees/<str:status>'}
    permission_required = 'admission.change_payment'
    template_name = 'admission/general_education/includes/checklist/application_fees_request.html'
    htmx_template_name = 'admission/general_education/includes/checklist/application_fees_request.html'
    form_class = Form

    def form_valid(self, form):
        current_status = self.kwargs.get('status')
        remind = self.request.GET.get('remind')

        if current_status == ChoixStatutChecklist.GEST_BLOCAGE.name:
            if remind:
                cmd = EnvoyerRappelPaiementCommand(
                    uuid_proposition=self.admission_uuid,
                    gestionnaire=self.request.user.person.global_id,
                )
            else:
                cmd = SpecifierPaiementNecessaireCommand(
                    uuid_proposition=self.admission_uuid,
                    gestionnaire=self.request.user.person.global_id,
                )
                self.htmx_refresh = True
        else:
            cmd = SpecifierPaiementPlusNecessaireCommand(
                uuid_proposition=self.admission_uuid,
                gestionnaire=self.request.user.person.global_id,
                statut_checklist_frais_dossier=self.kwargs['status'],
            )
            self.htmx_refresh = 'confirm' in self.request.GET

        try:
            message_bus_instance.invoke(cmd)
        except BusinessException as exception:
            self.message_on_failure = exception.message
            return super().form_invalid(form)

        return super().form_valid(form)


class PastExperiencesStatusView(
    AdmissionFormMixin,
    CheckListDefaultContextMixin,
    HtmxPermissionRequiredMixin,
    FormView,
):
    name = 'past-experiences-status'
    urlpatterns = {'past-experiences-change-status': 'past-experiences-change-status/<str:status>'}
    permission_required = 'admission.change_checklist'
    template_name = 'admission/general_education/includes/checklist/previous_experiences.html'
    htmx_template_name = 'admission/general_education/includes/checklist/previous_experiences.html'
    form_class = StatusForm

    def __init__(self, *args, **kwargs):
        super().__init__(*args, **kwargs)
        self.valid_operation = False

    def get_initial(self):
        return self.admission.checklist['current']['parcours_anterieur']['statut']

    def get_form_kwargs(self):
        kwargs = super().get_form_kwargs()
        kwargs['data'] = self.kwargs
        return kwargs

    def form_valid(self, form):
        try:
            message_bus_instance.invoke(
                ModifierStatutChecklistParcoursAnterieurCommand(
                    uuid_proposition=self.admission_uuid,
                    statut=form.cleaned_data['status'],
                )
            )
            self.valid_operation = True
        except MultipleBusinessExceptions:
            return super().form_invalid(form)

        return super().form_valid(form)


class PastExperiencesAdmissionRequirementView(
    PastExperiencesMixin,
    AdmissionFormMixin,
    CheckListDefaultContextMixin,
    HtmxPermissionRequiredMixin,
    FormView,
):
    name = 'past-experiences-admission-requirement'
    urlpatterns = 'past-experiences-admission-requirement'
    permission_required = 'admission.change_checklist'
    template_name = (
        'admission/general_education/includes/checklist/previous_experiences_admission_requirement_form.html'
    )
    htmx_template_name = (
        'admission/general_education/includes/checklist/previous_experiences_admission_requirement_form.html'
    )

    def get_context_data(self, **kwargs):
        context = super().get_context_data(**kwargs)
        context['past_experiences_admission_requirement_form'] = context['form']
        return context

    def get_form(self, form_class=None):
        return self.past_experiences_admission_requirement_form

    def form_valid(self, form):
        try:
            message_bus_instance.invoke(
                SpecifierConditionAccesPropositionCommand(
                    uuid_proposition=self.admission_uuid,
                    condition_acces=form.cleaned_data['admission_requirement'],
                    millesime_condition_acces=form.cleaned_data['admission_requirement_year']
                    and form.cleaned_data['admission_requirement_year'].year,
                    avec_complements_formation=form.cleaned_data['with_prerequisite_courses'],
                )
            )

            # The admission requirement year can be updated via the command
            form.data = {
                'admission_requirement': self.admission.admission_requirement,
                'admission_requirement_year': self.admission.admission_requirement_year_id,
                'with_prerequisite_courses': self.admission.with_prerequisite_courses,
            }

        except BusinessException as exception:
            self.message_on_failure = exception.message
            return super().form_invalid(form)

        return super().form_valid(form)


class PastExperiencesAccessTitleView(
    PastExperiencesMixin,
    AdmissionFormMixin,
    HtmxPermissionRequiredMixin,
    FormView,
):
    name = 'past-experiences-access-title'
    urlpatterns = 'past-experiences-access-title'
    permission_required = 'admission.checklist_select_access_title'
    template_name = 'admission/general_education/includes/checklist/parcours_row_access_title.html'
    htmx_template_name = 'admission/general_education/includes/checklist/parcours_row_access_title.html'
    form_class = Form

    def __init__(self, *args, **kwargs):
        super().__init__(*args, **kwargs)
        self.checked: Optional[bool] = None
        self.experience_uuid: str = ''

    def get_context_data(self, **kwargs):
        context = super().get_context_data(**kwargs)
        context['checked'] = self.checked
        context['url'] = self.request.get_full_path()
        context['experience_uuid'] = self.request.GET.get('experience_uuid')
        context['can_choose_access_title'] = True  # True as the user can access to the current view
        return context

    def form_valid(self, form):
        experience_type = self.request.GET.get('experience_type')
        self.experience_uuid = self.request.GET.get('experience_uuid')
        self.checked = 'access-title' in self.request.POST
        try:
            message_bus_instance.invoke(
                SpecifierExperienceEnTantQueTitreAccesCommand(
                    uuid_proposition=self.admission_uuid,
                    uuid_experience=self.experience_uuid,
                    selectionne=self.checked,
                    type_experience=experience_type,
                )
            )

        except BusinessException as exception:
            self.message_on_failure = exception.message
            self.checked = not self.checked
            return super().form_invalid(form)

        return super().form_valid(form)


class PastExperiencesAccessTitleEquivalencyView(
    PastExperiencesMixin,
    AdmissionFormMixin,
    CheckListDefaultContextMixin,
    HtmxPermissionRequiredMixin,
    FormView,
):
    name = 'past-experiences-access-title-equivalency'
    urlpatterns = 'past-experiences-access-title-equivalency'
    permission_required = 'admission.change_checklist'
    template_name = (
        'admission/general_education/includes/checklist/previous_experiences_access_title_equivalency_form.html'
    )
    htmx_template_name = (
        'admission/general_education/includes/checklist/previous_experiences_access_title_equivalency_form.html'
    )

    def get_context_data(self, **kwargs):
        context = super().get_context_data(**kwargs)
        context['past_experiences_admission_access_title_equivalency_form'] = context['form']
        return context

    def get_form(self, form_class=None):
        return self.past_experiences_admission_access_title_equivalency_form

    def form_valid(self, form):
        try:
            message_bus_instance.invoke(
                SpecifierEquivalenceTitreAccesEtrangerPropositionCommand(
                    uuid_proposition=self.admission_uuid,
                    type_equivalence_titre_acces=form.cleaned_data['foreign_access_title_equivalency_type'],
                    statut_equivalence_titre_acces=form.cleaned_data['foreign_access_title_equivalency_status'],
                    etat_equivalence_titre_acces=form.cleaned_data['foreign_access_title_equivalency_state'],
                    date_prise_effet_equivalence_titre_acces=form.cleaned_data[
                        'foreign_access_title_equivalency_effective_date'
                    ],
                )
            )

        except MultipleBusinessExceptions as exception:
            self.message_on_failure = exception.exceptions.pop().message
            return super().form_invalid(form)

        return super().form_valid(form)


class ChangeStatusSerializer(serializers.Serializer):
    tab_name = serializers.CharField()
    status = serializers.ChoiceField(choices=ChoixStatutChecklist.choices(), required=False)
    extra = serializers.DictField(default={}, required=False)


def change_admission_status(tab, admission_status, extra, admission, replace_extra=False):
    """Change the status of the admission of a specific tab"""
    update_fields = ['checklist']

    serializer = ChangeStatusSerializer(
        data={
            'tab_name': tab,
            'status': admission_status,
            'extra': extra,
        }
    )
    serializer.is_valid(raise_exception=True)

    if admission.checklist.get('current') is None:
        admission.checklist['current'] = {}

    admission.checklist['current'].setdefault(serializer.validated_data['tab_name'], {})
    tab_data = admission.checklist['current'][serializer.validated_data['tab_name']]
    tab_data['statut'] = serializer.validated_data['status']
    tab_data['libelle'] = ''
    tab_data.setdefault('extra', {})
    if replace_extra:
        tab_data['extra'] = serializer.validated_data['extra']
    else:
        tab_data['extra'].update(serializer.validated_data['extra'])

    # Decision SIC
    if tab == 'decision_sic':
        admission.status = ChoixStatutPropositionGenerale.CONFIRMEE.name
        update_fields.append('status')

    admission.save(update_fields=update_fields)

    return serializer.data


class ChangeStatusView(LoadDossierViewMixin, APIView):
    urlpatterns = {'change-checklist-status': 'change-checklist-status/<str:tab>/<str:status>'}
    permission_required = 'admission.change_checklist'
    parser_classes = [FormParser]
    authentication_classes = [SessionAuthentication]

    def post(self, request, *args, **kwargs):
        admission = self.get_permission_object()

        serializer_data = change_admission_status(
            tab=self.kwargs['tab'],
            admission_status=self.kwargs['status'],
            extra=request.data.dict(),
            admission=admission,
        )

        return Response(serializer_data, status=status.HTTP_200_OK)


class ChangeExtraView(AdmissionFormMixin, FormView):
    urlpatterns = {'change-checklist-extra': 'change-checklist-extra/<str:tab>'}
    permission_required = 'admission.change_checklist'
    template_name = 'admission/forms/default_form.html'

    def get_form_kwargs(self):
        form_kwargs = super().get_form_kwargs()
        form_kwargs['form_url'] = resolve_url(
            f'{self.base_namespace}:change-checklist-extra',
            uuid=self.admission_uuid,
            tab=self.kwargs['tab'],
        )
        return form_kwargs

    def get_form_class(self):
        return {
            'assimilation': AssimilationForm,
        }[self.kwargs['tab']]

    def form_valid(self, form):
        admission = self.get_permission_object()
        tab_name = self.kwargs['tab']

        if admission.checklist.get('current') is None:
            admission.checklist['current'] = {}

        admission.checklist['current'].setdefault(tab_name, {})
        tab_data = admission.checklist['current'][tab_name]
        tab_data.setdefault('extra', {})
        tab_data['extra'].update(form.cleaned_data)
        admission.save(update_fields=['checklist'])
        return super().form_valid(form)


class SaveCommentView(AdmissionFormMixin, FormView):
    urlpatterns = {'save-comment': 'save-comment/<str:tab>'}
    form_class = CommentForm
    template_name = 'admission/forms/default_form.html'

    def get_permission_required(self):
        if f'__{COMMENT_TAG_FAC}' in self.kwargs['tab']:
            self.permission_required = 'admission.checklist_change_fac_comment'
        elif f'__{COMMENT_TAG_SIC}' in self.kwargs['tab']:
            self.permission_required = 'admission.checklist_change_sic_comment'
        elif '__authentication' in self.kwargs['tab']:
            self.permission_required = 'admission.checklist_change_past_experiences'
        else:
            self.permission_required = 'admission.checklist_change_comment'
        return super().get_permission_required()

    @cached_property
    def form_url(self):
        return resolve_url(
            f'{self.base_namespace}:save-comment',
            uuid=self.admission_uuid,
            tab=self.kwargs['tab'],
        )

    def get_prefix(self):
        return self.kwargs['tab']

    def get_form_kwargs(self):
        form_kwargs = super().get_form_kwargs()
        form_kwargs['form_url'] = self.form_url
        return form_kwargs

    def form_valid(self, form):
        comment, _ = CommentEntry.objects.update_or_create(
            object_uuid=self.admission_uuid,
            tags=self.kwargs['tab'].split('__'),
            defaults={
                'content': form.cleaned_data['comment'],
                'author': self.request.user.person,
            },
        )
        return super().form_valid(CommentForm(comment=comment, **self.get_form_kwargs()))


class ChoixFormationFormView(LoadDossierViewMixin, FormView):
    urlpatterns = 'choix-formation-update'
    permission_required = 'admission.change_checklist'
    template_name = 'admission/general_education/includes/checklist/choix_formation_form.html'
    form_class = ChoixFormationForm

    def dispatch(self, request, *args, **kwargs):
        if not request.htmx:
            return redirect(
                reverse('admission:general-education:checklist', kwargs={'uuid': self.admission_uuid})
                + '#choix_formation'
            )
        return super().dispatch(request, *args, **kwargs)

    def get_form_kwargs(self):
        kwargs = super().get_form_kwargs()
        kwargs['formation'] = self.proposition.formation
        return kwargs

    def get_initial(self):
        return {
            'type_demande': self.proposition.type,
            'annee_academique': self.proposition.annee_calculee,
            'formation': self.proposition.formation.sigle,
            'poursuite_cycle': self.proposition.poursuite_de_cycle,
        }

    def form_valid(self, form):
        try:
            message_bus_instance.invoke(
                ModifierChecklistChoixFormationCommand(
                    uuid_proposition=str(self.kwargs['uuid']),
                    type_demande=form.cleaned_data['type_demande'],
                    sigle_formation=form.cleaned_data['formation'],
                    annee_formation=form.cleaned_data['annee_academique'],
                    poursuite_de_cycle=form.cleaned_data['poursuite_cycle'],
                )
            )
        except MultipleBusinessExceptions as multiple_exceptions:
            for exception in multiple_exceptions.exceptions:
                form.add_error(None, exception.message)
            return self.form_invalid(form)
        return HttpResponse(headers={'HX-Refresh': 'true'})


class ChoixFormationDetailView(LoadDossierViewMixin, TemplateView):
    urlpatterns = 'choix-formation-detail'
    permission_required = 'admission.change_checklist'
    template_name = 'admission/general_education/includes/checklist/choix_formation_detail.html'

    def dispatch(self, request, *args, **kwargs):
        if not request.htmx:
            return redirect(
                reverse('admission:general-education:checklist', kwargs={'uuid': self.admission_uuid})
                + '#choix_formation'
            )
        return super().dispatch(request, *args, **kwargs)


class FinancabiliteContextMixin(CheckListDefaultContextMixin):
    def get_context_data(self, **kwargs):
        context = super().get_context_data(**kwargs)

        comment = CommentEntry.objects.filter(object_uuid=self.admission_uuid, tags__contains=['financabilite']).first()

        context['comment_forms'] = {
            'financabilite': CommentForm(
                comment=comment,
                form_url=resolve_url(
                    f'{self.base_namespace}:save-comment',
                    uuid=self.admission_uuid,
                    tab='financabilite',
                ),
                prefix='financabilite',
            )
        }

        context['financabilite_approval_form'] = FinancabiliteApprovalForm(
            instance=self.admission,
            prefix='financabilite',
        )

        return context


class FinancabiliteChangeStatusView(HtmxPermissionRequiredMixin, FinancabiliteContextMixin, TemplateView):
    urlpatterns = {'financability-change-status': 'financability-change-checklist-status/<str:status>'}
    template_name = 'admission/general_education/includes/checklist/financabilite.html'
    permission_required = 'admission.change_checklist'
    http_method_names = ['post']

    def post(self, request, *args, **kwargs):
        admission = self.get_permission_object()

        try:
            status, extra = self.kwargs['status'].split('-')
            if status == 'GEST_BLOCAGE':
                extra = {'to_be_completed': extra}
        except ValueError:
            status = self.kwargs['status']
            extra = {}

        change_admission_status(
            tab='financabilite',
            admission_status=status,
            extra=extra,
            admission=admission,
            replace_extra=True,
        )

        if status == 'GEST_BLOCAGE' and extra.get('to_be_completed') == '0':
            admission.financability_rule_established_by = request.user.person
            admission.save(update_fields=['financability_rule_established_by'])

        return self.render_to_response(self.get_context_data())


class FinancabiliteApprovalView(HtmxPermissionRequiredMixin, FinancabiliteContextMixin, FormView):
    urlpatterns = {'financability-approval': 'financability-checklist-approval'}
    template_name = 'admission/general_education/includes/checklist/financabilite_approval_form.html'
    permission_required = 'admission.change_checklist'
    http_method_names = ['post']

    def get_form(self, form_class=None):
        return FinancabiliteApprovalForm(
            instance=self.admission if self.request.method != 'POST' else None,
            data=self.request.POST if self.request.method == 'POST' else None,
            prefix='financabilite',
        )

    def form_valid(self, form):
        message_bus_instance.invoke(
            SpecifierFinancabiliteRegleCommand(
                uuid_proposition=self.admission_uuid,
                financabilite_regle=form.cleaned_data['financability_rule'],
                etabli_par=self.request.user.person.uuid,
            )
        )

        return render(
            self.request,
            'admission/general_education/includes/checklist/financabilite.html',
            context=self.get_context_data(),
        )


class FinancabiliteComputeRuleView(HtmxPermissionRequiredMixin, FinancabiliteContextMixin, TemplateView):
    urlpatterns = {'financability-compute-rule': 'financability-compute-rule'}
    template_name = 'admission/general_education/includes/checklist/financabilite.html'
    permission_required = 'admission.change_checklist'
    http_method_names = ['post']

    def post(self, request, *args, **kwargs):
        admission = self.get_permission_object()
        admission.update_financability_computed_rule()
        return self.render_to_response(self.get_context_data())


class SinglePastExperienceMixin(
    PastExperiencesMixin,
    AdmissionFormMixin,
    CheckListDefaultContextMixin,
    HtmxPermissionRequiredMixin,
    FormView,
):
    @cached_property
    def experience_uuid(self):
        return self.request.GET.get('identifier')

    @property
    def experience(self):
        return next(
            (
                experience
                for experience in self.admission.checklist['current']['parcours_anterieur']['enfants']
                if experience['extra']['identifiant'] == self.experience_uuid
            ),
            None,
        )

    def get_context_data(self, **kwargs):
        context = super().get_context_data(**kwargs)
        context['current'] = self.experience
        context['initial'] = self.experience or {}
        authentication_comment_identifier = f'parcours_anterieur__{self.experience_uuid}__authentication'
        context.setdefault('comment_forms', {})
        context['comment_forms'][authentication_comment_identifier] = CommentForm(
            comment=CommentEntry.objects.filter(
                object_uuid=self.admission_uuid,
                tags=['parcours_anterieur', self.experience_uuid, 'authentication'],
            ).first(),
            form_url=resolve_url(
                f'{self.base_namespace}:save-comment',
                uuid=self.admission_uuid,
                tab=authentication_comment_identifier,
            ),
            prefix=authentication_comment_identifier,
            disabled=not can_edit_experience_authentication(self.experience),
            label=_('Comment about the authentication'),
        )
        return context

    def get_success_url(self):
        return self.request.get_full_path()

    def command(self, form):
        raise NotImplementedError

    def form_valid(self, form):
        try:
            self.command(form)
        except ExperienceNonTrouveeException as exception:
            self.message_on_failure = exception.message
            return super().form_invalid(form)
        return super().form_valid(form)


class SinglePastExperienceChangeStatusView(SinglePastExperienceMixin):
    name = 'single-past-experience-change-status'
    urlpatterns = 'single-past-experience-change-status'
    permission_required = 'admission.checklist_change_past_experiences'
    template_name = 'admission/general_education/includes/checklist/previous_experience_single.html'
    htmx_template_name = 'admission/general_education/includes/checklist/previous_experience_single.html'
    form_class = ExperienceStatusForm

    def get_context_data(self, **kwargs):
        context = super().get_context_data(**kwargs)
        context['authentication_form'] = SinglePastExperienceAuthenticationForm(self.experience)
        return context

    def command(self, form):
        message_bus_instance.invoke(
            ModifierStatutChecklistExperienceParcoursAnterieurCommand(
                uuid_proposition=self.admission_uuid,
                uuid_experience=self.experience_uuid,
                statut=form.cleaned_data['status'],
                statut_authentification=form.cleaned_data['authentification'],
            )
        )


class SinglePastExperienceChangeAuthenticationView(SinglePastExperienceMixin):
    name = 'single-past-experience-change-authentication'
    urlpatterns = 'single-past-experience-change-authentication'
    permission_required = 'admission.checklist_change_past_experiences'
    template_name = 'admission/general_education/includes/checklist/previous_experience_single_authentication_form.html'
    htmx_template_name = (
        'admission/general_education/includes/checklist/previous_experience_single_authentication_form.html'
    )
    form_class = SinglePastExperienceAuthenticationForm

    def get_form_kwargs(self):
        kwargs = super().get_form_kwargs()
        kwargs['checklist_experience_data'] = self.experience
        return kwargs

    def get_context_data(self, **kwargs):
        context = super().get_context_data(**kwargs)
        context['authentication_form'] = context['form']
        return context

    def command(self, form):
        message_bus_instance.invoke(
            ModifierAuthentificationExperienceParcoursAnterieurCommand(
                uuid_proposition=self.admission_uuid,
                uuid_experience=self.experience_uuid,
                etat_authentification=form.cleaned_data['state'],
            )
        )<|MERGE_RESOLUTION|>--- conflicted
+++ resolved
@@ -121,10 +121,7 @@
     STATUTS_PROPOSITION_GENERALE_SOUMISE_POUR_SIC_ETENDUS,
     STATUTS_PROPOSITION_GENERALE_SOUMISE_POUR_FAC_ETENDUS,
     PoursuiteDeCycle,
-<<<<<<< HEAD
     STATUTS_PROPOSITION_GENERALE_ENVOYABLE_EN_FAC_POUR_DECISION,
-=======
->>>>>>> 070f5e65
 )
 from admission.ddd.admission.formation_generale.domain.service.checklist import Checklist
 from admission.exports.admission_recap.section import get_dynamic_questions_by_tab
@@ -492,11 +489,7 @@
     def get_permission_required(self):
         return (
             ('admission.checklist_faculty_decision_transfer_to_sic_with_decision',)
-<<<<<<< HEAD
-            if (self.request.GET.get('approval') or self.request.GET.get('refusal')) and self.is_fac
-=======
             if (self.request.GET.get('approval') or self.request.GET.get('refusal') and self.is_fac)
->>>>>>> 070f5e65
             else ('admission.checklist_faculty_decision_transfer_to_sic_without_decision',)
         )
 
