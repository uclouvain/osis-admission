# ##############################################################################
#
#  OSIS stands for Open Student Information System. It's an application
#  designed to manage the core business of higher education institutions,
#  such as universities, faculties, institutes and professional schools.
#  The core business involves the administration of students, teachers,
#  courses, programs and so on.
#
#  Copyright (C) 2015-2024 Université catholique de Louvain (http://www.uclouvain.be)
#
#  This program is free software: you can redistribute it and/or modify
#  it under the terms of the GNU General Public License as published by
#  the Free Software Foundation, either version 3 of the License, or
#  (at your option) any later version.
#
#  This program is distributed in the hope that it will be useful,
#  but WITHOUT ANY WARRANTY; without even the implied warranty of
#  MERCHANTABILITY or FITNESS FOR A PARTICULAR PURPOSE.  See the
#  GNU General Public License for more details.
#
#  A copy of this license - GNU General Public License - is available
#  at the root of the source code of this program.  If not,
#  see http://www.gnu.org/licenses/.
#
# ##############################################################################
import datetime
<<<<<<< HEAD
from admission.ddd import MOIS_DEBUT_ANNEE_ACADEMIQUE, MAIL_VERIFICATEUR_CURSUS
from admission.ddd import MONTANT_FRAIS_DOSSIER
from typing import Dict, Set, Optional, List
=======
>>>>>>> 33a6cb06

from django.shortcuts import resolve_url
from django.utils.functional import cached_property
from django.views.generic import FormView
from osis_comment.models import CommentEntry
<<<<<<< HEAD
from osis_document.api.utils import get_remote_metadata, get_remote_token
from osis_document.utils import get_file_url
from osis_document.utils import get_file_url
from osis_history.models import HistoryEntry
from osis_history.utilities import add_history_entry
from osis_mail_template.exceptions import EmptyMailTemplateContent
from osis_mail_template.models import MailTemplate
=======
>>>>>>> 33a6cb06
from rest_framework import serializers, status
from rest_framework.authentication import SessionAuthentication
from rest_framework.parsers import FormParser
from rest_framework.response import Response
from rest_framework.views import APIView

<<<<<<< HEAD
from admission.contrib.models.online_payment import PaymentStatus, PaymentMethod
from admission.ddd import MOIS_DEBUT_ANNEE_ACADEMIQUE, MAIL_VERIFICATEUR_CURSUS
from admission.ddd import MONTANT_FRAIS_DOSSIER
from admission.ddd.admission.commands import ListerToutesDemandesQuery, GetStatutTicketPersonneQuery
from admission.ddd.admission.commands import RechercherParcoursAnterieurQuery
from admission.ddd.admission.doctorat.preparation.dtos import ExperienceAcademiqueDTO
from admission.ddd.admission.commands import ListerToutesDemandesQuery
from admission.ddd.admission.doctorat.validation.domain.model.enums import ChoixGenre
from admission.ddd.admission.domain.validator.exceptions import ExperienceNonTrouveeException
from admission.ddd.admission.dtos.question_specifique import QuestionSpecifiqueDTO
from admission.ddd.admission.dtos.resume import (
    ResumeCandidatDTO,
    ResumePropositionDTO,
)
from admission.ddd.admission.dtos.resume import ResumeEtEmplacementsDocumentsPropositionDTO
from admission.ddd.admission.dtos.titre_acces_selectionnable import TitreAccesSelectionnableDTO
from admission.ddd.admission.enums import Onglets, TypeItemFormulaire
from admission.ddd.admission.enums.emplacement_document import (
    DocumentsAssimilation,
    StatutEmplacementDocument,
    EMPLACEMENTS_DOCUMENTS_RECLAMABLES,
    StatutReclamationEmplacementDocument,
    STATUTS_EMPLACEMENT_DOCUMENT_A_RECLAMER,
)
from admission.ddd.admission.enums.emplacement_document import (
    OngletsDemande,
    DocumentsEtudesSecondaires,
)
from admission.ddd.admission.enums.statut import STATUTS_TOUTE_PROPOSITION_SOUMISE_HORS_FRAIS_DOSSIER
from admission.ddd.admission.enums.type_demande import TypeDemande
from admission.ddd.admission.formation_generale.commands import (
    RecupererResumeEtEmplacementsDocumentsPropositionQuery,
    ModifierChecklistChoixFormationCommand,
    SpecifierPaiementNecessaireCommand,
    EnvoyerRappelPaiementCommand,
    SpecifierPaiementPlusNecessaireCommand,
    RecupererQuestionsSpecifiquesQuery,
    EnvoyerPropositionAFacLorsDeLaDecisionFacultaireCommand,
    SpecifierMotifsRefusPropositionParFaculteCommand,
    SpecifierInformationsAcceptationPropositionParFaculteCommand,
    ApprouverPropositionParFaculteCommand,
    RefuserPropositionParFaculteCommand,
    RecupererListePaiementsPropositionQuery,
    ModifierStatutChecklistParcoursAnterieurCommand,
    SpecifierConditionAccesPropositionCommand,
    SpecifierEquivalenceTitreAccesEtrangerPropositionCommand,
    SpecifierExperienceEnTantQueTitreAccesCommand,
    SpecifierFinancabiliteRegleCommand,
    ModifierStatutChecklistExperienceParcoursAnterieurCommand,
    ModifierAuthentificationExperienceParcoursAnterieurCommand,
    EnvoyerPropositionAuSicLorsDeLaDecisionFacultaireCommand,
    SpecifierBesoinDeDerogationSicCommand,
    SpecifierInformationsAcceptationPropositionParSicCommand,
    SpecifierMotifsRefusPropositionParSicCommand,
    RecupererDocumentsPropositionQuery,
    RefuserAdmissionParSicCommand,
    ApprouverAdmissionParSicCommand,
    RecupererPdfTemporaireDecisionSicQuery,
    RefuserInscriptionParSicCommand,
    ApprouverInscriptionParSicCommand,
    RecupererTitresAccesSelectionnablesPropositionQuery,
    RecupererResumePropositionQuery,
)
=======
>>>>>>> 33a6cb06
from admission.ddd.admission.formation_generale.domain.model.enums import (
    ChoixStatutChecklist,
)
from admission.forms.admission.checklist import (
    CommentForm,
)
from admission.views.common.detail_tabs.comments import COMMENT_TAG_SIC, COMMENT_TAG_FAC
from admission.views.common.mixins import LoadDossierViewMixin, AdmissionFormMixin

__all__ = [
    'ChangeStatusView',
    'SaveCommentView',
]

__namespace__ = False


<<<<<<< HEAD
TABS_WITH_SIC_AND_FAC_COMMENTS = {'decision_facultaire'}
ENTITY_SIC = 'SIC'
EMAIL_TEMPLATE_DOCUMENT_URL_TOKEN = 'SERA_AUTOMATIQUEMENT_REMPLACE_PAR_LE_LIEN'


class CheckListDefaultContextMixin(LoadDossierViewMixin):
    extra_context = {
        'checklist_tabs': {
            tab_name: OngletsChecklist[tab_name].value
            for tab_name in OngletsChecklist.get_names_except(OngletsChecklist.experiences_parcours_anterieur)
        },
        'hide_files': True,
        'condition_acces_enum': ConditionAcces,
        'checker_email_address': MAIL_VERIFICATEUR_CURSUS,
    }

    @cached_property
    def can_update_checklist_tab(self):
        return has_perm('admission.change_checklist', user=self.request.user, obj=self.admission)

    def get_context_data(self, **kwargs):
        context = super().get_context_data(**kwargs)
        checklist_additional_icons = {}

        # A SIC user has an additional icon for the decision of the faculty if a fac manager wrote a comment
        if self.is_sic:
            has_comment = (
                CommentEntry.objects.filter(
                    object_uuid=self.admission_uuid,
                    tags__contains=['decision_facultaire', COMMENT_TAG_FAC],
                )
                .exclude(content='')
                .exists()
            )
            if has_comment:
                checklist_additional_icons['decision_facultaire'] = 'fa-regular fa-comment'

        context['checklist_additional_icons'] = checklist_additional_icons
        context['can_update_checklist_tab'] = self.can_update_checklist_tab
        context['can_change_payment'] = self.request.user.has_perm('admission.change_payment', self.admission)
        context['can_change_faculty_decision'] = self.request.user.has_perm(
            'admission.checklist_change_faculty_decision',
            self.admission,
        )
        context['past_experiences_are_sufficient'] = (
            self.admission.checklist.get('current', {}).get('parcours_anterieur', {}).get('statut', '')
            == ChoixStatutChecklist.GEST_REUSSITE.name
        )
        context['bg_classes'] = {}
        return context


def get_email(template_identifier, language, proposition_dto: PropositionGestionnaireDTO):
    mail_template = MailTemplate.objects.get(
        identifier=template_identifier,
        language=language,
    )

    # Needed to get the complete reference
    with translation.override(language):
        tokens = {
            'admission_reference': proposition_dto.reference,
            'candidate_first_name': proposition_dto.prenom_candidat,
            'candidate_last_name': proposition_dto.nom_candidat,
            'candidate_nationality_country': {
                settings.LANGUAGE_CODE_FR: proposition_dto.nationalite_candidat_fr,
                settings.LANGUAGE_CODE_EN: proposition_dto.nationalite_candidat_en,
            }[language],
            'training_acronym': proposition_dto.formation.sigle,
            'training_title': {
                settings.LANGUAGE_CODE_FR: proposition_dto.formation.intitule_fr,
                settings.LANGUAGE_CODE_EN: proposition_dto.formation.intitule_en,
            }[language],
            'admissions_link_front': get_portal_admission_list_url(),
            'admission_link_front': get_portal_admission_url('general-education', str(proposition_dto.uuid)),
            'admission_link_back': get_backoffice_admission_url('general-education', str(proposition_dto.uuid)),
            'training_campus': proposition_dto.formation.campus.nom,
        }

        return (
            mail_template.render_subject(tokens),
            mail_template.body_as_html(tokens),
        )


class RequestApplicationFeesContextDataMixin(CheckListDefaultContextMixin):
    def get_context_data(self, **kwargs):
        context = super().get_context_data(**kwargs)

        payments = message_bus_instance.invoke(
            RecupererListePaiementsPropositionQuery(uuid_proposition=self.admission_uuid)
        )

        context['payments'] = payments
        context['payment_status_translations'] = PaymentStatus.translated_names()
        context['payment_method_translations'] = PaymentMethod.translated_names()

        context['last_request'] = (
            HistoryEntry.objects.filter(
                object_uuid=self.admission_uuid,
                tags__contains=['proposition', 'application-fees-payment', 'request'],
            )
            .order_by('-created')
            .first()
        )

        context['application_fees_amount'] = MONTANT_FRAIS_DOSSIER

        # Checklist specificities
        context['fees_already_payed'] = bool(
            self.admission.checklist.get('current')
            and self.admission.checklist['current']['frais_dossier']['statut']
            == ChoixStatutChecklist.SYST_REUSSITE.name
        )

        email_content = get_email(
            template_identifier=ADMISSION_EMAIL_REQUEST_APPLICATION_FEES_GENERAL,
            language=self.proposition.langue_contact_candidat,
            proposition_dto=self.proposition,
        )

        context['request_message_subject'] = email_content[0]
        context['request_message_body'] = email_content[1]

        return context


class PastExperiencesMixin:
    @cached_property
    def past_experiences_admission_requirement_form(self):
        return PastExperiencesAdmissionRequirementForm(instance=self.admission, data=self.request.POST or None)

    @cached_property
    def past_experiences_admission_access_title_equivalency_form(self):
        return PastExperiencesAdmissionAccessTitleForm(instance=self.admission, data=self.request.POST or None)

    @property
    def access_title_url(self):
        return resolve_url(
            f'{self.base_namespace}:past-experiences-access-title',
            uuid=self.kwargs['uuid'],
        )


# Fac decision
class FacultyDecisionMixin(CheckListDefaultContextMixin):
    def get_context_data(self, **kwargs):
        context = super().get_context_data(**kwargs)
        context['in_sic_statuses'] = self.admission.status in STATUTS_PROPOSITION_GENERALE_SOUMISE_POUR_SIC_ETENDUS
        context['in_fac_statuses'] = self.admission.status in STATUTS_PROPOSITION_GENERALE_SOUMISE_POUR_FAC_ETENDUS
        context['sic_statuses_for_transfer'] = ChoixStatutPropositionGenerale.get_specific_values(
            STATUTS_PROPOSITION_GENERALE_ENVOYABLE_EN_FAC_POUR_DECISION
        )
        context['fac_statuses_for_transfer'] = ChoixStatutPropositionGenerale.get_specific_values(
            STATUTS_PROPOSITION_GENERALE_SOUMISE_POUR_FAC
        )
        context['is_fac'] = self.is_fac
        context['is_sic'] = self.is_sic
        context['fac_decision_send_to_fac_history_entry'] = (
            HistoryEntry.objects.filter(
                object_uuid=self.admission_uuid,
                tags__contains=['proposition', 'fac-decision', 'send-to-fac'],
            )
            .order_by('-created')
            .first()
        )
        context['fac_decision_refusal_form'] = self.fac_decision_refusal_form
        context['fac_decision_approval_form'] = self.fac_decision_approval_form
        context['fac_decision_free_approval_condition_formset'] = self.fac_decision_free_approval_condition_formset
        context['program_faculty_email'] = self.program_faculty_email.email if self.program_faculty_email else None

        return context

    @cached_property
    def program_faculty_email(self):
        try:
            return message_bus_instance.invoke(
                RecupererInformationsDestinataireQuery(
                    sigle_formation=self.admission.training.acronym,
                    est_premiere_annee=bool(
                        self.proposition.poursuite_de_cycle_a_specifier
                        and self.proposition.poursuite_de_cycle != PoursuiteDeCycle.YES.name,
                    ),
                    annee=self.admission.determined_academic_year.year,
                )
            )
        except InformationsDestinatairePasTrouvee:
            return None

    @cached_property
    def fac_decision_refusal_form(self):
        form_kwargs = {
            'prefix': 'fac-decision-refusal',
        }
        if self.request.method == 'POST':
            form_kwargs['data'] = self.request.POST
        else:
            form_kwargs['initial'] = {
                'reasons': [reason.uuid for reason in self.admission.refusal_reasons.all()]
                + self.admission.other_refusal_reasons,
            }

        return FacDecisionRefusalForm(**form_kwargs)

    @property
    def candidate_cv_program_names_by_experience_uuid(self):
        experiences: QuerySet[EducationalExperience] = EducationalExperience.objects.select_related('program').filter(
            person=self.admission.candidate
        )
        return {
            str(experience.uuid): experience.program.title if experience.program else experience.education_name
            for experience in experiences
        }

    @cached_property
    def fac_decision_approval_form(self):
        return FacDecisionApprovalForm(
            academic_year=self.admission.determined_academic_year.year,
            instance=self.admission if self.request.method != 'POST' else None,
            data=self.request.POST if self.request.method == 'POST' else None,
            prefix='fac-decision-approval',
            educational_experience_program_name_by_uuid=self.candidate_cv_program_names_by_experience_uuid,
            current_training_uuid=str(self.admission.training.uuid),
        )

    @cached_property
    def fac_decision_free_approval_condition_formset(self):
        FreeApprovalConditionFormSet = formset_factory(
            form=FreeAdditionalApprovalConditionForm,
            extra=0,
        )

        formset = FreeApprovalConditionFormSet(
            prefix='fac-decision',
            initial=self.admission.freeadditionalapprovalcondition_set.filter(
                related_experience__isnull=True,
            ).values('name_fr', 'name_en')
            if self.request.method != 'POST'
            else None,
            data=self.request.POST if self.request.method == 'POST' else None,
            form_kwargs={
                'candidate_language': self.admission.candidate.language,
            },
        )

        return formset


class FacultyDecisionView(
    AdmissionFormMixin,
    FacultyDecisionMixin,
    HtmxPermissionRequiredMixin,
    FormView,
):
    name = 'fac-decision-status'
    urlpatterns = {'fac-decision-change-status': 'fac-decision/status-change/<str:status>'}
    permission_required = 'admission.checklist_change_faculty_decision'
    template_name = 'admission/general_education/includes/checklist/fac_decision.html'
    htmx_template_name = 'admission/general_education/includes/checklist/fac_decision.html'
    form_class = Form

    def form_valid(self, form):
        admission = self.get_permission_object()

        extra = {}
        if 'decision' in self.request.GET:
            extra['decision'] = self.request.GET['decision']

        change_admission_status(
            tab='decision_facultaire',
            admission_status=self.kwargs['status'],
            extra=extra,
            admission=admission,
            replace_extra=True,
            author=self.request.user.person,
        )

        return super().form_valid(form)


class FacultyDecisionSendToFacultyView(
    AdmissionFormMixin,
    FacultyDecisionMixin,
    HtmxPermissionRequiredMixin,
    FormView,
):
    name = 'faculty-decision-send-to-faculty'
    urlpatterns = {'fac-decision-send-to-faculty': 'fac-decision/send-to-faculty'}
    permission_required = 'admission.checklist_faculty_decision_transfer_to_fac'
    template_name = 'admission/general_education/includes/checklist/fac_decision.html'
    htmx_template_name = 'admission/general_education/includes/checklist/fac_decision.html'
    form_class = Form

    def form_valid(self, form):
        try:
            message_bus_instance.invoke(
                EnvoyerPropositionAFacLorsDeLaDecisionFacultaireCommand(
                    uuid_proposition=self.admission_uuid,
                    gestionnaire=self.request.user.person.global_id,
                )
            )
        except MultipleBusinessExceptions as multiple_exceptions:
            self.message_on_failure = multiple_exceptions.exceptions.pop().message
            return self.form_invalid(form)
        self.htmx_refresh = True
        return super().form_valid(form)


class FacultyDecisionSendToSicView(
    AdmissionFormMixin,
    FacultyDecisionMixin,
    HtmxPermissionRequiredMixin,
    FormView,
):
    name = 'faculty-decision-send-to-sic'
    urlpatterns = {'fac-decision-send-to-sic': 'fac-decision/send-to-sic'}
    template_name = 'admission/general_education/includes/checklist/fac_decision.html'
    htmx_template_name = 'admission/general_education/includes/checklist/fac_decision.html'
    form_class = Form

    def get_permission_required(self):
        return (
            ('admission.checklist_faculty_decision_transfer_to_sic_with_decision',)
            if (self.request.GET.get('approval') or self.request.GET.get('refusal')) and self.is_fac
            else ('admission.checklist_faculty_decision_transfer_to_sic_without_decision',)
        )

    def form_valid(self, form):
        try:
            message_bus_instance.invoke(
                ApprouverPropositionParFaculteCommand(
                    uuid_proposition=self.admission_uuid,
                    gestionnaire=self.request.user.person.global_id,
                )
                if self.request.GET.get('approval') and self.is_fac
                else RefuserPropositionParFaculteCommand(
                    uuid_proposition=self.admission_uuid,
                    gestionnaire=self.request.user.person.global_id,
                )
                if self.request.GET.get('refusal') and self.is_fac
                else EnvoyerPropositionAuSicLorsDeLaDecisionFacultaireCommand(
                    uuid_proposition=self.admission_uuid,
                    gestionnaire=self.request.user.person.global_id,
                    envoi_par_fac=self.is_fac,
                )
            )

        except MultipleBusinessExceptions as multiple_exceptions:
            self.message_on_failure = multiple_exceptions.exceptions.pop().message
            return self.form_invalid(form)

        self.htmx_refresh = True

        return super().form_valid(form)


class FacultyRefusalDecisionView(
    FacultyDecisionMixin,
    AdmissionFormMixin,
    HtmxPermissionRequiredMixin,
    FormView,
):
    name = 'fac-decision-refusal'
    urlpatterns = {'fac-decision-refusal': 'fac-decision/fac-decision-refusal'}
    template_name = 'admission/general_education/includes/checklist/fac_decision_refusal_form.html'
    htmx_template_name = 'admission/general_education/includes/checklist/fac_decision_refusal_form.html'

    def get_permission_required(self):
        return (
            (
                'admission.checklist_faculty_decision_transfer_to_sic_with_decision'
                if 'save_transfer' in self.request.POST
                else 'admission.checklist_change_faculty_decision'
            ),
        )

    def get_form(self, form_class=None):
        return self.fac_decision_refusal_form

    def form_valid(self, form):
        base_params = {
            'uuid_proposition': self.admission_uuid,
            'uuids_motifs': form.cleaned_data['reasons'],
            'autres_motifs': form.cleaned_data['other_reasons'],
            'gestionnaire': self.request.user.person.global_id,
        }

        try:
            message_bus_instance.invoke(SpecifierMotifsRefusPropositionParFaculteCommand(**base_params))
            if 'save-transfer' in self.request.POST:
                message_bus_instance.invoke(
                    RefuserPropositionParFaculteCommand(
                        uuid_proposition=self.admission_uuid,
                        gestionnaire=self.request.user.person.global_id,
                    )
                )
                self.htmx_refresh = True
        except MultipleBusinessExceptions as multiple_exceptions:
            self.message_on_failure = multiple_exceptions.exceptions.pop().message
            return self.form_invalid(form)

        return super().form_valid(form)


class FacultyApprovalDecisionView(
    FacultyDecisionMixin,
    AdmissionFormMixin,
    HtmxPermissionRequiredMixin,
    FormView,
):
    name = 'fac-decision-approval'
    urlpatterns = {'fac-decision-approval': 'fac-decision/fac-decision-approval'}
    template_name = 'admission/general_education/includes/checklist/fac_decision_approval_form.html'
    htmx_template_name = 'admission/general_education/includes/checklist/fac_decision_approval_form.html'

    def get_permission_required(self):
        return (
            (
                'admission.checklist_faculty_decision_transfer_to_sic_with_decision'
                if 'save_transfer' in self.request.POST
                else 'admission.checklist_change_faculty_decision'
            ),
        )

    def post(self, request, *args, **kwargs):
        form = self.get_form()
        formset = self.fac_decision_free_approval_condition_formset

        # Cross validation
        if form.is_valid() and formset.is_valid():
            with_additional_conditions = form.cleaned_data['with_additional_approval_conditions']

            if with_additional_conditions and (
                not form.cleaned_data['additional_approval_conditions']
                and not form.cleaned_data['cv_experiences_additional_approval_conditions']
                and not any(subform.is_valid() for subform in formset)
            ):
                form.add_error('all_additional_approval_conditions', FIELD_REQUIRED_MESSAGE)

        form.all_required_forms_are_valid = form.is_valid() and (
            not form.cleaned_data['with_additional_approval_conditions'] or formset.is_valid()
        )

        if form.all_required_forms_are_valid:
            return self.form_valid(form)
        else:
            return self.form_invalid(form)

    def get_form(self, form_class=None):
        return self.fac_decision_approval_form

    def form_valid(self, form):
        base_params = {
            'uuid_proposition': self.admission_uuid,
            'sigle_autre_formation': form.cleaned_data['other_training_accepted_by_fac'].acronym
            if form.cleaned_data['other_training_accepted_by_fac']
            else '',
            'avec_conditions_complementaires': form.cleaned_data['with_additional_approval_conditions'],
            'uuids_conditions_complementaires_existantes': [
                condition for condition in form.cleaned_data['additional_approval_conditions']
            ],
            'conditions_complementaires_libres': (
                [
                    sub_form.cleaned_data
                    for sub_form in self.fac_decision_free_approval_condition_formset.forms
                    if sub_form.is_valid()
                ]
                if form.cleaned_data['with_additional_approval_conditions']
                else []
            )
            + form.cleaned_data['cv_experiences_additional_approval_conditions'],
            'avec_complements_formation': form.cleaned_data['with_prerequisite_courses'],
            'uuids_complements_formation': form.cleaned_data['prerequisite_courses'],
            'commentaire_complements_formation': form.cleaned_data['prerequisite_courses_fac_comment'],
            'nombre_annees_prevoir_programme': form.cleaned_data['program_planned_years_number'],
            'nom_personne_contact_programme_annuel': form.cleaned_data['annual_program_contact_person_name'],
            'email_personne_contact_programme_annuel': form.cleaned_data['annual_program_contact_person_email'],
            'commentaire_programme_conjoint': form.cleaned_data['join_program_fac_comment'],
            'gestionnaire': self.request.user.person.global_id,
        }
        try:
            message_bus_instance.invoke(SpecifierInformationsAcceptationPropositionParFaculteCommand(**base_params))
            if 'save-transfer' in self.request.POST:
                message_bus_instance.invoke(
                    ApprouverPropositionParFaculteCommand(
                        uuid_proposition=self.admission_uuid,
                        gestionnaire=self.request.user.person.global_id,
                    )
                )
                self.htmx_refresh = True
        except MultipleBusinessExceptions as multiple_exceptions:
            self.message_on_failure = multiple_exceptions.exceptions.pop().message
            return self.form_invalid(form)

        return super().form_valid(form)


class SicDecisionMixin(CheckListDefaultContextMixin):
    def get_context_data(self, **kwargs):
        context = super().get_context_data(**kwargs)
        context['sic_decision_refusal_form'] = self.sic_decision_refusal_form
        context['sic_decision_approval_documents_form'] = self.sic_decision_approval_documents_form
        context['sic_decision_approval_form'] = self.sic_decision_approval_form
        context['sic_decision_free_approval_condition_formset'] = self.sic_decision_free_approval_condition_formset
        context['sic_decision_refusal_final_form'] = self.sic_decision_refusal_final_form
        context['sic_decision_approval_final_form'] = self.sic_decision_approval_final_form

        # Get information about the decision sending by the SIC if any and only in the final statuses
        sic_decision_status = self.admission.checklist.get('current', {}).get('decision_sic', {})

        if sic_decision_status:
            history_tags = None
            if sic_decision_status.get('statut') == ChoixStatutChecklist.GEST_REUSSITE.name:
                history_tags = [
                    'proposition',
                    'sic-decision',
                    'approval',
                    'message' if self.admission.type_demande == TypeDemande.ADMISSION.name else 'status-changed',
                ]
            elif (
                sic_decision_status.get('statut') == ChoixStatutChecklist.GEST_BLOCAGE.name
                and sic_decision_status.get('extra', {}).get('blocage') == 'refusal'
            ):
                history_tags = ['proposition', 'sic-decision', 'refusal', 'message']

            if history_tags:
                history_entry: Optional[HistoryEntry] = (
                    HistoryEntry.objects.filter(
                        tags__contains=history_tags,
                        object_uuid=self.admission_uuid,
                    )
                    .order_by('-created')
                    .first()
                )

                if history_entry:
                    context['sic_decision_sent_at'] = history_entry.created
                    context['sic_decision_sent_by'] = history_entry.author
                    context['sic_decision_sent_with_email'] = 'message' in history_entry.tags

        context['sic_decision_dispensation_form'] = SicDecisionDerogationForm(
            initial={
                'dispensation_needed': self.admission.dispensation_needed,
            },
        )
        context['requested_documents'] = {
            document.identifiant: {
                'reason': self.proposition.documents_demandes.get(document.identifiant, {}).get('reason', ''),
                'label': document.libelle_langue_candidat,
                'tab_label': document.nom_onglet,
                'candidate_language_tab_label': document.nom_onglet_langue_candidat,
                'tab': document.onglet,
            }
            for document in self.sic_decision_approval_form_requestable_documents
        }
        context['a_des_documents_requis_immediat'] = any(
            document.statut_reclamation == StatutReclamationEmplacementDocument.IMMEDIATEMENT.name
            for document in self.sic_decision_approval_form_requestable_documents
        )

        if self.request.htmx:
            comment = CommentEntry.objects.filter(object_uuid=self.admission_uuid, tags=['decision_sic']).first()
            comment_derogation = CommentEntry.objects.filter(
                object_uuid=self.admission_uuid, tags=['decision_sic', 'derogation']
            ).first()
            context['comment_forms'] = {
                'decision_sic': CommentForm(
                    comment=comment,
                    form_url=resolve_url(
                        f'{self.base_namespace}:save-comment', uuid=self.admission_uuid, tab='decision_sic'
                    ),
                    prefix='decision_sic',
                ),
                'decision_sic__derogation': CommentForm(
                    comment=comment_derogation,
                    form_url=resolve_url(
                        f'{self.base_namespace}:save-comment', uuid=self.admission_uuid, tab='decision_sic__derogation'
                    ),
                    prefix='decision_sic__derogation',
                    label=_('Comment about dispensation'),
                ),
            }
        return context

    @cached_property
    def sic_decision_refusal_form(self):
        form_kwargs = {
            'prefix': 'sic-decision-refusal',
        }
        if self.request.method == 'POST' and 'sic-decision-refusal-refusal_type' in self.request.POST:
            form_kwargs['data'] = self.request.POST
        else:
            form_kwargs['initial'] = {
                'reasons': [reason.uuid for reason in self.admission.refusal_reasons.all()]
                + self.admission.other_refusal_reasons,
            }

        return SicDecisionRefusalForm(**form_kwargs)

    @cached_property
    def sic_decision_free_approval_condition_formset(self):
        FreeApprovalConditionFormSet = formset_factory(
            form=FreeAdditionalApprovalConditionForm,
            extra=0,
        )

        formset = FreeApprovalConditionFormSet(
            prefix='sic-decision',
            initial=self.admission.freeadditionalapprovalcondition_set.filter(
                related_experience__isnull=True,
            ).values('name_fr', 'name_en')
            if self.request.method != 'POST'
            else None,
            data=self.request.POST if self.request.method == 'POST' else None,
            form_kwargs={
                'candidate_language': self.admission.candidate.language,
            },
        )

        return formset

    @property
    def candidate_cv_program_names_by_experience_uuid(self):
        experiences: QuerySet[EducationalExperience] = EducationalExperience.objects.select_related('program').filter(
            person=self.admission.candidate
        )
        return {
            str(experience.uuid): experience.program.title if experience.program else experience.education_name
            for experience in experiences
        }

    @cached_property
    def sic_decision_approval_form_requestable_documents(self):
        documents = message_bus_instance.invoke(
            RecupererDocumentsPropositionQuery(
                uuid_proposition=self.admission_uuid,
            )
        )
        return [
            document
            for document in documents
            if document.statut in STATUTS_EMPLACEMENT_DOCUMENT_A_RECLAMER
            and document.type in EMPLACEMENTS_DOCUMENTS_RECLAMABLES
        ]

    @cached_property
    def sic_decision_approval_documents_form(self):
        return SicDecisionApprovalDocumentsForm(
            instance=self.admission,
            documents=self.sic_decision_approval_form_requestable_documents,
        )

    @cached_property
    def sic_decision_approval_form(self):
        return SicDecisionApprovalForm(
            academic_year=self.admission.determined_academic_year.year,
            instance=self.admission,
            data=self.request.POST
            if self.request.method == 'POST'
            and 'sic-decision-approval-with_additional_approval_conditions' in self.request.POST
            else None,
            prefix='sic-decision-approval',
            educational_experience_program_name_by_uuid=self.candidate_cv_program_names_by_experience_uuid,
            candidate_nationality_is_no_ue_5=self.proposition.candidat_a_nationalite_hors_ue_5,
        )

    @cached_property
    def sic_director(self) -> Optional[Person]:
        now = timezone.now()
        director = (
            Person.objects.filter(
                mandatary__mandate__entity__entityversion__acronym=ENTITY_SIC,
                mandatary__mandate__function=MandateTypes.DIRECTOR.name,
            )
            .filter(
                mandatary__start_date__lte=now,
                mandatary__end_date__gte=now,
            )
            .first()
        )
        return director

    @cached_property
    def sic_decision_refusal_final_form(self):
        tokens = {
            "admission_reference": self.proposition.reference,
            "candidate": (
                f"{self.proposition.profil_soumis_candidat.prenom} " f"{self.proposition.profil_soumis_candidat.nom}"
            )
            if self.proposition.profil_soumis_candidat
            else "",
            "academic_year": f"{self.proposition.formation.annee}-{self.proposition.formation.annee + 1}",
            "admission_training": f"{self.proposition.formation.sigle} / {self.proposition.formation.intitule}",
            "document_link": EMAIL_TEMPLATE_DOCUMENT_URL_TOKEN,
        }

        try:
            mail_template: MailTemplate = MailTemplate.objects.get_mail_template(
                ADMISSION_EMAIL_SIC_REFUSAL,
                settings.LANGUAGE_CODE_FR,
            )

            subject = mail_template.render_subject(tokens=tokens)
            body = mail_template.body_as_html(tokens=tokens)
        except EmptyMailTemplateContent:
            subject = ''
            body = ''

        return SicDecisionFinalRefusalForm(
            data=self.request.POST
            if self.request.method == 'POST' and 'sic-decision-refusal-final-subject' in self.request.POST
            else None,
            prefix='sic-decision-refusal-final',
            initial={
                'subject': subject,
                'body': body,
            },
        )

    @cached_property
    def sic_decision_approval_final_form(self):
        candidate = self.admission.candidate

        training_title = {
            settings.LANGUAGE_CODE_FR: self.proposition.formation.intitule_fr,
            settings.LANGUAGE_CODE_EN: self.proposition.formation.intitule,
        }[candidate.language]

        tokens = {
            'admission_reference': self.proposition.reference,
            'candidate_first_name': self.proposition.prenom_candidat,
            'candidate_last_name': self.proposition.nom_candidat,
            'academic_year': format_academic_year(self.proposition.formation.annee),
            'academic_year_start_date': date_format(self.proposition.formation.date_debut),
            'admission_email': self.proposition.formation.campus_inscription.email,
            'enrollment_authorization_document_link': EMAIL_TEMPLATE_ENROLLMENT_AUTHORIZATION_DOCUMENT_URL_TOKEN,
            'visa_application_document_link': EMAIL_TEMPLATE_VISA_APPLICATION_DOCUMENT_URL_TOKEN,
            'greetings': get_salutation_prefix(self.admission.candidate),
            'training_title': training_title,
            'admission_link_front': get_portal_admission_url('general-education', self.admission_uuid),
            'admission_link_back': get_backoffice_admission_url('general-education', self.admission_uuid),
            'training_campus': self.proposition.formation.campus.nom,
            'training_acronym': self.proposition.formation.sigle,
        }

        if self.admission.candidate.country_of_citizenship.european_union:
            template_name = ADMISSION_EMAIL_SIC_APPROVAL_EU
        else:
            template_name = ADMISSION_EMAIL_SIC_APPROVAL

        try:
            mail_template: MailTemplate = MailTemplate.objects.get_mail_template(
                template_name,
                self.admission.candidate.language,
            )

            subject = mail_template.render_subject(tokens=tokens)
            body = mail_template.body_as_html(tokens=tokens)
        except EmptyMailTemplateContent:
            subject = ''
            body = ''

        is_inscription = self.admission.type_demande == TypeDemande.INSCRIPTION.name
        return SicDecisionFinalApprovalForm(
            data=self.request.POST
            if self.request.method == 'POST'
            and is_inscription
            or ('sic-decision-approval-final-subject' in self.request.POST)
            else None,
            prefix='sic-decision-approval-final',
            initial={
                'subject': subject,
                'body': body,
            },
            is_inscription=is_inscription,
        )


class SicApprovalDecisionView(
    SicDecisionMixin,
    AdmissionFormMixin,
    HtmxPermissionRequiredMixin,
    FormView,
):
    name = 'sic-decision-approval'
    urlpatterns = {'sic-decision-approval': 'sic-decision/sic-decision-approval'}
    template_name = 'admission/general_education/includes/checklist/sic_decision_approval_form.html'
    htmx_template_name = 'admission/general_education/includes/checklist/sic_decision_approval_form.html'
    permission_required = 'admission.checklist_change_sic_decision'

    def post(self, request, *args, **kwargs):
        form = self.get_form()
        formset = self.sic_decision_free_approval_condition_formset

        # Cross validation
        if form.is_valid() and formset.is_valid():
            with_additional_conditions = form.cleaned_data['with_additional_approval_conditions']

            if with_additional_conditions and (
                not form.cleaned_data['additional_approval_conditions']
                and not form.cleaned_data['cv_experiences_additional_approval_conditions']
                and not any(subform.is_valid() for subform in formset)
            ):
                form.add_error('all_additional_approval_conditions', FIELD_REQUIRED_MESSAGE)

        form.all_required_forms_are_valid = form.is_valid() and (
            not form.cleaned_data['with_additional_approval_conditions'] or formset.is_valid()
        )

        if form.all_required_forms_are_valid:
            return self.form_valid(form)
        else:
            return self.form_invalid(form)

    def get_form(self, form_class=None):
        return self.sic_decision_approval_form

    def form_valid(self, form):
        try:
            message_bus_instance.invoke(
                SpecifierInformationsAcceptationPropositionParSicCommand(
                    uuid_proposition=self.admission_uuid,
                    gestionnaire=self.request.user.person.global_id,
                    avec_conditions_complementaires=form.cleaned_data['with_additional_approval_conditions'],
                    uuids_conditions_complementaires_existantes=[
                        condition for condition in form.cleaned_data['additional_approval_conditions']
                    ],
                    conditions_complementaires_libres=(
                        [
                            sub_form.cleaned_data
                            for sub_form in self.sic_decision_free_approval_condition_formset.forms
                            if sub_form.is_valid()
                        ]
                        if form.cleaned_data['with_additional_approval_conditions']
                        else []
                    )
                    + form.cleaned_data['cv_experiences_additional_approval_conditions'],
                    avec_complements_formation=form.cleaned_data['with_prerequisite_courses'],
                    uuids_complements_formation=form.cleaned_data['prerequisite_courses'],
                    commentaire_complements_formation=form.cleaned_data['prerequisite_courses_fac_comment'],
                    nombre_annees_prevoir_programme=form.cleaned_data['program_planned_years_number'],
                    nom_personne_contact_programme_annuel=form.cleaned_data['annual_program_contact_person_name'],
                    email_personne_contact_programme_annuel=form.cleaned_data['annual_program_contact_person_email'],
                    droits_inscription_montant=form.cleaned_data['tuition_fees_amount'],
                    droits_inscription_montant_autre=form.cleaned_data.get('tuition_fees_amount_other', None),
                    dispense_ou_droits_majores=form.cleaned_data['tuition_fees_dispensation'],
                    tarif_particulier=form.cleaned_data.get('particular_cost', ''),
                    refacturation_ou_tiers_payant=form.cleaned_data.get('rebilling_or_third_party_payer', ''),
                    annee_de_premiere_inscription_et_statut=form.cleaned_data.get(
                        'first_year_inscription_and_status', ''
                    ),
                    est_mobilite=form.cleaned_data.get('is_mobility', ''),
                    nombre_de_mois_de_mobilite=form.cleaned_data.get('mobility_months_amount', ''),
                    doit_se_presenter_en_sic=form.cleaned_data.get('must_report_to_sic', False),
                    communication_au_candidat=form.cleaned_data['communication_to_the_candidate'],
                    doit_fournir_visa_etudes=form.cleaned_data.get('must_provide_student_visa_d', False),
                )
            )
            self.htmx_refresh = True
        except MultipleBusinessExceptions as multiple_exceptions:
            self.message_on_failure = multiple_exceptions.exceptions.pop().message
            return self.form_invalid(form)
        # Reset cached proposition
        del self.proposition
        return super().form_valid(form)


class SicRefusalDecisionView(
    SicDecisionMixin,
    AdmissionFormMixin,
    HtmxPermissionRequiredMixin,
    FormView,
):
    name = 'sic-decision-refusal'
    urlpatterns = {'sic-decision-refusal': 'sic-decision/sic-decision-refusal'}
    template_name = 'admission/general_education/includes/checklist/sic_decision_refusal_form.html'
    htmx_template_name = 'admission/general_education/includes/checklist/sic_decision_refusal_form.html'
    permission_required = 'admission.checklist_change_sic_decision'

    def get_form(self, form_class=None):
        return self.sic_decision_refusal_form

    def form_valid(self, form):
        try:
            message_bus_instance.invoke(
                SpecifierMotifsRefusPropositionParSicCommand(
                    uuid_proposition=self.admission_uuid,
                    gestionnaire=self.request.user.person.global_id,
                    type_de_refus=form.cleaned_data['refusal_type'],
                    uuids_motifs=form.cleaned_data['reasons'],
                    autres_motifs=form.cleaned_data['other_reasons'],
                )
            )
            self.htmx_refresh = True
        except MultipleBusinessExceptions as multiple_exceptions:
            self.message_on_failure = multiple_exceptions.exceptions.pop().message
            return self.form_invalid(form)

        return super().form_valid(form)


class SicRefusalFinalDecisionView(
    SicDecisionMixin,
    AdmissionFormMixin,
    HtmxPermissionRequiredMixin,
    FormView,
):
    name = 'sic-decision-refusal-final'
    urlpatterns = {'sic-decision-refusal-final': 'sic-decision/sic-decision-refusal-final'}
    template_name = 'admission/general_education/includes/checklist/sic_decision_refusal_final_form.html'
    htmx_template_name = 'admission/general_education/includes/checklist/sic_decision_refusal_final_form.html'
    permission_required = 'admission.checklist_change_sic_decision'

    def get_form(self, form_class=None):
        return self.sic_decision_refusal_final_form

    def form_valid(self, form):
        try:
            if self.proposition.type == TypeDemande.ADMISSION.name:
                message_bus_instance.invoke(
                    RefuserAdmissionParSicCommand(
                        uuid_proposition=self.admission_uuid,
                        objet_message=form.cleaned_data['subject'],
                        corps_message=form.cleaned_data['body'],
                        auteur=self.request.user.person.global_id,
                    )
                )
            else:
                message_bus_instance.invoke(
                    RefuserInscriptionParSicCommand(
                        uuid_proposition=self.admission_uuid,
                        objet_message=form.cleaned_data['subject'],
                        corps_message=form.cleaned_data['body'],
                        auteur=self.request.user.person.global_id,
                    )
                )
            self.htmx_refresh = True
        except MultipleBusinessExceptions as multiple_exceptions:
            self.message_on_failure = multiple_exceptions.exceptions.pop().message
            return self.form_invalid(form)

        # Invalidate cached_property for status update
        del self.proposition
        return super().form_valid(form)


class SicApprovalFinalDecisionView(
    SicDecisionMixin,
    AdmissionFormMixin,
    HtmxPermissionRequiredMixin,
    FormView,
):
    name = 'sic-decision-approval-final'
    urlpatterns = {'sic-decision-approval-final': 'sic-decision/sic-decision-approval-final'}
    template_name = 'admission/general_education/includes/checklist/sic_decision_approval_final_form.html'
    htmx_template_name = 'admission/general_education/includes/checklist/sic_decision_approval_final_form.html'
    permission_required = 'admission.checklist_change_sic_decision'

    def get_form(self, form_class=None):
        return self.sic_decision_approval_final_form

    def form_valid(self, form):
        try:
            if self.proposition.type == TypeDemande.ADMISSION.name:
                message_bus_instance.invoke(
                    ApprouverAdmissionParSicCommand(
                        uuid_proposition=self.admission_uuid,
                        objet_message=form.cleaned_data['subject'],
                        corps_message=form.cleaned_data['body'],
                        auteur=self.request.user.person.global_id,
                    )
                )
            else:
                message_bus_instance.invoke(
                    ApprouverInscriptionParSicCommand(
                        uuid_proposition=self.admission_uuid,
                        auteur=self.request.user.person.global_id,
                    )
                )
            self.htmx_refresh = True
        except MultipleBusinessExceptions as multiple_exceptions:
            self.message_on_failure = multiple_exceptions.exceptions.pop().message
            return self.form_invalid(form)

        # Invalidate cached_property for status update
        del self.proposition
        return super().form_valid(form)


class SicDecisionDispensationView(AdmissionFormMixin, HtmxPermissionRequiredMixin, FormView):
    name = 'sic-decision-dispensation'
    urlpatterns = {'sic-decision-dispensation': 'sic-decision/dispensation'}
    permission_required = 'admission.checklist_change_sic_decision'
    form_class = SicDecisionDerogationForm

    def render_to_response(self, context, **response_kwargs):
        return HttpResponse()

    def form_valid(self, form):
        try:
            message_bus_instance.invoke(
                SpecifierBesoinDeDerogationSicCommand(
                    uuid_proposition=self.admission_uuid,
                    besoin_de_derogation=form.cleaned_data['dispensation_needed'],
                    gestionnaire=self.request.user.person.global_id,
                )
            )
        except BusinessException as exception:
            self.message_on_failure = exception.message
            return super().form_invalid(form)

        return super().form_valid(form)


class SicDecisionChangeStatusView(HtmxPermissionRequiredMixin, SicDecisionMixin, TemplateView):
    urlpatterns = {'sic-decision-change-status': 'sic-decision-change-checklist-status/<str:status>'}
    template_name = 'admission/general_education/includes/checklist/sic_decision.html'
    permission_required = 'admission.checklist_change_sic_decision'
    http_method_names = ['post']

    def post(self, request, *args, **kwargs):
        admission = self.get_permission_object()

        try:
            status, extra = self.kwargs['status'].split('-')
            if status == 'GEST_BLOCAGE':
                extra = {'blocage': extra}
            elif status == 'GEST_EN_COURS':
                extra = {'en_cours': extra}
        except ValueError:
            status = self.kwargs['status']
            extra = {}

        if status == 'GEST_BLOCAGE' and extra == {'blocage': 'closed'}:
            global_status = ChoixStatutPropositionGenerale.CLOTUREE.name
        else:
            global_status = ChoixStatutPropositionGenerale.CONFIRMEE.name

        admission_status_has_changed = admission.status != global_status

        change_admission_status(
            tab='decision_sic',
            admission_status=status,
            extra=extra,
            replace_extra=True,
            admission=admission,
            global_status=global_status,
            author=self.request.user.person,
        )

        response = self.render_to_response(self.get_context_data())

        if admission_status_has_changed:
            add_history_entry(
                admission.uuid,
                'Le statut de la proposition a évolué au cours du processus de décision SIC.',
                'The status of the proposal has changed during the SIC decision process.',
                '{first_name} {last_name}'.format(
                    first_name=self.request.user.person.first_name,
                    last_name=self.request.user.person.last_name,
                ),
                tags=['proposition', 'sic-decision', 'status-changed'],
            )
            response.headers['HX-Refresh'] = 'true'
        return response


class SicDecisionPdfPreviewView(LoadDossierViewMixin, RedirectView):
    urlpatterns = {'sic-decision-pdf-preview': 'sic-decision-pdf-preview/<str:pdf>'}
    permission_required = 'admission.checklist_change_sic_decision'

    def get(self, request, *args, **kwargs):
        try:
            token = message_bus_instance.invoke(
                RecupererPdfTemporaireDecisionSicQuery(
                    uuid_proposition=self.admission_uuid,
                    pdf=self.kwargs['pdf'],
                    auteur=request.user.person.global_id,
                )
            )
        except BusinessException as exception:
            return HttpResponseBadRequest(exception.message)

        self.url = get_file_url(token)
        return super().get(request, *args, **kwargs)


class ChecklistView(
    PastExperiencesMixin,
    FacultyDecisionMixin,
    SicDecisionMixin,
    RequestApplicationFeesContextDataMixin,
    TemplateView,
):
    urlpatterns = 'checklist'
    template_name = "admission/general_education/checklist.html"
    permission_required = 'admission.view_checklist'

    @classmethod
    def checklist_documents_by_tab(cls, specific_questions: List[QuestionSpecifiqueDTO]) -> Dict[str, Set[str]]:
        assimilation_documents = {
            'CARTE_IDENTITE',
            'PASSEPORT',
        }

        for document in DocumentsAssimilation:
            assimilation_documents.add(document)

        documents_by_tab = {
            'assimilation': assimilation_documents,
            'financabilite': {
                'DIPLOME_EQUIVALENCE',
                'DIPLOME_BELGE_CERTIFICAT_INSCRIPTION',
                'DIPLOME_ETRANGER_CERTIFICAT_INSCRIPTION',
                'DIPLOME_ETRANGER_TRADUCTION_CERTIFICAT_INSCRIPTION',
                'CURRICULUM',
            },
            'frais_dossier': assimilation_documents,
            'choix_formation': {
                'ATTESTATION_INSCRIPTION_REGULIERE',
                'FORMULAIRE_MODIFICATION_INSCRIPTION',
            },
            'parcours_anterieur': {
                'ATTESTATION_ABSENCE_DETTE_ETABLISSEMENT',
                'DIPLOME_ETRANGER_DECISION_FINAL_EQUIVALENCE_UE',
                'DIPLOME_ETRANGER_DECISION_FINAL_EQUIVALENCE_HORS_UE',
                'DIPLOME_ETRANGER_PREUVE_DECISION_EQUIVALENCE',
                'DIPLOME_EQUIVALENCE',
                'CURRICULUM',
            },
            'donnees_personnelles': assimilation_documents,
            'specificites_formation': {
                'ADDITIONAL_DOCUMENTS',
            },
            'decision_facultaire': {
                'ATTESTATION_ACCORD_FACULTAIRE',
                'ATTESTATION_REFUS_FACULTAIRE',
            },
            f'parcours_anterieur__{OngletsDemande.ETUDES_SECONDAIRES.name}': set(DocumentsEtudesSecondaires.keys()),
            'decision_sic': {
                'ATTESTATION_ACCORD_SIC',
                'ATTESTATION_ACCORD_ANNEXE_SIC',
                'ATTESTATION_REFUS_SIC',
                'ATTESTATION_ACCORD_FACULTAIRE',
                'ATTESTATION_REFUS_FACULTAIRE',
            },
        }

        # Add documents from the specific questions
        checklist_target_tab_by_specific_question_tab = {
            Onglets.CURRICULUM.name: 'parcours_anterieur',
            Onglets.ETUDES_SECONDAIRES.name: f'parcours_anterieur__{OngletsDemande.ETUDES_SECONDAIRES.name}',
            Onglets.INFORMATIONS_ADDITIONNELLES.name: 'specificites_formation',
        }

        for specific_question in specific_questions:
            if (
                specific_question.type == TypeItemFormulaire.DOCUMENT.name
                and specific_question.onglet in checklist_target_tab_by_specific_question_tab
            ):
                documents_by_tab[checklist_target_tab_by_specific_question_tab[specific_question.onglet]].add(
                    specific_question.uuid
                )

        return documents_by_tab

    def get_template_names(self):
        if self.request.htmx:
            return ["admission/general_education/checklist_menu.html"]
        return ["admission/general_education/checklist.html"]

    def get_context_data(self, **kwargs):
        from infrastructure.messages_bus import message_bus_instance

        context = super().get_context_data(**kwargs)
        if not self.request.htmx:
            # Retrieve data related to the proposition
            command_result: ResumeEtEmplacementsDocumentsPropositionDTO = message_bus_instance.invoke(
                RecupererResumeEtEmplacementsDocumentsPropositionQuery(uuid_proposition=self.admission_uuid),
            )

            context['resume_proposition'] = command_result.resume

            specific_questions: List[QuestionSpecifiqueDTO] = message_bus_instance.invoke(
                RecupererQuestionsSpecifiquesQuery(
                    uuid_proposition=self.admission_uuid,
                    onglets=[
                        Onglets.INFORMATIONS_ADDITIONNELLES.name,
                        Onglets.ETUDES_SECONDAIRES.name,
                        Onglets.CURRICULUM.name,
                    ],
                )
            )

            context['specific_questions_by_tab'] = get_dynamic_questions_by_tab(specific_questions)

            context['autres_demandes'] = [
                demande
                for demande in message_bus_instance.invoke(
                    ListerToutesDemandesQuery(
                        annee_academique=self.admission.determined_academic_year.year,
                        matricule_candidat=self.admission.candidate.global_id,
                        etats=STATUTS_TOUTE_PROPOSITION_SOUMISE_HORS_FRAIS_DOSSIER,
                    )
                )
                if demande.uuid != self.admission_uuid
            ]

            # Initialize forms
            tab_names = list(self.extra_context['checklist_tabs'].keys())

            comments = {
                ('__'.join(c.tags)): c
                for c in CommentEntry.objects.filter(object_uuid=self.admission_uuid, tags__overlap=tab_names)
            }

            for tab in TABS_WITH_SIC_AND_FAC_COMMENTS:
                tab_names.remove(tab)
                tab_names += [f'{tab}__{COMMENT_TAG_SIC}', f'{tab}__{COMMENT_TAG_FAC}']
            tab_names.append('decision_sic__derogation')

            comments_labels = {
                'decision_sic__derogation': _('Comment about dispensation'),
            }

            context['comment_forms'] = {
                tab_name: CommentForm(
                    comment=comments.get(tab_name, None),
                    form_url=resolve_url(f'{self.base_namespace}:save-comment', uuid=self.admission_uuid, tab=tab_name),
                    prefix=tab_name,
                    label=comments_labels.get(tab_name, None),
                )
                for tab_name in tab_names
            }
            context['assimilation_form'] = AssimilationForm(
                initial=self.admission.checklist.get('current', {}).get('assimilation', {}).get('extra'),
                form_url=resolve_url(
                    f'{self.base_namespace}:change-checklist-extra',
                    uuid=self.admission_uuid,
                    tab='assimilation',
                ),
            )

            context['financabilite_approval_form'] = FinancabiliteApprovalForm(
                instance=self.admission,
                prefix='financabilite',
            )

            # Documents
            admission_documents = command_result.emplacements_documents

            documents_by_tab = self.checklist_documents_by_tab(specific_questions=specific_questions)

            context['documents'] = {
                tab_name: sorted(
                    [
                        admission_document
                        for admission_document in admission_documents
                        if admission_document.identifiant.split('.')[-1] in tab_documents
                    ],
                    key=lambda doc: doc.libelle,
                )
                for tab_name, tab_documents in documents_by_tab.items()
            }

            # Experiences
            experiences = self._get_experiences(command_result.resume)
            experiences_by_uuid = self._get_experiences_by_uuid(command_result.resume)
            context['experiences'] = experiences
            context['experiences_by_uuid'] = experiences_by_uuid

            # Access titles
            context['access_title_url'] = self.access_title_url
            context['access_titles'] = self.selectable_access_titles
            context['selected_access_titles_names'] = get_access_titles_names(
                access_titles=self.selectable_access_titles,
                curriculum_dto=command_result.resume.curriculum,
                etudes_secondaires_dto=command_result.resume.etudes_secondaires,
            )

            context['past_experiences_admission_requirement_form'] = self.past_experiences_admission_requirement_form
            context[
                'past_experiences_admission_access_title_equivalency_form'
            ] = self.past_experiences_admission_access_title_equivalency_form

            # Financabilité
            context['financabilite'] = self._get_financabilite()

            # Authentication forms (one by experience)
            context['authentication_forms'] = {}

            children = (
                context['original_admission']
                .checklist.get('current', {})
                .get('parcours_anterieur', {})
                .get('enfants', [])
            )

            context['check_authentication_mail_to_checkers'] = get_email(
                template_identifier=ADMISSION_EMAIL_CHECK_BACKGROUND_AUTHENTICATION_TO_CHECKERS,
                language=settings.LANGUAGE_CODE_FR,
                proposition_dto=self.proposition,
            )
            context['check_authentication_mail_to_candidate'] = get_email(
                template_identifier=ADMISSION_EMAIL_CHECK_BACKGROUND_AUTHENTICATION_TO_CANDIDATE,
                language=self.proposition.langue_contact_candidat,
                proposition_dto=self.proposition,
            )

            all_experience_authentication_history_entries = HistoryEntry.objects.filter(
                object_uuid=self.admission_uuid,
                tags__contains=['proposition', 'experience-authentication', 'message'],
            ).order_by('-created')

            context['all_experience_authentication_history_entries'] = {}
            for entry in all_experience_authentication_history_entries:
                experience_id = entry.extra_data.get('experience_id')
                if experience_id:
                    context['all_experience_authentication_history_entries'].setdefault(experience_id, entry)

            children_by_identifier = {
                child['extra']['identifiant']: child for child in children if child.get('extra', {}).get('identifiant')
            }

            for experience_uuid, current_experience in experiences_by_uuid.items():
                tab_identifier = f'parcours_anterieur__{experience_uuid}'

                if experience_uuid in children_by_identifier:
                    experience_checklist_info = children_by_identifier.get(experience_uuid, {})
                else:
                    experience_checklist_info = Checklist.initialiser_checklist_experience(experience_uuid).to_dict()
                    children.append(experience_checklist_info)

                context['checklist_additional_icons'][tab_identifier] = authentication_css_class(
                    authentication_status=experience_checklist_info['extra'].get('etat_authentification'),
                )
                context['authentication_forms'][experience_uuid] = SinglePastExperienceAuthenticationForm(
                    experience_checklist_info,
                )
                context['bg_classes'][tab_identifier] = bg_class_by_checklist_experience(current_experience)
                context['checklist_tabs'][tab_identifier] = truncatechars(current_experience.titre_formate, 50)
                context['comment_forms'][tab_identifier] = CommentForm(
                    comment=comments.get(tab_identifier, None),
                    form_url=resolve_url(
                        f'{self.base_namespace}:save-comment',
                        uuid=self.admission_uuid,
                        tab=tab_identifier,
                    ),
                    prefix=tab_identifier,
                )
                authentication_comment_identifier = f'{tab_identifier}__authentication'
                context['comment_forms'][authentication_comment_identifier] = CommentForm(
                    comment=comments.get(authentication_comment_identifier, None),
                    form_url=resolve_url(
                        f'{self.base_namespace}:save-comment',
                        uuid=self.admission_uuid,
                        tab=authentication_comment_identifier,
                    ),
                    prefix=authentication_comment_identifier,
                    disabled=not can_edit_experience_authentication(experience_checklist_info),
                    label=_('Comment about the authentication'),
                )

            # Remove the experiences that we had in the checklist that have been removed
            children[:] = [child for child in children if child['extra']['identifiant'] in experiences_by_uuid]

            # Add the documents related to cv experiences
            for admission_document in admission_documents:
                document_tab_identifier = admission_document.onglet.split('.')

                if document_tab_identifier[0] == OngletsDemande.CURRICULUM.name and len(document_tab_identifier) > 1:
                    tab_identifier = f'parcours_anterieur__{document_tab_identifier[1]}'

                    if tab_identifier not in context['documents']:
                        context['documents'][tab_identifier] = [admission_document]
                    else:
                        context['documents'][tab_identifier].append(admission_document)

            if children:
                # Order the experiences in chronological order
                ordered_experiences = {}
                order = 0

                for annee, experience_list in experiences.items():
                    for experience in experience_list:
                        experience_uuid = str(experience.uuid)
                        if experience_uuid not in ordered_experiences:
                            ordered_experiences[experience_uuid] = order
                            order += 1

                children.sort(key=lambda x: ordered_experiences.get(x['extra']['identifiant'], 0))

                # Some tabs also contain the documents of each experience
                past_experiences_documents = []
                for experience_uuid in ordered_experiences:
                    current_uuid = f'parcours_anterieur__{experience_uuid}'
                    if context['documents'].get(current_uuid):
                        past_experiences_documents.append(
                            [
                                context['checklist_tabs'][current_uuid],  # Name of the experience
                                context['documents'][current_uuid],  # List of documents of the experience
                            ]
                        )

                context['documents']['parcours_anterieur'].extend(past_experiences_documents)
                context['documents']['financabilite'].extend(past_experiences_documents)

            original_admission = self.admission

            can_change_checklist = self.request.user.has_perm('admission.change_checklist', original_admission)
            can_change_faculty_decision = self.request.user.has_perm(
                'admission.checklist_change_faculty_decision',
                original_admission,
            )
            can_change_past_experiences = self.request.user.has_perm(
                'admission.checklist_change_past_experiences',
                original_admission,
            )
            can_change_access_title = self.request.user.has_perm(
                'admission.checklist_select_access_title',
                original_admission,
            )
            comment_permissions = {
                'admission.checklist_change_comment': self.request.user.has_perm(
                    'admission.checklist_change_comment',
                    original_admission,
                ),
                'admission.checklist_change_fac_comment': self.request.user.has_perm(
                    'admission.checklist_change_fac_comment',
                    original_admission,
                ),
                'admission.checklist_change_sic_comment': self.request.user.has_perm(
                    'admission.checklist_change_sic_comment',
                    original_admission,
                ),
            }

            disable_unavailable_forms(
                {
                    context['assimilation_form']: can_change_checklist,
                    context['fac_decision_refusal_form']: can_change_faculty_decision,
                    context['fac_decision_approval_form']: can_change_faculty_decision,
                    context['financabilite_approval_form']: can_change_checklist,
                    context['past_experiences_admission_requirement_form']: can_change_past_experiences,
                    context['past_experiences_admission_access_title_equivalency_form']: can_change_access_title,
                    context['financabilite_approval_form']: can_change_checklist,
                    **{
                        authentication_form: can_change_checklist
                        for authentication_form in context['authentication_forms'].values()
                    },
                    **{
                        comment_form: comment_permissions[comment_form.permission]
                        for comment_form in context['comment_forms'].values()
                    },
                }
            )
            context['can_choose_access_title'] = can_change_access_title

        matr = self.proposition_fusion.matricule if self.proposition_fusion else self.proposition.matricule_candidat
        context['digit_ticket'] = message_bus_instance.invoke(
            GetStatutTicketPersonneQuery(global_id=matr)
        )

        return context

    def _get_experiences(self, resume: ResumePropositionDTO):
        experiences = {}

        for experience_academique in resume.curriculum.experiences_academiques:
            for annee_academique in experience_academique.annees:
                experiences.setdefault(annee_academique.annee, [])
                if experience_academique.a_obtenu_diplome:
                    experiences[annee_academique.annee].insert(0, experience_academique)
                else:
                    experiences[annee_academique.annee].append(experience_academique)

        experiences_non_academiques = {}
        for experience_non_academique in resume.curriculum.experiences_non_academiques:
            date_courante = experience_non_academique.date_debut
            while True:
                annee = (
                    date_courante.year if date_courante.month >= MOIS_DEBUT_ANNEE_ACADEMIQUE else date_courante.year - 1
                )
                if experience_non_academique not in experiences_non_academiques.get(annee, []):
                    experiences_non_academiques.setdefault(annee, []).append(experience_non_academique)
                if date_courante == experience_non_academique.date_fin:
                    break
                date_courante = min(
                    date_courante.replace(year=date_courante.year + 1), experience_non_academique.date_fin
                )
        for annee, experiences_annee in experiences_non_academiques.items():
            experiences_annee.sort(key=lambda x: x.date_fin, reverse=True)
            experiences.setdefault(annee, []).extend(experiences_annee)

        etudes_secondaires = resume.etudes_secondaires
        if etudes_secondaires:
            if etudes_secondaires.annee_diplome_etudes_secondaires:
                experiences.setdefault(etudes_secondaires.annee_diplome_etudes_secondaires, []).append(
                    etudes_secondaires
                )
            elif etudes_secondaires.alternative_secondaires:
                experiences.setdefault(0, []).append(etudes_secondaires)

        experiences = {annee: experiences[annee] for annee in sorted(experiences.keys(), reverse=True)}

        if self.proposition_fusion:
            curex_a_fusionner = (self.proposition_fusion.educational_curex_uuids +
                                 self.proposition_fusion.professional_curex_uuids)
            if curex_a_fusionner:
                curex_existant = message_bus_instance.invoke(
                    RechercherParcoursAnterieurQuery(
                        global_id=self.proposition_fusion.matricule,
                        uuid_proposition=self.admission_uuid,
                    )
                )
                experiences = {
                    annee: [exp for exp in exp_list if str(exp.uuid) in curex_a_fusionner]
                    for annee, exp_list in experiences.items()
                }
                if curex_existant:
                    # add existing curex by years
                    for exp in (curex_existant.experiences_academiques + curex_existant.experiences_non_academiques):
                        years_range = [anExp.annee for anExp in exp.annees] \
                            if type(exp) == ExperienceAcademiqueDTO else range(exp.date_debut.year, exp.date_fin.year)
                        for annee in years_range:
                            experiences.setdefault(annee, []).append(exp)
                    experiences = {annee: experiences[annee] for annee in sorted(experiences.keys(), reverse=True)}

        return experiences


    def _get_financabilite(self):
        # TODO
        return {
            'inscription_precedentes': 2,
            'inscription_supplementaire': 1,
        }

    def _get_experiences_by_uuid(self, resume: ResumeCandidatDTO):
        experiences = {}
        for experience_academique in resume.curriculum.experiences_academiques:
            experiences[str(experience_academique.uuid)] = experience_academique
        for experience_non_academique in resume.curriculum.experiences_non_academiques:
            experiences[str(experience_non_academique.uuid)] = experience_non_academique
        experiences[OngletsDemande.ETUDES_SECONDAIRES.name] = resume.etudes_secondaires
        return experiences


class ApplicationFeesView(
    AdmissionFormMixin,
    RequestApplicationFeesContextDataMixin,
    HtmxPermissionRequiredMixin,
    FormView,
):
    name = 'application-fees'
    urlpatterns = {'application-fees': 'application-fees/<str:status>'}
    permission_required = 'admission.change_payment'
    template_name = 'admission/general_education/includes/checklist/application_fees_request.html'
    htmx_template_name = 'admission/general_education/includes/checklist/application_fees_request.html'
    form_class = Form

    def form_valid(self, form):
        current_status = self.kwargs.get('status')
        remind = self.request.GET.get('remind')

        if current_status == ChoixStatutChecklist.GEST_BLOCAGE.name:
            if remind:
                cmd = EnvoyerRappelPaiementCommand(
                    uuid_proposition=self.admission_uuid,
                    gestionnaire=self.request.user.person.global_id,
                )
            else:
                cmd = SpecifierPaiementNecessaireCommand(
                    uuid_proposition=self.admission_uuid,
                    gestionnaire=self.request.user.person.global_id,
                )
                self.htmx_refresh = True
        else:
            cmd = SpecifierPaiementPlusNecessaireCommand(
                uuid_proposition=self.admission_uuid,
                gestionnaire=self.request.user.person.global_id,
                statut_checklist_frais_dossier=self.kwargs['status'],
            )
            self.htmx_refresh = 'confirm' in self.request.GET

        try:
            message_bus_instance.invoke(cmd)
        except BusinessException as exception:
            self.message_on_failure = exception.message
            return super().form_invalid(form)

        return super().form_valid(form)


class PastExperiencesStatusView(
    AdmissionFormMixin,
    CheckListDefaultContextMixin,
    HtmxPermissionRequiredMixin,
    FormView,
):
    name = 'past-experiences-status'
    urlpatterns = {'past-experiences-change-status': 'past-experiences-change-status/<str:status>'}
    permission_required = 'admission.change_checklist'
    template_name = 'admission/general_education/includes/checklist/previous_experiences.html'
    htmx_template_name = 'admission/general_education/includes/checklist/previous_experiences.html'
    form_class = StatusForm

    def __init__(self, *args, **kwargs):
        super().__init__(*args, **kwargs)
        self.valid_operation = False

    def get_initial(self):
        return self.admission.checklist['current']['parcours_anterieur']['statut']

    def get_form_kwargs(self):
        kwargs = super().get_form_kwargs()
        kwargs['data'] = self.kwargs
        return kwargs

    def form_valid(self, form):
        try:
            message_bus_instance.invoke(
                ModifierStatutChecklistParcoursAnterieurCommand(
                    uuid_proposition=self.admission_uuid,
                    statut=form.cleaned_data['status'],
                    gestionnaire=self.request.user.person.global_id,
                )
            )
            self.valid_operation = True
        except MultipleBusinessExceptions:
            return super().form_invalid(form)

        return super().form_valid(form)


class PastExperiencesAdmissionRequirementView(
    PastExperiencesMixin,
    AdmissionFormMixin,
    CheckListDefaultContextMixin,
    HtmxPermissionRequiredMixin,
    FormView,
):
    name = 'past-experiences-admission-requirement'
    urlpatterns = 'past-experiences-admission-requirement'
    permission_required = 'admission.change_checklist'
    template_name = (
        'admission/general_education/includes/checklist/previous_experiences_admission_requirement_form.html'
    )
    htmx_template_name = (
        'admission/general_education/includes/checklist/previous_experiences_admission_requirement_form.html'
    )

    def get_context_data(self, **kwargs):
        context = super().get_context_data(**kwargs)
        context['past_experiences_admission_requirement_form'] = context['form']
        return context

    def get_form(self, form_class=None):
        return self.past_experiences_admission_requirement_form

    def form_valid(self, form):
        try:
            message_bus_instance.invoke(
                SpecifierConditionAccesPropositionCommand(
                    uuid_proposition=self.admission_uuid,
                    gestionnaire=self.request.user.person.global_id,
                    condition_acces=form.cleaned_data['admission_requirement'],
                    millesime_condition_acces=form.cleaned_data['admission_requirement_year']
                    and form.cleaned_data['admission_requirement_year'].year,
                    avec_complements_formation=form.cleaned_data['with_prerequisite_courses'],
                )
            )

            # The admission requirement year can be updated via the command
            form.data = {
                'admission_requirement': self.admission.admission_requirement,
                'admission_requirement_year': self.admission.admission_requirement_year_id,
                'with_prerequisite_courses': self.admission.with_prerequisite_courses,
            }

        except BusinessException as exception:
            self.message_on_failure = exception.message
            return super().form_invalid(form)

        return super().form_valid(form)


class PastExperiencesAccessTitleView(
    PastExperiencesMixin,
    AdmissionFormMixin,
    HtmxPermissionRequiredMixin,
    FormView,
):
    name = 'past-experiences-access-title'
    urlpatterns = 'past-experiences-access-title'
    permission_required = 'admission.checklist_select_access_title'
    template_name = 'admission/general_education/includes/checklist/parcours_row_access_title.html'
    htmx_template_name = 'admission/general_education/includes/checklist/parcours_row_access_title.html'
    form_class = Form

    def __init__(self, *args, **kwargs):
        super().__init__(*args, **kwargs)
        self.checked: Optional[bool] = None
        self.experience_uuid: str = ''

    def get_context_data(self, **kwargs):
        context = super().get_context_data(**kwargs)
        context['checked'] = self.checked
        context['url'] = self.request.get_full_path()
        context['experience_uuid'] = self.request.GET.get('experience_uuid')
        context['can_choose_access_title'] = True  # True as the user can access to the current view

        # Get the list of the selected access titles
        access_titles: Dict[str, TitreAccesSelectionnableDTO] = message_bus_instance.invoke(
            RecupererTitresAccesSelectionnablesPropositionQuery(
                uuid_proposition=self.admission_uuid,
                seulement_selectionnes=True,
            )
        )

        if access_titles:
            command_result: ResumePropositionDTO = message_bus_instance.invoke(
                RecupererResumePropositionQuery(uuid_proposition=self.admission_uuid),
            )

            context['selected_access_titles_names'] = get_access_titles_names(
                access_titles=access_titles,
                curriculum_dto=command_result.curriculum,
                etudes_secondaires_dto=command_result.etudes_secondaires,
            )

        return context

    def form_valid(self, form):
        experience_type = self.request.GET.get('experience_type')
        self.experience_uuid = self.request.GET.get('experience_uuid')
        self.checked = 'access-title' in self.request.POST
        try:
            message_bus_instance.invoke(
                SpecifierExperienceEnTantQueTitreAccesCommand(
                    uuid_proposition=self.admission_uuid,
                    uuid_experience=self.experience_uuid,
                    selectionne=self.checked,
                    type_experience=experience_type,
                )
            )

        except BusinessException as exception:
            self.message_on_failure = exception.message
            self.checked = not self.checked
            return super().form_invalid(form)

        return super().form_valid(form)


class PastExperiencesAccessTitleEquivalencyView(
    PastExperiencesMixin,
    AdmissionFormMixin,
    CheckListDefaultContextMixin,
    HtmxPermissionRequiredMixin,
    FormView,
):
    name = 'past-experiences-access-title-equivalency'
    urlpatterns = 'past-experiences-access-title-equivalency'
    permission_required = 'admission.change_checklist'
    template_name = (
        'admission/general_education/includes/checklist/previous_experiences_access_title_equivalency_form.html'
    )
    htmx_template_name = (
        'admission/general_education/includes/checklist/previous_experiences_access_title_equivalency_form.html'
    )

    def get_context_data(self, **kwargs):
        context = super().get_context_data(**kwargs)
        context['past_experiences_admission_access_title_equivalency_form'] = context['form']
        return context

    def get_form(self, form_class=None):
        return self.past_experiences_admission_access_title_equivalency_form

    def form_valid(self, form):
        try:
            message_bus_instance.invoke(
                SpecifierEquivalenceTitreAccesEtrangerPropositionCommand(
                    uuid_proposition=self.admission_uuid,
                    gestionnaire=self.request.user.person.global_id,
                    type_equivalence_titre_acces=form.cleaned_data['foreign_access_title_equivalency_type'],
                    statut_equivalence_titre_acces=form.cleaned_data['foreign_access_title_equivalency_status'],
                    etat_equivalence_titre_acces=form.cleaned_data['foreign_access_title_equivalency_state'],
                    date_prise_effet_equivalence_titre_acces=form.cleaned_data[
                        'foreign_access_title_equivalency_effective_date'
                    ],
                )
            )

        except MultipleBusinessExceptions as exception:
            self.message_on_failure = exception.exceptions.pop().message
            return super().form_invalid(form)

        return super().form_valid(form)


=======
>>>>>>> 33a6cb06
class ChangeStatusSerializer(serializers.Serializer):
    tab_name = serializers.CharField()
    status = serializers.ChoiceField(choices=ChoixStatutChecklist.choices(), required=False)
    extra = serializers.DictField(default={}, required=False)


def change_admission_status(tab, admission_status, extra, admission, author, replace_extra=False, global_status=None):
    """Change the status of the admission of a specific tab"""
    update_fields = ['checklist', 'last_update_author', 'modified_at']

    admission.last_update_author = author
    admission.modified_at = datetime.datetime.today()

    serializer = ChangeStatusSerializer(
        data={
            'tab_name': tab,
            'status': admission_status,
            'extra': extra,
        }
    )
    serializer.is_valid(raise_exception=True)

    if admission.checklist.get('current') is None:
        admission.checklist['current'] = {}

    admission.checklist['current'].setdefault(serializer.validated_data['tab_name'], {})
    tab_data = admission.checklist['current'][serializer.validated_data['tab_name']]
    tab_data['statut'] = serializer.validated_data['status']
    tab_data['libelle'] = ''
    tab_data.setdefault('extra', {})
    if replace_extra:
        tab_data['extra'] = serializer.validated_data['extra']
    else:
        tab_data['extra'].update(serializer.validated_data['extra'])

    if global_status is not None:
        admission.status = global_status
        update_fields.append('status')

    admission.save(update_fields=update_fields)

    return serializer.data


class ChangeStatusView(LoadDossierViewMixin, APIView):
    urlpatterns = {'change-checklist-status': 'change-checklist-status/<str:tab>/<str:status>'}
    permission_required = 'admission.change_checklist'
    parser_classes = [FormParser]
    authentication_classes = [SessionAuthentication]

    def post(self, request, *args, **kwargs):
        admission = self.get_permission_object()

        serializer_data = change_admission_status(
            tab=self.kwargs['tab'],
            admission_status=self.kwargs['status'],
            extra=request.data.dict(),
            admission=admission,
            author=self.request.user.person,
        )

        return Response(serializer_data, status=status.HTTP_200_OK)


class SaveCommentView(AdmissionFormMixin, FormView):
    urlpatterns = {'save-comment': 'save-comment/<str:tab>'}
    form_class = CommentForm
    template_name = 'admission/forms/default_form.html'

    def get_permission_required(self):
        if f'__{COMMENT_TAG_FAC}' in self.kwargs['tab']:
            self.permission_required = 'admission.checklist_change_fac_comment'
        elif f'__{COMMENT_TAG_SIC}' in self.kwargs['tab']:
            self.permission_required = 'admission.checklist_change_sic_comment'
        elif '__authentication' in self.kwargs['tab']:
            self.permission_required = 'admission.checklist_change_past_experiences'
        else:
            self.permission_required = 'admission.checklist_change_comment'
        return super().get_permission_required()

    @cached_property
    def form_url(self):
        return resolve_url(
            f'{self.base_namespace}:save-comment',
            uuid=self.admission_uuid,
            tab=self.kwargs['tab'],
        )

    def get_prefix(self):
        return self.kwargs['tab']

    def get_form_kwargs(self):
        form_kwargs = super().get_form_kwargs()
        form_kwargs['form_url'] = self.form_url
        return form_kwargs

    def form_valid(self, form):
        comment, _ = CommentEntry.objects.update_or_create(
            object_uuid=self.admission_uuid,
            tags=self.kwargs['tab'].split('__'),
            defaults={
                'content': form.cleaned_data['comment'],
                'author': self.request.user.person,
            },
        )
<<<<<<< HEAD
        return super().form_valid(CommentForm(comment=comment, **self.get_form_kwargs()))


class ChoixFormationFormView(LoadDossierViewMixin, FormView):
    urlpatterns = 'choix-formation-update'
    permission_required = 'admission.change_checklist'
    template_name = 'admission/general_education/includes/checklist/choix_formation_form.html'
    form_class = ChoixFormationForm

    def dispatch(self, request, *args, **kwargs):
        if not request.htmx:
            return redirect(
                reverse('admission:general-education:checklist', kwargs={'uuid': str(self.admission_uuid)})
                + '#choix_formation'
            )
        return super().dispatch(request, *args, **kwargs)

    def get_form_kwargs(self):
        kwargs = super().get_form_kwargs()
        kwargs['formation'] = self.proposition.formation
        return kwargs

    def get_initial(self):
        return {
            'type_demande': self.proposition.type,
            'annee_academique': self.proposition.annee_calculee,
            'formation': self.proposition.formation.sigle,
            'poursuite_cycle': self.proposition.poursuite_de_cycle,
        }

    def form_valid(self, form):
        try:
            message_bus_instance.invoke(
                ModifierChecklistChoixFormationCommand(
                    uuid_proposition=str(self.kwargs['uuid']),
                    gestionnaire=self.request.user.person.global_id,
                    type_demande=form.cleaned_data['type_demande'],
                    sigle_formation=form.cleaned_data['formation'],
                    annee_formation=form.cleaned_data['annee_academique'],
                    poursuite_de_cycle=form.cleaned_data['poursuite_cycle'],
                )
            )
        except MultipleBusinessExceptions as multiple_exceptions:
            for exception in multiple_exceptions.exceptions:
                form.add_error(None, exception.message)
            return self.form_invalid(form)
        return HttpResponse(headers={'HX-Refresh': 'true'})


class ChoixFormationDetailView(LoadDossierViewMixin, TemplateView):
    urlpatterns = 'choix-formation-detail'
    permission_required = 'admission.change_checklist'
    template_name = 'admission/general_education/includes/checklist/choix_formation_detail.html'

    def dispatch(self, request, *args, **kwargs):
        if not request.htmx:
            return redirect(
                reverse('admission:general-education:checklist', kwargs={'uuid': self.admission_uuid})
                + '#choix_formation'
            )
        return super().dispatch(request, *args, **kwargs)


class FinancabiliteContextMixin(CheckListDefaultContextMixin):
    def get_context_data(self, **kwargs):
        context = super().get_context_data(**kwargs)

        comment = CommentEntry.objects.filter(object_uuid=self.admission_uuid, tags__contains=['financabilite']).first()

        context['comment_forms'] = {
            'financabilite': CommentForm(
                comment=comment,
                form_url=resolve_url(
                    f'{self.base_namespace}:save-comment',
                    uuid=self.admission_uuid,
                    tab='financabilite',
                ),
                prefix='financabilite',
            )
        }

        context['financabilite_approval_form'] = FinancabiliteApprovalForm(
            instance=self.admission,
            prefix='financabilite',
        )

        return context


class FinancabiliteChangeStatusView(HtmxPermissionRequiredMixin, FinancabiliteContextMixin, TemplateView):
    urlpatterns = {'financability-change-status': 'financability-change-checklist-status/<str:status>'}
    template_name = 'admission/general_education/includes/checklist/financabilite.html'
    permission_required = 'admission.change_checklist'
    http_method_names = ['post']

    def post(self, request, *args, **kwargs):
        admission = self.get_permission_object()

        try:
            status, extra = self.kwargs['status'].split('-')
            if status == 'GEST_BLOCAGE':
                extra = {'to_be_completed': extra}
        except ValueError:
            status = self.kwargs['status']
            extra = {}

        change_admission_status(
            tab='financabilite',
            admission_status=status,
            extra=extra,
            admission=admission,
            replace_extra=True,
            author=self.request.user.person,
        )

        if status == 'GEST_BLOCAGE' and extra.get('to_be_completed') == '0':
            admission.financability_rule_established_by = request.user.person
            admission.save(update_fields=['financability_rule_established_by'])

        return self.render_to_response(self.get_context_data())


class FinancabiliteApprovalView(HtmxPermissionRequiredMixin, FinancabiliteContextMixin, FormView):
    urlpatterns = {'financability-approval': 'financability-checklist-approval'}
    template_name = 'admission/general_education/includes/checklist/financabilite_approval_form.html'
    permission_required = 'admission.change_checklist'
    http_method_names = ['post']

    def get_form(self, form_class=None):
        return FinancabiliteApprovalForm(
            instance=self.admission if self.request.method != 'POST' else None,
            data=self.request.POST if self.request.method == 'POST' else None,
            prefix='financabilite',
        )

    def form_valid(self, form):
        message_bus_instance.invoke(
            SpecifierFinancabiliteRegleCommand(
                uuid_proposition=self.admission_uuid,
                financabilite_regle=form.cleaned_data['financability_rule'],
                etabli_par=self.request.user.person.uuid,
                gestionnaire=self.request.user.person.global_id,
            )
        )

        return render(
            self.request,
            'admission/general_education/includes/checklist/financabilite.html',
            context=self.get_context_data(),
        )


class FinancabiliteComputeRuleView(HtmxPermissionRequiredMixin, FinancabiliteContextMixin, TemplateView):
    urlpatterns = {'financability-compute-rule': 'financability-compute-rule'}
    template_name = 'admission/general_education/includes/checklist/financabilite.html'
    permission_required = 'admission.change_checklist'
    http_method_names = ['post']

    def post(self, request, *args, **kwargs):
        admission = self.get_permission_object()
        admission.update_financability_computed_rule(author=self.request.user.person)
        return self.render_to_response(self.get_context_data())


class SinglePastExperienceMixin(
    PastExperiencesMixin,
    AdmissionFormMixin,
    CheckListDefaultContextMixin,
    HtmxPermissionRequiredMixin,
    FormView,
):
    @cached_property
    def experience_uuid(self):
        return self.request.GET.get('identifier')

    @property
    def experience(self):
        return next(
            (
                experience
                for experience in self.admission.checklist['current']['parcours_anterieur']['enfants']
                if experience['extra']['identifiant'] == self.experience_uuid
            ),
            None,
        )

    def get_context_data(self, **kwargs):
        context = super().get_context_data(**kwargs)
        context['current'] = self.experience
        context['initial'] = self.experience or {}
        authentication_comment_identifier = f'parcours_anterieur__{self.experience_uuid}__authentication'
        context.setdefault('comment_forms', {})
        context['comment_forms'][authentication_comment_identifier] = CommentForm(
            comment=CommentEntry.objects.filter(
                object_uuid=self.admission_uuid,
                tags=['parcours_anterieur', self.experience_uuid, 'authentication'],
            ).first(),
            form_url=resolve_url(
                f'{self.base_namespace}:save-comment',
                uuid=self.admission_uuid,
                tab=authentication_comment_identifier,
            ),
            prefix=authentication_comment_identifier,
            disabled=not can_edit_experience_authentication(self.experience),
            label=_('Comment about the authentication'),
        )
        context['experience_authentication_history_entry'] = (
            HistoryEntry.objects.filter(
                object_uuid=self.admission_uuid,
                tags__contains=['proposition', 'experience-authentication', 'message'],
                extra_data__experience_id=self.experience_uuid,
            )
            .order_by('-created')
            .first()
        )

        return context

    def get_success_url(self):
        return self.request.get_full_path()

    def command(self, form):
        raise NotImplementedError

    def form_valid(self, form):
        try:
            self.command(form)
        except ExperienceNonTrouveeException as exception:
            self.message_on_failure = exception.message
            return super().form_invalid(form)
        return super().form_valid(form)


class SinglePastExperienceChangeStatusView(SinglePastExperienceMixin):
    name = 'single-past-experience-change-status'
    urlpatterns = 'single-past-experience-change-status'
    permission_required = 'admission.checklist_change_past_experiences'
    template_name = 'admission/general_education/includes/checklist/previous_experience_single.html'
    htmx_template_name = 'admission/general_education/includes/checklist/previous_experience_single.html'
    form_class = ExperienceStatusForm

    def get_context_data(self, **kwargs):
        context = super().get_context_data(**kwargs)
        context['authentication_form'] = SinglePastExperienceAuthenticationForm(self.experience)
        return context

    def command(self, form):
        message_bus_instance.invoke(
            ModifierStatutChecklistExperienceParcoursAnterieurCommand(
                uuid_proposition=self.admission_uuid,
                uuid_experience=self.experience_uuid,
                gestionnaire=self.request.user.person.global_id,
                statut=form.cleaned_data['status'],
                statut_authentification=form.cleaned_data['authentification'],
            )
        )


class SinglePastExperienceChangeAuthenticationView(SinglePastExperienceMixin):
    name = 'single-past-experience-change-authentication'
    urlpatterns = 'single-past-experience-change-authentication'
    permission_required = 'admission.checklist_change_past_experiences'
    template_name = 'admission/general_education/includes/checklist/previous_experience_single_authentication_form.html'
    htmx_template_name = (
        'admission/general_education/includes/checklist/previous_experience_single_authentication_form.html'
    )
    form_class = SinglePastExperienceAuthenticationForm

    def get_form_kwargs(self):
        kwargs = super().get_form_kwargs()
        kwargs['checklist_experience_data'] = self.experience
        return kwargs

    def get_context_data(self, **kwargs):
        context = super().get_context_data(**kwargs)
        context['authentication_form'] = context['form']
        return context

    def command(self, form):
        message_bus_instance.invoke(
            ModifierAuthentificationExperienceParcoursAnterieurCommand(
                uuid_proposition=self.admission_uuid,
                uuid_experience=self.experience_uuid,
                gestionnaire=self.request.user.person.global_id,
                etat_authentification=form.cleaned_data['state'],
            )
        )
=======
        return super().form_valid(CommentForm(comment=comment, **self.get_form_kwargs()))
>>>>>>> 33a6cb06
<|MERGE_RESOLUTION|>--- conflicted
+++ resolved
@@ -24,99 +24,17 @@
 #
 # ##############################################################################
 import datetime
-<<<<<<< HEAD
-from admission.ddd import MOIS_DEBUT_ANNEE_ACADEMIQUE, MAIL_VERIFICATEUR_CURSUS
-from admission.ddd import MONTANT_FRAIS_DOSSIER
-from typing import Dict, Set, Optional, List
-=======
->>>>>>> 33a6cb06
 
 from django.shortcuts import resolve_url
 from django.utils.functional import cached_property
 from django.views.generic import FormView
 from osis_comment.models import CommentEntry
-<<<<<<< HEAD
-from osis_document.api.utils import get_remote_metadata, get_remote_token
-from osis_document.utils import get_file_url
-from osis_document.utils import get_file_url
-from osis_history.models import HistoryEntry
-from osis_history.utilities import add_history_entry
-from osis_mail_template.exceptions import EmptyMailTemplateContent
-from osis_mail_template.models import MailTemplate
-=======
->>>>>>> 33a6cb06
 from rest_framework import serializers, status
 from rest_framework.authentication import SessionAuthentication
 from rest_framework.parsers import FormParser
 from rest_framework.response import Response
 from rest_framework.views import APIView
 
-<<<<<<< HEAD
-from admission.contrib.models.online_payment import PaymentStatus, PaymentMethod
-from admission.ddd import MOIS_DEBUT_ANNEE_ACADEMIQUE, MAIL_VERIFICATEUR_CURSUS
-from admission.ddd import MONTANT_FRAIS_DOSSIER
-from admission.ddd.admission.commands import ListerToutesDemandesQuery, GetStatutTicketPersonneQuery
-from admission.ddd.admission.commands import RechercherParcoursAnterieurQuery
-from admission.ddd.admission.doctorat.preparation.dtos import ExperienceAcademiqueDTO
-from admission.ddd.admission.commands import ListerToutesDemandesQuery
-from admission.ddd.admission.doctorat.validation.domain.model.enums import ChoixGenre
-from admission.ddd.admission.domain.validator.exceptions import ExperienceNonTrouveeException
-from admission.ddd.admission.dtos.question_specifique import QuestionSpecifiqueDTO
-from admission.ddd.admission.dtos.resume import (
-    ResumeCandidatDTO,
-    ResumePropositionDTO,
-)
-from admission.ddd.admission.dtos.resume import ResumeEtEmplacementsDocumentsPropositionDTO
-from admission.ddd.admission.dtos.titre_acces_selectionnable import TitreAccesSelectionnableDTO
-from admission.ddd.admission.enums import Onglets, TypeItemFormulaire
-from admission.ddd.admission.enums.emplacement_document import (
-    DocumentsAssimilation,
-    StatutEmplacementDocument,
-    EMPLACEMENTS_DOCUMENTS_RECLAMABLES,
-    StatutReclamationEmplacementDocument,
-    STATUTS_EMPLACEMENT_DOCUMENT_A_RECLAMER,
-)
-from admission.ddd.admission.enums.emplacement_document import (
-    OngletsDemande,
-    DocumentsEtudesSecondaires,
-)
-from admission.ddd.admission.enums.statut import STATUTS_TOUTE_PROPOSITION_SOUMISE_HORS_FRAIS_DOSSIER
-from admission.ddd.admission.enums.type_demande import TypeDemande
-from admission.ddd.admission.formation_generale.commands import (
-    RecupererResumeEtEmplacementsDocumentsPropositionQuery,
-    ModifierChecklistChoixFormationCommand,
-    SpecifierPaiementNecessaireCommand,
-    EnvoyerRappelPaiementCommand,
-    SpecifierPaiementPlusNecessaireCommand,
-    RecupererQuestionsSpecifiquesQuery,
-    EnvoyerPropositionAFacLorsDeLaDecisionFacultaireCommand,
-    SpecifierMotifsRefusPropositionParFaculteCommand,
-    SpecifierInformationsAcceptationPropositionParFaculteCommand,
-    ApprouverPropositionParFaculteCommand,
-    RefuserPropositionParFaculteCommand,
-    RecupererListePaiementsPropositionQuery,
-    ModifierStatutChecklistParcoursAnterieurCommand,
-    SpecifierConditionAccesPropositionCommand,
-    SpecifierEquivalenceTitreAccesEtrangerPropositionCommand,
-    SpecifierExperienceEnTantQueTitreAccesCommand,
-    SpecifierFinancabiliteRegleCommand,
-    ModifierStatutChecklistExperienceParcoursAnterieurCommand,
-    ModifierAuthentificationExperienceParcoursAnterieurCommand,
-    EnvoyerPropositionAuSicLorsDeLaDecisionFacultaireCommand,
-    SpecifierBesoinDeDerogationSicCommand,
-    SpecifierInformationsAcceptationPropositionParSicCommand,
-    SpecifierMotifsRefusPropositionParSicCommand,
-    RecupererDocumentsPropositionQuery,
-    RefuserAdmissionParSicCommand,
-    ApprouverAdmissionParSicCommand,
-    RecupererPdfTemporaireDecisionSicQuery,
-    RefuserInscriptionParSicCommand,
-    ApprouverInscriptionParSicCommand,
-    RecupererTitresAccesSelectionnablesPropositionQuery,
-    RecupererResumePropositionQuery,
-)
-=======
->>>>>>> 33a6cb06
 from admission.ddd.admission.formation_generale.domain.model.enums import (
     ChoixStatutChecklist,
 )
@@ -134,1811 +52,6 @@
 __namespace__ = False
 
 
-<<<<<<< HEAD
-TABS_WITH_SIC_AND_FAC_COMMENTS = {'decision_facultaire'}
-ENTITY_SIC = 'SIC'
-EMAIL_TEMPLATE_DOCUMENT_URL_TOKEN = 'SERA_AUTOMATIQUEMENT_REMPLACE_PAR_LE_LIEN'
-
-
-class CheckListDefaultContextMixin(LoadDossierViewMixin):
-    extra_context = {
-        'checklist_tabs': {
-            tab_name: OngletsChecklist[tab_name].value
-            for tab_name in OngletsChecklist.get_names_except(OngletsChecklist.experiences_parcours_anterieur)
-        },
-        'hide_files': True,
-        'condition_acces_enum': ConditionAcces,
-        'checker_email_address': MAIL_VERIFICATEUR_CURSUS,
-    }
-
-    @cached_property
-    def can_update_checklist_tab(self):
-        return has_perm('admission.change_checklist', user=self.request.user, obj=self.admission)
-
-    def get_context_data(self, **kwargs):
-        context = super().get_context_data(**kwargs)
-        checklist_additional_icons = {}
-
-        # A SIC user has an additional icon for the decision of the faculty if a fac manager wrote a comment
-        if self.is_sic:
-            has_comment = (
-                CommentEntry.objects.filter(
-                    object_uuid=self.admission_uuid,
-                    tags__contains=['decision_facultaire', COMMENT_TAG_FAC],
-                )
-                .exclude(content='')
-                .exists()
-            )
-            if has_comment:
-                checklist_additional_icons['decision_facultaire'] = 'fa-regular fa-comment'
-
-        context['checklist_additional_icons'] = checklist_additional_icons
-        context['can_update_checklist_tab'] = self.can_update_checklist_tab
-        context['can_change_payment'] = self.request.user.has_perm('admission.change_payment', self.admission)
-        context['can_change_faculty_decision'] = self.request.user.has_perm(
-            'admission.checklist_change_faculty_decision',
-            self.admission,
-        )
-        context['past_experiences_are_sufficient'] = (
-            self.admission.checklist.get('current', {}).get('parcours_anterieur', {}).get('statut', '')
-            == ChoixStatutChecklist.GEST_REUSSITE.name
-        )
-        context['bg_classes'] = {}
-        return context
-
-
-def get_email(template_identifier, language, proposition_dto: PropositionGestionnaireDTO):
-    mail_template = MailTemplate.objects.get(
-        identifier=template_identifier,
-        language=language,
-    )
-
-    # Needed to get the complete reference
-    with translation.override(language):
-        tokens = {
-            'admission_reference': proposition_dto.reference,
-            'candidate_first_name': proposition_dto.prenom_candidat,
-            'candidate_last_name': proposition_dto.nom_candidat,
-            'candidate_nationality_country': {
-                settings.LANGUAGE_CODE_FR: proposition_dto.nationalite_candidat_fr,
-                settings.LANGUAGE_CODE_EN: proposition_dto.nationalite_candidat_en,
-            }[language],
-            'training_acronym': proposition_dto.formation.sigle,
-            'training_title': {
-                settings.LANGUAGE_CODE_FR: proposition_dto.formation.intitule_fr,
-                settings.LANGUAGE_CODE_EN: proposition_dto.formation.intitule_en,
-            }[language],
-            'admissions_link_front': get_portal_admission_list_url(),
-            'admission_link_front': get_portal_admission_url('general-education', str(proposition_dto.uuid)),
-            'admission_link_back': get_backoffice_admission_url('general-education', str(proposition_dto.uuid)),
-            'training_campus': proposition_dto.formation.campus.nom,
-        }
-
-        return (
-            mail_template.render_subject(tokens),
-            mail_template.body_as_html(tokens),
-        )
-
-
-class RequestApplicationFeesContextDataMixin(CheckListDefaultContextMixin):
-    def get_context_data(self, **kwargs):
-        context = super().get_context_data(**kwargs)
-
-        payments = message_bus_instance.invoke(
-            RecupererListePaiementsPropositionQuery(uuid_proposition=self.admission_uuid)
-        )
-
-        context['payments'] = payments
-        context['payment_status_translations'] = PaymentStatus.translated_names()
-        context['payment_method_translations'] = PaymentMethod.translated_names()
-
-        context['last_request'] = (
-            HistoryEntry.objects.filter(
-                object_uuid=self.admission_uuid,
-                tags__contains=['proposition', 'application-fees-payment', 'request'],
-            )
-            .order_by('-created')
-            .first()
-        )
-
-        context['application_fees_amount'] = MONTANT_FRAIS_DOSSIER
-
-        # Checklist specificities
-        context['fees_already_payed'] = bool(
-            self.admission.checklist.get('current')
-            and self.admission.checklist['current']['frais_dossier']['statut']
-            == ChoixStatutChecklist.SYST_REUSSITE.name
-        )
-
-        email_content = get_email(
-            template_identifier=ADMISSION_EMAIL_REQUEST_APPLICATION_FEES_GENERAL,
-            language=self.proposition.langue_contact_candidat,
-            proposition_dto=self.proposition,
-        )
-
-        context['request_message_subject'] = email_content[0]
-        context['request_message_body'] = email_content[1]
-
-        return context
-
-
-class PastExperiencesMixin:
-    @cached_property
-    def past_experiences_admission_requirement_form(self):
-        return PastExperiencesAdmissionRequirementForm(instance=self.admission, data=self.request.POST or None)
-
-    @cached_property
-    def past_experiences_admission_access_title_equivalency_form(self):
-        return PastExperiencesAdmissionAccessTitleForm(instance=self.admission, data=self.request.POST or None)
-
-    @property
-    def access_title_url(self):
-        return resolve_url(
-            f'{self.base_namespace}:past-experiences-access-title',
-            uuid=self.kwargs['uuid'],
-        )
-
-
-# Fac decision
-class FacultyDecisionMixin(CheckListDefaultContextMixin):
-    def get_context_data(self, **kwargs):
-        context = super().get_context_data(**kwargs)
-        context['in_sic_statuses'] = self.admission.status in STATUTS_PROPOSITION_GENERALE_SOUMISE_POUR_SIC_ETENDUS
-        context['in_fac_statuses'] = self.admission.status in STATUTS_PROPOSITION_GENERALE_SOUMISE_POUR_FAC_ETENDUS
-        context['sic_statuses_for_transfer'] = ChoixStatutPropositionGenerale.get_specific_values(
-            STATUTS_PROPOSITION_GENERALE_ENVOYABLE_EN_FAC_POUR_DECISION
-        )
-        context['fac_statuses_for_transfer'] = ChoixStatutPropositionGenerale.get_specific_values(
-            STATUTS_PROPOSITION_GENERALE_SOUMISE_POUR_FAC
-        )
-        context['is_fac'] = self.is_fac
-        context['is_sic'] = self.is_sic
-        context['fac_decision_send_to_fac_history_entry'] = (
-            HistoryEntry.objects.filter(
-                object_uuid=self.admission_uuid,
-                tags__contains=['proposition', 'fac-decision', 'send-to-fac'],
-            )
-            .order_by('-created')
-            .first()
-        )
-        context['fac_decision_refusal_form'] = self.fac_decision_refusal_form
-        context['fac_decision_approval_form'] = self.fac_decision_approval_form
-        context['fac_decision_free_approval_condition_formset'] = self.fac_decision_free_approval_condition_formset
-        context['program_faculty_email'] = self.program_faculty_email.email if self.program_faculty_email else None
-
-        return context
-
-    @cached_property
-    def program_faculty_email(self):
-        try:
-            return message_bus_instance.invoke(
-                RecupererInformationsDestinataireQuery(
-                    sigle_formation=self.admission.training.acronym,
-                    est_premiere_annee=bool(
-                        self.proposition.poursuite_de_cycle_a_specifier
-                        and self.proposition.poursuite_de_cycle != PoursuiteDeCycle.YES.name,
-                    ),
-                    annee=self.admission.determined_academic_year.year,
-                )
-            )
-        except InformationsDestinatairePasTrouvee:
-            return None
-
-    @cached_property
-    def fac_decision_refusal_form(self):
-        form_kwargs = {
-            'prefix': 'fac-decision-refusal',
-        }
-        if self.request.method == 'POST':
-            form_kwargs['data'] = self.request.POST
-        else:
-            form_kwargs['initial'] = {
-                'reasons': [reason.uuid for reason in self.admission.refusal_reasons.all()]
-                + self.admission.other_refusal_reasons,
-            }
-
-        return FacDecisionRefusalForm(**form_kwargs)
-
-    @property
-    def candidate_cv_program_names_by_experience_uuid(self):
-        experiences: QuerySet[EducationalExperience] = EducationalExperience.objects.select_related('program').filter(
-            person=self.admission.candidate
-        )
-        return {
-            str(experience.uuid): experience.program.title if experience.program else experience.education_name
-            for experience in experiences
-        }
-
-    @cached_property
-    def fac_decision_approval_form(self):
-        return FacDecisionApprovalForm(
-            academic_year=self.admission.determined_academic_year.year,
-            instance=self.admission if self.request.method != 'POST' else None,
-            data=self.request.POST if self.request.method == 'POST' else None,
-            prefix='fac-decision-approval',
-            educational_experience_program_name_by_uuid=self.candidate_cv_program_names_by_experience_uuid,
-            current_training_uuid=str(self.admission.training.uuid),
-        )
-
-    @cached_property
-    def fac_decision_free_approval_condition_formset(self):
-        FreeApprovalConditionFormSet = formset_factory(
-            form=FreeAdditionalApprovalConditionForm,
-            extra=0,
-        )
-
-        formset = FreeApprovalConditionFormSet(
-            prefix='fac-decision',
-            initial=self.admission.freeadditionalapprovalcondition_set.filter(
-                related_experience__isnull=True,
-            ).values('name_fr', 'name_en')
-            if self.request.method != 'POST'
-            else None,
-            data=self.request.POST if self.request.method == 'POST' else None,
-            form_kwargs={
-                'candidate_language': self.admission.candidate.language,
-            },
-        )
-
-        return formset
-
-
-class FacultyDecisionView(
-    AdmissionFormMixin,
-    FacultyDecisionMixin,
-    HtmxPermissionRequiredMixin,
-    FormView,
-):
-    name = 'fac-decision-status'
-    urlpatterns = {'fac-decision-change-status': 'fac-decision/status-change/<str:status>'}
-    permission_required = 'admission.checklist_change_faculty_decision'
-    template_name = 'admission/general_education/includes/checklist/fac_decision.html'
-    htmx_template_name = 'admission/general_education/includes/checklist/fac_decision.html'
-    form_class = Form
-
-    def form_valid(self, form):
-        admission = self.get_permission_object()
-
-        extra = {}
-        if 'decision' in self.request.GET:
-            extra['decision'] = self.request.GET['decision']
-
-        change_admission_status(
-            tab='decision_facultaire',
-            admission_status=self.kwargs['status'],
-            extra=extra,
-            admission=admission,
-            replace_extra=True,
-            author=self.request.user.person,
-        )
-
-        return super().form_valid(form)
-
-
-class FacultyDecisionSendToFacultyView(
-    AdmissionFormMixin,
-    FacultyDecisionMixin,
-    HtmxPermissionRequiredMixin,
-    FormView,
-):
-    name = 'faculty-decision-send-to-faculty'
-    urlpatterns = {'fac-decision-send-to-faculty': 'fac-decision/send-to-faculty'}
-    permission_required = 'admission.checklist_faculty_decision_transfer_to_fac'
-    template_name = 'admission/general_education/includes/checklist/fac_decision.html'
-    htmx_template_name = 'admission/general_education/includes/checklist/fac_decision.html'
-    form_class = Form
-
-    def form_valid(self, form):
-        try:
-            message_bus_instance.invoke(
-                EnvoyerPropositionAFacLorsDeLaDecisionFacultaireCommand(
-                    uuid_proposition=self.admission_uuid,
-                    gestionnaire=self.request.user.person.global_id,
-                )
-            )
-        except MultipleBusinessExceptions as multiple_exceptions:
-            self.message_on_failure = multiple_exceptions.exceptions.pop().message
-            return self.form_invalid(form)
-        self.htmx_refresh = True
-        return super().form_valid(form)
-
-
-class FacultyDecisionSendToSicView(
-    AdmissionFormMixin,
-    FacultyDecisionMixin,
-    HtmxPermissionRequiredMixin,
-    FormView,
-):
-    name = 'faculty-decision-send-to-sic'
-    urlpatterns = {'fac-decision-send-to-sic': 'fac-decision/send-to-sic'}
-    template_name = 'admission/general_education/includes/checklist/fac_decision.html'
-    htmx_template_name = 'admission/general_education/includes/checklist/fac_decision.html'
-    form_class = Form
-
-    def get_permission_required(self):
-        return (
-            ('admission.checklist_faculty_decision_transfer_to_sic_with_decision',)
-            if (self.request.GET.get('approval') or self.request.GET.get('refusal')) and self.is_fac
-            else ('admission.checklist_faculty_decision_transfer_to_sic_without_decision',)
-        )
-
-    def form_valid(self, form):
-        try:
-            message_bus_instance.invoke(
-                ApprouverPropositionParFaculteCommand(
-                    uuid_proposition=self.admission_uuid,
-                    gestionnaire=self.request.user.person.global_id,
-                )
-                if self.request.GET.get('approval') and self.is_fac
-                else RefuserPropositionParFaculteCommand(
-                    uuid_proposition=self.admission_uuid,
-                    gestionnaire=self.request.user.person.global_id,
-                )
-                if self.request.GET.get('refusal') and self.is_fac
-                else EnvoyerPropositionAuSicLorsDeLaDecisionFacultaireCommand(
-                    uuid_proposition=self.admission_uuid,
-                    gestionnaire=self.request.user.person.global_id,
-                    envoi_par_fac=self.is_fac,
-                )
-            )
-
-        except MultipleBusinessExceptions as multiple_exceptions:
-            self.message_on_failure = multiple_exceptions.exceptions.pop().message
-            return self.form_invalid(form)
-
-        self.htmx_refresh = True
-
-        return super().form_valid(form)
-
-
-class FacultyRefusalDecisionView(
-    FacultyDecisionMixin,
-    AdmissionFormMixin,
-    HtmxPermissionRequiredMixin,
-    FormView,
-):
-    name = 'fac-decision-refusal'
-    urlpatterns = {'fac-decision-refusal': 'fac-decision/fac-decision-refusal'}
-    template_name = 'admission/general_education/includes/checklist/fac_decision_refusal_form.html'
-    htmx_template_name = 'admission/general_education/includes/checklist/fac_decision_refusal_form.html'
-
-    def get_permission_required(self):
-        return (
-            (
-                'admission.checklist_faculty_decision_transfer_to_sic_with_decision'
-                if 'save_transfer' in self.request.POST
-                else 'admission.checklist_change_faculty_decision'
-            ),
-        )
-
-    def get_form(self, form_class=None):
-        return self.fac_decision_refusal_form
-
-    def form_valid(self, form):
-        base_params = {
-            'uuid_proposition': self.admission_uuid,
-            'uuids_motifs': form.cleaned_data['reasons'],
-            'autres_motifs': form.cleaned_data['other_reasons'],
-            'gestionnaire': self.request.user.person.global_id,
-        }
-
-        try:
-            message_bus_instance.invoke(SpecifierMotifsRefusPropositionParFaculteCommand(**base_params))
-            if 'save-transfer' in self.request.POST:
-                message_bus_instance.invoke(
-                    RefuserPropositionParFaculteCommand(
-                        uuid_proposition=self.admission_uuid,
-                        gestionnaire=self.request.user.person.global_id,
-                    )
-                )
-                self.htmx_refresh = True
-        except MultipleBusinessExceptions as multiple_exceptions:
-            self.message_on_failure = multiple_exceptions.exceptions.pop().message
-            return self.form_invalid(form)
-
-        return super().form_valid(form)
-
-
-class FacultyApprovalDecisionView(
-    FacultyDecisionMixin,
-    AdmissionFormMixin,
-    HtmxPermissionRequiredMixin,
-    FormView,
-):
-    name = 'fac-decision-approval'
-    urlpatterns = {'fac-decision-approval': 'fac-decision/fac-decision-approval'}
-    template_name = 'admission/general_education/includes/checklist/fac_decision_approval_form.html'
-    htmx_template_name = 'admission/general_education/includes/checklist/fac_decision_approval_form.html'
-
-    def get_permission_required(self):
-        return (
-            (
-                'admission.checklist_faculty_decision_transfer_to_sic_with_decision'
-                if 'save_transfer' in self.request.POST
-                else 'admission.checklist_change_faculty_decision'
-            ),
-        )
-
-    def post(self, request, *args, **kwargs):
-        form = self.get_form()
-        formset = self.fac_decision_free_approval_condition_formset
-
-        # Cross validation
-        if form.is_valid() and formset.is_valid():
-            with_additional_conditions = form.cleaned_data['with_additional_approval_conditions']
-
-            if with_additional_conditions and (
-                not form.cleaned_data['additional_approval_conditions']
-                and not form.cleaned_data['cv_experiences_additional_approval_conditions']
-                and not any(subform.is_valid() for subform in formset)
-            ):
-                form.add_error('all_additional_approval_conditions', FIELD_REQUIRED_MESSAGE)
-
-        form.all_required_forms_are_valid = form.is_valid() and (
-            not form.cleaned_data['with_additional_approval_conditions'] or formset.is_valid()
-        )
-
-        if form.all_required_forms_are_valid:
-            return self.form_valid(form)
-        else:
-            return self.form_invalid(form)
-
-    def get_form(self, form_class=None):
-        return self.fac_decision_approval_form
-
-    def form_valid(self, form):
-        base_params = {
-            'uuid_proposition': self.admission_uuid,
-            'sigle_autre_formation': form.cleaned_data['other_training_accepted_by_fac'].acronym
-            if form.cleaned_data['other_training_accepted_by_fac']
-            else '',
-            'avec_conditions_complementaires': form.cleaned_data['with_additional_approval_conditions'],
-            'uuids_conditions_complementaires_existantes': [
-                condition for condition in form.cleaned_data['additional_approval_conditions']
-            ],
-            'conditions_complementaires_libres': (
-                [
-                    sub_form.cleaned_data
-                    for sub_form in self.fac_decision_free_approval_condition_formset.forms
-                    if sub_form.is_valid()
-                ]
-                if form.cleaned_data['with_additional_approval_conditions']
-                else []
-            )
-            + form.cleaned_data['cv_experiences_additional_approval_conditions'],
-            'avec_complements_formation': form.cleaned_data['with_prerequisite_courses'],
-            'uuids_complements_formation': form.cleaned_data['prerequisite_courses'],
-            'commentaire_complements_formation': form.cleaned_data['prerequisite_courses_fac_comment'],
-            'nombre_annees_prevoir_programme': form.cleaned_data['program_planned_years_number'],
-            'nom_personne_contact_programme_annuel': form.cleaned_data['annual_program_contact_person_name'],
-            'email_personne_contact_programme_annuel': form.cleaned_data['annual_program_contact_person_email'],
-            'commentaire_programme_conjoint': form.cleaned_data['join_program_fac_comment'],
-            'gestionnaire': self.request.user.person.global_id,
-        }
-        try:
-            message_bus_instance.invoke(SpecifierInformationsAcceptationPropositionParFaculteCommand(**base_params))
-            if 'save-transfer' in self.request.POST:
-                message_bus_instance.invoke(
-                    ApprouverPropositionParFaculteCommand(
-                        uuid_proposition=self.admission_uuid,
-                        gestionnaire=self.request.user.person.global_id,
-                    )
-                )
-                self.htmx_refresh = True
-        except MultipleBusinessExceptions as multiple_exceptions:
-            self.message_on_failure = multiple_exceptions.exceptions.pop().message
-            return self.form_invalid(form)
-
-        return super().form_valid(form)
-
-
-class SicDecisionMixin(CheckListDefaultContextMixin):
-    def get_context_data(self, **kwargs):
-        context = super().get_context_data(**kwargs)
-        context['sic_decision_refusal_form'] = self.sic_decision_refusal_form
-        context['sic_decision_approval_documents_form'] = self.sic_decision_approval_documents_form
-        context['sic_decision_approval_form'] = self.sic_decision_approval_form
-        context['sic_decision_free_approval_condition_formset'] = self.sic_decision_free_approval_condition_formset
-        context['sic_decision_refusal_final_form'] = self.sic_decision_refusal_final_form
-        context['sic_decision_approval_final_form'] = self.sic_decision_approval_final_form
-
-        # Get information about the decision sending by the SIC if any and only in the final statuses
-        sic_decision_status = self.admission.checklist.get('current', {}).get('decision_sic', {})
-
-        if sic_decision_status:
-            history_tags = None
-            if sic_decision_status.get('statut') == ChoixStatutChecklist.GEST_REUSSITE.name:
-                history_tags = [
-                    'proposition',
-                    'sic-decision',
-                    'approval',
-                    'message' if self.admission.type_demande == TypeDemande.ADMISSION.name else 'status-changed',
-                ]
-            elif (
-                sic_decision_status.get('statut') == ChoixStatutChecklist.GEST_BLOCAGE.name
-                and sic_decision_status.get('extra', {}).get('blocage') == 'refusal'
-            ):
-                history_tags = ['proposition', 'sic-decision', 'refusal', 'message']
-
-            if history_tags:
-                history_entry: Optional[HistoryEntry] = (
-                    HistoryEntry.objects.filter(
-                        tags__contains=history_tags,
-                        object_uuid=self.admission_uuid,
-                    )
-                    .order_by('-created')
-                    .first()
-                )
-
-                if history_entry:
-                    context['sic_decision_sent_at'] = history_entry.created
-                    context['sic_decision_sent_by'] = history_entry.author
-                    context['sic_decision_sent_with_email'] = 'message' in history_entry.tags
-
-        context['sic_decision_dispensation_form'] = SicDecisionDerogationForm(
-            initial={
-                'dispensation_needed': self.admission.dispensation_needed,
-            },
-        )
-        context['requested_documents'] = {
-            document.identifiant: {
-                'reason': self.proposition.documents_demandes.get(document.identifiant, {}).get('reason', ''),
-                'label': document.libelle_langue_candidat,
-                'tab_label': document.nom_onglet,
-                'candidate_language_tab_label': document.nom_onglet_langue_candidat,
-                'tab': document.onglet,
-            }
-            for document in self.sic_decision_approval_form_requestable_documents
-        }
-        context['a_des_documents_requis_immediat'] = any(
-            document.statut_reclamation == StatutReclamationEmplacementDocument.IMMEDIATEMENT.name
-            for document in self.sic_decision_approval_form_requestable_documents
-        )
-
-        if self.request.htmx:
-            comment = CommentEntry.objects.filter(object_uuid=self.admission_uuid, tags=['decision_sic']).first()
-            comment_derogation = CommentEntry.objects.filter(
-                object_uuid=self.admission_uuid, tags=['decision_sic', 'derogation']
-            ).first()
-            context['comment_forms'] = {
-                'decision_sic': CommentForm(
-                    comment=comment,
-                    form_url=resolve_url(
-                        f'{self.base_namespace}:save-comment', uuid=self.admission_uuid, tab='decision_sic'
-                    ),
-                    prefix='decision_sic',
-                ),
-                'decision_sic__derogation': CommentForm(
-                    comment=comment_derogation,
-                    form_url=resolve_url(
-                        f'{self.base_namespace}:save-comment', uuid=self.admission_uuid, tab='decision_sic__derogation'
-                    ),
-                    prefix='decision_sic__derogation',
-                    label=_('Comment about dispensation'),
-                ),
-            }
-        return context
-
-    @cached_property
-    def sic_decision_refusal_form(self):
-        form_kwargs = {
-            'prefix': 'sic-decision-refusal',
-        }
-        if self.request.method == 'POST' and 'sic-decision-refusal-refusal_type' in self.request.POST:
-            form_kwargs['data'] = self.request.POST
-        else:
-            form_kwargs['initial'] = {
-                'reasons': [reason.uuid for reason in self.admission.refusal_reasons.all()]
-                + self.admission.other_refusal_reasons,
-            }
-
-        return SicDecisionRefusalForm(**form_kwargs)
-
-    @cached_property
-    def sic_decision_free_approval_condition_formset(self):
-        FreeApprovalConditionFormSet = formset_factory(
-            form=FreeAdditionalApprovalConditionForm,
-            extra=0,
-        )
-
-        formset = FreeApprovalConditionFormSet(
-            prefix='sic-decision',
-            initial=self.admission.freeadditionalapprovalcondition_set.filter(
-                related_experience__isnull=True,
-            ).values('name_fr', 'name_en')
-            if self.request.method != 'POST'
-            else None,
-            data=self.request.POST if self.request.method == 'POST' else None,
-            form_kwargs={
-                'candidate_language': self.admission.candidate.language,
-            },
-        )
-
-        return formset
-
-    @property
-    def candidate_cv_program_names_by_experience_uuid(self):
-        experiences: QuerySet[EducationalExperience] = EducationalExperience.objects.select_related('program').filter(
-            person=self.admission.candidate
-        )
-        return {
-            str(experience.uuid): experience.program.title if experience.program else experience.education_name
-            for experience in experiences
-        }
-
-    @cached_property
-    def sic_decision_approval_form_requestable_documents(self):
-        documents = message_bus_instance.invoke(
-            RecupererDocumentsPropositionQuery(
-                uuid_proposition=self.admission_uuid,
-            )
-        )
-        return [
-            document
-            for document in documents
-            if document.statut in STATUTS_EMPLACEMENT_DOCUMENT_A_RECLAMER
-            and document.type in EMPLACEMENTS_DOCUMENTS_RECLAMABLES
-        ]
-
-    @cached_property
-    def sic_decision_approval_documents_form(self):
-        return SicDecisionApprovalDocumentsForm(
-            instance=self.admission,
-            documents=self.sic_decision_approval_form_requestable_documents,
-        )
-
-    @cached_property
-    def sic_decision_approval_form(self):
-        return SicDecisionApprovalForm(
-            academic_year=self.admission.determined_academic_year.year,
-            instance=self.admission,
-            data=self.request.POST
-            if self.request.method == 'POST'
-            and 'sic-decision-approval-with_additional_approval_conditions' in self.request.POST
-            else None,
-            prefix='sic-decision-approval',
-            educational_experience_program_name_by_uuid=self.candidate_cv_program_names_by_experience_uuid,
-            candidate_nationality_is_no_ue_5=self.proposition.candidat_a_nationalite_hors_ue_5,
-        )
-
-    @cached_property
-    def sic_director(self) -> Optional[Person]:
-        now = timezone.now()
-        director = (
-            Person.objects.filter(
-                mandatary__mandate__entity__entityversion__acronym=ENTITY_SIC,
-                mandatary__mandate__function=MandateTypes.DIRECTOR.name,
-            )
-            .filter(
-                mandatary__start_date__lte=now,
-                mandatary__end_date__gte=now,
-            )
-            .first()
-        )
-        return director
-
-    @cached_property
-    def sic_decision_refusal_final_form(self):
-        tokens = {
-            "admission_reference": self.proposition.reference,
-            "candidate": (
-                f"{self.proposition.profil_soumis_candidat.prenom} " f"{self.proposition.profil_soumis_candidat.nom}"
-            )
-            if self.proposition.profil_soumis_candidat
-            else "",
-            "academic_year": f"{self.proposition.formation.annee}-{self.proposition.formation.annee + 1}",
-            "admission_training": f"{self.proposition.formation.sigle} / {self.proposition.formation.intitule}",
-            "document_link": EMAIL_TEMPLATE_DOCUMENT_URL_TOKEN,
-        }
-
-        try:
-            mail_template: MailTemplate = MailTemplate.objects.get_mail_template(
-                ADMISSION_EMAIL_SIC_REFUSAL,
-                settings.LANGUAGE_CODE_FR,
-            )
-
-            subject = mail_template.render_subject(tokens=tokens)
-            body = mail_template.body_as_html(tokens=tokens)
-        except EmptyMailTemplateContent:
-            subject = ''
-            body = ''
-
-        return SicDecisionFinalRefusalForm(
-            data=self.request.POST
-            if self.request.method == 'POST' and 'sic-decision-refusal-final-subject' in self.request.POST
-            else None,
-            prefix='sic-decision-refusal-final',
-            initial={
-                'subject': subject,
-                'body': body,
-            },
-        )
-
-    @cached_property
-    def sic_decision_approval_final_form(self):
-        candidate = self.admission.candidate
-
-        training_title = {
-            settings.LANGUAGE_CODE_FR: self.proposition.formation.intitule_fr,
-            settings.LANGUAGE_CODE_EN: self.proposition.formation.intitule,
-        }[candidate.language]
-
-        tokens = {
-            'admission_reference': self.proposition.reference,
-            'candidate_first_name': self.proposition.prenom_candidat,
-            'candidate_last_name': self.proposition.nom_candidat,
-            'academic_year': format_academic_year(self.proposition.formation.annee),
-            'academic_year_start_date': date_format(self.proposition.formation.date_debut),
-            'admission_email': self.proposition.formation.campus_inscription.email,
-            'enrollment_authorization_document_link': EMAIL_TEMPLATE_ENROLLMENT_AUTHORIZATION_DOCUMENT_URL_TOKEN,
-            'visa_application_document_link': EMAIL_TEMPLATE_VISA_APPLICATION_DOCUMENT_URL_TOKEN,
-            'greetings': get_salutation_prefix(self.admission.candidate),
-            'training_title': training_title,
-            'admission_link_front': get_portal_admission_url('general-education', self.admission_uuid),
-            'admission_link_back': get_backoffice_admission_url('general-education', self.admission_uuid),
-            'training_campus': self.proposition.formation.campus.nom,
-            'training_acronym': self.proposition.formation.sigle,
-        }
-
-        if self.admission.candidate.country_of_citizenship.european_union:
-            template_name = ADMISSION_EMAIL_SIC_APPROVAL_EU
-        else:
-            template_name = ADMISSION_EMAIL_SIC_APPROVAL
-
-        try:
-            mail_template: MailTemplate = MailTemplate.objects.get_mail_template(
-                template_name,
-                self.admission.candidate.language,
-            )
-
-            subject = mail_template.render_subject(tokens=tokens)
-            body = mail_template.body_as_html(tokens=tokens)
-        except EmptyMailTemplateContent:
-            subject = ''
-            body = ''
-
-        is_inscription = self.admission.type_demande == TypeDemande.INSCRIPTION.name
-        return SicDecisionFinalApprovalForm(
-            data=self.request.POST
-            if self.request.method == 'POST'
-            and is_inscription
-            or ('sic-decision-approval-final-subject' in self.request.POST)
-            else None,
-            prefix='sic-decision-approval-final',
-            initial={
-                'subject': subject,
-                'body': body,
-            },
-            is_inscription=is_inscription,
-        )
-
-
-class SicApprovalDecisionView(
-    SicDecisionMixin,
-    AdmissionFormMixin,
-    HtmxPermissionRequiredMixin,
-    FormView,
-):
-    name = 'sic-decision-approval'
-    urlpatterns = {'sic-decision-approval': 'sic-decision/sic-decision-approval'}
-    template_name = 'admission/general_education/includes/checklist/sic_decision_approval_form.html'
-    htmx_template_name = 'admission/general_education/includes/checklist/sic_decision_approval_form.html'
-    permission_required = 'admission.checklist_change_sic_decision'
-
-    def post(self, request, *args, **kwargs):
-        form = self.get_form()
-        formset = self.sic_decision_free_approval_condition_formset
-
-        # Cross validation
-        if form.is_valid() and formset.is_valid():
-            with_additional_conditions = form.cleaned_data['with_additional_approval_conditions']
-
-            if with_additional_conditions and (
-                not form.cleaned_data['additional_approval_conditions']
-                and not form.cleaned_data['cv_experiences_additional_approval_conditions']
-                and not any(subform.is_valid() for subform in formset)
-            ):
-                form.add_error('all_additional_approval_conditions', FIELD_REQUIRED_MESSAGE)
-
-        form.all_required_forms_are_valid = form.is_valid() and (
-            not form.cleaned_data['with_additional_approval_conditions'] or formset.is_valid()
-        )
-
-        if form.all_required_forms_are_valid:
-            return self.form_valid(form)
-        else:
-            return self.form_invalid(form)
-
-    def get_form(self, form_class=None):
-        return self.sic_decision_approval_form
-
-    def form_valid(self, form):
-        try:
-            message_bus_instance.invoke(
-                SpecifierInformationsAcceptationPropositionParSicCommand(
-                    uuid_proposition=self.admission_uuid,
-                    gestionnaire=self.request.user.person.global_id,
-                    avec_conditions_complementaires=form.cleaned_data['with_additional_approval_conditions'],
-                    uuids_conditions_complementaires_existantes=[
-                        condition for condition in form.cleaned_data['additional_approval_conditions']
-                    ],
-                    conditions_complementaires_libres=(
-                        [
-                            sub_form.cleaned_data
-                            for sub_form in self.sic_decision_free_approval_condition_formset.forms
-                            if sub_form.is_valid()
-                        ]
-                        if form.cleaned_data['with_additional_approval_conditions']
-                        else []
-                    )
-                    + form.cleaned_data['cv_experiences_additional_approval_conditions'],
-                    avec_complements_formation=form.cleaned_data['with_prerequisite_courses'],
-                    uuids_complements_formation=form.cleaned_data['prerequisite_courses'],
-                    commentaire_complements_formation=form.cleaned_data['prerequisite_courses_fac_comment'],
-                    nombre_annees_prevoir_programme=form.cleaned_data['program_planned_years_number'],
-                    nom_personne_contact_programme_annuel=form.cleaned_data['annual_program_contact_person_name'],
-                    email_personne_contact_programme_annuel=form.cleaned_data['annual_program_contact_person_email'],
-                    droits_inscription_montant=form.cleaned_data['tuition_fees_amount'],
-                    droits_inscription_montant_autre=form.cleaned_data.get('tuition_fees_amount_other', None),
-                    dispense_ou_droits_majores=form.cleaned_data['tuition_fees_dispensation'],
-                    tarif_particulier=form.cleaned_data.get('particular_cost', ''),
-                    refacturation_ou_tiers_payant=form.cleaned_data.get('rebilling_or_third_party_payer', ''),
-                    annee_de_premiere_inscription_et_statut=form.cleaned_data.get(
-                        'first_year_inscription_and_status', ''
-                    ),
-                    est_mobilite=form.cleaned_data.get('is_mobility', ''),
-                    nombre_de_mois_de_mobilite=form.cleaned_data.get('mobility_months_amount', ''),
-                    doit_se_presenter_en_sic=form.cleaned_data.get('must_report_to_sic', False),
-                    communication_au_candidat=form.cleaned_data['communication_to_the_candidate'],
-                    doit_fournir_visa_etudes=form.cleaned_data.get('must_provide_student_visa_d', False),
-                )
-            )
-            self.htmx_refresh = True
-        except MultipleBusinessExceptions as multiple_exceptions:
-            self.message_on_failure = multiple_exceptions.exceptions.pop().message
-            return self.form_invalid(form)
-        # Reset cached proposition
-        del self.proposition
-        return super().form_valid(form)
-
-
-class SicRefusalDecisionView(
-    SicDecisionMixin,
-    AdmissionFormMixin,
-    HtmxPermissionRequiredMixin,
-    FormView,
-):
-    name = 'sic-decision-refusal'
-    urlpatterns = {'sic-decision-refusal': 'sic-decision/sic-decision-refusal'}
-    template_name = 'admission/general_education/includes/checklist/sic_decision_refusal_form.html'
-    htmx_template_name = 'admission/general_education/includes/checklist/sic_decision_refusal_form.html'
-    permission_required = 'admission.checklist_change_sic_decision'
-
-    def get_form(self, form_class=None):
-        return self.sic_decision_refusal_form
-
-    def form_valid(self, form):
-        try:
-            message_bus_instance.invoke(
-                SpecifierMotifsRefusPropositionParSicCommand(
-                    uuid_proposition=self.admission_uuid,
-                    gestionnaire=self.request.user.person.global_id,
-                    type_de_refus=form.cleaned_data['refusal_type'],
-                    uuids_motifs=form.cleaned_data['reasons'],
-                    autres_motifs=form.cleaned_data['other_reasons'],
-                )
-            )
-            self.htmx_refresh = True
-        except MultipleBusinessExceptions as multiple_exceptions:
-            self.message_on_failure = multiple_exceptions.exceptions.pop().message
-            return self.form_invalid(form)
-
-        return super().form_valid(form)
-
-
-class SicRefusalFinalDecisionView(
-    SicDecisionMixin,
-    AdmissionFormMixin,
-    HtmxPermissionRequiredMixin,
-    FormView,
-):
-    name = 'sic-decision-refusal-final'
-    urlpatterns = {'sic-decision-refusal-final': 'sic-decision/sic-decision-refusal-final'}
-    template_name = 'admission/general_education/includes/checklist/sic_decision_refusal_final_form.html'
-    htmx_template_name = 'admission/general_education/includes/checklist/sic_decision_refusal_final_form.html'
-    permission_required = 'admission.checklist_change_sic_decision'
-
-    def get_form(self, form_class=None):
-        return self.sic_decision_refusal_final_form
-
-    def form_valid(self, form):
-        try:
-            if self.proposition.type == TypeDemande.ADMISSION.name:
-                message_bus_instance.invoke(
-                    RefuserAdmissionParSicCommand(
-                        uuid_proposition=self.admission_uuid,
-                        objet_message=form.cleaned_data['subject'],
-                        corps_message=form.cleaned_data['body'],
-                        auteur=self.request.user.person.global_id,
-                    )
-                )
-            else:
-                message_bus_instance.invoke(
-                    RefuserInscriptionParSicCommand(
-                        uuid_proposition=self.admission_uuid,
-                        objet_message=form.cleaned_data['subject'],
-                        corps_message=form.cleaned_data['body'],
-                        auteur=self.request.user.person.global_id,
-                    )
-                )
-            self.htmx_refresh = True
-        except MultipleBusinessExceptions as multiple_exceptions:
-            self.message_on_failure = multiple_exceptions.exceptions.pop().message
-            return self.form_invalid(form)
-
-        # Invalidate cached_property for status update
-        del self.proposition
-        return super().form_valid(form)
-
-
-class SicApprovalFinalDecisionView(
-    SicDecisionMixin,
-    AdmissionFormMixin,
-    HtmxPermissionRequiredMixin,
-    FormView,
-):
-    name = 'sic-decision-approval-final'
-    urlpatterns = {'sic-decision-approval-final': 'sic-decision/sic-decision-approval-final'}
-    template_name = 'admission/general_education/includes/checklist/sic_decision_approval_final_form.html'
-    htmx_template_name = 'admission/general_education/includes/checklist/sic_decision_approval_final_form.html'
-    permission_required = 'admission.checklist_change_sic_decision'
-
-    def get_form(self, form_class=None):
-        return self.sic_decision_approval_final_form
-
-    def form_valid(self, form):
-        try:
-            if self.proposition.type == TypeDemande.ADMISSION.name:
-                message_bus_instance.invoke(
-                    ApprouverAdmissionParSicCommand(
-                        uuid_proposition=self.admission_uuid,
-                        objet_message=form.cleaned_data['subject'],
-                        corps_message=form.cleaned_data['body'],
-                        auteur=self.request.user.person.global_id,
-                    )
-                )
-            else:
-                message_bus_instance.invoke(
-                    ApprouverInscriptionParSicCommand(
-                        uuid_proposition=self.admission_uuid,
-                        auteur=self.request.user.person.global_id,
-                    )
-                )
-            self.htmx_refresh = True
-        except MultipleBusinessExceptions as multiple_exceptions:
-            self.message_on_failure = multiple_exceptions.exceptions.pop().message
-            return self.form_invalid(form)
-
-        # Invalidate cached_property for status update
-        del self.proposition
-        return super().form_valid(form)
-
-
-class SicDecisionDispensationView(AdmissionFormMixin, HtmxPermissionRequiredMixin, FormView):
-    name = 'sic-decision-dispensation'
-    urlpatterns = {'sic-decision-dispensation': 'sic-decision/dispensation'}
-    permission_required = 'admission.checklist_change_sic_decision'
-    form_class = SicDecisionDerogationForm
-
-    def render_to_response(self, context, **response_kwargs):
-        return HttpResponse()
-
-    def form_valid(self, form):
-        try:
-            message_bus_instance.invoke(
-                SpecifierBesoinDeDerogationSicCommand(
-                    uuid_proposition=self.admission_uuid,
-                    besoin_de_derogation=form.cleaned_data['dispensation_needed'],
-                    gestionnaire=self.request.user.person.global_id,
-                )
-            )
-        except BusinessException as exception:
-            self.message_on_failure = exception.message
-            return super().form_invalid(form)
-
-        return super().form_valid(form)
-
-
-class SicDecisionChangeStatusView(HtmxPermissionRequiredMixin, SicDecisionMixin, TemplateView):
-    urlpatterns = {'sic-decision-change-status': 'sic-decision-change-checklist-status/<str:status>'}
-    template_name = 'admission/general_education/includes/checklist/sic_decision.html'
-    permission_required = 'admission.checklist_change_sic_decision'
-    http_method_names = ['post']
-
-    def post(self, request, *args, **kwargs):
-        admission = self.get_permission_object()
-
-        try:
-            status, extra = self.kwargs['status'].split('-')
-            if status == 'GEST_BLOCAGE':
-                extra = {'blocage': extra}
-            elif status == 'GEST_EN_COURS':
-                extra = {'en_cours': extra}
-        except ValueError:
-            status = self.kwargs['status']
-            extra = {}
-
-        if status == 'GEST_BLOCAGE' and extra == {'blocage': 'closed'}:
-            global_status = ChoixStatutPropositionGenerale.CLOTUREE.name
-        else:
-            global_status = ChoixStatutPropositionGenerale.CONFIRMEE.name
-
-        admission_status_has_changed = admission.status != global_status
-
-        change_admission_status(
-            tab='decision_sic',
-            admission_status=status,
-            extra=extra,
-            replace_extra=True,
-            admission=admission,
-            global_status=global_status,
-            author=self.request.user.person,
-        )
-
-        response = self.render_to_response(self.get_context_data())
-
-        if admission_status_has_changed:
-            add_history_entry(
-                admission.uuid,
-                'Le statut de la proposition a évolué au cours du processus de décision SIC.',
-                'The status of the proposal has changed during the SIC decision process.',
-                '{first_name} {last_name}'.format(
-                    first_name=self.request.user.person.first_name,
-                    last_name=self.request.user.person.last_name,
-                ),
-                tags=['proposition', 'sic-decision', 'status-changed'],
-            )
-            response.headers['HX-Refresh'] = 'true'
-        return response
-
-
-class SicDecisionPdfPreviewView(LoadDossierViewMixin, RedirectView):
-    urlpatterns = {'sic-decision-pdf-preview': 'sic-decision-pdf-preview/<str:pdf>'}
-    permission_required = 'admission.checklist_change_sic_decision'
-
-    def get(self, request, *args, **kwargs):
-        try:
-            token = message_bus_instance.invoke(
-                RecupererPdfTemporaireDecisionSicQuery(
-                    uuid_proposition=self.admission_uuid,
-                    pdf=self.kwargs['pdf'],
-                    auteur=request.user.person.global_id,
-                )
-            )
-        except BusinessException as exception:
-            return HttpResponseBadRequest(exception.message)
-
-        self.url = get_file_url(token)
-        return super().get(request, *args, **kwargs)
-
-
-class ChecklistView(
-    PastExperiencesMixin,
-    FacultyDecisionMixin,
-    SicDecisionMixin,
-    RequestApplicationFeesContextDataMixin,
-    TemplateView,
-):
-    urlpatterns = 'checklist'
-    template_name = "admission/general_education/checklist.html"
-    permission_required = 'admission.view_checklist'
-
-    @classmethod
-    def checklist_documents_by_tab(cls, specific_questions: List[QuestionSpecifiqueDTO]) -> Dict[str, Set[str]]:
-        assimilation_documents = {
-            'CARTE_IDENTITE',
-            'PASSEPORT',
-        }
-
-        for document in DocumentsAssimilation:
-            assimilation_documents.add(document)
-
-        documents_by_tab = {
-            'assimilation': assimilation_documents,
-            'financabilite': {
-                'DIPLOME_EQUIVALENCE',
-                'DIPLOME_BELGE_CERTIFICAT_INSCRIPTION',
-                'DIPLOME_ETRANGER_CERTIFICAT_INSCRIPTION',
-                'DIPLOME_ETRANGER_TRADUCTION_CERTIFICAT_INSCRIPTION',
-                'CURRICULUM',
-            },
-            'frais_dossier': assimilation_documents,
-            'choix_formation': {
-                'ATTESTATION_INSCRIPTION_REGULIERE',
-                'FORMULAIRE_MODIFICATION_INSCRIPTION',
-            },
-            'parcours_anterieur': {
-                'ATTESTATION_ABSENCE_DETTE_ETABLISSEMENT',
-                'DIPLOME_ETRANGER_DECISION_FINAL_EQUIVALENCE_UE',
-                'DIPLOME_ETRANGER_DECISION_FINAL_EQUIVALENCE_HORS_UE',
-                'DIPLOME_ETRANGER_PREUVE_DECISION_EQUIVALENCE',
-                'DIPLOME_EQUIVALENCE',
-                'CURRICULUM',
-            },
-            'donnees_personnelles': assimilation_documents,
-            'specificites_formation': {
-                'ADDITIONAL_DOCUMENTS',
-            },
-            'decision_facultaire': {
-                'ATTESTATION_ACCORD_FACULTAIRE',
-                'ATTESTATION_REFUS_FACULTAIRE',
-            },
-            f'parcours_anterieur__{OngletsDemande.ETUDES_SECONDAIRES.name}': set(DocumentsEtudesSecondaires.keys()),
-            'decision_sic': {
-                'ATTESTATION_ACCORD_SIC',
-                'ATTESTATION_ACCORD_ANNEXE_SIC',
-                'ATTESTATION_REFUS_SIC',
-                'ATTESTATION_ACCORD_FACULTAIRE',
-                'ATTESTATION_REFUS_FACULTAIRE',
-            },
-        }
-
-        # Add documents from the specific questions
-        checklist_target_tab_by_specific_question_tab = {
-            Onglets.CURRICULUM.name: 'parcours_anterieur',
-            Onglets.ETUDES_SECONDAIRES.name: f'parcours_anterieur__{OngletsDemande.ETUDES_SECONDAIRES.name}',
-            Onglets.INFORMATIONS_ADDITIONNELLES.name: 'specificites_formation',
-        }
-
-        for specific_question in specific_questions:
-            if (
-                specific_question.type == TypeItemFormulaire.DOCUMENT.name
-                and specific_question.onglet in checklist_target_tab_by_specific_question_tab
-            ):
-                documents_by_tab[checklist_target_tab_by_specific_question_tab[specific_question.onglet]].add(
-                    specific_question.uuid
-                )
-
-        return documents_by_tab
-
-    def get_template_names(self):
-        if self.request.htmx:
-            return ["admission/general_education/checklist_menu.html"]
-        return ["admission/general_education/checklist.html"]
-
-    def get_context_data(self, **kwargs):
-        from infrastructure.messages_bus import message_bus_instance
-
-        context = super().get_context_data(**kwargs)
-        if not self.request.htmx:
-            # Retrieve data related to the proposition
-            command_result: ResumeEtEmplacementsDocumentsPropositionDTO = message_bus_instance.invoke(
-                RecupererResumeEtEmplacementsDocumentsPropositionQuery(uuid_proposition=self.admission_uuid),
-            )
-
-            context['resume_proposition'] = command_result.resume
-
-            specific_questions: List[QuestionSpecifiqueDTO] = message_bus_instance.invoke(
-                RecupererQuestionsSpecifiquesQuery(
-                    uuid_proposition=self.admission_uuid,
-                    onglets=[
-                        Onglets.INFORMATIONS_ADDITIONNELLES.name,
-                        Onglets.ETUDES_SECONDAIRES.name,
-                        Onglets.CURRICULUM.name,
-                    ],
-                )
-            )
-
-            context['specific_questions_by_tab'] = get_dynamic_questions_by_tab(specific_questions)
-
-            context['autres_demandes'] = [
-                demande
-                for demande in message_bus_instance.invoke(
-                    ListerToutesDemandesQuery(
-                        annee_academique=self.admission.determined_academic_year.year,
-                        matricule_candidat=self.admission.candidate.global_id,
-                        etats=STATUTS_TOUTE_PROPOSITION_SOUMISE_HORS_FRAIS_DOSSIER,
-                    )
-                )
-                if demande.uuid != self.admission_uuid
-            ]
-
-            # Initialize forms
-            tab_names = list(self.extra_context['checklist_tabs'].keys())
-
-            comments = {
-                ('__'.join(c.tags)): c
-                for c in CommentEntry.objects.filter(object_uuid=self.admission_uuid, tags__overlap=tab_names)
-            }
-
-            for tab in TABS_WITH_SIC_AND_FAC_COMMENTS:
-                tab_names.remove(tab)
-                tab_names += [f'{tab}__{COMMENT_TAG_SIC}', f'{tab}__{COMMENT_TAG_FAC}']
-            tab_names.append('decision_sic__derogation')
-
-            comments_labels = {
-                'decision_sic__derogation': _('Comment about dispensation'),
-            }
-
-            context['comment_forms'] = {
-                tab_name: CommentForm(
-                    comment=comments.get(tab_name, None),
-                    form_url=resolve_url(f'{self.base_namespace}:save-comment', uuid=self.admission_uuid, tab=tab_name),
-                    prefix=tab_name,
-                    label=comments_labels.get(tab_name, None),
-                )
-                for tab_name in tab_names
-            }
-            context['assimilation_form'] = AssimilationForm(
-                initial=self.admission.checklist.get('current', {}).get('assimilation', {}).get('extra'),
-                form_url=resolve_url(
-                    f'{self.base_namespace}:change-checklist-extra',
-                    uuid=self.admission_uuid,
-                    tab='assimilation',
-                ),
-            )
-
-            context['financabilite_approval_form'] = FinancabiliteApprovalForm(
-                instance=self.admission,
-                prefix='financabilite',
-            )
-
-            # Documents
-            admission_documents = command_result.emplacements_documents
-
-            documents_by_tab = self.checklist_documents_by_tab(specific_questions=specific_questions)
-
-            context['documents'] = {
-                tab_name: sorted(
-                    [
-                        admission_document
-                        for admission_document in admission_documents
-                        if admission_document.identifiant.split('.')[-1] in tab_documents
-                    ],
-                    key=lambda doc: doc.libelle,
-                )
-                for tab_name, tab_documents in documents_by_tab.items()
-            }
-
-            # Experiences
-            experiences = self._get_experiences(command_result.resume)
-            experiences_by_uuid = self._get_experiences_by_uuid(command_result.resume)
-            context['experiences'] = experiences
-            context['experiences_by_uuid'] = experiences_by_uuid
-
-            # Access titles
-            context['access_title_url'] = self.access_title_url
-            context['access_titles'] = self.selectable_access_titles
-            context['selected_access_titles_names'] = get_access_titles_names(
-                access_titles=self.selectable_access_titles,
-                curriculum_dto=command_result.resume.curriculum,
-                etudes_secondaires_dto=command_result.resume.etudes_secondaires,
-            )
-
-            context['past_experiences_admission_requirement_form'] = self.past_experiences_admission_requirement_form
-            context[
-                'past_experiences_admission_access_title_equivalency_form'
-            ] = self.past_experiences_admission_access_title_equivalency_form
-
-            # Financabilité
-            context['financabilite'] = self._get_financabilite()
-
-            # Authentication forms (one by experience)
-            context['authentication_forms'] = {}
-
-            children = (
-                context['original_admission']
-                .checklist.get('current', {})
-                .get('parcours_anterieur', {})
-                .get('enfants', [])
-            )
-
-            context['check_authentication_mail_to_checkers'] = get_email(
-                template_identifier=ADMISSION_EMAIL_CHECK_BACKGROUND_AUTHENTICATION_TO_CHECKERS,
-                language=settings.LANGUAGE_CODE_FR,
-                proposition_dto=self.proposition,
-            )
-            context['check_authentication_mail_to_candidate'] = get_email(
-                template_identifier=ADMISSION_EMAIL_CHECK_BACKGROUND_AUTHENTICATION_TO_CANDIDATE,
-                language=self.proposition.langue_contact_candidat,
-                proposition_dto=self.proposition,
-            )
-
-            all_experience_authentication_history_entries = HistoryEntry.objects.filter(
-                object_uuid=self.admission_uuid,
-                tags__contains=['proposition', 'experience-authentication', 'message'],
-            ).order_by('-created')
-
-            context['all_experience_authentication_history_entries'] = {}
-            for entry in all_experience_authentication_history_entries:
-                experience_id = entry.extra_data.get('experience_id')
-                if experience_id:
-                    context['all_experience_authentication_history_entries'].setdefault(experience_id, entry)
-
-            children_by_identifier = {
-                child['extra']['identifiant']: child for child in children if child.get('extra', {}).get('identifiant')
-            }
-
-            for experience_uuid, current_experience in experiences_by_uuid.items():
-                tab_identifier = f'parcours_anterieur__{experience_uuid}'
-
-                if experience_uuid in children_by_identifier:
-                    experience_checklist_info = children_by_identifier.get(experience_uuid, {})
-                else:
-                    experience_checklist_info = Checklist.initialiser_checklist_experience(experience_uuid).to_dict()
-                    children.append(experience_checklist_info)
-
-                context['checklist_additional_icons'][tab_identifier] = authentication_css_class(
-                    authentication_status=experience_checklist_info['extra'].get('etat_authentification'),
-                )
-                context['authentication_forms'][experience_uuid] = SinglePastExperienceAuthenticationForm(
-                    experience_checklist_info,
-                )
-                context['bg_classes'][tab_identifier] = bg_class_by_checklist_experience(current_experience)
-                context['checklist_tabs'][tab_identifier] = truncatechars(current_experience.titre_formate, 50)
-                context['comment_forms'][tab_identifier] = CommentForm(
-                    comment=comments.get(tab_identifier, None),
-                    form_url=resolve_url(
-                        f'{self.base_namespace}:save-comment',
-                        uuid=self.admission_uuid,
-                        tab=tab_identifier,
-                    ),
-                    prefix=tab_identifier,
-                )
-                authentication_comment_identifier = f'{tab_identifier}__authentication'
-                context['comment_forms'][authentication_comment_identifier] = CommentForm(
-                    comment=comments.get(authentication_comment_identifier, None),
-                    form_url=resolve_url(
-                        f'{self.base_namespace}:save-comment',
-                        uuid=self.admission_uuid,
-                        tab=authentication_comment_identifier,
-                    ),
-                    prefix=authentication_comment_identifier,
-                    disabled=not can_edit_experience_authentication(experience_checklist_info),
-                    label=_('Comment about the authentication'),
-                )
-
-            # Remove the experiences that we had in the checklist that have been removed
-            children[:] = [child for child in children if child['extra']['identifiant'] in experiences_by_uuid]
-
-            # Add the documents related to cv experiences
-            for admission_document in admission_documents:
-                document_tab_identifier = admission_document.onglet.split('.')
-
-                if document_tab_identifier[0] == OngletsDemande.CURRICULUM.name and len(document_tab_identifier) > 1:
-                    tab_identifier = f'parcours_anterieur__{document_tab_identifier[1]}'
-
-                    if tab_identifier not in context['documents']:
-                        context['documents'][tab_identifier] = [admission_document]
-                    else:
-                        context['documents'][tab_identifier].append(admission_document)
-
-            if children:
-                # Order the experiences in chronological order
-                ordered_experiences = {}
-                order = 0
-
-                for annee, experience_list in experiences.items():
-                    for experience in experience_list:
-                        experience_uuid = str(experience.uuid)
-                        if experience_uuid not in ordered_experiences:
-                            ordered_experiences[experience_uuid] = order
-                            order += 1
-
-                children.sort(key=lambda x: ordered_experiences.get(x['extra']['identifiant'], 0))
-
-                # Some tabs also contain the documents of each experience
-                past_experiences_documents = []
-                for experience_uuid in ordered_experiences:
-                    current_uuid = f'parcours_anterieur__{experience_uuid}'
-                    if context['documents'].get(current_uuid):
-                        past_experiences_documents.append(
-                            [
-                                context['checklist_tabs'][current_uuid],  # Name of the experience
-                                context['documents'][current_uuid],  # List of documents of the experience
-                            ]
-                        )
-
-                context['documents']['parcours_anterieur'].extend(past_experiences_documents)
-                context['documents']['financabilite'].extend(past_experiences_documents)
-
-            original_admission = self.admission
-
-            can_change_checklist = self.request.user.has_perm('admission.change_checklist', original_admission)
-            can_change_faculty_decision = self.request.user.has_perm(
-                'admission.checklist_change_faculty_decision',
-                original_admission,
-            )
-            can_change_past_experiences = self.request.user.has_perm(
-                'admission.checklist_change_past_experiences',
-                original_admission,
-            )
-            can_change_access_title = self.request.user.has_perm(
-                'admission.checklist_select_access_title',
-                original_admission,
-            )
-            comment_permissions = {
-                'admission.checklist_change_comment': self.request.user.has_perm(
-                    'admission.checklist_change_comment',
-                    original_admission,
-                ),
-                'admission.checklist_change_fac_comment': self.request.user.has_perm(
-                    'admission.checklist_change_fac_comment',
-                    original_admission,
-                ),
-                'admission.checklist_change_sic_comment': self.request.user.has_perm(
-                    'admission.checklist_change_sic_comment',
-                    original_admission,
-                ),
-            }
-
-            disable_unavailable_forms(
-                {
-                    context['assimilation_form']: can_change_checklist,
-                    context['fac_decision_refusal_form']: can_change_faculty_decision,
-                    context['fac_decision_approval_form']: can_change_faculty_decision,
-                    context['financabilite_approval_form']: can_change_checklist,
-                    context['past_experiences_admission_requirement_form']: can_change_past_experiences,
-                    context['past_experiences_admission_access_title_equivalency_form']: can_change_access_title,
-                    context['financabilite_approval_form']: can_change_checklist,
-                    **{
-                        authentication_form: can_change_checklist
-                        for authentication_form in context['authentication_forms'].values()
-                    },
-                    **{
-                        comment_form: comment_permissions[comment_form.permission]
-                        for comment_form in context['comment_forms'].values()
-                    },
-                }
-            )
-            context['can_choose_access_title'] = can_change_access_title
-
-        matr = self.proposition_fusion.matricule if self.proposition_fusion else self.proposition.matricule_candidat
-        context['digit_ticket'] = message_bus_instance.invoke(
-            GetStatutTicketPersonneQuery(global_id=matr)
-        )
-
-        return context
-
-    def _get_experiences(self, resume: ResumePropositionDTO):
-        experiences = {}
-
-        for experience_academique in resume.curriculum.experiences_academiques:
-            for annee_academique in experience_academique.annees:
-                experiences.setdefault(annee_academique.annee, [])
-                if experience_academique.a_obtenu_diplome:
-                    experiences[annee_academique.annee].insert(0, experience_academique)
-                else:
-                    experiences[annee_academique.annee].append(experience_academique)
-
-        experiences_non_academiques = {}
-        for experience_non_academique in resume.curriculum.experiences_non_academiques:
-            date_courante = experience_non_academique.date_debut
-            while True:
-                annee = (
-                    date_courante.year if date_courante.month >= MOIS_DEBUT_ANNEE_ACADEMIQUE else date_courante.year - 1
-                )
-                if experience_non_academique not in experiences_non_academiques.get(annee, []):
-                    experiences_non_academiques.setdefault(annee, []).append(experience_non_academique)
-                if date_courante == experience_non_academique.date_fin:
-                    break
-                date_courante = min(
-                    date_courante.replace(year=date_courante.year + 1), experience_non_academique.date_fin
-                )
-        for annee, experiences_annee in experiences_non_academiques.items():
-            experiences_annee.sort(key=lambda x: x.date_fin, reverse=True)
-            experiences.setdefault(annee, []).extend(experiences_annee)
-
-        etudes_secondaires = resume.etudes_secondaires
-        if etudes_secondaires:
-            if etudes_secondaires.annee_diplome_etudes_secondaires:
-                experiences.setdefault(etudes_secondaires.annee_diplome_etudes_secondaires, []).append(
-                    etudes_secondaires
-                )
-            elif etudes_secondaires.alternative_secondaires:
-                experiences.setdefault(0, []).append(etudes_secondaires)
-
-        experiences = {annee: experiences[annee] for annee in sorted(experiences.keys(), reverse=True)}
-
-        if self.proposition_fusion:
-            curex_a_fusionner = (self.proposition_fusion.educational_curex_uuids +
-                                 self.proposition_fusion.professional_curex_uuids)
-            if curex_a_fusionner:
-                curex_existant = message_bus_instance.invoke(
-                    RechercherParcoursAnterieurQuery(
-                        global_id=self.proposition_fusion.matricule,
-                        uuid_proposition=self.admission_uuid,
-                    )
-                )
-                experiences = {
-                    annee: [exp for exp in exp_list if str(exp.uuid) in curex_a_fusionner]
-                    for annee, exp_list in experiences.items()
-                }
-                if curex_existant:
-                    # add existing curex by years
-                    for exp in (curex_existant.experiences_academiques + curex_existant.experiences_non_academiques):
-                        years_range = [anExp.annee for anExp in exp.annees] \
-                            if type(exp) == ExperienceAcademiqueDTO else range(exp.date_debut.year, exp.date_fin.year)
-                        for annee in years_range:
-                            experiences.setdefault(annee, []).append(exp)
-                    experiences = {annee: experiences[annee] for annee in sorted(experiences.keys(), reverse=True)}
-
-        return experiences
-
-
-    def _get_financabilite(self):
-        # TODO
-        return {
-            'inscription_precedentes': 2,
-            'inscription_supplementaire': 1,
-        }
-
-    def _get_experiences_by_uuid(self, resume: ResumeCandidatDTO):
-        experiences = {}
-        for experience_academique in resume.curriculum.experiences_academiques:
-            experiences[str(experience_academique.uuid)] = experience_academique
-        for experience_non_academique in resume.curriculum.experiences_non_academiques:
-            experiences[str(experience_non_academique.uuid)] = experience_non_academique
-        experiences[OngletsDemande.ETUDES_SECONDAIRES.name] = resume.etudes_secondaires
-        return experiences
-
-
-class ApplicationFeesView(
-    AdmissionFormMixin,
-    RequestApplicationFeesContextDataMixin,
-    HtmxPermissionRequiredMixin,
-    FormView,
-):
-    name = 'application-fees'
-    urlpatterns = {'application-fees': 'application-fees/<str:status>'}
-    permission_required = 'admission.change_payment'
-    template_name = 'admission/general_education/includes/checklist/application_fees_request.html'
-    htmx_template_name = 'admission/general_education/includes/checklist/application_fees_request.html'
-    form_class = Form
-
-    def form_valid(self, form):
-        current_status = self.kwargs.get('status')
-        remind = self.request.GET.get('remind')
-
-        if current_status == ChoixStatutChecklist.GEST_BLOCAGE.name:
-            if remind:
-                cmd = EnvoyerRappelPaiementCommand(
-                    uuid_proposition=self.admission_uuid,
-                    gestionnaire=self.request.user.person.global_id,
-                )
-            else:
-                cmd = SpecifierPaiementNecessaireCommand(
-                    uuid_proposition=self.admission_uuid,
-                    gestionnaire=self.request.user.person.global_id,
-                )
-                self.htmx_refresh = True
-        else:
-            cmd = SpecifierPaiementPlusNecessaireCommand(
-                uuid_proposition=self.admission_uuid,
-                gestionnaire=self.request.user.person.global_id,
-                statut_checklist_frais_dossier=self.kwargs['status'],
-            )
-            self.htmx_refresh = 'confirm' in self.request.GET
-
-        try:
-            message_bus_instance.invoke(cmd)
-        except BusinessException as exception:
-            self.message_on_failure = exception.message
-            return super().form_invalid(form)
-
-        return super().form_valid(form)
-
-
-class PastExperiencesStatusView(
-    AdmissionFormMixin,
-    CheckListDefaultContextMixin,
-    HtmxPermissionRequiredMixin,
-    FormView,
-):
-    name = 'past-experiences-status'
-    urlpatterns = {'past-experiences-change-status': 'past-experiences-change-status/<str:status>'}
-    permission_required = 'admission.change_checklist'
-    template_name = 'admission/general_education/includes/checklist/previous_experiences.html'
-    htmx_template_name = 'admission/general_education/includes/checklist/previous_experiences.html'
-    form_class = StatusForm
-
-    def __init__(self, *args, **kwargs):
-        super().__init__(*args, **kwargs)
-        self.valid_operation = False
-
-    def get_initial(self):
-        return self.admission.checklist['current']['parcours_anterieur']['statut']
-
-    def get_form_kwargs(self):
-        kwargs = super().get_form_kwargs()
-        kwargs['data'] = self.kwargs
-        return kwargs
-
-    def form_valid(self, form):
-        try:
-            message_bus_instance.invoke(
-                ModifierStatutChecklistParcoursAnterieurCommand(
-                    uuid_proposition=self.admission_uuid,
-                    statut=form.cleaned_data['status'],
-                    gestionnaire=self.request.user.person.global_id,
-                )
-            )
-            self.valid_operation = True
-        except MultipleBusinessExceptions:
-            return super().form_invalid(form)
-
-        return super().form_valid(form)
-
-
-class PastExperiencesAdmissionRequirementView(
-    PastExperiencesMixin,
-    AdmissionFormMixin,
-    CheckListDefaultContextMixin,
-    HtmxPermissionRequiredMixin,
-    FormView,
-):
-    name = 'past-experiences-admission-requirement'
-    urlpatterns = 'past-experiences-admission-requirement'
-    permission_required = 'admission.change_checklist'
-    template_name = (
-        'admission/general_education/includes/checklist/previous_experiences_admission_requirement_form.html'
-    )
-    htmx_template_name = (
-        'admission/general_education/includes/checklist/previous_experiences_admission_requirement_form.html'
-    )
-
-    def get_context_data(self, **kwargs):
-        context = super().get_context_data(**kwargs)
-        context['past_experiences_admission_requirement_form'] = context['form']
-        return context
-
-    def get_form(self, form_class=None):
-        return self.past_experiences_admission_requirement_form
-
-    def form_valid(self, form):
-        try:
-            message_bus_instance.invoke(
-                SpecifierConditionAccesPropositionCommand(
-                    uuid_proposition=self.admission_uuid,
-                    gestionnaire=self.request.user.person.global_id,
-                    condition_acces=form.cleaned_data['admission_requirement'],
-                    millesime_condition_acces=form.cleaned_data['admission_requirement_year']
-                    and form.cleaned_data['admission_requirement_year'].year,
-                    avec_complements_formation=form.cleaned_data['with_prerequisite_courses'],
-                )
-            )
-
-            # The admission requirement year can be updated via the command
-            form.data = {
-                'admission_requirement': self.admission.admission_requirement,
-                'admission_requirement_year': self.admission.admission_requirement_year_id,
-                'with_prerequisite_courses': self.admission.with_prerequisite_courses,
-            }
-
-        except BusinessException as exception:
-            self.message_on_failure = exception.message
-            return super().form_invalid(form)
-
-        return super().form_valid(form)
-
-
-class PastExperiencesAccessTitleView(
-    PastExperiencesMixin,
-    AdmissionFormMixin,
-    HtmxPermissionRequiredMixin,
-    FormView,
-):
-    name = 'past-experiences-access-title'
-    urlpatterns = 'past-experiences-access-title'
-    permission_required = 'admission.checklist_select_access_title'
-    template_name = 'admission/general_education/includes/checklist/parcours_row_access_title.html'
-    htmx_template_name = 'admission/general_education/includes/checklist/parcours_row_access_title.html'
-    form_class = Form
-
-    def __init__(self, *args, **kwargs):
-        super().__init__(*args, **kwargs)
-        self.checked: Optional[bool] = None
-        self.experience_uuid: str = ''
-
-    def get_context_data(self, **kwargs):
-        context = super().get_context_data(**kwargs)
-        context['checked'] = self.checked
-        context['url'] = self.request.get_full_path()
-        context['experience_uuid'] = self.request.GET.get('experience_uuid')
-        context['can_choose_access_title'] = True  # True as the user can access to the current view
-
-        # Get the list of the selected access titles
-        access_titles: Dict[str, TitreAccesSelectionnableDTO] = message_bus_instance.invoke(
-            RecupererTitresAccesSelectionnablesPropositionQuery(
-                uuid_proposition=self.admission_uuid,
-                seulement_selectionnes=True,
-            )
-        )
-
-        if access_titles:
-            command_result: ResumePropositionDTO = message_bus_instance.invoke(
-                RecupererResumePropositionQuery(uuid_proposition=self.admission_uuid),
-            )
-
-            context['selected_access_titles_names'] = get_access_titles_names(
-                access_titles=access_titles,
-                curriculum_dto=command_result.curriculum,
-                etudes_secondaires_dto=command_result.etudes_secondaires,
-            )
-
-        return context
-
-    def form_valid(self, form):
-        experience_type = self.request.GET.get('experience_type')
-        self.experience_uuid = self.request.GET.get('experience_uuid')
-        self.checked = 'access-title' in self.request.POST
-        try:
-            message_bus_instance.invoke(
-                SpecifierExperienceEnTantQueTitreAccesCommand(
-                    uuid_proposition=self.admission_uuid,
-                    uuid_experience=self.experience_uuid,
-                    selectionne=self.checked,
-                    type_experience=experience_type,
-                )
-            )
-
-        except BusinessException as exception:
-            self.message_on_failure = exception.message
-            self.checked = not self.checked
-            return super().form_invalid(form)
-
-        return super().form_valid(form)
-
-
-class PastExperiencesAccessTitleEquivalencyView(
-    PastExperiencesMixin,
-    AdmissionFormMixin,
-    CheckListDefaultContextMixin,
-    HtmxPermissionRequiredMixin,
-    FormView,
-):
-    name = 'past-experiences-access-title-equivalency'
-    urlpatterns = 'past-experiences-access-title-equivalency'
-    permission_required = 'admission.change_checklist'
-    template_name = (
-        'admission/general_education/includes/checklist/previous_experiences_access_title_equivalency_form.html'
-    )
-    htmx_template_name = (
-        'admission/general_education/includes/checklist/previous_experiences_access_title_equivalency_form.html'
-    )
-
-    def get_context_data(self, **kwargs):
-        context = super().get_context_data(**kwargs)
-        context['past_experiences_admission_access_title_equivalency_form'] = context['form']
-        return context
-
-    def get_form(self, form_class=None):
-        return self.past_experiences_admission_access_title_equivalency_form
-
-    def form_valid(self, form):
-        try:
-            message_bus_instance.invoke(
-                SpecifierEquivalenceTitreAccesEtrangerPropositionCommand(
-                    uuid_proposition=self.admission_uuid,
-                    gestionnaire=self.request.user.person.global_id,
-                    type_equivalence_titre_acces=form.cleaned_data['foreign_access_title_equivalency_type'],
-                    statut_equivalence_titre_acces=form.cleaned_data['foreign_access_title_equivalency_status'],
-                    etat_equivalence_titre_acces=form.cleaned_data['foreign_access_title_equivalency_state'],
-                    date_prise_effet_equivalence_titre_acces=form.cleaned_data[
-                        'foreign_access_title_equivalency_effective_date'
-                    ],
-                )
-            )
-
-        except MultipleBusinessExceptions as exception:
-            self.message_on_failure = exception.exceptions.pop().message
-            return super().form_invalid(form)
-
-        return super().form_valid(form)
-
-
-=======
->>>>>>> 33a6cb06
 class ChangeStatusSerializer(serializers.Serializer):
     tab_name = serializers.CharField()
     status = serializers.ChoiceField(choices=ChoixStatutChecklist.choices(), required=False)
@@ -2044,294 +157,4 @@
                 'author': self.request.user.person,
             },
         )
-<<<<<<< HEAD
-        return super().form_valid(CommentForm(comment=comment, **self.get_form_kwargs()))
-
-
-class ChoixFormationFormView(LoadDossierViewMixin, FormView):
-    urlpatterns = 'choix-formation-update'
-    permission_required = 'admission.change_checklist'
-    template_name = 'admission/general_education/includes/checklist/choix_formation_form.html'
-    form_class = ChoixFormationForm
-
-    def dispatch(self, request, *args, **kwargs):
-        if not request.htmx:
-            return redirect(
-                reverse('admission:general-education:checklist', kwargs={'uuid': str(self.admission_uuid)})
-                + '#choix_formation'
-            )
-        return super().dispatch(request, *args, **kwargs)
-
-    def get_form_kwargs(self):
-        kwargs = super().get_form_kwargs()
-        kwargs['formation'] = self.proposition.formation
-        return kwargs
-
-    def get_initial(self):
-        return {
-            'type_demande': self.proposition.type,
-            'annee_academique': self.proposition.annee_calculee,
-            'formation': self.proposition.formation.sigle,
-            'poursuite_cycle': self.proposition.poursuite_de_cycle,
-        }
-
-    def form_valid(self, form):
-        try:
-            message_bus_instance.invoke(
-                ModifierChecklistChoixFormationCommand(
-                    uuid_proposition=str(self.kwargs['uuid']),
-                    gestionnaire=self.request.user.person.global_id,
-                    type_demande=form.cleaned_data['type_demande'],
-                    sigle_formation=form.cleaned_data['formation'],
-                    annee_formation=form.cleaned_data['annee_academique'],
-                    poursuite_de_cycle=form.cleaned_data['poursuite_cycle'],
-                )
-            )
-        except MultipleBusinessExceptions as multiple_exceptions:
-            for exception in multiple_exceptions.exceptions:
-                form.add_error(None, exception.message)
-            return self.form_invalid(form)
-        return HttpResponse(headers={'HX-Refresh': 'true'})
-
-
-class ChoixFormationDetailView(LoadDossierViewMixin, TemplateView):
-    urlpatterns = 'choix-formation-detail'
-    permission_required = 'admission.change_checklist'
-    template_name = 'admission/general_education/includes/checklist/choix_formation_detail.html'
-
-    def dispatch(self, request, *args, **kwargs):
-        if not request.htmx:
-            return redirect(
-                reverse('admission:general-education:checklist', kwargs={'uuid': self.admission_uuid})
-                + '#choix_formation'
-            )
-        return super().dispatch(request, *args, **kwargs)
-
-
-class FinancabiliteContextMixin(CheckListDefaultContextMixin):
-    def get_context_data(self, **kwargs):
-        context = super().get_context_data(**kwargs)
-
-        comment = CommentEntry.objects.filter(object_uuid=self.admission_uuid, tags__contains=['financabilite']).first()
-
-        context['comment_forms'] = {
-            'financabilite': CommentForm(
-                comment=comment,
-                form_url=resolve_url(
-                    f'{self.base_namespace}:save-comment',
-                    uuid=self.admission_uuid,
-                    tab='financabilite',
-                ),
-                prefix='financabilite',
-            )
-        }
-
-        context['financabilite_approval_form'] = FinancabiliteApprovalForm(
-            instance=self.admission,
-            prefix='financabilite',
-        )
-
-        return context
-
-
-class FinancabiliteChangeStatusView(HtmxPermissionRequiredMixin, FinancabiliteContextMixin, TemplateView):
-    urlpatterns = {'financability-change-status': 'financability-change-checklist-status/<str:status>'}
-    template_name = 'admission/general_education/includes/checklist/financabilite.html'
-    permission_required = 'admission.change_checklist'
-    http_method_names = ['post']
-
-    def post(self, request, *args, **kwargs):
-        admission = self.get_permission_object()
-
-        try:
-            status, extra = self.kwargs['status'].split('-')
-            if status == 'GEST_BLOCAGE':
-                extra = {'to_be_completed': extra}
-        except ValueError:
-            status = self.kwargs['status']
-            extra = {}
-
-        change_admission_status(
-            tab='financabilite',
-            admission_status=status,
-            extra=extra,
-            admission=admission,
-            replace_extra=True,
-            author=self.request.user.person,
-        )
-
-        if status == 'GEST_BLOCAGE' and extra.get('to_be_completed') == '0':
-            admission.financability_rule_established_by = request.user.person
-            admission.save(update_fields=['financability_rule_established_by'])
-
-        return self.render_to_response(self.get_context_data())
-
-
-class FinancabiliteApprovalView(HtmxPermissionRequiredMixin, FinancabiliteContextMixin, FormView):
-    urlpatterns = {'financability-approval': 'financability-checklist-approval'}
-    template_name = 'admission/general_education/includes/checklist/financabilite_approval_form.html'
-    permission_required = 'admission.change_checklist'
-    http_method_names = ['post']
-
-    def get_form(self, form_class=None):
-        return FinancabiliteApprovalForm(
-            instance=self.admission if self.request.method != 'POST' else None,
-            data=self.request.POST if self.request.method == 'POST' else None,
-            prefix='financabilite',
-        )
-
-    def form_valid(self, form):
-        message_bus_instance.invoke(
-            SpecifierFinancabiliteRegleCommand(
-                uuid_proposition=self.admission_uuid,
-                financabilite_regle=form.cleaned_data['financability_rule'],
-                etabli_par=self.request.user.person.uuid,
-                gestionnaire=self.request.user.person.global_id,
-            )
-        )
-
-        return render(
-            self.request,
-            'admission/general_education/includes/checklist/financabilite.html',
-            context=self.get_context_data(),
-        )
-
-
-class FinancabiliteComputeRuleView(HtmxPermissionRequiredMixin, FinancabiliteContextMixin, TemplateView):
-    urlpatterns = {'financability-compute-rule': 'financability-compute-rule'}
-    template_name = 'admission/general_education/includes/checklist/financabilite.html'
-    permission_required = 'admission.change_checklist'
-    http_method_names = ['post']
-
-    def post(self, request, *args, **kwargs):
-        admission = self.get_permission_object()
-        admission.update_financability_computed_rule(author=self.request.user.person)
-        return self.render_to_response(self.get_context_data())
-
-
-class SinglePastExperienceMixin(
-    PastExperiencesMixin,
-    AdmissionFormMixin,
-    CheckListDefaultContextMixin,
-    HtmxPermissionRequiredMixin,
-    FormView,
-):
-    @cached_property
-    def experience_uuid(self):
-        return self.request.GET.get('identifier')
-
-    @property
-    def experience(self):
-        return next(
-            (
-                experience
-                for experience in self.admission.checklist['current']['parcours_anterieur']['enfants']
-                if experience['extra']['identifiant'] == self.experience_uuid
-            ),
-            None,
-        )
-
-    def get_context_data(self, **kwargs):
-        context = super().get_context_data(**kwargs)
-        context['current'] = self.experience
-        context['initial'] = self.experience or {}
-        authentication_comment_identifier = f'parcours_anterieur__{self.experience_uuid}__authentication'
-        context.setdefault('comment_forms', {})
-        context['comment_forms'][authentication_comment_identifier] = CommentForm(
-            comment=CommentEntry.objects.filter(
-                object_uuid=self.admission_uuid,
-                tags=['parcours_anterieur', self.experience_uuid, 'authentication'],
-            ).first(),
-            form_url=resolve_url(
-                f'{self.base_namespace}:save-comment',
-                uuid=self.admission_uuid,
-                tab=authentication_comment_identifier,
-            ),
-            prefix=authentication_comment_identifier,
-            disabled=not can_edit_experience_authentication(self.experience),
-            label=_('Comment about the authentication'),
-        )
-        context['experience_authentication_history_entry'] = (
-            HistoryEntry.objects.filter(
-                object_uuid=self.admission_uuid,
-                tags__contains=['proposition', 'experience-authentication', 'message'],
-                extra_data__experience_id=self.experience_uuid,
-            )
-            .order_by('-created')
-            .first()
-        )
-
-        return context
-
-    def get_success_url(self):
-        return self.request.get_full_path()
-
-    def command(self, form):
-        raise NotImplementedError
-
-    def form_valid(self, form):
-        try:
-            self.command(form)
-        except ExperienceNonTrouveeException as exception:
-            self.message_on_failure = exception.message
-            return super().form_invalid(form)
-        return super().form_valid(form)
-
-
-class SinglePastExperienceChangeStatusView(SinglePastExperienceMixin):
-    name = 'single-past-experience-change-status'
-    urlpatterns = 'single-past-experience-change-status'
-    permission_required = 'admission.checklist_change_past_experiences'
-    template_name = 'admission/general_education/includes/checklist/previous_experience_single.html'
-    htmx_template_name = 'admission/general_education/includes/checklist/previous_experience_single.html'
-    form_class = ExperienceStatusForm
-
-    def get_context_data(self, **kwargs):
-        context = super().get_context_data(**kwargs)
-        context['authentication_form'] = SinglePastExperienceAuthenticationForm(self.experience)
-        return context
-
-    def command(self, form):
-        message_bus_instance.invoke(
-            ModifierStatutChecklistExperienceParcoursAnterieurCommand(
-                uuid_proposition=self.admission_uuid,
-                uuid_experience=self.experience_uuid,
-                gestionnaire=self.request.user.person.global_id,
-                statut=form.cleaned_data['status'],
-                statut_authentification=form.cleaned_data['authentification'],
-            )
-        )
-
-
-class SinglePastExperienceChangeAuthenticationView(SinglePastExperienceMixin):
-    name = 'single-past-experience-change-authentication'
-    urlpatterns = 'single-past-experience-change-authentication'
-    permission_required = 'admission.checklist_change_past_experiences'
-    template_name = 'admission/general_education/includes/checklist/previous_experience_single_authentication_form.html'
-    htmx_template_name = (
-        'admission/general_education/includes/checklist/previous_experience_single_authentication_form.html'
-    )
-    form_class = SinglePastExperienceAuthenticationForm
-
-    def get_form_kwargs(self):
-        kwargs = super().get_form_kwargs()
-        kwargs['checklist_experience_data'] = self.experience
-        return kwargs
-
-    def get_context_data(self, **kwargs):
-        context = super().get_context_data(**kwargs)
-        context['authentication_form'] = context['form']
-        return context
-
-    def command(self, form):
-        message_bus_instance.invoke(
-            ModifierAuthentificationExperienceParcoursAnterieurCommand(
-                uuid_proposition=self.admission_uuid,
-                uuid_experience=self.experience_uuid,
-                gestionnaire=self.request.user.person.global_id,
-                etat_authentification=form.cleaned_data['state'],
-            )
-        )
-=======
-        return super().form_valid(CommentForm(comment=comment, **self.get_form_kwargs()))
->>>>>>> 33a6cb06
+        return super().form_valid(CommentForm(comment=comment, **self.get_form_kwargs()))