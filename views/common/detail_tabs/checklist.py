--- conflicted
+++ resolved
@@ -84,21 +84,13 @@
         # TODO : add intermediary status to support async process (waiting for digit response) + decouple process
         from infrastructure.messages_bus import message_bus_instance
         message_bus_instance.invoke(RechercherCompteExistantCommand(matricule=admission.candidate.global_id))
-<<<<<<< HEAD
-        message_bus_instance.invoke(ValiderTicketCommand(global_id=admission.candidate.global_id))
-=======
         message_bus_instance.invoke(ValiderTicketCommand(matricule=admission.candidate.global_id))
->>>>>>> 8ce2a0d5
         with contextlib.suppress(
             NotInAccountCreationPeriodException,
             AdmissionDansUnStatutPasAutoriseASInscrireException,
             PropositionFusionATraiterException,
         ):
-<<<<<<< HEAD
-            message_bus_instance.invoke(SoumettreTicketCommand(global_id=admission.candidate.global_id))
-=======
             message_bus_instance.invoke(SoumettreTicketCommand(matricule=admission.candidate.global_id))
->>>>>>> 8ce2a0d5
 
     admission.last_update_author = author
     admission.modified_at = datetime.datetime.now()
