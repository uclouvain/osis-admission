--- conflicted
+++ resolved
@@ -24,11 +24,7 @@
 #
 # ##############################################################################
 
-import calendar
-import datetime
-
 from django.contrib import messages
-from django.db import transaction
 from django.db.models import ProtectedError
 from django.shortcuts import redirect
 from django.urls import reverse
@@ -45,18 +41,9 @@
 from admission.ddd.admission.formation_generale.domain.service.checklist import Checklist
 from admission.forms.specific_question import ConfigurableFormMixin
 from admission.views.doctorate.mixins import AdmissionFormMixin, LoadDossierViewMixin
-<<<<<<< HEAD
 from osis_profile.models import EducationalExperience, ProfessionalExperience
 from osis_profile.views.edit_experience_academique import EditExperienceAcademiqueView
 from osis_profile.views.edit_experience_non_academique import EditExperienceNonAcademiqueView
-=======
-from base.forms.utils import FIELD_REQUIRED_MESSAGE
-from base.models.academic_year import AcademicYear
-from base.models.enums.community import CommunityEnum
-from osis_profile.models import EducationalExperience, EducationalExperienceYear, ProfessionalExperience
-from osis_profile.models.enums.curriculum import TranscriptType, EvaluationSystem, Result
-from reference.models.enums.cycle import Cycle
->>>>>>> 94c790e0
 
 __all__ = [
     'CurriculumEducationalExperienceFormView',
@@ -105,40 +92,21 @@
     update_admission_author = True
 
     @property
-    def experience_id(self):
-        return self._experience_id or self.kwargs.get('experience_uuid', None)
-
-    @property
     def educational_experience_filter_uuid(self):
         return {'uuid': self.experience_id}
 
-    def post(self, request, *args, **kwargs):
-        context_data = self.get_context_data(**kwargs)
-
-        base_form = context_data['base_form']
-
-        if self.experience_id:
-            # On update
-            return super().post(request, *args, **kwargs)
-
-        # On creation
-        # Save the base data
-        with transaction.atomic():
-
-            # Consider the experience as valuated
-            AdmissionEducationalValuatedExperiences.objects.create(
-                baseadmission_id=self.admission.uuid,
-                educationalexperience_id=self._experience_id,
-            )
-
-            # Add the experience to the checklist
-            if 'current' in self.admission.checklist:
-                admission = self.admission
-                experience_checklist = Checklist.initialiser_checklist_experience(instance.uuid).to_dict()
-                admission.checklist['current']['parcours_anterieur']['enfants'].append(experience_checklist)
-                admission.save(update_fields=['checklist'])
-
-        return self.form_valid(base_form)
+    def traitement_specifique_de_creation(self):
+        # Consider the experience as valuated
+        AdmissionEducationalValuatedExperiences.objects.create(
+            baseadmission_id=self.admission.uuid,
+            educationalexperience_id=self._experience_id,
+        )
+        # Add the experience to the checklist
+        if 'current' in self.admission.checklist:
+            admission = self.admission
+            experience_checklist = Checklist.initialiser_checklist_experience(self._experience_id).to_dict()
+            admission.checklist['current']['parcours_anterieur']['enfants'].append(experience_checklist)
+            admission.save(update_fields=['checklist'])
 
     @property
     def person(self):
@@ -178,58 +146,21 @@
     update_admission_author = True
 
     @property
-    def experience_id(self):
-        return self._experience_id or self.kwargs.get('experience_uuid', None)
-
-    @property
     def person(self):
         return self.admission.candidate
 
-    def form_valid(self, form):
-        if self.existing_experience:
-            # On update
-            return super().form_valid(form)
-
-        cleaned_data = form.cleaned_data
-
-        # The start date is the first day of the specified month
-        cleaned_data['start_date'] = datetime.date(
-            int(cleaned_data.pop('start_date_year')),
-            int(cleaned_data.pop('start_date_month')),
-            1,
-        )
-        # The end date is the last day of the specified month
-        end_date_year = int(cleaned_data.pop('end_date_year'))
-        end_date_month = int(cleaned_data.pop('end_date_month'))
-        cleaned_data['end_date'] = datetime.date(
-            end_date_year,
-            end_date_month,
-            calendar.monthrange(end_date_year, end_date_month)[1],
-        )
-
-        # On create
-        with transaction.atomic():
-            instance = ProfessionalExperience.objects.create(
-                person=self.admission.candidate,
-                **cleaned_data,
-            )
-
-            self._experience_id = instance.uuid
-
-            # Consider the experience as valuated
-            AdmissionProfessionalValuatedExperiences.objects.create(
-                baseadmission_id=self.admission.uuid,
-                professionalexperience_id=instance.uuid,
-            )
-
-            # Add the experience to the checklist
-            if 'current' in self.admission.checklist:
-                admission = self.admission
-                experience_checklist = Checklist.initialiser_checklist_experience(instance.uuid).to_dict()
-                admission.checklist['current']['parcours_anterieur']['enfants'].append(experience_checklist)
-                admission.save(update_fields=['checklist'])
-
-        return super().form_valid(form)
+    def traitement_specifique_de_creation(self):
+        # Consider the experience as valuated
+        AdmissionProfessionalValuatedExperiences.objects.create(
+            baseadmission_id=self.admission.uuid,
+            professionalexperience_id=self._experience_id,
+        )
+        # Add the experience to the checklist
+        if 'current' in self.admission.checklist:
+            admission = self.admission
+            experience_checklist = Checklist.initialiser_checklist_experience(self._experience_id).to_dict()
+            admission.checklist['current']['parcours_anterieur']['enfants'].append(experience_checklist)
+            admission.save(update_fields=['checklist'])
 
     def get_success_url(self):
         return reverse(
