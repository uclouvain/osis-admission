# ##############################################################################
#
#  OSIS stands for Open Student Information System. It's an application
#  designed to manage the core business of higher education institutions,
#  such as universities, faculties, institutes and professional schools.
#  The core business involves the administration of students, teachers,
#  courses, programs and so on.
#
#  Copyright (C) 2015-2024 Université catholique de Louvain (http://www.uclouvain.be)
#
#  This program is free software: you can redistribute it and/or modify
#  it under the terms of the GNU General Public License as published by
#  the Free Software Foundation, either version 3 of the License, or
#  (at your option) any later version.
#
#  This program is distributed in the hope that it will be useful,
#  but WITHOUT ANY WARRANTY; without even the implied warranty of
#  MERCHANTABILITY or FITNESS FOR A PARTICULAR PURPOSE.  See the
#  GNU General Public License for more details.
#
#  A copy of this license - GNU General Public License - is available
#  at the root of the source code of this program.  If not,
#  see http://www.gnu.org/licenses/.
#
# ##############################################################################
from typing import List
from uuid import UUID

from django.utils.functional import cached_property

from admission.ddd.admission.domain.model.formation import est_formation_medecine_ou_dentisterie
from admission.ddd.admission.enums import Onglets
<<<<<<< HEAD
from admission.forms.admission.education import AdmissionBachelorEducationForeignDiplomaForm
from admission.infrastructure.admission.domain.service.profil_candidat import ProfilCandidatTranslator
from admission.views.common.mixins import LoadDossierViewMixin, AdmissionFormMixin
from base.models.enums.education_group_types import TrainingType
=======
from admission.forms.admission.education import (
    BachelorAdmissionEducationBelgianDiplomaForm,
    BachelorAdmissionEducationForeignDiplomaForm,
    BachelorAdmissionEducationForm,
    BaseAdmissionEducationForm,
)
from admission.infrastructure.admission.domain.service.profil_candidat import ProfilCandidatTranslator
from admission.views.common.mixins import LoadDossierViewMixin, AdmissionFormMixin
from base.models.enums.education_group_types import TrainingType
from base.models.enums.got_diploma import GotDiploma, CHOIX_DIPLOME_OBTENU
from osis_profile import PLUS_5_ISO_CODES, REGIMES_LINGUISTIQUES_SANS_TRADUCTION
from osis_profile.models import BelgianHighSchoolDiploma, ForeignHighSchoolDiploma, HighSchoolDiplomaAlternative
from osis_profile.models.enums.education import (
    BelgianCommunitiesOfEducation,
    HighSchoolDiplomaTypes,
    Equivalence,
    ForeignDiplomaTypes,
)
>>>>>>> 97ee0370

__all__ = [
    'AdmissionEducationFormView',
]

from osis_profile.views.edit_etudes_secondaires import EditEtudesSecondairesView


class AdmissionEducationFormView(AdmissionFormMixin, LoadDossierViewMixin, EditEtudesSecondairesView):
    urlpatterns = 'education'
    template_name = 'admission/forms/education.html'
    specific_questions_tab = Onglets.ETUDES_SECONDAIRES
    extra_context = {
        'without_menu': True,
    }
    update_requested_documents = True
    update_admission_author = True
    permission_required = 'admission.change_admission_secondary_studies'
    foreign_form_class = AdmissionBachelorEducationForeignDiplomaForm

    def traitement_specifique(self, experience_uuid: UUID, experiences_supprimees: List[UUID] = None):
        pass

    @cached_property
    def is_bachelor(self):
        return self.proposition.formation.type == TrainingType.BACHELOR.name

    @cached_property
    def person(self):
        return self.admission.candidate

    @cached_property
    def high_school_diploma(self):
        return {
            **super().high_school_diploma,
            'specific_question_answers': self.admission.specific_question_answers,
            'is_vae_potential': ProfilCandidatTranslator.est_potentiel_vae(self.person.global_id),
        }

    def get_template_names(self):
        if self.is_bachelor:
            return ['admission/forms/bachelor_education.html']
        return ['admission/forms/education.html']

    def get_form_kwargs(self):
        kwargs = super().get_form_kwargs()
        kwargs['form_item_configurations'] = self.specific_questions
        return kwargs

    @cached_property
    def is_med_dent_training(self):
        return est_formation_medecine_ou_dentisterie(self.proposition.formation.code_domaine)

    def get_success_url(self):
        return self.next_url or self.request.get_full_path()

    def update_current_admission_on_form_valid(self, form, admission):
        admission.specific_question_answers = form.cleaned_data['specific_question_answers'] or {}

<<<<<<< HEAD
    def get_context_data(self, **kwargs):
        context_data = super().get_context_data(**kwargs)
        if self.is_bachelor:
            context_data['is_vae_potential'] = self.high_school_diploma['is_vae_potential']
        return context_data
=======
    def get_forms(self, context_data=None):
        if context_data is None:
            context_data = {}

        if not self.forms:
            kwargs = self.get_form_kwargs()
            data = kwargs.pop('data', None)
            # We don't work with files on those forms
            kwargs.pop('files', None)
            kwargs.pop('prefix')
            initial = kwargs.pop('initial')
            kwargs.pop('form_item_configurations')

            graduated_from_high_school = data and data.get('graduated_from_high_school') in CHOIX_DIPLOME_OBTENU
            got_belgian_diploma = (
                graduated_from_high_school and data.get('diploma_type') == HighSchoolDiplomaTypes.BELGIAN.name
            )
            got_foreign_diploma = (
                graduated_from_high_school and data.get('diploma_type') == HighSchoolDiplomaTypes.FOREIGN.name
            )

            self.forms = {
                'main_form': context_data.pop('form') if 'form' in context_data else self.get_form(),
                'belgian_diploma_form': BachelorAdmissionEducationBelgianDiplomaForm(
                    prefix='belgian_diploma',
                    instance=initial.get('belgian_diploma'),
                    empty_permitted=True,
                    use_required_attribute=False,
                    # don't send data to prevent validation
                    data=data if data and got_belgian_diploma else None,
                    **kwargs,
                ),
                'foreign_diploma_form': BachelorAdmissionEducationForeignDiplomaForm(
                    prefix='foreign_diploma',
                    instance=initial.get('foreign_diploma'),
                    empty_permitted=True,
                    use_required_attribute=False,
                    is_med_dent_training=self.is_med_dent_training,
                    # don't send data to prevent validation
                    data=data if data and got_foreign_diploma else None,
                    **kwargs,
                ),
            }
        return self.forms

    @staticmethod
    def prepare_diploma(data, forms, diploma):
        data[diploma] = forms['{}_form'.format(diploma)].cleaned_data
        data[diploma]['academic_graduation_year'] = data.get('graduated_from_high_school_year')
        data[diploma]['high_school_diploma'] = data.pop('high_school_diploma')

    def prepare_data(self, main_form_data):
        # General education (except bachelor) and continuing education admission
        if not self.is_bachelor:
            return main_form_data

        # Bachelor admission
        forms = self.get_forms()
        for form in forms.values():
            form.is_valid()

        data = forms['main_form'].cleaned_data

        graduated_from_high_school = data.get('graduated_from_high_school')

        first_cycle_admission_exam = data.pop('first_cycle_admission_exam', [])
        if graduated_from_high_school == GotDiploma.NO.name:
            return {
                'specific_question_answers': data.get('specific_question_answers'),
                'graduated_from_high_school': graduated_from_high_school,
                'graduated_from_high_school_year': data.get('graduated_from_high_school_year'),
                'high_school_diploma_alternative': {'first_cycle_admission_exam': first_cycle_admission_exam},
            }

        # The candidate has a diploma or will have one this year

        if data.pop('diploma_type') == HighSchoolDiplomaTypes.BELGIAN.name:
            self.prepare_diploma(data, forms, 'belgian_diploma')
            belgian_diploma = data.get('belgian_diploma')
            belgian_diploma.pop('has_other_educational_type')

            if belgian_diploma.get('community') != BelgianCommunitiesOfEducation.FRENCH_SPEAKING.name:
                belgian_diploma['educational_type'] = ''
                belgian_diploma['educational_other'] = ''

            if belgian_diploma.pop('other_institute'):
                belgian_diploma['institute'] = None
            else:
                belgian_diploma['other_institute_name'] = ''
                belgian_diploma['other_institute_address'] = ''

        else:
            self.prepare_diploma(data, forms, 'foreign_diploma')
            foreign_diploma_data = data.get('foreign_diploma')

            is_bachelor = foreign_diploma_data.get('foreign_diploma_type') == ForeignDiplomaTypes.NATIONAL_BACHELOR.name
            equivalence_ue_country = (
                foreign_diploma_data.get('country')
                and foreign_diploma_data['country'].european_union
                or self.is_med_dent_training
            )

            # Define and clean main form fields
            # Clean equivalence fields
            if not is_bachelor or not equivalence_ue_country:
                foreign_diploma_data['equivalence'] = ''

            if not is_bachelor or equivalence_ue_country:
                foreign_diploma_data['final_equivalence_decision_not_ue'] = []

            if (
                not is_bachelor
                or not equivalence_ue_country
                or foreign_diploma_data['equivalence'] != Equivalence.PENDING.name
            ):
                foreign_diploma_data['equivalence_decision_proof'] = []

            if (
                not is_bachelor
                or not equivalence_ue_country
                or foreign_diploma_data['equivalence'] != Equivalence.YES.name
            ):
                foreign_diploma_data['final_equivalence_decision_ue'] = []

            # Clean fields depending on the linguistic regime
            if foreign_diploma_data.get('linguistic_regime'):
                foreign_diploma_data['other_linguistic_regime'] = ''

                if foreign_diploma_data.get('linguistic_regime').code in REGIMES_LINGUISTIQUES_SANS_TRADUCTION:
                    foreign_diploma_data['high_school_transcript_translation'] = []
                    foreign_diploma_data['high_school_diploma_translation'] = []

        return data

    def update_belgian_diploma(self, belgian_diploma_data):
        BelgianHighSchoolDiploma.objects.update_or_create(
            person=self.admission.candidate,
            defaults=belgian_diploma_data,
        )
        self.clean_foreign_diploma()
        self.clean_high_school_diploma_alternative()

    def update_foreign_diploma(self, foreign_diploma_data):
        ForeignHighSchoolDiploma.objects.update_or_create(
            person=self.admission.candidate,
            defaults=foreign_diploma_data,
        )
        self.clean_belgian_diploma()
        self.clean_high_school_diploma_alternative()

    def update_high_school_diploma_alternative(self, high_school_diploma_alternative_data):
        HighSchoolDiplomaAlternative.objects.update_or_create(
            person=self.admission.candidate,
            defaults=high_school_diploma_alternative_data,
        )
        self.clean_belgian_diploma()
        self.clean_foreign_diploma()

    def clean_foreign_diploma(self):
        if self.high_school_diploma['foreign_diploma']:
            self.high_school_diploma['foreign_diploma'].delete()

    def clean_belgian_diploma(self):
        if self.high_school_diploma['belgian_diploma']:
            self.high_school_diploma['belgian_diploma'].delete()

    def clean_high_school_diploma_alternative(self):
        if self.high_school_diploma['high_school_diploma_alternative']:
            self.high_school_diploma['high_school_diploma_alternative'].delete()

    def get_success_url(self):
        return self.next_url or self.request.get_full_path()
>>>>>>> 97ee0370
<|MERGE_RESOLUTION|>--- conflicted
+++ resolved
@@ -30,23 +30,12 @@
 
 from admission.ddd.admission.domain.model.formation import est_formation_medecine_ou_dentisterie
 from admission.ddd.admission.enums import Onglets
-<<<<<<< HEAD
 from admission.forms.admission.education import AdmissionBachelorEducationForeignDiplomaForm
 from admission.infrastructure.admission.domain.service.profil_candidat import ProfilCandidatTranslator
 from admission.views.common.mixins import LoadDossierViewMixin, AdmissionFormMixin
 from base.models.enums.education_group_types import TrainingType
-=======
-from admission.forms.admission.education import (
-    BachelorAdmissionEducationBelgianDiplomaForm,
-    BachelorAdmissionEducationForeignDiplomaForm,
-    BachelorAdmissionEducationForm,
-    BaseAdmissionEducationForm,
-)
-from admission.infrastructure.admission.domain.service.profil_candidat import ProfilCandidatTranslator
-from admission.views.common.mixins import LoadDossierViewMixin, AdmissionFormMixin
-from base.models.enums.education_group_types import TrainingType
 from base.models.enums.got_diploma import GotDiploma, CHOIX_DIPLOME_OBTENU
-from osis_profile import PLUS_5_ISO_CODES, REGIMES_LINGUISTIQUES_SANS_TRADUCTION
+from osis_profile import REGIMES_LINGUISTIQUES_SANS_TRADUCTION
 from osis_profile.models import BelgianHighSchoolDiploma, ForeignHighSchoolDiploma, HighSchoolDiplomaAlternative
 from osis_profile.models.enums.education import (
     BelgianCommunitiesOfEducation,
@@ -54,7 +43,6 @@
     Equivalence,
     ForeignDiplomaTypes,
 )
->>>>>>> 97ee0370
 
 __all__ = [
     'AdmissionEducationFormView',
@@ -114,183 +102,8 @@
     def update_current_admission_on_form_valid(self, form, admission):
         admission.specific_question_answers = form.cleaned_data['specific_question_answers'] or {}
 
-<<<<<<< HEAD
     def get_context_data(self, **kwargs):
         context_data = super().get_context_data(**kwargs)
         if self.is_bachelor:
             context_data['is_vae_potential'] = self.high_school_diploma['is_vae_potential']
-        return context_data
-=======
-    def get_forms(self, context_data=None):
-        if context_data is None:
-            context_data = {}
-
-        if not self.forms:
-            kwargs = self.get_form_kwargs()
-            data = kwargs.pop('data', None)
-            # We don't work with files on those forms
-            kwargs.pop('files', None)
-            kwargs.pop('prefix')
-            initial = kwargs.pop('initial')
-            kwargs.pop('form_item_configurations')
-
-            graduated_from_high_school = data and data.get('graduated_from_high_school') in CHOIX_DIPLOME_OBTENU
-            got_belgian_diploma = (
-                graduated_from_high_school and data.get('diploma_type') == HighSchoolDiplomaTypes.BELGIAN.name
-            )
-            got_foreign_diploma = (
-                graduated_from_high_school and data.get('diploma_type') == HighSchoolDiplomaTypes.FOREIGN.name
-            )
-
-            self.forms = {
-                'main_form': context_data.pop('form') if 'form' in context_data else self.get_form(),
-                'belgian_diploma_form': BachelorAdmissionEducationBelgianDiplomaForm(
-                    prefix='belgian_diploma',
-                    instance=initial.get('belgian_diploma'),
-                    empty_permitted=True,
-                    use_required_attribute=False,
-                    # don't send data to prevent validation
-                    data=data if data and got_belgian_diploma else None,
-                    **kwargs,
-                ),
-                'foreign_diploma_form': BachelorAdmissionEducationForeignDiplomaForm(
-                    prefix='foreign_diploma',
-                    instance=initial.get('foreign_diploma'),
-                    empty_permitted=True,
-                    use_required_attribute=False,
-                    is_med_dent_training=self.is_med_dent_training,
-                    # don't send data to prevent validation
-                    data=data if data and got_foreign_diploma else None,
-                    **kwargs,
-                ),
-            }
-        return self.forms
-
-    @staticmethod
-    def prepare_diploma(data, forms, diploma):
-        data[diploma] = forms['{}_form'.format(diploma)].cleaned_data
-        data[diploma]['academic_graduation_year'] = data.get('graduated_from_high_school_year')
-        data[diploma]['high_school_diploma'] = data.pop('high_school_diploma')
-
-    def prepare_data(self, main_form_data):
-        # General education (except bachelor) and continuing education admission
-        if not self.is_bachelor:
-            return main_form_data
-
-        # Bachelor admission
-        forms = self.get_forms()
-        for form in forms.values():
-            form.is_valid()
-
-        data = forms['main_form'].cleaned_data
-
-        graduated_from_high_school = data.get('graduated_from_high_school')
-
-        first_cycle_admission_exam = data.pop('first_cycle_admission_exam', [])
-        if graduated_from_high_school == GotDiploma.NO.name:
-            return {
-                'specific_question_answers': data.get('specific_question_answers'),
-                'graduated_from_high_school': graduated_from_high_school,
-                'graduated_from_high_school_year': data.get('graduated_from_high_school_year'),
-                'high_school_diploma_alternative': {'first_cycle_admission_exam': first_cycle_admission_exam},
-            }
-
-        # The candidate has a diploma or will have one this year
-
-        if data.pop('diploma_type') == HighSchoolDiplomaTypes.BELGIAN.name:
-            self.prepare_diploma(data, forms, 'belgian_diploma')
-            belgian_diploma = data.get('belgian_diploma')
-            belgian_diploma.pop('has_other_educational_type')
-
-            if belgian_diploma.get('community') != BelgianCommunitiesOfEducation.FRENCH_SPEAKING.name:
-                belgian_diploma['educational_type'] = ''
-                belgian_diploma['educational_other'] = ''
-
-            if belgian_diploma.pop('other_institute'):
-                belgian_diploma['institute'] = None
-            else:
-                belgian_diploma['other_institute_name'] = ''
-                belgian_diploma['other_institute_address'] = ''
-
-        else:
-            self.prepare_diploma(data, forms, 'foreign_diploma')
-            foreign_diploma_data = data.get('foreign_diploma')
-
-            is_bachelor = foreign_diploma_data.get('foreign_diploma_type') == ForeignDiplomaTypes.NATIONAL_BACHELOR.name
-            equivalence_ue_country = (
-                foreign_diploma_data.get('country')
-                and foreign_diploma_data['country'].european_union
-                or self.is_med_dent_training
-            )
-
-            # Define and clean main form fields
-            # Clean equivalence fields
-            if not is_bachelor or not equivalence_ue_country:
-                foreign_diploma_data['equivalence'] = ''
-
-            if not is_bachelor or equivalence_ue_country:
-                foreign_diploma_data['final_equivalence_decision_not_ue'] = []
-
-            if (
-                not is_bachelor
-                or not equivalence_ue_country
-                or foreign_diploma_data['equivalence'] != Equivalence.PENDING.name
-            ):
-                foreign_diploma_data['equivalence_decision_proof'] = []
-
-            if (
-                not is_bachelor
-                or not equivalence_ue_country
-                or foreign_diploma_data['equivalence'] != Equivalence.YES.name
-            ):
-                foreign_diploma_data['final_equivalence_decision_ue'] = []
-
-            # Clean fields depending on the linguistic regime
-            if foreign_diploma_data.get('linguistic_regime'):
-                foreign_diploma_data['other_linguistic_regime'] = ''
-
-                if foreign_diploma_data.get('linguistic_regime').code in REGIMES_LINGUISTIQUES_SANS_TRADUCTION:
-                    foreign_diploma_data['high_school_transcript_translation'] = []
-                    foreign_diploma_data['high_school_diploma_translation'] = []
-
-        return data
-
-    def update_belgian_diploma(self, belgian_diploma_data):
-        BelgianHighSchoolDiploma.objects.update_or_create(
-            person=self.admission.candidate,
-            defaults=belgian_diploma_data,
-        )
-        self.clean_foreign_diploma()
-        self.clean_high_school_diploma_alternative()
-
-    def update_foreign_diploma(self, foreign_diploma_data):
-        ForeignHighSchoolDiploma.objects.update_or_create(
-            person=self.admission.candidate,
-            defaults=foreign_diploma_data,
-        )
-        self.clean_belgian_diploma()
-        self.clean_high_school_diploma_alternative()
-
-    def update_high_school_diploma_alternative(self, high_school_diploma_alternative_data):
-        HighSchoolDiplomaAlternative.objects.update_or_create(
-            person=self.admission.candidate,
-            defaults=high_school_diploma_alternative_data,
-        )
-        self.clean_belgian_diploma()
-        self.clean_foreign_diploma()
-
-    def clean_foreign_diploma(self):
-        if self.high_school_diploma['foreign_diploma']:
-            self.high_school_diploma['foreign_diploma'].delete()
-
-    def clean_belgian_diploma(self):
-        if self.high_school_diploma['belgian_diploma']:
-            self.high_school_diploma['belgian_diploma'].delete()
-
-    def clean_high_school_diploma_alternative(self):
-        if self.high_school_diploma['high_school_diploma_alternative']:
-            self.high_school_diploma['high_school_diploma_alternative'].delete()
-
-    def get_success_url(self):
-        return self.next_url or self.request.get_full_path()
->>>>>>> 97ee0370
+        return context_data