--- conflicted
+++ resolved
@@ -23,248 +23,7 @@
 #  see http://www.gnu.org/licenses/.
 #
 # ##############################################################################
-<<<<<<< HEAD
-import json
-from typing import Union, Optional
-
-from django.contrib import messages
-from django.contrib.auth.mixins import LoginRequiredMixin
-from django.http import Http404
-from django.shortcuts import resolve_url
-from django.utils.functional import cached_property
-from django.utils.translation import gettext_lazy as _
-from django.views.generic.base import ContextMixin
-
-from admission.auth.roles.central_manager import CentralManager
-from admission.auth.roles.sic_management import SicManagement
-from admission.contrib.models import DoctorateAdmission, GeneralEducationAdmission, ContinuingEducationAdmission
-from admission.contrib.models.base import AdmissionViewer
-from admission.contrib.models.base import BaseAdmission
-from admission.ddd.admission.commands import GetPropositionFusionQuery
-from admission.ddd.admission.doctorat.preparation.commands import (
-    GetPropositionCommand,
-    GetCotutelleCommand,
-    RecupererQuestionsSpecifiquesQuery as RecupererQuestionsSpecifiquesPropositionDoctoraleQuery,
-)
-from admission.ddd.admission.doctorat.preparation.domain.model.enums import ChoixStatutPropositionDoctorale
-from admission.ddd.admission.doctorat.preparation.domain.validator.exceptions import PropositionNonTrouveeException
-from admission.ddd.admission.doctorat.preparation.dtos import PropositionDTO, CotutelleDTO
-from admission.ddd.admission.doctorat.validation.commands import RecupererDemandeQuery
-from admission.ddd.admission.doctorat.validation.domain.validator.exceptions import DemandeNonTrouveeException
-from admission.ddd.admission.doctorat.validation.dtos import DemandeDTO
-from admission.ddd.admission.dtos.proposition_fusion_personne import PropositionFusionPersonneDTO
-from admission.ddd.admission.formation_continue.commands import RecupererPropositionQuery
-from admission.ddd.admission.formation_generale.commands import RecupererPropositionGestionnaireQuery
-from admission.ddd.admission.enums import Onglets
-from admission.ddd.admission.formation_continue.commands import (
-    RecupererPropositionQuery,
-    RecupererQuestionsSpecifiquesQuery as RecupererQuestionsSpecifiquesPropositionContinueQuery,
-)
-from admission.ddd.admission.formation_generale.commands import (
-    RecupererPropositionGestionnaireQuery,
-    RecupererQuestionsSpecifiquesQuery as RecupererQuestionsSpecifiquesPropositionGeneraleQuery,
-    RecupererTitresAccesSelectionnablesPropositionQuery,
-)
-from admission.ddd.admission.formation_generale.dtos.proposition import PropositionGestionnaireDTO
-from admission.ddd.parcours_doctoral.commands import RecupererDoctoratQuery
-from admission.ddd.parcours_doctoral.domain.validator.exceptions import DoctoratNonTrouveException
-from admission.ddd.parcours_doctoral.dtos import DoctoratDTO
-from admission.ddd.parcours_doctoral.epreuve_confirmation.commands import (
-    RecupererDerniereEpreuveConfirmationQuery,
-)
-from admission.ddd.parcours_doctoral.epreuve_confirmation.dtos import EpreuveConfirmationDTO
-from admission.ddd.parcours_doctoral.epreuve_confirmation.validators.exceptions import (
-    EpreuveConfirmationNonTrouveeException,
-)
-from admission.ddd.parcours_doctoral.jury.commands import RecupererJuryQuery
-from admission.ddd.parcours_doctoral.jury.dtos.jury import JuryDTO
-from admission.templatetags.admission import CONTEXT_CONTINUING, CONTEXT_DOCTORATE, CONTEXT_GENERAL
-from admission.utils import (
-    get_cached_admission_perm_obj,
-    get_cached_continuing_education_admission_perm_obj,
-    get_cached_general_education_admission_perm_obj,
-    add_messages_into_htmx_response,
-    person_is_sic,
-    person_is_fac_cdd,
-    access_title_country,
-    add_close_modal_into_htmx_response,
-)
-from infrastructure.messages_bus import message_bus_instance
-from osis_role.contrib.views import PermissionRequiredMixin
-
-
-class AdmissionViewMixin(LoginRequiredMixin, PermissionRequiredMixin, ContextMixin):
-    @property
-    def admission_uuid(self) -> str:
-        return self.kwargs.get('uuid', '')
-
-    @property
-    def current_context(self):
-        return self.request.resolver_match.namespaces[1]
-
-    @cached_property
-    def formatted_current_context(self):
-        return self.current_context.replace('-', '_')
-
-    @cached_property
-    def base_namespace(self):
-        return ':'.join(self.request.resolver_match.namespaces[:2])
-
-    @property
-    def admission(self) -> Union[DoctorateAdmission, GeneralEducationAdmission, ContinuingEducationAdmission]:
-        return {
-            CONTEXT_DOCTORATE: get_cached_admission_perm_obj,
-            CONTEXT_GENERAL: get_cached_general_education_admission_perm_obj,
-            CONTEXT_CONTINUING: get_cached_continuing_education_admission_perm_obj,
-        }[self.current_context](self.admission_uuid)
-
-    def get_permission_object(self):
-        return self.admission
-
-    @property
-    def is_doctorate(self):
-        return self.current_context == CONTEXT_DOCTORATE
-
-    @property
-    def is_continuing(self):
-        return self.current_context == CONTEXT_CONTINUING
-
-    @property
-    def is_general(self):
-        return self.current_context == CONTEXT_GENERAL
-
-    @cached_property
-    def is_sic(self):
-        return person_is_sic(self.request.user.person)
-
-    @cached_property
-    def is_fac(self):
-        return person_is_fac_cdd(self.request.user.person)
-
-
-class LoadDossierViewMixin(AdmissionViewMixin):
-    specific_questions_tab: Optional[Onglets] = None
-
-    @cached_property
-    def proposition(self) -> Union[PropositionDTO, PropositionGestionnaireDTO]:
-        cmd = {
-            CONTEXT_DOCTORATE: GetPropositionCommand(uuid_proposition=self.admission_uuid),
-            CONTEXT_CONTINUING: RecupererPropositionQuery(uuid_proposition=self.admission_uuid),
-            CONTEXT_GENERAL: RecupererPropositionGestionnaireQuery(uuid_proposition=self.admission_uuid),
-        }[self.current_context]
-        return message_bus_instance.invoke(cmd)
-
-    @cached_property
-    def dossier(self) -> 'DemandeDTO':
-        return message_bus_instance.invoke(RecupererDemandeQuery(uuid=self.admission_uuid))
-
-    @cached_property
-    def doctorate(self) -> 'DoctoratDTO':
-        return message_bus_instance.invoke(RecupererDoctoratQuery(doctorat_uuid=self.admission_uuid))
-
-    @cached_property
-    def last_confirmation_paper(self) -> EpreuveConfirmationDTO:
-        try:
-            last_confirmation_paper = message_bus_instance.invoke(
-                RecupererDerniereEpreuveConfirmationQuery(self.admission_uuid)
-            )
-            if not last_confirmation_paper:
-                raise Http404(_('Confirmation exam not found.'))
-            return last_confirmation_paper
-        except (DoctoratNonTrouveException, EpreuveConfirmationNonTrouveeException) as e:
-            raise Http404(e.message)
-
-    @cached_property
-    def jury(self) -> 'JuryDTO':
-        return message_bus_instance.invoke(RecupererJuryQuery(uuid_jury=self.admission_uuid))
-
-    @cached_property
-    def cotutelle(self) -> 'CotutelleDTO':
-        return message_bus_instance.invoke(GetCotutelleCommand(uuid_proposition=self.admission_uuid))
-
-    @cached_property
-    def specific_questions(self):
-        cmd = {
-            CONTEXT_DOCTORATE: RecupererQuestionsSpecifiquesPropositionDoctoraleQuery,
-            CONTEXT_CONTINUING: RecupererQuestionsSpecifiquesPropositionContinueQuery,
-            CONTEXT_GENERAL: RecupererQuestionsSpecifiquesPropositionGeneraleQuery,
-        }[self.current_context]
-
-        return message_bus_instance.invoke(
-            cmd(
-                uuid_proposition=self.admission_uuid,
-                onglets=[self.specific_questions_tab.name] if self.specific_questions_tab else None,
-            )
-        )
-
-    @cached_property
-    def proposition_fusion(self) -> Optional['PropositionFusionPersonneDTO']:
-        return message_bus_instance.invoke(GetPropositionFusionQuery(global_id=self.admission.candidate.global_id))
-
-    def update_current_admission_on_form_valid(self, form, admission):
-        pass
-
-    @cached_property
-    def next_url(self):
-        url = self.request.GET.get('next', '')
-        hash_url = self.request.GET.get('next_hash_url', '')
-        return f'{url}#{hash_url}' if hash_url else url
-
-    @cached_property
-    def selectable_access_titles(self):
-        return message_bus_instance.invoke(
-            RecupererTitresAccesSelectionnablesPropositionQuery(
-                uuid_proposition=self.admission_uuid,
-            )
-        )
-
-    def get_context_data(self, **kwargs):
-        context = super().get_context_data(**kwargs)
-        admission_status = self.admission.status
-        context['base_namespace'] = self.base_namespace
-        context['base_template'] = f'admission/{self.formatted_current_context}/tab_layout.html'
-        context['original_admission'] = self.admission
-        context['next_url'] = self.next_url
-
-        if self.specific_questions_tab:
-            context['specific_questions'] = self.specific_questions
-
-        context['proposition_fusion'] = self.proposition_fusion
-
-        if self.is_doctorate:
-            try:
-                if admission_status == ChoixStatutPropositionDoctorale.INSCRIPTION_AUTORISEE.name:
-                    context['dossier'] = self.dossier
-                    context['doctorate'] = self.doctorate
-                else:
-                    if admission_status == ChoixStatutPropositionDoctorale.CONFIRMEE.name:
-                        context['dossier'] = self.dossier
-
-                    context['admission'] = self.proposition
-
-            except (PropositionNonTrouveeException, DemandeNonTrouveeException, DoctoratNonTrouveException) as e:
-                raise Http404(e.message)
-        elif self.is_general:
-            context['admission'] = self.proposition
-            context['access_title_country'] = access_title_country(self.selectable_access_titles.values())
-        else:
-            context['admission'] = self.admission
-
-        return context
-
-    def dispatch(self, request, *args, **kwargs):
-        if (
-            request.method == 'GET'
-            and self.admission_uuid
-            and getattr(request.user, 'person', None)
-            and (SicManagement.belong_to(request.user.person) or CentralManager.belong_to(request.user.person))
-        ):
-            AdmissionViewer.add_viewer(person=request.user.person, admission=self.admission)
-
-        return super().dispatch(request, *args, **kwargs)
-=======
 from admission.views.common.mixins import LoadDossierViewMixin
->>>>>>> 33a6cb06
 
 
 class DoctorateAdmissionLastConfirmationMixin(LoadDossierViewMixin):
