# ##############################################################################
#
#  OSIS stands for Open Student Information System. It's an application
#  designed to manage the core business of higher education institutions,
#  such as universities, faculties, institutes and professional schools.
#  The core business involves the administration of students, teachers,
#  courses, programs and so on.
#
#  Copyright (C) 2015-2023 Université catholique de Louvain (http://www.uclouvain.be)
#
#  This program is free software: you can redistribute it and/or modify
#  it under the terms of the GNU General Public License as published by
#  the Free Software Foundation, either version 3 of the License, or
#  (at your option) any later version.
#
#  This program is distributed in the hope that it will be useful,
#  but WITHOUT ANY WARRANTY; without even the implied warranty of
#  MERCHANTABILITY or FITNESS FOR A PARTICULAR PURPOSE.  See the
#  GNU General Public License for more details.
#
#  A copy of this license - GNU General Public License - is available
#  at the root of the source code of this program.  If not,
#  see http://www.gnu.org/licenses/.
#
# ##############################################################################
import json
from typing import Union, Optional

from django.contrib import messages
from django.contrib.auth.mixins import LoginRequiredMixin
from django.http import Http404
from django.shortcuts import resolve_url
from django.utils.functional import cached_property
from django.utils.translation import gettext_lazy as _
from django.views.generic.base import ContextMixin

from admission.auth.roles.central_manager import CentralManager
from admission.auth.roles.sic_management import SicManagement
from admission.contrib.models import DoctorateAdmission, GeneralEducationAdmission, ContinuingEducationAdmission
from admission.contrib.models.base import AdmissionViewer
from admission.contrib.models.base import BaseAdmission
<<<<<<< HEAD
from admission.ddd.admission.commands import GetPropositionFusionQuery
from admission.ddd.admission.doctorat.preparation.commands import GetPropositionCommand, GetCotutelleCommand
=======
from admission.ddd.admission.doctorat.preparation.commands import (
    GetPropositionCommand,
    GetCotutelleCommand,
    RecupererQuestionsSpecifiquesQuery as RecupererQuestionsSpecifiquesPropositionDoctoraleQuery,
)
>>>>>>> 635fec95
from admission.ddd.admission.doctorat.preparation.domain.model.enums import ChoixStatutPropositionDoctorale
from admission.ddd.admission.doctorat.preparation.domain.validator.exceptions import PropositionNonTrouveeException
from admission.ddd.admission.doctorat.preparation.dtos import PropositionDTO, CotutelleDTO
from admission.ddd.admission.doctorat.validation.commands import RecupererDemandeQuery
from admission.ddd.admission.doctorat.validation.domain.validator.exceptions import DemandeNonTrouveeException
from admission.ddd.admission.doctorat.validation.dtos import DemandeDTO
<<<<<<< HEAD
from admission.ddd.admission.dtos.proposition_fusion_personne import PropositionFusionPersonneDTO
from admission.ddd.admission.formation_continue.commands import RecupererPropositionQuery
from admission.ddd.admission.formation_generale.commands import RecupererPropositionGestionnaireQuery
=======
from admission.ddd.admission.enums import Onglets
from admission.ddd.admission.formation_continue.commands import (
    RecupererPropositionQuery,
    RecupererQuestionsSpecifiquesQuery as RecupererQuestionsSpecifiquesPropositionContinueQuery,
)
from admission.ddd.admission.formation_generale.commands import (
    RecupererPropositionGestionnaireQuery,
    RecupererQuestionsSpecifiquesQuery as RecupererQuestionsSpecifiquesPropositionGeneraleQuery,
)
>>>>>>> 635fec95
from admission.ddd.admission.formation_generale.dtos.proposition import PropositionGestionnaireDTO
from admission.ddd.parcours_doctoral.commands import RecupererDoctoratQuery
from admission.ddd.parcours_doctoral.domain.validator.exceptions import DoctoratNonTrouveException
from admission.ddd.parcours_doctoral.dtos import DoctoratDTO
from admission.ddd.parcours_doctoral.epreuve_confirmation.commands import (
    RecupererDerniereEpreuveConfirmationQuery,
)
from admission.ddd.parcours_doctoral.epreuve_confirmation.dtos import EpreuveConfirmationDTO
from admission.ddd.parcours_doctoral.epreuve_confirmation.validators.exceptions import (
    EpreuveConfirmationNonTrouveeException,
)
from admission.ddd.parcours_doctoral.jury.commands import RecupererJuryQuery
from admission.ddd.parcours_doctoral.jury.dtos.jury import JuryDTO
from admission.templatetags.admission import CONTEXT_CONTINUING, CONTEXT_DOCTORATE, CONTEXT_GENERAL
from admission.utils import (
    get_cached_admission_perm_obj,
    get_cached_continuing_education_admission_perm_obj,
    get_cached_general_education_admission_perm_obj,
    add_messages_into_htmx_response,
)
from infrastructure.messages_bus import message_bus_instance
from osis_role.contrib.views import PermissionRequiredMixin


class AdmissionViewMixin(LoginRequiredMixin, PermissionRequiredMixin, ContextMixin):
    @property
    def admission_uuid(self) -> str:
        return self.kwargs.get('uuid', '')

    @property
    def current_context(self):
        return self.request.resolver_match.namespaces[1]

    @cached_property
    def formatted_current_context(self):
        return self.current_context.replace('-', '_')

    @cached_property
    def base_namespace(self):
        return ':'.join(self.request.resolver_match.namespaces[:2])

    @property
    def admission(self) -> Union[DoctorateAdmission, GeneralEducationAdmission, ContinuingEducationAdmission]:
        return {
            CONTEXT_DOCTORATE: get_cached_admission_perm_obj,
            CONTEXT_GENERAL: get_cached_general_education_admission_perm_obj,
            CONTEXT_CONTINUING: get_cached_continuing_education_admission_perm_obj,
        }[self.current_context](self.admission_uuid)

    def get_permission_object(self):
        return self.admission

    @property
    def is_doctorate(self):
        return self.current_context == CONTEXT_DOCTORATE

    @property
    def is_continuing(self):
        return self.current_context == CONTEXT_CONTINUING

    @property
    def is_general(self):
        return self.current_context == CONTEXT_GENERAL


class LoadDossierViewMixin(AdmissionViewMixin):
    specific_questions_tab: Optional[Onglets] = None

    @cached_property
    def proposition(self) -> Union[PropositionDTO, PropositionGestionnaireDTO]:
        cmd = {
            CONTEXT_DOCTORATE: GetPropositionCommand(uuid_proposition=self.admission_uuid),
            CONTEXT_CONTINUING: RecupererPropositionQuery(uuid_proposition=self.admission_uuid),
            CONTEXT_GENERAL: RecupererPropositionGestionnaireQuery(uuid_proposition=self.admission_uuid),
        }[self.current_context]
        return message_bus_instance.invoke(cmd)

    @cached_property
    def dossier(self) -> 'DemandeDTO':
        return message_bus_instance.invoke(RecupererDemandeQuery(uuid=self.admission_uuid))

    @cached_property
    def doctorate(self) -> 'DoctoratDTO':
        return message_bus_instance.invoke(RecupererDoctoratQuery(doctorat_uuid=self.admission_uuid))

    @cached_property
    def last_confirmation_paper(self) -> EpreuveConfirmationDTO:
        try:
            last_confirmation_paper = message_bus_instance.invoke(
                RecupererDerniereEpreuveConfirmationQuery(self.admission_uuid)
            )
            if not last_confirmation_paper:
                raise Http404(_('Confirmation exam not found.'))
            return last_confirmation_paper
        except (DoctoratNonTrouveException, EpreuveConfirmationNonTrouveeException) as e:
            raise Http404(e.message)

    @cached_property
    def jury(self) -> 'JuryDTO':
        return message_bus_instance.invoke(RecupererJuryQuery(uuid_jury=self.admission_uuid))

    @cached_property
    def cotutelle(self) -> 'CotutelleDTO':
        return message_bus_instance.invoke(GetCotutelleCommand(uuid_proposition=self.admission_uuid))

    @cached_property
<<<<<<< HEAD
    def proposition_fusion(self) -> Optional['PropositionFusionPersonneDTO']:
        return message_bus_instance.invoke(GetPropositionFusionQuery(global_id=self.admission.candidate.global_id))
=======
    def specific_questions(self):
        cmd = {
            CONTEXT_DOCTORATE: RecupererQuestionsSpecifiquesPropositionDoctoraleQuery,
            CONTEXT_CONTINUING: RecupererQuestionsSpecifiquesPropositionContinueQuery,
            CONTEXT_GENERAL: RecupererQuestionsSpecifiquesPropositionGeneraleQuery,
        }[self.current_context]

        return message_bus_instance.invoke(
            cmd(
                uuid_proposition=self.admission_uuid,
                onglets=[self.specific_questions_tab.name] if self.specific_questions_tab else None,
            )
        )
>>>>>>> 635fec95

    def update_current_admission_on_form_valid(self, form, admission):
        pass

    @cached_property
    def next_url(self):
        url = self.request.GET.get('next', '')
        hash_url = self.request.GET.get('next_hash_url', '')
        return f'{url}#{hash_url}' if hash_url else url

    def get_context_data(self, **kwargs):
        context = super().get_context_data(**kwargs)
        admission_status = self.admission.status
        context['base_namespace'] = self.base_namespace
        context['base_template'] = f'admission/{self.formatted_current_context}/tab_layout.html'
        context['original_admission'] = self.admission
        context['next_url'] = self.next_url

<<<<<<< HEAD
        context['proposition_fusion'] = self.proposition_fusion
=======
        if self.specific_questions_tab:
            context['specific_questions'] = self.specific_questions
>>>>>>> 635fec95

        if self.is_doctorate:
            try:
                if admission_status == ChoixStatutPropositionDoctorale.INSCRIPTION_AUTORISEE.name:
                    context['dossier'] = self.dossier
                    context['doctorate'] = self.doctorate
                else:
                    if admission_status == ChoixStatutPropositionDoctorale.CONFIRMEE.name:
                        context['dossier'] = self.dossier

                    context['admission'] = self.proposition

            except (PropositionNonTrouveeException, DemandeNonTrouveeException, DoctoratNonTrouveException) as e:
                raise Http404(e.message)
        elif self.is_general:
            context['admission'] = self.proposition
        else:
            context['admission'] = self.admission

        return context

    def dispatch(self, request, *args, **kwargs):
        if (
            request.method == 'GET'
            and self.admission_uuid
            and getattr(request.user, 'person', None)
            and (SicManagement.belong_to(request.user.person) or CentralManager.belong_to(request.user.person))
        ):
            AdmissionViewer.add_viewer(person=request.user.person, admission=self.admission)

        return super().dispatch(request, *args, **kwargs)


class DoctorateAdmissionLastConfirmationMixin(LoadDossierViewMixin):
    def get_context_data(self, **kwargs):
        context = super().get_context_data(**kwargs) if hasattr(super(), 'get_context_data') else {}
        context['confirmation_paper'] = self.last_confirmation_paper
        return context


class AdmissionFormMixin(AdmissionViewMixin):
    message_on_success = _('Your data have been saved.')
    message_on_failure = _('Some errors have been encountered.')
    update_requested_documents = False
    update_admission_author = False
    default_htmx_trigger_form_extra = {}

    def __init__(self, *args, **kwargs):
        super().__init__(*args, **kwargs)
        self.custom_headers = {}
        self.htmx_refresh = False
        self.htmx_trigger_form_extra = {**self.default_htmx_trigger_form_extra}

    def htmx_trigger_form(self, is_valid: bool):
        """Add a JS event to listen for when the form is submitted through HTMX."""
        self.custom_headers = {
            'HX-Trigger': {
                "formValidation": {
                    "is_valid": is_valid,
                    "message": str(self.message_on_success if is_valid else self.message_on_failure),
                    **self.htmx_trigger_form_extra,
                }
            }
        }

    def update_current_admission_on_form_valid(self, form, admission):
        """Override this method to update the current admission on form valid."""
        pass

    def form_valid(self, form):
        messages.success(self.request, str(self.message_on_success))

        # Update the last update author of the admission
        author = getattr(self.request.user, 'person')
        if self.update_admission_author and author:
            admission = BaseAdmission.objects.get(uuid=self.admission_uuid)
            admission.last_update_author = author
            # Additional updates if needed
            self.update_current_admission_on_form_valid(form, admission)
            admission.save()

        # Update the requested documents
        if self.update_requested_documents and hasattr(self.admission, 'update_requested_documents'):
            self.admission.update_requested_documents()

        if self.request.htmx:
            self.htmx_trigger_form(is_valid=True)
            response = self.render_to_response(self.get_context_data(form=form))
            if self.htmx_refresh:
                response.headers['HX-Refresh'] = 'true'
            else:
                add_messages_into_htmx_response(request=self.request, response=response)
            return response

        return super().form_valid(form)

    def get_checklist_redirect_url(self):
        # If specified, return to the correct checklist tab
        if 'next' in self.request.GET:
            url = resolve_url(f'admission:{self.current_context}:checklist', uuid=self.admission_uuid)
            return f"{url}#{self.request.GET['next']}"

    def dispatch(self, request, *args, **kwargs):
        response = super().dispatch(request, *args, **kwargs)
        # Add custom headers
        for header_key, header_value in self.custom_headers.items():
            current_data_str = response.headers.get(header_key)
            if current_data_str:
                current_data = json.loads(current_data_str)
                current_data.update(header_value)
            else:
                current_data = header_value
            response.headers[header_key] = json.dumps(current_data)
        return response

    def form_invalid(self, form):
        messages.error(self.request, str(self.message_on_failure))
        response = super().form_invalid(form)
        if self.request.htmx:
            self.htmx_trigger_form(is_valid=False)
            add_messages_into_htmx_response(request=self.request, response=response)
        return response<|MERGE_RESOLUTION|>--- conflicted
+++ resolved
@@ -39,27 +39,21 @@
 from admission.contrib.models import DoctorateAdmission, GeneralEducationAdmission, ContinuingEducationAdmission
 from admission.contrib.models.base import AdmissionViewer
 from admission.contrib.models.base import BaseAdmission
-<<<<<<< HEAD
 from admission.ddd.admission.commands import GetPropositionFusionQuery
-from admission.ddd.admission.doctorat.preparation.commands import GetPropositionCommand, GetCotutelleCommand
-=======
 from admission.ddd.admission.doctorat.preparation.commands import (
     GetPropositionCommand,
     GetCotutelleCommand,
     RecupererQuestionsSpecifiquesQuery as RecupererQuestionsSpecifiquesPropositionDoctoraleQuery,
 )
->>>>>>> 635fec95
 from admission.ddd.admission.doctorat.preparation.domain.model.enums import ChoixStatutPropositionDoctorale
 from admission.ddd.admission.doctorat.preparation.domain.validator.exceptions import PropositionNonTrouveeException
 from admission.ddd.admission.doctorat.preparation.dtos import PropositionDTO, CotutelleDTO
 from admission.ddd.admission.doctorat.validation.commands import RecupererDemandeQuery
 from admission.ddd.admission.doctorat.validation.domain.validator.exceptions import DemandeNonTrouveeException
 from admission.ddd.admission.doctorat.validation.dtos import DemandeDTO
-<<<<<<< HEAD
 from admission.ddd.admission.dtos.proposition_fusion_personne import PropositionFusionPersonneDTO
 from admission.ddd.admission.formation_continue.commands import RecupererPropositionQuery
 from admission.ddd.admission.formation_generale.commands import RecupererPropositionGestionnaireQuery
-=======
 from admission.ddd.admission.enums import Onglets
 from admission.ddd.admission.formation_continue.commands import (
     RecupererPropositionQuery,
@@ -69,7 +63,6 @@
     RecupererPropositionGestionnaireQuery,
     RecupererQuestionsSpecifiquesQuery as RecupererQuestionsSpecifiquesPropositionGeneraleQuery,
 )
->>>>>>> 635fec95
 from admission.ddd.admission.formation_generale.dtos.proposition import PropositionGestionnaireDTO
 from admission.ddd.parcours_doctoral.commands import RecupererDoctoratQuery
 from admission.ddd.parcours_doctoral.domain.validator.exceptions import DoctoratNonTrouveException
@@ -176,10 +169,6 @@
         return message_bus_instance.invoke(GetCotutelleCommand(uuid_proposition=self.admission_uuid))
 
     @cached_property
-<<<<<<< HEAD
-    def proposition_fusion(self) -> Optional['PropositionFusionPersonneDTO']:
-        return message_bus_instance.invoke(GetPropositionFusionQuery(global_id=self.admission.candidate.global_id))
-=======
     def specific_questions(self):
         cmd = {
             CONTEXT_DOCTORATE: RecupererQuestionsSpecifiquesPropositionDoctoraleQuery,
@@ -193,7 +182,10 @@
                 onglets=[self.specific_questions_tab.name] if self.specific_questions_tab else None,
             )
         )
->>>>>>> 635fec95
+
+    @cached_property
+    def proposition_fusion(self) -> Optional['PropositionFusionPersonneDTO']:
+        return message_bus_instance.invoke(GetPropositionFusionQuery(global_id=self.admission.candidate.global_id))
 
     def update_current_admission_on_form_valid(self, form, admission):
         pass
@@ -212,12 +204,10 @@
         context['original_admission'] = self.admission
         context['next_url'] = self.next_url
 
-<<<<<<< HEAD
-        context['proposition_fusion'] = self.proposition_fusion
-=======
         if self.specific_questions_tab:
             context['specific_questions'] = self.specific_questions
->>>>>>> 635fec95
+
+        context['proposition_fusion'] = self.proposition_fusion
 
         if self.is_doctorate:
             try:
