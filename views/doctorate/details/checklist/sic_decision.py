--- conflicted
+++ resolved
@@ -46,11 +46,7 @@
     ApprouverAdmissionParSicCommand,
     ApprouverInscriptionParSicCommand,
     RecupererPdfTemporaireDecisionSicQuery,
-<<<<<<< HEAD
-    RecupererResumeEtEmplacementsDocumentsPropositionQuery,
-=======
     RefuserPropositionParSicCommand,
->>>>>>> d9c66107
     SpecifierBesoinDeDerogationSicCommand,
     SpecifierInformationsAcceptationInscriptionParSicCommand,
     SpecifierInformationsAcceptationPropositionParSicCommand,
@@ -67,15 +63,6 @@
     ORGANISATION_ONGLETS_CHECKLIST_PAR_STATUT,
     onglet_decision_sic,
 )
-<<<<<<< HEAD
-from admission.ddd.admission.doctorat.preparation.dtos.curriculum import (
-    CurriculumAdmissionDTO,
-)
-from admission.ddd.admission.dtos.resume import (
-    ResumeEtEmplacementsDocumentsPropositionDTO,
-)
-=======
->>>>>>> d9c66107
 from admission.ddd.admission.enums.emplacement_document import (
     OngletsDemande,
     StatutReclamationEmplacementDocument,
