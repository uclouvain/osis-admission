# ##############################################################################
#
#  OSIS stands for Open Student Information System. It's an application
#  designed to manage the core business of higher education institutions,
#  such as universities, faculties, institutes and professional schools.
#  The core business involves the administration of students, teachers,
#  courses, programs and so on.
#
#  Copyright (C) 2015-2024 Université catholique de Louvain (http://www.uclouvain.be)
#
#  This program is free software: you can redistribute it and/or modify
#  it under the terms of the GNU General Public License as published by
#  the Free Software Foundation, either version 3 of the License, or
#  (at your option) any later version.
#
#  This program is distributed in the hope that it will be useful,
#  but WITHOUT ANY WARRANTY; without even the implied warranty of
#  MERCHANTABILITY or FITNESS FOR A PARTICULAR PURPOSE.  See the
#  GNU General Public License for more details.
#
#  A copy of this license - GNU General Public License - is available
#  at the root of the source code of this program.  If not,
#  see http://www.gnu.org/licenses/.
#
# ##############################################################################

import datetime
import json
from collections import defaultdict
from typing import Optional, List

from ckeditor.widgets import CKEditorWidget
from dal import forward
from django import forms
from django.conf import settings
from django.core.exceptions import ValidationError
from django.db.models import F
from django.utils.safestring import mark_safe
from django.utils.translation import (
    gettext_lazy as _,
    get_language,
    ngettext_lazy,
    pgettext_lazy,
    pgettext,
    gettext,
    override,
)
from osis_document.utils import is_uuid

from admission.contrib.models import GeneralEducationAdmission
from admission.contrib.models.base import training_campus_subquery
from admission.contrib.models.checklist import (
    RefusalReason,
    AdditionalApprovalCondition,
)
from admission.ddd import DUREE_MINIMALE_PROGRAMME, DUREE_MAXIMALE_PROGRAMME
from admission.ddd.admission.domain.model.enums.authentification import EtatAuthentificationParcours
from admission.ddd.admission.domain.model.enums.condition_acces import recuperer_conditions_acces_par_formation
from admission.ddd.admission.domain.model.enums.equivalence import (
    TypeEquivalenceTitreAcces,
    StatutEquivalenceTitreAcces,
    EtatEquivalenceTitreAcces,
)
from admission.ddd.admission.dtos.emplacement_document import EmplacementDocumentDTO
from admission.ddd.admission.enums import TypeSituationAssimilation
from admission.ddd.admission.enums.emplacement_document import (
    StatutEmplacementDocument,
    TypeEmplacementDocument,
    STATUTS_EMPLACEMENT_DOCUMENT_A_RECLAMER,
)
<<<<<<< HEAD
=======

>>>>>>> bfaaedf8
from admission.ddd.admission.enums.type_demande import TypeDemande
from admission.ddd.admission.formation_generale.domain.model.enums import (
    PoursuiteDeCycle,
    BesoinDeDerogation,
    DroitsInscriptionMontant,
    TypeDeRefus,
    ChoixStatutChecklist,
    DispenseOuDroitsMajores,
)
from admission.forms import (
    DEFAULT_AUTOCOMPLETE_WIDGET_ATTRS,
    FilterFieldWidget,
    EMPTY_CHOICE_AS_LIST,
    get_initial_choices_for_additional_approval_conditions,
)
from admission.forms import get_academic_year_choices
from admission.forms.admission.document import ChangeRequestDocumentForm
from admission.views.autocomplete.learning_unit_years import LearningUnitYearAutocomplete
from admission.views.common.detail_tabs.comments import COMMENT_TAG_SIC, COMMENT_TAG_FAC
from base.forms.utils import EMPTY_CHOICE, get_example_text, FIELD_REQUIRED_MESSAGE, autocomplete
from base.forms.utils.academic_year_field import AcademicYearModelChoiceField
from base.forms.utils.choice_field import BLANK_CHOICE
from base.forms.utils.datefield import CustomDateInput
from base.models.academic_year import AcademicYear
from base.models.education_group_year import EducationGroupYear
from base.models.enums.education_group_types import TrainingType
from base.models.learning_unit_year import LearningUnitYear
from ddd.logic.learning_unit.commands import LearningUnitAndPartimSearchCommand
from infrastructure.messages_bus import message_bus_instance


class CommentForm(forms.Form):
    comment = forms.CharField(
        widget=forms.Textarea(
            attrs={
                'rows': 2,
                'hx-trigger': 'keyup changed delay:2s',
                'hx-target': 'closest .form-group',
                'hx-swap': 'outerHTML',
            }
        ),
        required=False,
    )

    def __init__(self, form_url, comment=None, label=None, *args, **kwargs):
        disabled = kwargs.pop('disabled', False)

        super().__init__(*args, **kwargs)

        form_for_sic = f'__{COMMENT_TAG_SIC}' in self.prefix
        form_for_fac = f'__{COMMENT_TAG_FAC}' in self.prefix

        self.fields['comment'].widget.attrs['hx-post'] = form_url

        if form_for_fac:
            label = _('Faculty comment for the SIC')
            self.permission = 'admission.checklist_change_fac_comment'
        elif form_for_sic:
            label = _('SIC comment for the faculty')
            self.permission = 'admission.checklist_change_sic_comment'
        else:
            if not label:
                label = _('Comment')
            self.permission = 'admission.checklist_change_comment'

        self.fields['comment'].label = label

        if comment:
            self.fields['comment'].initial = comment.content
            self.fields['comment'].label += _(" (last update by {author} on {date} at {time}):").format(
                author=comment.author,
                date=comment.modified_at.strftime("%d/%m/%Y"),
                time=comment.modified_at.strftime("%H:%M"),
            )

        if disabled:
            self.fields['comment'].disabled = True


class DateInput(forms.DateInput):
    input_type = 'date'


class StatusForm(forms.Form):
    status = forms.ChoiceField(
        choices=ChoixStatutChecklist.choices(),
        required=True,
    )


class ExperienceStatusForm(StatusForm):
    authentification = forms.TypedChoiceField(
        required=False,
        coerce=lambda val: val == '1',
        empty_value=None,
        choices=(('0', 'No'), ('1', _('Yes'))),
    )


class AssimilationForm(forms.Form):
    date_debut = forms.DateField(
        widget=DateInput(
            attrs={
                'hx-trigger': 'change changed delay:2s',
                'hx-target': 'closest .form-group',
                'hx-validate': 'true',
                'hx-swap': 'outerHTML',
            },
        ),
        label=_("Assimilation start date"),
    )

    def __init__(self, form_url, *args, **kwargs):
        super().__init__(*args, **kwargs)
        self.fields['date_debut'].widget.attrs['hx-post'] = form_url


class ChoixFormationForm(forms.Form):
    type_demande = forms.ChoiceField(
        label=_("Proposition type"),
        choices=TypeDemande.choices(),
    )
    annee_academique = forms.ChoiceField(
        label=_("Academic year"),
    )
    formation = forms.CharField(
        label=pgettext_lazy("admission", "Course"),
        widget=autocomplete.ListSelect2(
            forward=['annee_academique'],
            url="admission:autocomplete:general-education-trainings",
            attrs=DEFAULT_AUTOCOMPLETE_WIDGET_ATTRS,
        ),
    )
    poursuite_cycle = forms.ChoiceField(
        label=_("Cycle pursuit"),
        choices=PoursuiteDeCycle.choices(),
        required=False,
    )

    def __init__(self, *args, **kwargs):
        formation = kwargs.pop('formation')
        super().__init__(*args, **kwargs)
        today = datetime.date.today()
        try:
            current_year = AcademicYear.objects.get(start_date__lte=today, end_date__gt=today).year
        except AcademicYear.DoesNotExist:
            current_year = today.year
        self.fields['annee_academique'].choices = get_academic_year_choices(current_year - 2, current_year + 2)

        if self.data.get(self.add_prefix('formation')):
            training = (
                EducationGroupYear.objects.select_related('education_group_type')
                .filter(
                    acronym=self.data.get('formation'),
                )
                .first()
            )
            training_title = training.title if get_language() == settings.LANGUAGE_CODE_FR else training.title_english
            self.fields['formation'].widget.choices = [
                (training.acronym, f'{training.acronym} - {training_title}'),
            ]
            self.initial_training_type = training.education_group_type.name
        else:
            self.fields['formation'].widget.choices = [(formation.sigle, f'{formation.sigle} - {formation.intitule}')]
            self.initial_training_type = formation.type

    def clean(self):
        cleaned_data = super().clean()
        formation = cleaned_data.get('formation')

        if formation:
            # The bachelor cycle continuation field is shown and required if the training is a bachelor
            if self.initial_training_type == TrainingType.BACHELOR.name:
                if not cleaned_data.get('poursuite_cycle'):
                    self.add_error('poursuite_cycle', FIELD_REQUIRED_MESSAGE)
            else:
                cleaned_data['poursuite_cycle'] = PoursuiteDeCycle.TO_BE_DETERMINED.name
        else:
            cleaned_data['poursuite_cycle'] = PoursuiteDeCycle.TO_BE_DETERMINED.name
        return cleaned_data


def get_group_by_choices(
    queryset,
    item_category_field,
    item_category_name_field,
    item_identifier_field,
    item_name_field,
):
    """Get choices grouped by an attribute from the queryset.
    :param queryset: A list of items to group by.
    :param item_category_field: The name of the attribute to group the items by (i.e. the category).
    :param item_category_name_field: The name of the attribute of the category name.
    :param item_identifier_field: The name of the attribute identifying the items.
    :param item_name_field: The name of the attribute of the the item name.
    :return: The hierarchy of choices as list of lists.
    """
    item_by_category = defaultdict(list)
    for item in queryset:
        item_by_category[getattr(getattr(item, item_category_field), item_category_name_field)].append(
            [getattr(item, item_identifier_field), mark_safe(getattr(item, item_name_field))]
        )

    return [[category_name, category_choices] for category_name, category_choices in item_by_category.items()]


class FacDecisionRefusalForm(forms.Form):
    reasons = forms.MultipleChoiceField(
        label=_('Reasons'),
        widget=FilterFieldWidget(
            with_search=True,
            with_free_options=True,
            free_options_placeholder=get_example_text(
                _('Your training does not cover the useful prerequisites in mathematics.'),
            ),
        ),
    )

    def __init__(self, *args, **kwargs):
        super().__init__(*args, **kwargs)

        all_reasons = RefusalReason.objects.select_related('category').all().order_by('category__order', 'order')

        choices = get_group_by_choices(
            queryset=all_reasons,
            item_category_field='category',
            item_category_name_field='name',
            item_identifier_field='uuid',
            item_name_field='name',
        )

        selected_reasons = self.data.getlist(self.add_prefix('reasons'), self.initial.get('reasons')) or []

        self.categorized_reasons = []
        self.other_reasons = []
        other_reasons_choices = []

        for reason in selected_reasons:
            if is_uuid(reason):
                self.categorized_reasons.append(reason)
            else:
                self.other_reasons.append(reason)
                other_reasons_choices.append([reason, reason])

        choices.append([pgettext('admission', 'Other reasons'), other_reasons_choices])

        self.fields['reasons'].choices = choices
        self.fields['reasons'].widget.choices = choices

    def clean(self):
        cleaned_data = super().clean()

        reasons = cleaned_data.get('reasons')

        if reasons:
            cleaned_data['other_reasons'] = sorted(self.other_reasons)
            cleaned_data['reasons'] = self.categorized_reasons
        elif self.fields['reasons'].required:
            self.add_error('reasons', FIELD_REQUIRED_MESSAGE)
        else:
            cleaned_data['other_reasons'] = []
            cleaned_data['reasons'] = []

        return cleaned_data


class TrainingModelChoiceField(forms.ModelChoiceField):
    def label_from_instance(self, obj: EducationGroupYear) -> str:
        return f'{obj.acronym} - {obj.translated_title} ({obj.teaching_campus})'


class MultipleChoiceFieldWithBetterError(forms.MultipleChoiceField):
    """
    Same as forms.MultipleChoiceField, but display the list of the invalid values if there are any
    (and not only the first one).
    """

    default_error_messages = {
        'invalid_choice': ngettext_lazy(
            'Select valid choices. %(value)s is not one of the available choices.',
            'Select valid choices. %(value)s are not among the available choices.',
            'count',
        ),
        'invalid_list': _('Enter a list of values.'),
    }

    def validate(self, value):
        """Validate that the input is a list or tuple."""
        if self.required and not value:
            raise ValidationError(self.error_messages['required'], code='required')

        # Validate that each value in the value list is in self.choices.
        invalid_values = [f'"{val}"' for val in value if not self.valid_value(val)]

        if invalid_values:
            raise ValidationError(
                self.error_messages['invalid_choice'],
                code='invalid_choice',
                params={'value': ', '.join(invalid_values), 'count': len(invalid_values)},
            )


class FreeAdditionalApprovalConditionForm(forms.Form):
    name_fr = forms.CharField(
        label=_('FR'),
        widget=forms.Textarea(attrs={'rows': 1}),
        required=False,
    )

    name_en = forms.CharField(
        label=_('EN'),
        widget=forms.Textarea(attrs={'rows': 1}),
        required=False,
    )

    def __init__(self, candidate_language, *args, **kwargs):
        super().__init__(*args, **kwargs)

        self.empty_permitted = False
        self.with_en_translation = candidate_language != settings.LANGUAGE_CODE_FR

        if not self.with_en_translation:
            self.fields['name_en'].widget.attrs['readonly'] = True

    def clean_name_fr(self):
        name = self.cleaned_data.get('name_fr')
        if not name:
            self.add_error('name_fr', FIELD_REQUIRED_MESSAGE)
        return name

    def clean_name_en(self):
        name = self.cleaned_data.get('name_en')
        if not name and self.with_en_translation:
            self.add_error('name_en', FIELD_REQUIRED_MESSAGE)
        return name


class FacDecisionApprovalForm(forms.ModelForm):
    SEPARATOR = ';'

    another_training = forms.BooleanField(
        label=_('Approval for another training'),
        required=False,
    )

    other_training_accepted_by_fac = TrainingModelChoiceField(
        label=_('Other course'),
        queryset=EducationGroupYear.objects.none(),
        to_field_name='uuid',
        required=False,
        widget=autocomplete.ListSelect2(
            url="admission:autocomplete:managed-education-trainings",
            attrs=DEFAULT_AUTOCOMPLETE_WIDGET_ATTRS,
        ),
        help_text=_('You can only select courses that are managed by the program manager.'),
    )

    prerequisite_courses = MultipleChoiceFieldWithBetterError(
        label=_('List of LUs of the additional module or others'),
        widget=autocomplete.Select2MultipleWithTagWhenNoResultWidget(
            url='admission:autocomplete:learning-unit-years',
            attrs={
                'data-token-separators': '[{}]'.format(SEPARATOR),
                'data-tags': 'true',
                'data-allow-clear': 'false',
                **DEFAULT_AUTOCOMPLETE_WIDGET_ATTRS,
            },
        ),
        required=False,
        help_text=_(
            'You can search for an additional training by name or acronym, or paste in a list of acronyms separated '
            'by the "%(separator)s" character and ending with the same character.'
        )
        % {'separator': SEPARATOR},
    )

    all_additional_approval_conditions = forms.MultipleChoiceField(
        label=_('Additional conditions'),
        required=False,
        widget=autocomplete.Select2Multiple(
            attrs={
                'data-allow-clear': 'false',
            },
        ),
    )

    class Meta:
        model = GeneralEducationAdmission
        fields = [
            'other_training_accepted_by_fac',
            'prerequisite_courses',
            'prerequisite_courses_fac_comment',
            'program_planned_years_number',
            'annual_program_contact_person_name',
            'annual_program_contact_person_email',
            'join_program_fac_comment',
            'with_additional_approval_conditions',
            'with_prerequisite_courses',
        ]
        labels = {
            'annual_program_contact_person_name': _('First name and last name'),
            'annual_program_contact_person_email': pgettext_lazy('admission', 'Email'),
        }
        widgets = {
            'prerequisite_courses_fac_comment': CKEditorWidget(config_name='comment_link_only'),
            'join_program_fac_comment': CKEditorWidget(config_name='comment_link_only'),
            'with_prerequisite_courses': forms.RadioSelect(choices=[(True, _('Yes')), (False, _('No'))]),
            'with_additional_approval_conditions': forms.RadioSelect(choices=[(True, _('Yes')), (False, _('No'))]),
            'program_planned_years_number': forms.Select(
                choices=EMPTY_CHOICE_AS_LIST
                + [(number, number) for number in range(DUREE_MINIMALE_PROGRAMME, DUREE_MAXIMALE_PROGRAMME + 1)],
            ),
        }

    def __init__(
        self,
        academic_year,
        educational_experience_program_name_by_uuid,
        current_training_uuid,
        *args,
        **kwargs,
    ):
        instance: Optional[GeneralEducationAdmission] = kwargs.get('instance', None)
        data = kwargs.get('data', {})
        initial = kwargs.setdefault('initial', {})

        if instance:
            initial['another_training'] = bool(instance.other_training_accepted_by_fac_id)

        super().__init__(*args, **kwargs)

        # Initialize conditions field
        self.academic_year = academic_year
        self.educational_experience_program_name_by_uuid = educational_experience_program_name_by_uuid
        self.data_existing_conditions = set()
        self.data_cv_experiences_conditions = set()
        self.predefined_approval_conditions = []
        self.predefined_approval_conditions = AdditionalApprovalCondition.objects.all()

        # Initialize additional approval conditions field
        if data:
            for condition in data.getlist(self.add_prefix('all_additional_approval_conditions'), []):
                if condition in educational_experience_program_name_by_uuid:
                    # UUID of the experience
                    self.data_cv_experiences_conditions.add(condition)
                else:
                    # UUID of the approval condition
                    self.data_existing_conditions.add(condition)

        elif instance:
            # Additional conditions
            existing_approval_conditions = instance.additional_approval_conditions.all()
            cv_experiences_conditions = instance.freeadditionalapprovalcondition_set.filter(
                related_experience__isnull=False
            )
            self.initial['all_additional_approval_conditions'] = [c.uuid for c in existing_approval_conditions] + [
                c.related_experience_id for c in cv_experiences_conditions
            ]

        all_additional_approval_conditions_choices = get_initial_choices_for_additional_approval_conditions(
            predefined_approval_conditions=self.predefined_approval_conditions,
            cv_experiences_conditions=educational_experience_program_name_by_uuid,
        )
        self.fields['all_additional_approval_conditions'].choices = all_additional_approval_conditions_choices
        self.fields['all_additional_approval_conditions'].widget.choices = all_additional_approval_conditions_choices

        # Initialize other training field
        if self.data.get(self.add_prefix('other_training_accepted_by_fac')):
            other_trainings_search_params = {'uuid': self.data[self.add_prefix('other_training_accepted_by_fac')]}
        elif instance and instance.other_training_accepted_by_fac_id:
            other_trainings_search_params = {
                'pk': instance.other_training_accepted_by_fac_id,
            }
        else:
            other_trainings_search_params = {}

        if other_trainings_search_params:
            training_qs = EducationGroupYear.objects.filter(**other_trainings_search_params).annotate(
                teaching_campus=training_campus_subquery(training_field='pk'),
                translated_title=F('title' if get_language() == settings.LANGUAGE_CODE_FR else 'title_english'),
            )

            self.fields['other_training_accepted_by_fac'].queryset = training_qs
            self.initial['other_training_accepted_by_fac'] = training_qs[0].uuid if training_qs else ''

        other_training_forwarded_params = [forward.Const(academic_year, 'annee_academique')]

        if current_training_uuid:
            other_training_forwarded_params.append(forward.Const(current_training_uuid, 'excluded_training'))

        self.fields['other_training_accepted_by_fac'].widget.forward = other_training_forwarded_params
        self.fields['prerequisite_courses'].widget.forward = [forward.Const(academic_year, 'year')]

        # Initialize additional trainings fields
        lue_acronyms = {}

        if self.is_bound:
            lue_acronyms = {
                (acronym, academic_year) for acronym in self.data.getlist(self.add_prefix('prerequisite_courses'))
            }

        elif self.instance:
            lue_acronyms = set(self.instance.prerequisite_courses.all().values_list('acronym', 'academic_year__year'))
            self.initial['prerequisite_courses'] = [acronym[0] for acronym in lue_acronyms]

        learning_units = (
            message_bus_instance.invoke(LearningUnitAndPartimSearchCommand(code_annee_values=lue_acronyms))
            if lue_acronyms
            else []
        )

        self.fields['prerequisite_courses'].choices = LearningUnitYearAutocomplete.dtos_to_choices(learning_units)

    def clean_all_additional_approval_conditions(self):
        # This field can contain uuids of existing conditions or free conditions as strings
        cleaned_data = self.cleaned_data.get('all_additional_approval_conditions', [])

        self.cleaned_data['additional_approval_conditions'] = list(self.data_existing_conditions)

        cv_experiences_conditions = []

        base_translation_by_language = {}

        for language in [settings.LANGUAGE_CODE_FR, settings.LANGUAGE_CODE_EN]:
            with override(language):
                base_translation_by_language[language] = gettext('Graduation of {program_name}')

        for experience_uuid in self.data_cv_experiences_conditions:
            xp_name = self.educational_experience_program_name_by_uuid.get(experience_uuid, '')

            cv_experiences_conditions.append(
                {
                    'related_experience_id': experience_uuid,
                    'name_fr': str(base_translation_by_language[settings.LANGUAGE_CODE_FR]).format(
                        program_name=xp_name
                    ),
                    'name_en': str(base_translation_by_language[settings.LANGUAGE_CODE_EN]).format(
                        program_name=xp_name
                    ),
                }
            )

        self.cleaned_data['cv_experiences_additional_approval_conditions'] = cv_experiences_conditions

        return cleaned_data

    def clean(self):
        cleaned_data = super().clean()

        if cleaned_data.get('another_training'):
            if not cleaned_data.get('other_training_accepted_by_fac'):
                self.add_error('other_training_accepted_by_fac', FIELD_REQUIRED_MESSAGE)
        else:
            cleaned_data['other_training_accepted_by_fac'] = None

        if not cleaned_data.get('with_additional_approval_conditions'):
            cleaned_data['all_additional_approval_conditions'] = []
            cleaned_data['additional_approval_conditions'] = []
            cleaned_data['cv_experiences_additional_approval_conditions'] = []

        if cleaned_data.get('with_prerequisite_courses'):
            if cleaned_data.get('prerequisite_courses'):
                cleaned_data['prerequisite_courses'] = LearningUnitYear.objects.filter(
                    acronym__in=cleaned_data.get('prerequisite_courses', []),
                    academic_year__year=self.academic_year,
                ).values_list('uuid', flat=True)

        else:
            cleaned_data['prerequisite_courses'] = []
            cleaned_data['prerequisite_courses_fac_comment'] = ''

        if not cleaned_data.get('program_planned_years_number'):
            self.add_error('program_planned_years_number', FIELD_REQUIRED_MESSAGE)

        return cleaned_data


class PastExperiencesAdmissionRequirementForm(forms.ModelForm):
    admission_requirement_year = AcademicYearModelChoiceField(
        past_only=True,
        required=False,
        label=_('Admission requirement year'),
    )

    def __init__(self, *args, **kwargs):
        super().__init__(*args, **kwargs)

        self.fields['admission_requirement'].choices = BLANK_CHOICE + recuperer_conditions_acces_par_formation(
            type_formation=self.instance.training.education_group_type.name,
        )

        for field in self.fields.values():
            field.widget.attrs['class'] = 'past-experiences-admission-requirement-field'

    class Meta:
        model = GeneralEducationAdmission
        fields = [
            'admission_requirement',
            'admission_requirement_year',
            'with_prerequisite_courses',
        ]
        widgets = {
            'with_prerequisite_courses': forms.RadioSelect(choices=[(True, _('Yes')), (False, _('No'))]),
        }


class PastExperiencesAdmissionAccessTitleForm(forms.ModelForm):
    default_values = {
        'foreign_access_title_equivalency_type': '',
        'foreign_access_title_equivalency_status': '',
        'foreign_access_title_equivalency_state': '',
        'foreign_access_title_equivalency_effective_date': None,
    }

    class Meta:
        model = GeneralEducationAdmission
        fields = [
            'foreign_access_title_equivalency_type',
            'foreign_access_title_equivalency_status',
            'foreign_access_title_equivalency_state',
            'foreign_access_title_equivalency_effective_date',
        ]
        widgets = {
            'foreign_access_title_equivalency_effective_date': CustomDateInput,
        }

    class Media:
        js = [
            'js/dependsOn.min.js',
        ]

    def clean(self):
        cleaned_data = super().clean()

        equivalency_type = cleaned_data.get('foreign_access_title_equivalency_type')
        equivalency_status = cleaned_data.get('foreign_access_title_equivalency_status')
        equivalency_state = cleaned_data.get('foreign_access_title_equivalency_state')

        displayed_fields = {
            'foreign_access_title_equivalency_type',
        }

        if equivalency_type in {
            TypeEquivalenceTitreAcces.EQUIVALENCE_CESS.name,
            TypeEquivalenceTitreAcces.EQUIVALENCE_GRADE_ACADEMIQUE_FWB.name,
            TypeEquivalenceTitreAcces.EQUIVALENCE_DE_NIVEAU.name,
        }:
            displayed_fields.add('foreign_access_title_equivalency_status')

            if equivalency_status in {
                StatutEquivalenceTitreAcces.COMPLETE.name,
                StatutEquivalenceTitreAcces.RESTRICTIVE.name,
            }:
                displayed_fields.add('foreign_access_title_equivalency_state')

                if equivalency_state in {
                    EtatEquivalenceTitreAcces.PROVISOIRE.name,
                    EtatEquivalenceTitreAcces.DEFINITIVE.name,
                }:
                    displayed_fields.add('foreign_access_title_equivalency_effective_date')

        for field in self.fields:
            if field in displayed_fields:
                if not cleaned_data.get(field):
                    self.add_error(field, FIELD_REQUIRED_MESSAGE)
            else:
                cleaned_data[field] = self.default_values[field]

        return cleaned_data


class SicDecisionApprovalDocumentsForm(forms.Form):
    def __init__(
        self,
        documents: List[EmplacementDocumentDTO],
        instance: GeneralEducationAdmission,
        *args,
        **kwargs,
    ):
        super().__init__(*args, **kwargs)

        # Documents
        documents_choices = []
        initial_document_choices = []
        self.documents = {}

        for document in documents:
            if document.statut in STATUTS_EMPLACEMENT_DOCUMENT_A_RECLAMER:
                if document.document_uuids:
                    label = '<span class="fa-solid fa-paperclip"></span> '
                else:
                    label = '<span class="fa-solid fa-link-slash"></span> '
                if document.type == TypeEmplacementDocument.LIBRE_RECLAMABLE_FAC.name:
                    label += '<span class="fa-solid fa-building-columns"></span> '
                label += document.libelle

                document_field = ChangeRequestDocumentForm.create_change_request_document_field(
                    label=label,
                    document_identifier=document.identifiant,
                    request_status=document.statut_reclamation,
                    proposition_uuid=instance.uuid,
                    only_limited_request_choices=False,
                )

                self.fields[document.identifiant] = document_field
                self.documents[document.identifiant] = document_field

                initial_document_choices.append(document.identifiant)
                documents_choices.append((document.identifiant, mark_safe(label)))


class SicDecisionApprovalForm(forms.ModelForm):
    SEPARATOR = ';'

    prerequisite_courses = MultipleChoiceFieldWithBetterError(
        label=_('List of LUs of the additional module or others'),
        widget=autocomplete.Select2MultipleWithTagWhenNoResultWidget(
            url='admission:autocomplete:learning-unit-years',
            attrs={
                'data-token-separators': '[{}]'.format(SEPARATOR),
                'data-tags': 'true',
                'data-allow-clear': 'false',
                **DEFAULT_AUTOCOMPLETE_WIDGET_ATTRS,
            },
        ),
        required=False,
        help_text=_(
            'You can search for an additional training by name or acronym, or paste in a list of acronyms separated '
            'by the "%(separator)s" character and ending with the same character.'
        )
        % {'separator': SEPARATOR},
    )

    all_additional_approval_conditions = forms.MultipleChoiceField(
        label=_('Additional conditions'),
        required=False,
        widget=autocomplete.Select2Multiple(
            attrs={
                'data-allow-clear': 'false',
            },
        ),
    )

    class Media:
        js = ('js/dependsOn.min.js',)

    class Meta:
        model = GeneralEducationAdmission
        fields = [
            'prerequisite_courses',
            'prerequisite_courses_fac_comment',
            'program_planned_years_number',
            'annual_program_contact_person_name',
            'annual_program_contact_person_email',
            'with_additional_approval_conditions',
            'with_prerequisite_courses',
            'tuition_fees_amount',
            'tuition_fees_amount_other',
            'tuition_fees_dispensation',
            'particular_cost',
            'rebilling_or_third_party_payer',
            'first_year_inscription_and_status',
            'is_mobility',
            'mobility_months_amount',
            'must_report_to_sic',
            'communication_to_the_candidate',
            'must_provide_student_visa_d',
        ]
        labels = {
            'annual_program_contact_person_name': _('First name and last name'),
            'annual_program_contact_person_email': pgettext_lazy('admission', 'Email'),
        }
        widgets = {
            'prerequisite_courses_fac_comment': CKEditorWidget(config_name='comment_link_only'),
            'with_prerequisite_courses': forms.RadioSelect(choices=[(True, _('Yes')), (False, _('No'))]),
            'with_additional_approval_conditions': forms.RadioSelect(choices=[(True, _('Yes')), (False, _('No'))]),
            'program_planned_years_number': forms.Select(
                choices=EMPTY_CHOICE_AS_LIST
                + [(number, number) for number in range(DUREE_MINIMALE_PROGRAMME, DUREE_MAXIMALE_PROGRAMME + 1)],
            ),
            'particular_cost': forms.TextInput(),
            'rebilling_or_third_party_payer': forms.TextInput(),
            'first_year_inscription_and_status': forms.TextInput(),
            'is_mobility': forms.Select(choices=[(None, '-'), (True, _('Yes')), (False, _('No'))]),
            'must_report_to_sic': forms.RadioSelect(choices=[(True, _('Yes')), (False, _('No'))]),
            'communication_to_the_candidate': CKEditorWidget(config_name='comment_link_only'),
            'must_provide_student_visa_d': forms.CheckboxInput,
        }

    def __init__(
        self,
        academic_year,
        educational_experience_program_name_by_uuid,
        candidate_nationality_is_no_ue_5: bool,
        *args,
        **kwargs,
    ):
        instance: Optional[GeneralEducationAdmission] = kwargs.get('instance', None)
        data = kwargs.get('data', {})

        super().__init__(*args, **kwargs)

        # Initialize conditions field
        self.is_admission = self.instance.type_demande == TypeDemande.ADMISSION.name
        self.is_vip = (
            self.instance.international_scholarship_id is not None
            or self.instance.erasmus_mundus_scholarship_id is not None
            or self.instance.double_degree_scholarship_id is not None
        )
        self.is_hue = not self.instance.candidate.country_of_citizenship.european_union
        self.is_assimilation = (
            self.instance.accounting
            and self.instance.accounting.assimilation_situation != TypeSituationAssimilation.AUCUNE_ASSIMILATION.name
        )
        self.academic_year = academic_year
        self.educational_experience_program_name_by_uuid = educational_experience_program_name_by_uuid
        self.data_existing_conditions = set()
        self.data_cv_experiences_conditions = set()
        self.predefined_approval_conditions = []
        self.predefined_approval_conditions = AdditionalApprovalCondition.objects.all()

        # Initialize additional approval conditions field
        if data:
            for condition in data.getlist(self.add_prefix('all_additional_approval_conditions'), []):
                if condition in educational_experience_program_name_by_uuid:
                    # UUID of the experience
                    self.data_cv_experiences_conditions.add(condition)
                else:
                    # UUID of the approval condition
                    self.data_existing_conditions.add(condition)

        elif instance:
            # Additional conditions
            existing_approval_conditions = instance.additional_approval_conditions.all()
            cv_experiences_conditions = instance.freeadditionalapprovalcondition_set.filter(
                related_experience__isnull=False
            )
            self.initial['all_additional_approval_conditions'] = [c.uuid for c in existing_approval_conditions] + [
                c.related_experience_id for c in cv_experiences_conditions
            ]

        all_additional_approval_conditions_choices = get_initial_choices_for_additional_approval_conditions(
            predefined_approval_conditions=self.predefined_approval_conditions,
            cv_experiences_conditions=educational_experience_program_name_by_uuid,
        )
        self.fields['all_additional_approval_conditions'].choices = all_additional_approval_conditions_choices
        self.fields['all_additional_approval_conditions'].widget.choices = all_additional_approval_conditions_choices

        # Initialize additional approval conditions field
        self.fields['with_additional_approval_conditions'].required = True

        self.fields['with_prerequisite_courses'].required = True
        self.fields['prerequisite_courses'].widget.forward = [forward.Const(academic_year, 'year')]

        # Initialize additional trainings fields
        lue_acronyms = {}

        if self.is_bound:
            lue_acronyms = {
                (acronym, academic_year) for acronym in self.data.getlist(self.add_prefix('prerequisite_courses'))
            }

        elif self.instance:
            lue_acronyms = set(self.instance.prerequisite_courses.all().values_list('acronym', 'academic_year__year'))
            self.initial['prerequisite_courses'] = [acronym[0] for acronym in lue_acronyms]

        learning_units = (
            message_bus_instance.invoke(LearningUnitAndPartimSearchCommand(code_annee_values=lue_acronyms))
            if lue_acronyms
            else []
        )

        self.fields['prerequisite_courses'].choices = LearningUnitYearAutocomplete.dtos_to_choices(learning_units)

        self.fields['program_planned_years_number'].required = True

        self.fields['tuition_fees_amount'].required = True
        self.fields['tuition_fees_amount'].choices = [(None, '-')] + self.fields['tuition_fees_amount'].choices

        self.fields['tuition_fees_dispensation'].required = True
        self.fields['tuition_fees_dispensation'].choices = [(None, '-')] + self.fields[
            'tuition_fees_dispensation'
        ].choices
        if not self.is_hue or self.is_assimilation:
            self.initial['tuition_fees_dispensation'] = DispenseOuDroitsMajores.NON_CONCERNE.name

        if not self.is_vip:
            del self.fields['particular_cost']
            del self.fields['rebilling_or_third_party_payer']
            del self.fields['first_year_inscription_and_status']

        if not self.is_hue:
            del self.fields['is_mobility']
            del self.fields['mobility_months_amount']
        else:
            self.fields['is_mobility'].required = False
            self.fields['mobility_months_amount'].required = False

        if not self.is_admission:
            del self.fields['must_report_to_sic']
        else:
            self.fields['must_report_to_sic'].required = True
            self.initial['must_report_to_sic'] = False

        if self.is_admission and candidate_nationality_is_no_ue_5:
            self.initial['must_provide_student_visa_d'] = True
        else:
            del self.fields['must_provide_student_visa_d']

        self.fields['communication_to_the_candidate'].required = False

    def clean_all_additional_approval_conditions(self):
        # This field can contain uuids of existing conditions or free conditions as strings
        cleaned_data = self.cleaned_data.get('all_additional_approval_conditions', [])

        self.cleaned_data['additional_approval_conditions'] = list(self.data_existing_conditions)

        cv_experiences_conditions = []

        base_translation_by_language = {}

        for language in [settings.LANGUAGE_CODE_FR, settings.LANGUAGE_CODE_EN]:
            with override(language):
                base_translation_by_language[language] = gettext('Graduation of {program_name}')

        for experience_uuid in self.data_cv_experiences_conditions:
            xp_name = self.educational_experience_program_name_by_uuid.get(experience_uuid, '')

            cv_experiences_conditions.append(
                {
                    'related_experience_id': experience_uuid,
                    'name_fr': str(base_translation_by_language[settings.LANGUAGE_CODE_FR]).format(
                        program_name=xp_name
                    ),
                    'name_en': str(base_translation_by_language[settings.LANGUAGE_CODE_EN]).format(
                        program_name=xp_name
                    ),
                }
            )

        self.cleaned_data['cv_experiences_additional_approval_conditions'] = cv_experiences_conditions

        return cleaned_data

    def clean(self):
        cleaned_data = super().clean()

        if not cleaned_data.get('with_additional_approval_conditions'):
            cleaned_data['all_additional_approval_conditions'] = []
            cleaned_data['additional_approval_conditions'] = []
            cleaned_data['cv_experiences_additional_approval_conditions'] = []

        if cleaned_data.get('with_prerequisite_courses'):
            if cleaned_data.get('prerequisite_courses'):
                cleaned_data['prerequisite_courses'] = LearningUnitYear.objects.filter(
                    acronym__in=cleaned_data.get('prerequisite_courses', []),
                    academic_year__year=self.academic_year,
                ).values_list('uuid', flat=True)

        else:
            cleaned_data['prerequisite_courses'] = []
            cleaned_data['prerequisite_courses_fac_comment'] = ''

        if cleaned_data.get('tuition_fees_amount') == DroitsInscriptionMontant.AUTRE.name:
            if not cleaned_data.get('tuition_fees_amount_other'):
                self.add_error(
                    'tuition_fees_amount_other',
                    ValidationError(
                        self.fields['tuition_fees_amount_other'].error_messages['required'],
                        code='required',
                    ),
                )

        if cleaned_data.get('is_mobility'):
            if not cleaned_data.get('mobility_months_amount'):
                self.add_error(
                    'mobility_months_amount',
                    ValidationError(
                        self.fields['mobility_months_amount'].error_messages['required'],
                        code='required',
                    ),
                )

        return cleaned_data


class SicDecisionRefusalForm(FacDecisionRefusalForm):
    refusal_type = forms.ChoiceField(
        label=_('Refusal type'),
        choices=EMPTY_CHOICE + TypeDeRefus.choices(),
    )

    def __init__(self, *args, **kwargs):
        super().__init__(*args, **kwargs)
        self.fields['reasons'].required = False


class SicDecisionDerogationForm(forms.Form):
    dispensation_needed = forms.ChoiceField(
        choices=BesoinDeDerogation.choices(),
        widget=forms.RadioSelect(
            attrs={
                'hx-trigger': 'changed',
            }
        ),
    )


class SicDecisionFinalRefusalForm(forms.Form):
    subject = forms.CharField(
        label=_('Message subject'),
    )
    body = forms.CharField(
        label=_('Message for the candidate'),
        widget=forms.Textarea(),
    )

    def __init__(self, *args, **kwargs):
        super().__init__(*args, **kwargs)
        self.fields['body'].widget.attrs['data-config'] = json.dumps(
            {
                **settings.CKEDITOR_CONFIGS['osis_mail_template'],
                'language': get_language(),
            }
        )


class SicDecisionFinalApprovalForm(forms.Form):
    subject = forms.CharField(
        label=_('Message subject'),
    )
    body = forms.CharField(
        label=_('Message for the candidate'),
        widget=forms.Textarea(),
    )

    def __init__(self, *args, **kwargs):
        is_inscription = kwargs.pop('is_inscription')
        super().__init__(*args, **kwargs)
        if is_inscription:
            del self.fields['subject']
            del self.fields['body']
        else:
            self.fields['body'].widget.attrs['data-config'] = json.dumps(
                {
                    **settings.CKEDITOR_CONFIGS['osis_mail_template'],
                    'language': get_language(),
                }
            )


class FinancabiliteApprovalForm(forms.ModelForm):
    class Meta:
        model = GeneralEducationAdmission
        fields = [
            'financability_rule',
        ]


def can_edit_experience_authentication(checklist_experience_data):
    checklist_experience_data = checklist_experience_data or {}

    extra = checklist_experience_data.get('extra', {})

    return (
        checklist_experience_data.get('statut') == ChoixStatutChecklist.GEST_EN_COURS.name
        and extra.get('authentification') == '1'
    )


class SinglePastExperienceAuthenticationForm(forms.Form):
    state = forms.ChoiceField(
        label=_('Past experiences authentication'),
        choices=EtatAuthentificationParcours.choices(),
        required=False,
        widget=forms.RadioSelect,
    )

    def __init__(self, checklist_experience_data, *args, **kwargs):

        super().__init__(*args, **kwargs)

        checklist_experience_data = checklist_experience_data or {}

        extra = checklist_experience_data.get('extra', {})

        self.initial['state'] = extra.get('etat_authentification')

        self.prefix = extra.get('identifiant', '')

        self.fields['state'].disabled = not can_edit_experience_authentication(checklist_experience_data)<|MERGE_RESOLUTION|>--- conflicted
+++ resolved
@@ -68,10 +68,7 @@
     TypeEmplacementDocument,
     STATUTS_EMPLACEMENT_DOCUMENT_A_RECLAMER,
 )
-<<<<<<< HEAD
-=======
-
->>>>>>> bfaaedf8
+
 from admission.ddd.admission.enums.type_demande import TypeDemande
 from admission.ddd.admission.formation_generale.domain.model.enums import (
     PoursuiteDeCycle,
