# ##############################################################################
#
#    OSIS stands for Open Student Information System. It's an application
#    designed to manage the core business of higher education institutions,
#    such as universities, faculties, institutes and professional schools.
#    The core business involves the administration of students, teachers,
#    courses, programs and so on.
#
#    Copyright (C) 2015-2023 Université catholique de Louvain (http://www.uclouvain.be)
#
#    This program is free software: you can redistribute it and/or modify
#    it under the terms of the GNU General Public License as published by
#    the Free Software Foundation, either version 3 of the License, or
#    (at your option) any later version.
#
#    This program is distributed in the hope that it will be useful,
#    but WITHOUT ANY WARRANTY; without even the implied warranty of
#    MERCHANTABILITY or FITNESS FOR A PARTICULAR PURPOSE.  See the
#    GNU General Public License for more details.
#
#    A copy of this license - GNU General Public License - is available
#    at the root of the source code of this program.  If not,
#    see http://www.gnu.org/licenses/.
#
# ##############################################################################
from functools import partial
from typing import List, Tuple

import dal.forward
from django import forms
from django.utils.translation import get_language, gettext_lazy as _, pgettext_lazy

from admission.contrib.models import DoctorateAdmission
from admission.contrib.models.cdd_config import CddConfiguration
from admission.contrib.models.doctoral_training import Activity
from admission.ddd.admission.doctorat.preparation.domain.model.enums import ChoixTypeAdmission
from admission.ddd.parcours_doctoral.formation.domain.model.enums import (
    CategorieActivite,
    ChoixComiteSelection,
    ChoixTypeEpreuve,
    ContexteFormation,
)
from admission.forms import SelectOrOtherField, DEFAULT_AUTOCOMPLETE_WIDGET_ATTRS
from base.forms.utils import autocomplete
from base.forms.utils.academic_year_field import AcademicYearModelChoiceField
from base.forms.utils.datefield import DatePickerInput
from base.models.academic_year import AcademicYear
from base.models.learning_unit_year import LearningUnitYear

__all__ = [
    "ConfigurableActivityTypeField",
    "ConferenceForm",
    "ConferenceCommunicationForm",
    "ConferencePublicationForm",
    "CommunicationForm",
    "PublicationForm",
    "ResidencyForm",
    "ResidencyCommunicationForm",
    "ServiceForm",
    "SeminarForm",
    "SeminarCommunicationForm",
    "ValorisationForm",
    "CourseForm",
    "PaperForm",
    "ComplementaryCourseForm",
    "UclCourseForm",
    "get_category_labels",
]

INSTITUTION_UCL = "UCLouvain"


def get_cdd_config(cdd_id) -> CddConfiguration:
    return CddConfiguration.objects.get_or_create(cdd_id=cdd_id)[0]


def get_category_labels(cdd_id, lang_code: str = None) -> List[Tuple[str, str]]:
    lang_code = lang_code or get_language()
    original_constants = dict(CategorieActivite.choices()).keys()
    return [
        (constant, label)
        for constant, label in zip(original_constants, get_cdd_config(cdd_id).category_labels[lang_code])
        if constant != CategorieActivite.UCL_COURSE.name
    ]


class ConfigurableActivityTypeField(SelectOrOtherField):
    select_class = forms.CharField

    def __init__(self, source: str = '', *args, **kwargs):
        self.source = source
        super().__init__(*args, **kwargs)

    def get_bound_field(self, form, field_name):
        # Update radio choices from CDD configuration
        config = get_cdd_config(form.cdd_id)
        values = getattr(config, self.source, {}).get(get_language(), [])
        self.widget.widgets[0].choices = list(zip(values, values)) + [('other', _("Other"))]
        return super().get_bound_field(form, field_name)


class BooleanRadioSelect(forms.RadioSelect):
    def get_context(self, name, value, attrs):
        context = super().get_context(name, value, attrs)
        # Override to explicitly set initial selected option to 'False' value
        if value is None:
            context['widget']['optgroups'][0][1][0]['selected'] = True
            context['widget']['optgroups'][0][1][0]['attrs']['checked'] = True
        return context


CustomDatePickerInput = partial(
    DatePickerInput,
    attrs={
        'placeholder': _("dd/mm/yyyy"),
        'autocomplete': 'off',
        **DatePickerInput.defaut_attrs,
    },
)

IsOnlineField = partial(
    forms.BooleanField,
    label=_("Online or in person"),
    initial=False,
    required=False,
    widget=BooleanRadioSelect(choices=((False, _("In person")), (True, _("Online")))),
)


class ActivityFormMixin(forms.BaseForm):
    def __init__(self, admission, *args, **kwargs) -> None:
        self.cdd_id = admission.doctorate.management_entity_id
        super().__init__(*args, **kwargs)

    def clean(self):
        cleaned_data = super().clean()
        if (
            cleaned_data.get('start_date')
            and cleaned_data.get('end_date')
            and cleaned_data.get('start_date') > cleaned_data.get('end_date')
        ):
            self.add_error('start_date', forms.ValidationError(_("The start date can't be later than the end date")))
        return cleaned_data

    class Media:
        js = [
            # Dates
            'js/moment.min.js',
            'js/locales/moment-fr.js',
            'js/bootstrap-datetimepicker.min.js',
            'js/dates-input.js',
        ]


class ConferenceForm(ActivityFormMixin, forms.ModelForm):
    template_name = "admission/doctorate/forms/training/conference.html"
    type = ConfigurableActivityTypeField('conference_types', label=_("Activity type"))
    is_online = IsOnlineField()

    class Meta:
        model = Activity
        fields = [
            'type',
            'ects',
            'title',
            'start_date',
            'end_date',
            'participating_days',
            'is_online',
            'website',
            'country',
            'city',
            'organizing_institution',
            'participating_proof',
            'comment',
        ]
        labels = {
            'title': _("Event name"),
            'website': _("Event website"),
            'ects': _("ECTS for the participation"),
        }
        widgets = {
            'start_date': CustomDatePickerInput(),
            'end_date': CustomDatePickerInput(),
            'country': autocomplete.ListSelect2(url="country-autocomplete", attrs=DEFAULT_AUTOCOMPLETE_WIDGET_ATTRS),
            'ects': forms.NumberInput(attrs={'min': '0', 'step': '0.5'}),
        }
        help_texts = {
            'title': _("Name in the language of the manifestation"),
        }


class ConferenceCommunicationForm(ActivityFormMixin, forms.ModelForm):
    template_name = "admission/doctorate/forms/training/conference_communication.html"
    type = SelectOrOtherField(
        label=_("Type of communication"),
        choices=[
            _("Oral presentation"),
            _("Poster"),
        ],
    )

    def clean(self):
        data = super().clean()
        if data.get('committee') != ChoixComiteSelection.YES.name and data.get('acceptation_proof'):
            data['acceptation_proof'] = []
        return data

    class Meta:
        model = Activity
        fields = [
            'type',
            'ects',
            'title',
            'summary',
            'committee',
            'acceptation_proof',
            'dial_reference',
            'participating_proof',
            'comment',
        ]
        labels = {
            'title': _("Title of the communication"),
            'summary': _("Summary of the communication"),
            'acceptation_proof': _("Proof of acceptation by the committee"),
            'participating_proof': _("Attestation of the communication"),
            'committee': _("Selection committee"),
        }
        widgets = {
            'ects': forms.NumberInput(attrs={'min': '0', 'step': '0.5'}),
        }


class ConferencePublicationForm(ActivityFormMixin, forms.ModelForm):
    template_name = "admission/doctorate/forms/training/conference_publication.html"
    type = ConfigurableActivityTypeField('conference_publication_types', label=_("Publication type"))

    class Meta:
        model = Activity
        fields = [
            'type',
            'ects',
            'title',
            'start_date',
            'publication_status',
            'authors',
            'role',
            'keywords',
            'summary',
            'committee',
            'journal',
            'dial_reference',
            'acceptation_proof',
            'comment',
        ]
        labels = {
            'type': _("Publication type"),
            'title': _("Publication title"),
            'start_date': _("Publication date"),
            'committee': _("Selection committee"),
            'summary': pgettext_lazy("paper summary", "Summary"),
            'acceptation_proof': _("Proof of acceptance or publication"),
            'publication_status': _("Publication status"),
        }
        widgets = {
            'start_date': CustomDatePickerInput(),
            'ects': forms.NumberInput(attrs={'min': '0', 'step': '0.5'}),
        }


class CommunicationForm(ActivityFormMixin, forms.ModelForm):
    template_name = "admission/doctorate/forms/training/communication.html"
    type = ConfigurableActivityTypeField('communication_types', label=_("Activity type"))
    subtype = SelectOrOtherField(
        label=_("Type of communication"),
        choices=[
            _("Oral presentation"),
            _("Poster"),
        ],
    )
    subtitle = forms.CharField(
        label=_("Title of the communication"),
        max_length=200,
        required=False,
    )
    is_online = IsOnlineField()

    def clean(self):
        data = super().clean()
        if data.get('committee') != ChoixComiteSelection.YES.name and data.get('acceptation_proof'):
            data['acceptation_proof'] = []
        return data

    class Meta:
        model = Activity
        fields = [
            'type',
            'subtype',
            'title',
            'start_date',
            'is_online',
            'country',
            'city',
            'organizing_institution',
            'website',
            'subtitle',
            'summary',
            'committee',
            'acceptation_proof',
            'participating_proof',
            'dial_reference',
            'ects',
            'comment',
        ]
        labels = {
            'title': _("Activity name"),
            'start_date': _("Activity date"),
            'website': _("Event website"),
            'acceptation_proof': _("Proof of acceptation by the committee"),
            'participating_proof': _("Communication attestation"),
            'committee': _("Selection committee"),
            'summary': _("Summary of the communication"),
        }
        widgets = {
            'start_date': CustomDatePickerInput(),
            'country': autocomplete.ListSelect2(url="country-autocomplete", attrs=DEFAULT_AUTOCOMPLETE_WIDGET_ATTRS),
            'ects': forms.NumberInput(attrs={'min': '0', 'step': '0.5'}),
        }


class PublicationForm(ActivityFormMixin, forms.ModelForm):
    template_name = "admission/doctorate/forms/training/publication.html"
    type = ConfigurableActivityTypeField('publication_types', label=_("Publication type"))

    class Meta:
        model = Activity
        fields = [
            'type',
            'title',
            'start_date',
            'authors',
            'role',
            'keywords',
            'summary',
            'journal',
            'publication_status',
            'dial_reference',
            'ects',
            'acceptation_proof',
            'comment',
        ]
        labels = {
            'title': _("Publication title"),
            'start_date': _("Publication date"),
            'publication_status': _("Publication status"),
            'acceptation_proof': _("Proof of publication"),
        }
        widgets = {
            'start_date': CustomDatePickerInput(),
            'ects': forms.NumberInput(attrs={'min': '0', 'step': '0.5'}),
        }


class ResidencyForm(ActivityFormMixin, forms.ModelForm):
    template_name = "admission/doctorate/forms/training/residency.html"
    type = ConfigurableActivityTypeField('residency_types', label=_("Activity type"))

    class Meta:
        model = Activity
        fields = [
            'type',
            'ects',
            'subtitle',
            'start_date',
            'end_date',
            'country',
            'city',
            'participating_proof',
            'comment',
        ]
        labels = {
            'subtitle': _("Activity description"),
            'participating_proof': _("Proof (if applicable)"),
        }
        widgets = {
            'start_date': CustomDatePickerInput(),
            'end_date': CustomDatePickerInput(),
            'country': autocomplete.ListSelect2(url="country-autocomplete", attrs=DEFAULT_AUTOCOMPLETE_WIDGET_ATTRS),
            'ects': forms.NumberInput(attrs={'min': '0', 'step': '0.5'}),
        }


class ResidencyCommunicationForm(ActivityFormMixin, forms.ModelForm):
    template_name = "admission/doctorate/forms/training/residency_communication.html"
    type = SelectOrOtherField(choices=[_("Research seminar")], label=_("Activity type"))
    subtype = SelectOrOtherField(
        choices=[_("Oral presentation")],
        label=_("Type of communication"),
        required=False,
    )
    subtitle = forms.CharField(label=_("Title of the communication"), max_length=200, required=False)
    is_online = IsOnlineField()

    class Meta:
        model = Activity
        fields = [
            'type',
            'subtype',
            'title',
            'start_date',
            'is_online',
            'organizing_institution',
            'website',
            'subtitle',
            'ects',
            'summary',
            'participating_proof',
            'comment',
        ]
        labels = {
            'title': _("Event name"),
            'start_date': _("Activity date"),
            'website': _("Event website"),
            'summary': _("Summary of the communication"),
            'participating_proof': _("Attestation of the communication"),
        }
        widgets = {
            'start_date': CustomDatePickerInput(),
            'ects': forms.NumberInput(attrs={'min': '0', 'step': '0.5'}),
        }


class ServiceForm(ActivityFormMixin, forms.ModelForm):
    template_name = "admission/doctorate/forms/training/service.html"
    type = ConfigurableActivityTypeField("service_types", label=_("Activity type"))

    class Meta:
        model = Activity
        fields = [
            'type',
            'title',
            'start_date',
            'end_date',
            'organizing_institution',
            'hour_volume',
            'participating_proof',
            'ects',
            'comment',
        ]
        labels = {
            'title': _("Activity name"),
            'subtitle': _("Activity description"),
            'participating_proof': _("Proof (if applicable)"),
            'organizing_institution': _("Institution"),
        }
        widgets = {
            'start_date': CustomDatePickerInput(),
            'end_date': CustomDatePickerInput(),
            'ects': forms.NumberInput(attrs={'min': '0', 'step': '0.5'}),
        }


class SeminarForm(ActivityFormMixin, forms.ModelForm):
    template_name = "admission/doctorate/forms/training/seminar.html"
    type = ConfigurableActivityTypeField("seminar_types", label=_("Activity type"))

    class Meta:
        model = Activity
        fields = [
            'type',
            'title',
            'start_date',
            'end_date',
            'hour_volume',
            'participating_proof',
            'ects',
        ]
        labels = {
            'title': _("Activity name"),
            'participating_proof': _("Proof of participation for the whole activity"),
        }
        widgets = {
            'start_date': CustomDatePickerInput(),
            'end_date': CustomDatePickerInput(),
            'ects': forms.NumberInput(attrs={'min': '0', 'step': '0.5'}),
        }


class SeminarCommunicationForm(ActivityFormMixin, forms.ModelForm):
    template_name = "admission/doctorate/forms/training/seminar_communication.html"
    is_online = IsOnlineField()

    class Meta:
        model = Activity
        fields = [
            'title',
            'start_date',
            'is_online',
            'country',
            'city',
            'organizing_institution',
            'website',
            'authors',
            'participating_proof',
            'comment',
        ]
        labels = {
            'title': _("Title of the communication"),
            'start_date': _("Presentation date"),
            'authors': _("Speaker"),
            'participating_proof': _("Certificate of participation in the presentation"),
        }
        widgets = {
            'start_date': CustomDatePickerInput(),
            'country': autocomplete.ListSelect2(url="country-autocomplete", attrs=DEFAULT_AUTOCOMPLETE_WIDGET_ATTRS),
            'ects': forms.NumberInput(attrs={'min': '0', 'step': '0.5'}),
        }


class ValorisationForm(ActivityFormMixin, forms.ModelForm):
    template_name = "admission/doctorate/forms/training/valorisation.html"

    class Meta:
        model = Activity
        fields = [
            'title',
            'subtitle',
            'summary',
            'participating_proof',
            'ects',
            'comment',
        ]
        labels = {
            'title': pgettext_lazy("admission", "Title"),
            'subtitle': _("Description"),
            'summary': _("Detailed curriculum vitae"),
            'participating_proof': _("Proof"),
        }
        widgets = {
            'ects': forms.NumberInput(attrs={'min': '0', 'step': '0.5'}),
        }


class CourseForm(ActivityFormMixin, forms.ModelForm):
    template_name = "admission/doctorate/forms/training/course.html"
    type = ConfigurableActivityTypeField("course_types", label=_("Activity type"))
    subtitle = forms.CharField(
        label=_("Course unit code (if applicable)"),
        max_length=200,
        required=False,
    )
    organizing_institution = SelectOrOtherField(choices=[INSTITUTION_UCL], label=_("Institution"))
    academic_year = AcademicYearModelChoiceField(widget=autocomplete.ListSelect2(), required=False)
    is_online = forms.BooleanField(
        label=_("Course unit with evaluation"),  # Yes, its another meaning, but we spare a db field
        initial=False,
        required=False,
        widget=BooleanRadioSelect(choices=((False, _("No")), (True, _("Yes")))),
    )

    def __init__(self, admission, *args, **kwargs) -> None:
        super().__init__(admission, *args, **kwargs)
        # Convert from dates to year if UCLouvain
        if (
            self.instance
            and self.instance.organizing_institution == INSTITUTION_UCL
            and self.instance.start_date
            and self.instance.end_date
        ):
            self.fields['academic_year'].initial = AcademicYear.objects.get(
                start_date=self.instance.start_date,
                end_date=self.instance.end_date,
            )

    def clean(self):
        cleaned_data = super().clean()
        # Convert from academic year to dates if UCLouvain
        if cleaned_data.get('organizing_institution') == INSTITUTION_UCL and cleaned_data.get('academic_year'):
            cleaned_data['start_date'] = cleaned_data['academic_year'].start_date
            cleaned_data['end_date'] = cleaned_data['academic_year'].end_date
        cleaned_data.pop('academic_year', None)
        return cleaned_data

    class Meta:
        model = Activity
        fields = [
            'type',
            'title',
            'subtitle',
            'organizing_institution',
            'start_date',
            'end_date',
            'hour_volume',
            'authors',
            'is_online',
            'ects',
            'participating_proof',
            'comment',
        ]
        widgets = {
            'start_date': CustomDatePickerInput(),
            'end_date': CustomDatePickerInput(),
            'ects': forms.NumberInput(attrs={'min': '0', 'step': '0.5'}),
        }
        labels = {
            'title': _("Activity name"),
            'authors': _("Course unit instructor (if applicable)"),
            'participating_proof': _("Proof of participation or success"),
        }


class ComplementaryCourseForm(CourseForm):
    """Course form for complementary training"""

    type = ConfigurableActivityTypeField("complementary_course_types", label=_("Activity type"))

    def __init__(self, admission, *args, **kwargs):
        super().__init__(admission, *args, **kwargs)
        self.instance.context = ContexteFormation.COMPLEMENTARY_TRAINING.name


class PaperForm(ActivityFormMixin, forms.ModelForm):
    template_name = "admission/doctorate/forms/training/paper.html"
    type = forms.ChoiceField(label=_("Type of paper"), choices=ChoixTypeEpreuve.choices())

    class Meta:
        model = Activity
        fields = [
            'type',
            'ects',
            'comment',
        ]
        widgets = {
            'ects': forms.NumberInput(attrs={'min': '0', 'step': '0.5'}),
        }


class UclCourseForm(ActivityFormMixin, forms.ModelForm):
    template_name = "admission/doctorate/forms/training/ucl_course.html"
    academic_year = AcademicYearModelChoiceField(
        to_field_name='year',
        widget=autocomplete.ListSelect2(),
<<<<<<< HEAD
        future_only=True
=======
        future_only=True,
>>>>>>> 94c790e0
    )
    learning_unit_year = forms.CharField(
        label=pgettext_lazy("admission", "Learning unit"),
        widget=autocomplete.ListSelect2(
            url='admission:autocomplete:learning-unit-years-and-classes',
            attrs={
                'data-html': True,
                'data-placeholder': _('Search for an EU code (outside the EU of the form)'),
                **DEFAULT_AUTOCOMPLETE_WIDGET_ATTRS,
            },
            forward=[dal.forward.Field("academic_year", "annee")],
        ),
    )

    def __init__(self, admission: DoctorateAdmission, *args, **kwargs):
        super().__init__(admission, *args, **kwargs)
        self.fields['learning_unit_year'].required = True
        # Filter out disabled contexts
        choices = dict(self.fields['context'].widget.choices)
        if admission.type == ChoixTypeAdmission.PRE_ADMISSION.name:
            del choices[ContexteFormation.DOCTORAL_TRAINING.name]
        if not admission.doctorate.management_entity.admission_config.is_complementary_training_enabled:
            del choices[ContexteFormation.COMPLEMENTARY_TRAINING.name]
        self.fields['context'].widget.choices = list(choices.items())

        # Initialize values
        if self.initial.get('learning_unit_year'):
            learning_unit_year = LearningUnitYear.objects.get(pk=self.initial['learning_unit_year'])
            self.initial['academic_year'] = learning_unit_year.academic_year.year
            self.initial['learning_unit_year'] = learning_unit_year.acronym
            self.fields['learning_unit_year'].widget.choices = [
                (
                    learning_unit_year.acronym,
                    f"{learning_unit_year.acronym} - {learning_unit_year.complete_title_i18n}",
                ),
            ]

    def clean(self):
        cleaned_data = super().clean()
        if cleaned_data.get('academic_year') and cleaned_data.get('learning_unit_year'):
            cleaned_data['learning_unit_year'] = LearningUnitYear.objects.get(
                academic_year=cleaned_data['academic_year'],
                acronym=cleaned_data['learning_unit_year'],
            )
        return cleaned_data

    class Meta:
        model = Activity
        fields = [
            'context',
            'learning_unit_year',
        ]<|MERGE_RESOLUTION|>--- conflicted
+++ resolved
@@ -640,11 +640,7 @@
     academic_year = AcademicYearModelChoiceField(
         to_field_name='year',
         widget=autocomplete.ListSelect2(),
-<<<<<<< HEAD
-        future_only=True
-=======
         future_only=True,
->>>>>>> 94c790e0
     )
     learning_unit_year = forms.CharField(
         label=pgettext_lazy("admission", "Learning unit"),
