--- conflicted
+++ resolved
@@ -1205,17 +1205,10 @@
         )
         res_context.update(get_non_educational_experience_context(experience))
 
-<<<<<<< HEAD
-    elif experience.__class__ == EtudesSecondairesDTO:
+    elif experience.__class__ == EtudesSecondairesAdmissionDTO:
         res_context['custom_base_template'] = 'admission/exports/recap/includes/education.html'
         res_context['etudes_secondaires'] = experience
         res_context['edit_link_button'] = (
-=======
-    elif experience.__class__ == EtudesSecondairesAdmissionDTO:
-        context['custom_base_template'] = 'admission/exports/recap/includes/education.html'
-        context['etudes_secondaires'] = experience
-        context['edit_link_button'] = (
->>>>>>> 927deef0
             reverse(
                 'admission:general-education:update:education',
                 args=[resume_proposition.proposition.uuid],
