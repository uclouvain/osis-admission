--- conflicted
+++ resolved
@@ -892,7 +892,46 @@
 
 
 @register.filter
-<<<<<<< HEAD
+def diplomatic_post_name(diplomatic_post):
+    """Get the name of a diplomatic post"""
+    if diplomatic_post:
+        return getattr(
+            diplomatic_post,
+            'nom_francais' if get_language() == settings.LANGUAGE_CODE_FR else 'nom_anglais',
+        )
+
+
+@register.filter
+def is_profile_identification_different(profil_candidat, identification):
+    if profil_candidat is None or identification is None:
+        return False
+    return any(
+        (
+            profil_candidat.nom != identification.nom,
+            profil_candidat.prenom != identification.prenom,
+            profil_candidat.genre != identification.genre,
+            profil_candidat.nom_pays_nationalite != identification.nom_pays_nationalite,
+        )
+    )
+
+
+@register.filter
+def is_profile_coordinates_different(profil_candidat, coordonnees):
+    if profil_candidat is None or coordonnees is None or coordonnees.domicile_legal is None:
+        return False
+    return any(
+        (
+            profil_candidat.numero_rue != coordonnees.domicile_legal.numero_rue,
+            profil_candidat.rue != coordonnees.domicile_legal.rue,
+            profil_candidat.boite_postale != coordonnees.domicile_legal.boite_postale,
+            profil_candidat.code_postal != coordonnees.domicile_legal.code_postal,
+            profil_candidat.ville != coordonnees.domicile_legal.ville,
+            profil_candidat.nom_pays != coordonnees.domicile_legal.nom_pays,
+        )
+    )
+
+
+@register.filter
 def render_display_field_name(field_name: str) -> str:
     return _(field_name.replace('_', ' ').capitalize())
 
@@ -947,43 +986,4 @@
         'value': str(value) if value else None,
         'editable': editable,
         'mask': mask,
-    }
-=======
-def diplomatic_post_name(diplomatic_post):
-    """Get the name of a diplomatic post"""
-    if diplomatic_post:
-        return getattr(
-            diplomatic_post,
-            'nom_francais' if get_language() == settings.LANGUAGE_CODE_FR else 'nom_anglais',
-        )
-
-
-@register.filter
-def is_profile_identification_different(profil_candidat, identification):
-    if profil_candidat is None or identification is None:
-        return False
-    return any(
-        (
-            profil_candidat.nom != identification.nom,
-            profil_candidat.prenom != identification.prenom,
-            profil_candidat.genre != identification.genre,
-            profil_candidat.nom_pays_nationalite != identification.nom_pays_nationalite,
-        )
-    )
-
-
-@register.filter
-def is_profile_coordinates_different(profil_candidat, coordonnees):
-    if profil_candidat is None or coordonnees is None or coordonnees.domicile_legal is None:
-        return False
-    return any(
-        (
-            profil_candidat.numero_rue != coordonnees.domicile_legal.numero_rue,
-            profil_candidat.rue != coordonnees.domicile_legal.rue,
-            profil_candidat.boite_postale != coordonnees.domicile_legal.boite_postale,
-            profil_candidat.code_postal != coordonnees.domicile_legal.code_postal,
-            profil_candidat.ville != coordonnees.domicile_legal.ville,
-            profil_candidat.nom_pays != coordonnees.domicile_legal.nom_pays,
-        )
-    )
->>>>>>> 635fec95
+    }