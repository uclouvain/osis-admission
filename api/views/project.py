# ##############################################################################
#
#    OSIS stands for Open Student Information System. It's an application
#    designed to manage the core business of higher education institutions,
#    such as universities, faculties, institutes and professional schools.
#    The core business involves the administration of students, teachers,
#    courses, programs and so on.
#
#    Copyright (C) 2015-2021 Université catholique de Louvain (http://www.uclouvain.be)
#
#    This program is free software: you can redistribute it and/or modify
#    it under the terms of the GNU General Public License as published by
#    the Free Software Foundation, either version 3 of the License, or
#    (at your option) any later version.
#
#    This program is distributed in the hope that it will be useful,
#    but WITHOUT ANY WARRANTY; without even the implied warranty of
#    MERCHANTABILITY or FITNESS FOR A PARTICULAR PURPOSE.  See the
#    GNU General Public License for more details.
#
#    A copy of this license - GNU General Public License - is available
#    at the root of the source code of this program.  If not,
#    see http://www.gnu.org/licenses/.
#
# ##############################################################################
from collections import defaultdict

from rest_framework import mixins, status
from rest_framework.generics import GenericAPIView, ListCreateAPIView, get_object_or_404
from rest_framework.response import Response
from rest_framework.settings import api_settings

from admission.api import serializers
<<<<<<< HEAD
from admission.contrib.models.doctorate import DoctorateAdmission
from backoffice.settings.rest_framework.common_views import DisplayExceptionsByFieldNameAPIMixin
=======
from admission.api.schema import ResponseSpecificSchema
>>>>>>> d0e01a13
from admission.ddd.preparation.projet_doctoral.commands import (
    CompleterPropositionCommand, GetPropositionCommand,
    InitierPropositionCommand,
    SearchPropositionsCommand,
    SupprimerPropositionCommand,
    VerifierPropositionCommand,
)
from admission.ddd.preparation.projet_doctoral.domain.validator.exceptions import (
    BureauCDEInconsistantException,
    ContratTravailInconsistantException,
    InstitutionInconsistanteException,
    JustificationRequiseException,
)
from backoffice.settings.rest_framework.common_views import DisplayExceptionsByFieldNameAPIMixin
from backoffice.settings.rest_framework.exception_handler import get_error_data
from base.ddd.utils.business_validator import MultipleBusinessExceptions
from infrastructure.messages_bus import message_bus_instance
<<<<<<< HEAD
from osis_role.contrib.views import APIPermissionRequiredMixin
=======
from osis_common.ddd.interface import BusinessException
>>>>>>> d0e01a13


class PropositionListSchema(ResponseSpecificSchema):
    serializer_mapping = {
        'GET': serializers.PropositionSearchSerializer,
        'POST': (serializers.InitierPropositionCommandSerializer, serializers.PropositionIdentityDTOSerializer),
    }
    list_force_object = True

    def get_operation_id_base(self, path, method, action):
        return '_proposition' if method == 'POST' else '_propositions'


class PropositionListView(APIPermissionRequiredMixin, DisplayExceptionsByFieldNameAPIMixin, ListCreateAPIView):
    name = "propositions"
    schema = PropositionListSchema()
    pagination_class = None
    filter_backends = []

    field_name_by_exception = {
        JustificationRequiseException: ['justification'],
        InstitutionInconsistanteException: ['institution'],
        ContratTravailInconsistantException: ['type_contrat_travail'],
        BureauCDEInconsistantException: ['bureau_CDE'],
    }
    permission_mapping = {
        'POST': 'admission.add_doctorateadmission',
        'GET': 'admission.access_doctorateadmission',
    }

    def list(self, request, **kwargs):
        """List the propositions of the logged in user"""
        proposition_list = message_bus_instance.invoke(
            SearchPropositionsCommand(matricule_candidat=request.user.person.global_id)
        )
        serializer = serializers.PropositionSearchSerializer(
            instance={
                "propositions": proposition_list,
            },
            context=self.get_serializer_context(),
        )
        return Response(serializer.data)

    def create(self, request, **kwargs):
        """Create a new proposition"""
        serializer = serializers.InitierPropositionCommandSerializer(data=request.data)
        serializer.is_valid(raise_exception=True)
        result = message_bus_instance.invoke(InitierPropositionCommand(**serializer.data))
        serializer = serializers.PropositionIdentityDTOSerializer(instance=result)
        return Response(serializer.data, status=status.HTTP_201_CREATED)


class PropositionSchema(ResponseSpecificSchema):
    operation_id_base = '_proposition'
    serializer_mapping = {
        'GET': serializers.PropositionDTOSerializer,
        'PUT': (serializers.CompleterPropositionCommandSerializer, serializers.PropositionIdentityDTOSerializer),
        'DELETE': serializers.PropositionIdentityDTOSerializer,
    }


class PropositionViewSet(
    APIPermissionRequiredMixin,
    mixins.RetrieveModelMixin,
    mixins.UpdateModelMixin,
    GenericAPIView,
):
    name = "propositions"
    schema = PropositionSchema()
    pagination_class = None
    filter_backends = []
    permission_mapping = {
        'GET': 'admission.view_doctorateadmission_project',
        'PUT': 'admission.change_doctorateadmission_project',
        'DELETE': 'admission.delete_doctorateadmission',
    }

    def get_permission_object(self):
        return get_object_or_404(DoctorateAdmission, uuid=self.kwargs['uuid'])

    def get(self, request, *args, **kwargs):
        """Get a single proposition"""
        proposition = message_bus_instance.invoke(
            GetPropositionCommand(uuid_proposition=kwargs.get('uuid'))
        )
        serializer = serializers.PropositionDTOSerializer(
            instance=proposition,
            context=self.get_serializer_context()
        )
        return Response(serializer.data)

    def put(self, request, *args, **kwargs):
        """Edit a proposition"""
        serializer = serializers.CompleterPropositionCommandSerializer(data=request.data)
        serializer.is_valid(raise_exception=True)
        result = message_bus_instance.invoke(CompleterPropositionCommand(**serializer.data))
        serializer = serializers.PropositionIdentityDTOSerializer(instance=result)
        return Response(serializer.data, status=status.HTTP_200_OK)

    def delete(self, request, *args, **kwargs):
        """Soft-Delete a proposition"""
        proposition_id = message_bus_instance.invoke(
            SupprimerPropositionCommand(uuid_proposition=kwargs.get('uuid'))
        )
        serializer = serializers.PropositionIdentityDTOSerializer(instance=proposition_id)
        return Response(serializer.data, status=status.HTTP_200_OK)


class VerifyPropositionSchema(ResponseSpecificSchema):
    operation_id_base = '_verify_proposition'

    def get_responses(self, path, method):
        return {
            status.HTTP_200_OK: {
                "description": "Proposition verification errors",
                "content": {
                    "application/json": {
                        "schema": {
                            "type": "array",
                            "items": {
                                "type": "object",
                                "properties": {
                                    "status_code": {
                                        "type": "string",
                                    },
                                    "detail": {
                                        "type": "string",
                                    }
                                }
                            }
                        }}
                }
            }
        }


class VerifyPropositionView(mixins.RetrieveModelMixin, GenericAPIView):
    name = "verify-proposition"
    schema = VerifyPropositionSchema()
    pagination_class = None
    filter_backends = []

    def get(self, request, *args, **kwargs):
        """Check the proposition to be OK with all validators."""
        try:
            message_bus_instance.invoke(VerifierPropositionCommand(uuid_proposition=str(kwargs["uuid"])))
        except MultipleBusinessExceptions as exc:
            data = defaultdict(list)
            for exception in exc.exceptions:
                data = get_error_data(data, exception, {})
            return Response(data.get(api_settings.NON_FIELD_ERRORS_KEY, []), status=status.HTTP_200_OK)
        except BusinessException as exc:
            data = defaultdict(list)
            data = get_error_data(data, exc, {})
            return Response(data.get(api_settings.NON_FIELD_ERRORS_KEY, []), status=status.HTTP_200_OK)
        return Response([], status=status.HTTP_200_OK)<|MERGE_RESOLUTION|>--- conflicted
+++ resolved
@@ -31,12 +31,8 @@
 from rest_framework.settings import api_settings
 
 from admission.api import serializers
-<<<<<<< HEAD
+from admission.api.schema import ResponseSpecificSchema
 from admission.contrib.models.doctorate import DoctorateAdmission
-from backoffice.settings.rest_framework.common_views import DisplayExceptionsByFieldNameAPIMixin
-=======
-from admission.api.schema import ResponseSpecificSchema
->>>>>>> d0e01a13
 from admission.ddd.preparation.projet_doctoral.commands import (
     CompleterPropositionCommand, GetPropositionCommand,
     InitierPropositionCommand,
@@ -54,11 +50,8 @@
 from backoffice.settings.rest_framework.exception_handler import get_error_data
 from base.ddd.utils.business_validator import MultipleBusinessExceptions
 from infrastructure.messages_bus import message_bus_instance
-<<<<<<< HEAD
+from osis_common.ddd.interface import BusinessException
 from osis_role.contrib.views import APIPermissionRequiredMixin
-=======
-from osis_common.ddd.interface import BusinessException
->>>>>>> d0e01a13
 
 
 class PropositionListSchema(ResponseSpecificSchema):
@@ -195,11 +188,17 @@
         }
 
 
-class VerifyPropositionView(mixins.RetrieveModelMixin, GenericAPIView):
+class VerifyPropositionView(APIPermissionRequiredMixin, mixins.RetrieveModelMixin, GenericAPIView):
     name = "verify-proposition"
     schema = VerifyPropositionSchema()
     pagination_class = None
     filter_backends = []
+    permission_mapping = {
+        'GET': 'admission.view_doctorateadmission_project',
+    }
+
+    def get_permission_object(self):
+        return get_object_or_404(DoctorateAdmission, uuid=self.kwargs['uuid'])
 
     def get(self, request, *args, **kwargs):
         """Check the proposition to be OK with all validators."""
