--- conflicted
+++ resolved
@@ -364,12 +364,8 @@
         is_certificate_missing = not self.experience.certificate
 
         if (
-<<<<<<< HEAD
-            self.experience.certificate and (is_valuated_in_doctorates or is_valuated_in_general_educations)
-=======
             self.experience.certificate
             and (is_valuated_in_doctorates or is_valuated_in_general_educations)
->>>>>>> 5de3d077
             or (self.experience.external_id and not is_certificate_missing)
         ):
             raise PermissionDenied(_("This experience cannot be updated as it has already been valuated."))
