# ##############################################################################
#
#    OSIS stands for Open Student Information System. It's an application
#    designed to manage the core business of higher education institutions,
#    such as universities, faculties, institutes and professional schools.
#    The core business involves the administration of students, teachers,
#    courses, programs and so on.
#
#    Copyright (C) 2015-2021 Université catholique de Louvain (http://www.uclouvain.be)
#
#    This program is free software: you can redistribute it and/or modify
#    it under the terms of the GNU General Public License as published by
#    the Free Software Foundation, either version 3 of the License, or
#    (at your option) any later version.
#
#    This program is distributed in the hope that it will be useful,
#    but WITHOUT ANY WARRANTY; without even the implied warranty of
#    MERCHANTABILITY or FITNESS FOR A PARTICULAR PURPOSE.  See the
#    GNU General Public License for more details.
#
#    A copy of this license - GNU General Public License - is available
#    at the root of the source code of this program.  If not,
#    see http://www.gnu.org/licenses/.
#
# ##############################################################################
from admission.api.views.autocomplete import *
from admission.api.views.coordonnees import *
from admission.api.views.secondary_studies import *
from admission.api.views.languages_knowledge import *
from admission.api.views.cotutelle import *
from admission.api.views.person import *
from admission.api.views.project import *
from admission.api.views.supervision import *
from admission.api.views.signatures import *
from admission.api.views.approvals import *

__all__ = [
    "CoordonneesViewSet",
    "PersonViewSet",
    "PropositionViewSet",
    "PropositionListView",
    "VerifyPropositionView",
    "SecondaryStudiesViewSet",
    "AutocompleteDoctoratView",
    "AutocompleteSectorView",
    "AutocompleteTutorView",
    "AutocompletePersonView",
    "CotutelleAPIView",
    "SupervisionAPIView",
    "RequestSignaturesAPIView",
<<<<<<< HEAD
    "ApprovePropositionAPIView",
=======
    "LanguagesKnowledgeViewSet",
>>>>>>> a81350fc
]<|MERGE_RESOLUTION|>--- conflicted
+++ resolved
@@ -48,9 +48,6 @@
     "CotutelleAPIView",
     "SupervisionAPIView",
     "RequestSignaturesAPIView",
-<<<<<<< HEAD
+    "LanguagesKnowledgeViewSet",
     "ApprovePropositionAPIView",
-=======
-    "LanguagesKnowledgeViewSet",
->>>>>>> a81350fc
 ]