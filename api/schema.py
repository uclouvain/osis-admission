--- conflicted
+++ resolved
@@ -181,46 +181,6 @@
                 "fr-be"
             ]
         }
-<<<<<<< HEAD
-        # Custom fields
-        schema['components']['schemas']['ActionLink'] = {
-            'type': 'object',
-            'properties': {
-                'error': {
-                    'type': 'string',
-                },
-                'method': {
-                    'type': 'string',
-                    'enum': [
-                        'DELETE',
-                        'GET',
-                        'PATCH',
-                        'POST',
-                        'PUT',
-                    ],
-                },
-                'url': {
-                    'type': 'string',
-                    'format': 'uri',
-                },
-            },
-            'oneOf': [
-                {
-                    'required': [
-                        'method',
-                        'url',
-                    ],
-                },
-                {
-                    'required': [
-                        'method',
-                        'error',
-                    ],
-                },
-            ],
-        }
-=======
->>>>>>> 2cd3f9bc
         for path, path_content in schema['paths'].items():
             for method, method_content in path_content.items():
                 # Add extra global headers to each endpoint
