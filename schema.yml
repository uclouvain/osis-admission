openapi: 3.0.0
info:
  title: Admission API
  version: 1.0.2
  description: This API delivers data for the Admission project.
  contact:
    name: UCLouvain - OSIS
    url: https://github.com/uclouvain/osis
paths:
  /person:
    get:
      operationId: retrievePersonIdentification
      description: ''
      parameters:
      - $ref: '#/components/parameters/Accept-Language'
      - $ref: '#/components/parameters/X-User-FirstName'
      - $ref: '#/components/parameters/X-User-LastName'
      - $ref: '#/components/parameters/X-User-Email'
      - $ref: '#/components/parameters/X-User-GlobalID'
      responses:
        '200':
          content:
            application/json:
              schema:
                $ref: '#/components/schemas/PersonIdentification'
          description: ''
        '400':
          $ref: '#/components/responses/BadRequest'
        '401':
          $ref: '#/components/responses/Unauthorized'
        '404':
          $ref: '#/components/responses/NotFound'
      tags:
      - person
    put:
      operationId: updatePersonIdentification
      description: ''
      parameters:
      - $ref: '#/components/parameters/Accept-Language'
      - $ref: '#/components/parameters/X-User-FirstName'
      - $ref: '#/components/parameters/X-User-LastName'
      - $ref: '#/components/parameters/X-User-Email'
      - $ref: '#/components/parameters/X-User-GlobalID'
      requestBody:
        content:
          application/json:
            schema:
              $ref: '#/components/schemas/PersonIdentification'
      responses:
        '200':
          content:
            application/json:
              schema:
                $ref: '#/components/schemas/PersonIdentification'
          description: ''
        '400':
          $ref: '#/components/responses/BadRequest'
        '401':
          $ref: '#/components/responses/Unauthorized'
        '404':
          $ref: '#/components/responses/NotFound'
      tags:
      - person
  /coordonnees:
    get:
      operationId: retrieveCoordonnees
      description: ''
      parameters:
      - $ref: '#/components/parameters/Accept-Language'
      - $ref: '#/components/parameters/X-User-FirstName'
      - $ref: '#/components/parameters/X-User-LastName'
      - $ref: '#/components/parameters/X-User-Email'
      - $ref: '#/components/parameters/X-User-GlobalID'
      responses:
        '200':
          content:
            application/json:
              schema:
                $ref: '#/components/schemas/Coordonnees'
          description: ''
        '400':
          $ref: '#/components/responses/BadRequest'
        '401':
          $ref: '#/components/responses/Unauthorized'
        '404':
          $ref: '#/components/responses/NotFound'
      tags:
      - person
    put:
      operationId: updateCoordonnees
      description: ''
      parameters:
      - $ref: '#/components/parameters/Accept-Language'
      - $ref: '#/components/parameters/X-User-FirstName'
      - $ref: '#/components/parameters/X-User-LastName'
      - $ref: '#/components/parameters/X-User-Email'
      - $ref: '#/components/parameters/X-User-GlobalID'
      requestBody:
        content:
          application/json:
            schema:
              $ref: '#/components/schemas/Coordonnees'
      responses:
        '200':
          content:
            application/json:
              schema:
                $ref: '#/components/schemas/Coordonnees'
          description: ''
        '400':
          $ref: '#/components/responses/BadRequest'
        '401':
          $ref: '#/components/responses/Unauthorized'
        '404':
          $ref: '#/components/responses/NotFound'
      tags:
      - person
  /propositions:
    get:
      operationId: list_propositions
      description: ''
      parameters:
      - $ref: '#/components/parameters/Accept-Language'
      - $ref: '#/components/parameters/X-User-FirstName'
      - $ref: '#/components/parameters/X-User-LastName'
      - $ref: '#/components/parameters/X-User-Email'
      - $ref: '#/components/parameters/X-User-GlobalID'
      responses:
        200:
          content:
            application/json:
              schema:
                $ref: '#/components/schemas/PropositionSearch'
          description: ''
        '400':
          $ref: '#/components/responses/BadRequest'
        '401':
          $ref: '#/components/responses/Unauthorized'
        '404':
          $ref: '#/components/responses/NotFound'
      tags:
      - propositions
    post:
      operationId: create_proposition
      description: ''
      parameters:
      - $ref: '#/components/parameters/Accept-Language'
      - $ref: '#/components/parameters/X-User-FirstName'
      - $ref: '#/components/parameters/X-User-LastName'
      - $ref: '#/components/parameters/X-User-Email'
      - $ref: '#/components/parameters/X-User-GlobalID'
      requestBody:
        content:
          application/json:
            schema:
              $ref: '#/components/schemas/InitierPropositionCommand'
      responses:
        201:
          content:
            application/json:
              schema:
                $ref: '#/components/schemas/PropositionIdentityDTO'
          description: ''
        '400':
          $ref: '#/components/responses/BadRequest'
        '401':
          $ref: '#/components/responses/Unauthorized'
        '404':
          $ref: '#/components/responses/NotFound'
      tags:
      - propositions
  /secondary_studies:
    get:
      operationId: retrieveHighSchoolDiploma
      description: ''
      parameters:
      - $ref: '#/components/parameters/Accept-Language'
      - $ref: '#/components/parameters/X-User-FirstName'
      - $ref: '#/components/parameters/X-User-LastName'
      - $ref: '#/components/parameters/X-User-Email'
      - $ref: '#/components/parameters/X-User-GlobalID'
      responses:
        '200':
          content:
            application/json:
              schema:
                $ref: '#/components/schemas/HighSchoolDiploma'
          description: ''
        '400':
          $ref: '#/components/responses/BadRequest'
        '401':
          $ref: '#/components/responses/Unauthorized'
        '404':
          $ref: '#/components/responses/NotFound'
      tags:
      - person
    put:
      operationId: updateHighSchoolDiploma
      description: ''
      parameters:
      - $ref: '#/components/parameters/Accept-Language'
      - $ref: '#/components/parameters/X-User-FirstName'
      - $ref: '#/components/parameters/X-User-LastName'
      - $ref: '#/components/parameters/X-User-Email'
      - $ref: '#/components/parameters/X-User-GlobalID'
      requestBody:
        content:
          application/json:
            schema:
              $ref: '#/components/schemas/HighSchoolDiploma'
      responses:
        '200':
          content:
            application/json:
              schema:
                $ref: '#/components/schemas/HighSchoolDiploma'
          description: ''
        '400':
          $ref: '#/components/responses/BadRequest'
        '401':
          $ref: '#/components/responses/Unauthorized'
        '404':
          $ref: '#/components/responses/NotFound'
      tags:
      - person
  /languages_knowledge:
    get:
      operationId: listLanguageKnowledges
      description: ''
      parameters:
      - $ref: '#/components/parameters/Accept-Language'
      - $ref: '#/components/parameters/X-User-FirstName'
      - $ref: '#/components/parameters/X-User-LastName'
      - $ref: '#/components/parameters/X-User-Email'
      - $ref: '#/components/parameters/X-User-GlobalID'
      responses:
        '200':
          content:
            application/json:
              schema:
                type: array
                items:
                  $ref: '#/components/schemas/LanguageKnowledge'
          description: ''
        '400':
          $ref: '#/components/responses/BadRequest'
        '401':
          $ref: '#/components/responses/Unauthorized'
        '404':
          $ref: '#/components/responses/NotFound'
      tags:
      - person
    post:
      operationId: createLanguageKnowledge
      description: ''
      parameters:
      - $ref: '#/components/parameters/Accept-Language'
      - $ref: '#/components/parameters/X-User-FirstName'
      - $ref: '#/components/parameters/X-User-LastName'
      - $ref: '#/components/parameters/X-User-Email'
      - $ref: '#/components/parameters/X-User-GlobalID'
      requestBody:
        content:
          application/json:
            schema:
              type: array
              items:
                $ref: '#/components/schemas/LanguageKnowledge'
      responses:
        '200':
          content:
            application/json:
              schema:
                type: array
                items:
                  $ref: '#/components/schemas/LanguageKnowledge'
          description: ''
        '400':
          $ref: '#/components/responses/BadRequest'
        '401':
          $ref: '#/components/responses/Unauthorized'
        '404':
          $ref: '#/components/responses/NotFound'
      tags:
      - person
  /propositions/{uuid}:
    get:
      operationId: retrieve_proposition
      description: Get a single proposition
      parameters:
      - name: uuid
        in: path
        required: true
        description: ''
        schema:
          type: string
      - $ref: '#/components/parameters/Accept-Language'
      - $ref: '#/components/parameters/X-User-FirstName'
      - $ref: '#/components/parameters/X-User-LastName'
      - $ref: '#/components/parameters/X-User-Email'
      - $ref: '#/components/parameters/X-User-GlobalID'
      responses:
        200:
          content:
            application/json:
              schema:
                $ref: '#/components/schemas/PropositionDTO'
          description: ''
        '400':
          $ref: '#/components/responses/BadRequest'
        '401':
          $ref: '#/components/responses/Unauthorized'
        '404':
          $ref: '#/components/responses/NotFound'
      tags:
      - propositions
    put:
      operationId: update_proposition
      description: Edit a proposition
      parameters:
      - name: uuid
        in: path
        required: true
        description: ''
        schema:
          type: string
      - $ref: '#/components/parameters/Accept-Language'
      - $ref: '#/components/parameters/X-User-FirstName'
      - $ref: '#/components/parameters/X-User-LastName'
      - $ref: '#/components/parameters/X-User-Email'
      - $ref: '#/components/parameters/X-User-GlobalID'
      requestBody:
        content:
          application/json:
            schema:
              $ref: '#/components/schemas/CompleterPropositionCommand'
      responses:
        200:
          content:
            application/json:
              schema:
                $ref: '#/components/schemas/PropositionIdentityDTO'
          description: ''
        '400':
          $ref: '#/components/responses/BadRequest'
        '401':
          $ref: '#/components/responses/Unauthorized'
        '404':
          $ref: '#/components/responses/NotFound'
      tags:
      - propositions
    delete:
      operationId: destroy_proposition
      description: Soft-Delete a proposition
      parameters:
      - name: uuid
        in: path
        required: true
        description: ''
        schema:
          type: string
      - $ref: '#/components/parameters/Accept-Language'
      - $ref: '#/components/parameters/X-User-FirstName'
      - $ref: '#/components/parameters/X-User-LastName'
      - $ref: '#/components/parameters/X-User-Email'
      - $ref: '#/components/parameters/X-User-GlobalID'
      responses:
        200:
          content:
            application/json:
              schema:
                $ref: '#/components/schemas/PropositionIdentityDTO'
          description: ''
        '400':
          $ref: '#/components/responses/BadRequest'
        '401':
          $ref: '#/components/responses/Unauthorized'
        '404':
          $ref: '#/components/responses/NotFound'
      tags:
      - propositions
  /propositions/{uuid}/verify:
    get:
      operationId: retrieve_verify_proposition
      description: Check the proposition to be OK with all validators.
      parameters:
      - name: uuid
        in: path
        required: true
        description: ''
        schema:
          type: string
      - $ref: '#/components/parameters/Accept-Language'
      - $ref: '#/components/parameters/X-User-FirstName'
      - $ref: '#/components/parameters/X-User-LastName'
      - $ref: '#/components/parameters/X-User-Email'
      - $ref: '#/components/parameters/X-User-GlobalID'
      responses:
        200:
          description: Proposition verification errors
          content:
            application/json:
              schema:
                type: array
                items:
                  type: object
                  properties:
                    status_code:
                      type: string
                    detail:
                      type: string
        '400':
          $ref: '#/components/responses/BadRequest'
        '401':
          $ref: '#/components/responses/Unauthorized'
        '404':
          $ref: '#/components/responses/NotFound'
      tags:
      - propositions
  /propositions/{uuid}/cotutelle:
    get:
      operationId: retrieve_cotutelle
      description: Get the cotutelle of a proposition
      parameters:
      - name: uuid
        in: path
        required: true
        description: ''
        schema:
          type: string
      - $ref: '#/components/parameters/Accept-Language'
      - $ref: '#/components/parameters/X-User-FirstName'
      - $ref: '#/components/parameters/X-User-LastName'
      - $ref: '#/components/parameters/X-User-Email'
      - $ref: '#/components/parameters/X-User-GlobalID'
      responses:
        200:
          content:
            application/json:
              schema:
                $ref: '#/components/schemas/CotutelleDTO'
          description: ''
        '400':
          $ref: '#/components/responses/BadRequest'
        '401':
          $ref: '#/components/responses/Unauthorized'
        '404':
          $ref: '#/components/responses/NotFound'
      tags:
      - propositions
    put:
      operationId: update_cotutelle
      description: Set the cotutelle of a proposition
      parameters:
      - name: uuid
        in: path
        required: true
        description: ''
        schema:
          type: string
      - $ref: '#/components/parameters/Accept-Language'
      - $ref: '#/components/parameters/X-User-FirstName'
      - $ref: '#/components/parameters/X-User-LastName'
      - $ref: '#/components/parameters/X-User-Email'
      - $ref: '#/components/parameters/X-User-GlobalID'
      requestBody:
        content:
          application/json:
            schema:
              $ref: '#/components/schemas/DefinirCotutelleCommand'
      responses:
        200:
          content:
            application/json:
              schema:
                $ref: '#/components/schemas/PropositionIdentityDTO'
          description: ''
        '400':
          $ref: '#/components/responses/BadRequest'
        '401':
          $ref: '#/components/responses/Unauthorized'
        '404':
          $ref: '#/components/responses/NotFound'
      tags:
      - propositions
  /propositions/{uuid}/supervision:
    get:
      operationId: retrieve_supervision
      description: Get the supervision group of a proposition
      parameters:
      - name: uuid
        in: path
        required: true
        description: ''
        schema:
          type: string
      - $ref: '#/components/parameters/Accept-Language'
      - $ref: '#/components/parameters/X-User-FirstName'
      - $ref: '#/components/parameters/X-User-LastName'
      - $ref: '#/components/parameters/X-User-Email'
      - $ref: '#/components/parameters/X-User-GlobalID'
      responses:
        200:
          content:
            application/json:
              schema:
                $ref: '#/components/schemas/SupervisionDTO'
          description: ''
        '400':
          $ref: '#/components/responses/BadRequest'
        '401':
          $ref: '#/components/responses/Unauthorized'
        '404':
          $ref: '#/components/responses/NotFound'
      tags:
      - propositions
    post:
      operationId: remove_member
      description: Remove a supervision group member for a proposition
      parameters:
      - name: uuid
        in: path
        required: true
        description: ''
        schema:
          type: string
      - $ref: '#/components/parameters/Accept-Language'
      - $ref: '#/components/parameters/X-User-FirstName'
      - $ref: '#/components/parameters/X-User-LastName'
      - $ref: '#/components/parameters/X-User-Email'
      - $ref: '#/components/parameters/X-User-GlobalID'
      requestBody:
        content:
          application/json:
            schema:
              $ref: '#/components/schemas/SupervisionActor'
      responses:
        201:
          content:
            application/json:
              schema:
                $ref: '#/components/schemas/PropositionIdentityDTO'
          description: ''
        '400':
          $ref: '#/components/responses/BadRequest'
        '401':
          $ref: '#/components/responses/Unauthorized'
        '404':
          $ref: '#/components/responses/NotFound'
      tags:
      - propositions
    put:
      operationId: add_member
      description: Add a supervision group member for a proposition
      parameters:
      - name: uuid
        in: path
        required: true
        description: ''
        schema:
          type: string
      - $ref: '#/components/parameters/Accept-Language'
      - $ref: '#/components/parameters/X-User-FirstName'
      - $ref: '#/components/parameters/X-User-LastName'
      - $ref: '#/components/parameters/X-User-Email'
      - $ref: '#/components/parameters/X-User-GlobalID'
      requestBody:
        content:
          application/json:
            schema:
              $ref: '#/components/schemas/SupervisionActor'
      responses:
        200:
          content:
            application/json:
              schema:
                $ref: '#/components/schemas/PropositionIdentityDTO'
          description: ''
        '400':
          $ref: '#/components/responses/BadRequest'
        '401':
          $ref: '#/components/responses/Unauthorized'
        '404':
          $ref: '#/components/responses/NotFound'
      tags:
      - propositions
  /autocomplete/sector:
    get:
      operationId: listSectorDTOs
      description: Autocomplete sectors
      parameters:
      - $ref: '#/components/parameters/Accept-Language'
      - $ref: '#/components/parameters/X-User-FirstName'
      - $ref: '#/components/parameters/X-User-LastName'
      - $ref: '#/components/parameters/X-User-Email'
      - $ref: '#/components/parameters/X-User-GlobalID'
      responses:
        '200':
          content:
            application/json:
              schema:
                type: array
                items:
                  $ref: '#/components/schemas/SectorDTO'
          description: ''
        '400':
          $ref: '#/components/responses/BadRequest'
        '401':
          $ref: '#/components/responses/Unauthorized'
        '404':
          $ref: '#/components/responses/NotFound'
      tags:
      - autocomplete
  /autocomplete/sector/{sigle}/doctorates:
    get:
      operationId: listDoctoratDTOs
      description: Autocomplete doctorates given a sector
      parameters:
      - name: sigle
        in: path
        required: true
        description: ''
        schema:
          type: string
      - $ref: '#/components/parameters/Accept-Language'
      - $ref: '#/components/parameters/X-User-FirstName'
      - $ref: '#/components/parameters/X-User-LastName'
      - $ref: '#/components/parameters/X-User-Email'
      - $ref: '#/components/parameters/X-User-GlobalID'
      responses:
        '200':
          content:
            application/json:
              schema:
                type: array
                items:
                  $ref: '#/components/schemas/DoctoratDTO'
          description: ''
        '400':
          $ref: '#/components/responses/BadRequest'
        '401':
          $ref: '#/components/responses/Unauthorized'
        '404':
          $ref: '#/components/responses/NotFound'
      tags:
      - autocomplete
  /autocomplete/tutor:
    get:
      operationId: listTutors
      description: Autocomplete tutors
      parameters:
      - name: limit
        required: false
        in: query
        description: Number of results to return per page.
        schema:
          type: integer
      - name: offset
        required: false
        in: query
        description: The initial index from which to return the results.
        schema:
          type: integer
      - name: search
        required: true
        in: query
        description: The term to search the persons on (first or last name, or global
          id)
        schema:
          type: string
      - $ref: '#/components/parameters/Accept-Language'
      - $ref: '#/components/parameters/X-User-FirstName'
      - $ref: '#/components/parameters/X-User-LastName'
      - $ref: '#/components/parameters/X-User-Email'
      - $ref: '#/components/parameters/X-User-GlobalID'
      responses:
        '200':
          content:
            application/json:
              schema:
                type: object
                properties:
                  count:
                    type: integer
                    example: 123
                  next:
                    type: string
                    nullable: true
                    format: uri
                    example: http://api.example.org/accounts/?offset=400&limit=100
                  previous:
                    type: string
                    nullable: true
                    format: uri
                    example: http://api.example.org/accounts/?offset=200&limit=100
                  results:
                    type: array
                    items:
                      $ref: '#/components/schemas/Tutor'
          description: ''
        '400':
          $ref: '#/components/responses/BadRequest'
        '401':
          $ref: '#/components/responses/Unauthorized'
        '404':
          $ref: '#/components/responses/NotFound'
      tags:
      - autocomplete
  /autocomplete/person:
    get:
      operationId: listPersons
      description: Autocomplete person
      parameters:
      - name: limit
        required: false
        in: query
        description: Number of results to return per page.
        schema:
          type: integer
      - name: offset
        required: false
        in: query
        description: The initial index from which to return the results.
        schema:
          type: integer
      - name: search
        required: true
        in: query
        description: The term to search the persons on (first or last name, or global
          id)
        schema:
          type: string
      - $ref: '#/components/parameters/Accept-Language'
      - $ref: '#/components/parameters/X-User-FirstName'
      - $ref: '#/components/parameters/X-User-LastName'
      - $ref: '#/components/parameters/X-User-Email'
      - $ref: '#/components/parameters/X-User-GlobalID'
      responses:
        '200':
          content:
            application/json:
              schema:
                type: object
                properties:
                  count:
                    type: integer
                    example: 123
                  next:
                    type: string
                    nullable: true
                    format: uri
                    example: http://api.example.org/accounts/?offset=400&limit=100
                  previous:
                    type: string
                    nullable: true
                    format: uri
                    example: http://api.example.org/accounts/?offset=200&limit=100
                  results:
                    type: array
                    items:
                      $ref: '#/components/schemas/Person'
          description: ''
        '400':
          $ref: '#/components/responses/BadRequest'
        '401':
          $ref: '#/components/responses/Unauthorized'
        '404':
          $ref: '#/components/responses/NotFound'
      tags:
      - autocomplete
  /propositions/{uuid}/request_signatures:
    post:
      operationId: create_signatures
      description: Ask for all promoters and members to sign the proposition.
      parameters:
      - name: uuid
        in: path
        required: true
        description: ''
        schema:
          type: string
      - $ref: '#/components/parameters/Accept-Language'
      - $ref: '#/components/parameters/X-User-FirstName'
      - $ref: '#/components/parameters/X-User-LastName'
      - $ref: '#/components/parameters/X-User-Email'
      - $ref: '#/components/parameters/X-User-GlobalID'
      requestBody:
        content:
          application/json:
            schema:
              $ref: '#/components/schemas/PropositionIdentityDTO'
      responses:
        201:
          content:
            application/json:
              schema:
                $ref: '#/components/schemas/PropositionIdentityDTO'
          description: ''
        '400':
          $ref: '#/components/responses/BadRequest'
        '401':
          $ref: '#/components/responses/Unauthorized'
        '404':
          $ref: '#/components/responses/NotFound'
      tags:
      - propositions
components:
  schemas:
    PersonIdentification:
      type: object
      properties:
        first_name:
          type: string
          maxLength: 50
        middle_name:
          type: string
          maxLength: 50
        last_name:
          type: string
          maxLength: 50
        first_name_in_use:
          type: string
          maxLength: 50
        birth_date:
          type: string
          format: date
          nullable: true
        birth_year:
          type: integer
          maximum: 2999
          minimum: 1000
          nullable: true
          pattern: ^[1-2]\d{3}$
        birth_country:
          type: string
          nullable: true
        birth_place:
          type: string
          maxLength: 255
        country_of_citizenship:
          type: string
          nullable: true
        language:
          enum:
          - ''
          - fr-be
          - en
          type: string
        sex:
          enum:
          - ''
          - F
          - M
          type: string
        gender:
          enum:
          - ''
          - F
          - H
          - X
          type: string
        id_photo:
          type: array
          items:
            type: string
          nullable: true
          maxItems: 1
        id_card:
          type: array
          items:
            type: string
          nullable: true
          maxItems: 2
        passport:
          type: array
          items:
            type: string
          nullable: true
          maxItems: 2
        national_number:
          type: string
          maxLength: 255
        id_card_number:
          type: string
          maxLength: 255
        passport_number:
          type: string
          maxLength: 255
        passport_expiration_date:
          type: string
          format: date
          nullable: true
        last_registration_year:
          type: integer
          nullable: true
    ActionLink:
      type: object
      properties:
        error:
          type: string
        method:
          type: string
          enum:
          - DELETE
          - GET
          - PATCH
          - POST
          - PUT
        url:
          type: string
          format: uri
      oneOf:
      - required:
        - method
        - url
      - required:
        - method
        - error
    Coordonnees:
      type: object
      properties:
        contact:
          type: object
          properties:
            location:
              type: string
              nullable: true
              maxLength: 255
            postal_code:
              type: string
              nullable: true
              maxLength: 20
            city:
              type: string
              nullable: true
              maxLength: 255
            country:
              type: string
              nullable: true
            street:
              type: string
              maxLength: 255
            street_number:
              type: string
              maxLength: 20
            postal_box:
              type: string
              maxLength: 20
            place:
              type: string
              maxLength: 255
          nullable: true
        residential:
          type: object
          properties:
            location:
              type: string
              nullable: true
              maxLength: 255
            postal_code:
              type: string
              nullable: true
              maxLength: 20
            city:
              type: string
              nullable: true
              maxLength: 255
            country:
              type: string
              nullable: true
            street:
              type: string
              maxLength: 255
            street_number:
              type: string
              maxLength: 20
            postal_box:
              type: string
              maxLength: 20
            place:
              type: string
              maxLength: 255
          nullable: true
        email:
          type: string
          readOnly: true
        phone_mobile:
          type: string
      required:
      - contact
      - residential
      - phone_mobile
    PropositionSearch:
      type: object
      properties:
<<<<<<< HEAD
        links:
          type: object
          properties:
            create_proposition:
              $ref: '#/components/schemas/ActionLink'
          readOnly: true
          default: {}
        propositions:
          type: array
          items:
            type: object
            properties:
              uuid:
                type: string
              type_admission:
                type: string
              sigle_doctorat:
                type: string
              intitule_doctorat_fr:
                type: string
              intitule_doctorat_en:
                type: string
              matricule_candidat:
                type: string
              code_secteur_formation:
                type: string
              intitule_secteur_formation:
                type: string
              bureau_CDE:
                type: string
              creee_le:
                type: string
                format: date-time
              statut:
                type: string
              links:
                type: object
                properties:
                  retrieve_person:
                    $ref: '#/components/schemas/ActionLink'
                  update_person:
                    $ref: '#/components/schemas/ActionLink'
                  retrieve_coordinates:
                    $ref: '#/components/schemas/ActionLink'
                  update_coordinates:
                    $ref: '#/components/schemas/ActionLink'
                  retrieve_secondary_studies:
                    $ref: '#/components/schemas/ActionLink'
                  update_secondary_studies:
                    $ref: '#/components/schemas/ActionLink'
                  destroy_proposition:
                    $ref: '#/components/schemas/ActionLink'
                  retrieve_proposition:
                    $ref: '#/components/schemas/ActionLink'
                  update_proposition:
                    $ref: '#/components/schemas/ActionLink'
                  retrieve_cotutelle:
                    $ref: '#/components/schemas/ActionLink'
                  update_cotutelle:
                    $ref: '#/components/schemas/ActionLink'
                  retrieve_supervision:
                    $ref: '#/components/schemas/ActionLink'
                  update_supervision:
                    $ref: '#/components/schemas/ActionLink'
                readOnly: true
                default: {}
            required:
            - uuid
            - type_admission
            - sigle_doctorat
            - intitule_doctorat_fr
            - intitule_doctorat_en
            - matricule_candidat
            - code_secteur_formation
            - intitule_secteur_formation
            - creee_le
            - statut
      required:
      - propositions
=======
        uuid:
          type: string
        reference:
          type: string
        type_admission:
          type: string
        sigle_doctorat:
          type: string
        intitule_doctorat_fr:
          type: string
        intitule_doctorat_en:
          type: string
        matricule_candidat:
          type: string
        code_secteur_formation:
          type: string
        intitule_secteur_formation:
          type: string
        bureau_CDE:
          type: string
        creee_le:
          type: string
          format: date-time
        statut:
          type: string
      required:
      - uuid
      - reference
      - type_admission
      - sigle_doctorat
      - intitule_doctorat_fr
      - intitule_doctorat_en
      - matricule_candidat
      - code_secteur_formation
      - intitule_secteur_formation
      - creee_le
      - statut
>>>>>>> df88fc7a
    HighSchoolDiploma:
      type: object
      properties:
        belgian_diploma:
          type: object
          properties:
            academic_graduation_year:
              type: integer
              nullable: true
            result:
              $ref: '#/components/schemas/DiplomaResults'
              nullable: true
            community:
              $ref: '#/components/schemas/BelgianCommunitiesOfEducation'
              nullable: true
            educational_type:
              $ref: '#/components/schemas/EducationalType'
              nullable: true
            educational_other:
              type: string
              maxLength: 50
            course_repeat:
              type: boolean
            course_orientation:
              type: boolean
            institute:
              type: string
              maxLength: 25
            other_institute:
              type: string
              description: 'In case you could not find your institute in the list,
                please mention it below. '
              maxLength: 500
            schedule:
              type: object
              properties:
                id:
                  type: integer
                  readOnly: true
                latin:
                  type: integer
                  maximum: 2147483647
                  minimum: 0
                greek:
                  type: integer
                  maximum: 2147483647
                  minimum: 0
                chemistry:
                  type: integer
                  maximum: 2147483647
                  minimum: 0
                physic:
                  type: integer
                  maximum: 2147483647
                  minimum: 0
                biology:
                  type: integer
                  maximum: 2147483647
                  minimum: 0
                german:
                  type: integer
                  maximum: 2147483647
                  minimum: 0
                dutch:
                  type: integer
                  maximum: 2147483647
                  minimum: 0
                english:
                  type: integer
                  maximum: 2147483647
                  minimum: 0
                french:
                  type: integer
                  maximum: 2147483647
                  minimum: 0
                modern_languages_other_label:
                  type: string
                  description: If other language, please specify
                  maxLength: 25
                modern_languages_other_hours:
                  type: integer
                  maximum: 2147483647
                  nullable: true
                  minimum: 0
                mathematics:
                  type: integer
                  maximum: 2147483647
                  minimum: 0
                it:
                  type: integer
                  maximum: 2147483647
                  minimum: 0
                social_sciences:
                  type: integer
                  maximum: 2147483647
                  minimum: 0
                economic_sciences:
                  type: integer
                  maximum: 2147483647
                  minimum: 0
                other_label:
                  type: string
                  description: If other optional domains, please specify
                  maxLength: 25
                other_hours:
                  type: integer
                  maximum: 2147483647
                  nullable: true
                  minimum: 0
              nullable: true
          required:
          - academic_graduation_year
          nullable: true
        foreign_diploma:
          type: object
          properties:
            academic_graduation_year:
              type: integer
              nullable: true
            result:
              $ref: '#/components/schemas/DiplomaResults'
              nullable: true
            foreign_diploma_type:
              $ref: '#/components/schemas/ForeignDiplomaTypes'
              nullable: true
            linguistic_regime:
              type: string
              nullable: true
            other_linguistic_regime:
              type: string
              maxLength: 25
            country:
              type: string
              nullable: true
            equivalence:
              $ref: '#/components/schemas/Equivalence'
              nullable: true
          required:
          - academic_graduation_year
          - linguistic_regime
          - country
          nullable: true
    DiplomaResults:
      enum:
      - NOT_KNOWN_YET_RESULT
      - LT_65_RESULT
      - BTW_65_AND_75_RESULT
      - GT_75_RESULT
      type: string
    BelgianCommunitiesOfEducation:
      enum:
      - FRENCH_SPEAKING
      - FLEMISH_SPEAKING
      - GERMAN_SPEAKING
      type: string
    EducationalType:
      enum:
      - ''
      - TEACHING_OF_GENERAL_EDUCATION
      - TRANSITION_METHOD
      - ARTISTIC_TRANSITION
      - QUALIFICATION_METHOD
      - ARTISTIC_QUALIFICATION
      - PROFESSIONAL_EDUCATION
      - PROFESSIONAL_EDUCATION_AND_MATURITY_EXAM
      type: string
    ForeignDiplomaTypes:
      enum:
      - NATIONAL_BACHELOR
      - EUROPEAN_BACHELOR
      - INTERNATIONAL_BACCALAUREATE
      type: string
    Equivalence:
      enum:
      - 'YES'
      - 'NO'
      - PENDING
      type: string
    LanguageKnowledge:
      type: object
      properties:
        language:
          type: string
          nullable: true
        listening_comprehension:
          $ref: '#/components/schemas/LanguageKnowledgeGrade'
          nullable: true
        speaking_ability:
          $ref: '#/components/schemas/LanguageKnowledgeGrade'
          nullable: true
        writing_ability:
          $ref: '#/components/schemas/LanguageKnowledgeGrade'
          nullable: true
      required:
      - language
    LanguageKnowledgeGrade:
      enum:
      - A1
      - A2
      - B1
      - B2
      - C1
      - C2
      type: string
    PropositionDTO:
      type: object
      properties:
        uuid:
          type: string
        type_admission:
          type: string
        reference:
          type: string
        justification:
          type: string
        sigle_doctorat:
          type: string
        annee_doctorat:
          type: integer
        intitule_doctorat_fr:
          type: string
        intitule_doctorat_en:
          type: string
        matricule_candidat:
          type: string
        code_secteur_formation:
          type: string
        bureau_CDE:
          type: string
        type_financement:
          type: string
        type_contrat_travail:
          type: string
        eft:
          type: integer
          nullable: true
        bourse_recherche:
          type: string
        duree_prevue:
          type: integer
          nullable: true
        temps_consacre:
          type: integer
          nullable: true
        titre_projet:
          type: string
        resume_projet:
          type: string
        documents_projet:
          type: array
          items:
            type: string
        graphe_gantt:
          type: array
          items:
            type: string
        proposition_programme_doctoral:
          type: array
          items:
            type: string
        projet_formation_complementaire:
          type: array
          items:
            type: string
        lettres_recommandation:
          type: array
          items:
            type: string
        langue_redaction_these:
          type: string
        institut_these:
          type: string
        lieu_these:
          type: string
        doctorat_deja_realise:
          type: string
        institution:
          type: string
        date_soutenance:
          type: string
          format: date
          nullable: true
        raison_non_soutenue:
          type: string
        statut:
          type: string
        links:
          type: object
          properties:
            retrieve_person:
              $ref: '#/components/schemas/ActionLink'
            update_person:
              $ref: '#/components/schemas/ActionLink'
            retrieve_coordinates:
              $ref: '#/components/schemas/ActionLink'
            update_coordinates:
              $ref: '#/components/schemas/ActionLink'
            retrieve_secondary_studies:
              $ref: '#/components/schemas/ActionLink'
            update_secondary_studies:
              $ref: '#/components/schemas/ActionLink'
            destroy_proposition:
              $ref: '#/components/schemas/ActionLink'
            retrieve_proposition:
              $ref: '#/components/schemas/ActionLink'
            update_proposition:
              $ref: '#/components/schemas/ActionLink'
            retrieve_cotutelle:
              $ref: '#/components/schemas/ActionLink'
            update_cotutelle:
              $ref: '#/components/schemas/ActionLink'
            add_member:
              $ref: '#/components/schemas/ActionLink'
            remove_member:
              $ref: '#/components/schemas/ActionLink'
            retrieve_supervision:
              $ref: '#/components/schemas/ActionLink'
            update_supervision:
              $ref: '#/components/schemas/ActionLink'
          readOnly: true
          default: {}
      required:
      - uuid
      - type_admission
      - reference
      - sigle_doctorat
      - annee_doctorat
      - intitule_doctorat_fr
      - intitule_doctorat_en
      - matricule_candidat
      - code_secteur_formation
      - documents_projet
      - graphe_gantt
      - proposition_programme_doctoral
      - projet_formation_complementaire
      - lettres_recommandation
      - langue_redaction_these
      - institut_these
      - lieu_these
      - doctorat_deja_realise
      - statut
    CotutelleDTO:
      type: object
      properties:
        cotutelle:
          type: boolean
          nullable: true
        motivation:
          type: string
        institution:
          type: string
        demande_ouverture:
          type: array
          items:
            type: string
        convention:
          type: array
          items:
            type: string
        autres_documents:
          type: array
          items:
            type: string
      required:
      - demande_ouverture
      - convention
      - autres_documents
    SupervisionDTO:
      type: object
      properties:
        signatures_promoteurs:
          type: array
          items:
            type: object
            properties:
              promoteur:
                type: object
                properties:
                  matricule:
                    type: string
                  nom:
                    type: string
                  prenom:
                    type: string
                required:
                - matricule
                - nom
                - prenom
              status:
                type: string
            required:
            - promoteur
            - status
        signatures_membres_CA:
          type: array
          items:
            type: object
            properties:
              membre_CA:
                type: object
                properties:
                  matricule:
                    type: string
                  nom:
                    type: string
                  prenom:
                    type: string
                required:
                - matricule
                - nom
                - prenom
              status:
                type: string
            required:
            - membre_CA
            - status
      required:
      - signatures_promoteurs
      - signatures_membres_CA
    SectorDTO:
      type: object
      properties:
        sigle:
          type: string
          readOnly: true
        intitule_fr:
          type: string
          readOnly: true
        intitule_en:
          type: string
          readOnly: true
    DoctoratDTO:
      type: object
      properties:
        sigle:
          type: string
        annee:
          type: integer
        intitule_fr:
          type: string
        intitule_en:
          type: string
        sigle_entite_gestion:
          type: string
      required:
      - sigle
      - annee
      - intitule_fr
      - intitule_en
      - sigle_entite_gestion
    Tutor:
      type: object
      properties:
        first_name:
          type: string
          readOnly: true
        last_name:
          type: string
          readOnly: true
        global_id:
          type: string
          readOnly: true
    Person:
      type: object
      properties:
        first_name:
          type: string
          maxLength: 50
        last_name:
          type: string
          maxLength: 50
        global_id:
          type: string
          maxLength: 10
    PropositionIdentityDTO:
      type: object
      properties:
        uuid:
          type: string
          readOnly: true
    InitierPropositionCommand:
      type: object
      properties:
        type_admission:
          $ref: '#/components/schemas/AdmissionType'
        sigle_formation:
          type: string
        annee_formation:
          type: integer
        matricule_candidat:
          type: string
        justification:
          type: string
        bureau_CDE:
          $ref: '#/components/schemas/ChoixBureauCDE'
        type_financement:
          type: string
        type_contrat_travail:
          type: string
        eft:
          type: integer
          nullable: true
        bourse_recherche:
          type: string
        duree_prevue:
          type: integer
          nullable: true
        temps_consacre:
          type: integer
          nullable: true
        titre_projet:
          type: string
        resume_projet:
          type: string
        institut_these:
          type: string
        lieu_these:
          type: string
        documents_projet:
          type: array
          items:
            type: string
        graphe_gantt:
          type: array
          items:
            type: string
        proposition_programme_doctoral:
          type: array
          items:
            type: string
        projet_formation_complementaire:
          type: array
          items:
            type: string
        lettres_recommandation:
          type: array
          items:
            type: string
        langue_redaction_these:
          $ref: '#/components/schemas/ChoixLangueRedactionThese'
          default: UNDECIDED
        doctorat_deja_realise:
          $ref: '#/components/schemas/ChoixDoctoratDejaRealise'
          default: 'NO'
        institution:
          type: string
        date_soutenance:
          type: string
          format: date
          nullable: true
        raison_non_soutenue:
          type: string
      required:
      - type_admission
      - sigle_formation
      - annee_formation
      - matricule_candidat
      - bureau_CDE
      - documents_projet
      - graphe_gantt
      - proposition_programme_doctoral
      - projet_formation_complementaire
      - lettres_recommandation
    AdmissionType:
      enum:
      - ADMISSION
      - PRE_ADMISSION
      type: string
    ChoixBureauCDE:
      enum:
      - ''
      - ECONOMY
      - MANAGEMENT
      type: string
    ChoixLangueRedactionThese:
      enum:
      - FRENCH
      - ENGLISH
      - OTHER
      - UNDECIDED
      type: string
    ChoixDoctoratDejaRealise:
      enum:
      - 'YES'
      - 'NO'
      - PARTIAL
      type: string
    SupervisionActor:
      type: object
      properties:
        type:
          $ref: '#/components/schemas/ActorType'
        member:
          type: string
      required:
      - type
      - member
    ActorType:
      enum:
      - PROMOTER
      - CA_MEMBER
      type: string
    CompleterPropositionCommand:
      type: object
      properties:
        uuid:
          type: string
        type_admission:
          $ref: '#/components/schemas/AdmissionType'
        justification:
          type: string
        bureau_CDE:
          $ref: '#/components/schemas/ChoixBureauCDE'
        type_financement:
          type: string
        type_contrat_travail:
          type: string
        eft:
          type: integer
          nullable: true
        bourse_recherche:
          type: string
        duree_prevue:
          type: integer
          nullable: true
        temps_consacre:
          type: integer
          nullable: true
        titre_projet:
          type: string
        resume_projet:
          type: string
        documents_projet:
          type: array
          items:
            type: string
        graphe_gantt:
          type: array
          items:
            type: string
        proposition_programme_doctoral:
          type: array
          items:
            type: string
        projet_formation_complementaire:
          type: array
          items:
            type: string
        lettres_recommandation:
          type: array
          items:
            type: string
        langue_redaction_these:
          $ref: '#/components/schemas/ChoixLangueRedactionThese'
          default: UNDECIDED
        institut_these:
          type: string
        lieu_these:
          type: string
        doctorat_deja_realise:
          $ref: '#/components/schemas/ChoixDoctoratDejaRealise'
          default: 'NO'
        institution:
          type: string
        date_soutenance:
          type: string
          format: date
          nullable: true
        raison_non_soutenue:
          type: string
      required:
      - uuid
      - type_admission
      - bureau_CDE
      - documents_projet
      - graphe_gantt
      - proposition_programme_doctoral
      - projet_formation_complementaire
      - lettres_recommandation
    DefinirCotutelleCommand:
      type: object
      properties:
        motivation:
          type: string
        institution:
          type: string
        demande_ouverture:
          type: array
          items:
            type: string
        convention:
          type: array
          items:
            type: string
        autres_documents:
          type: array
          items:
            type: string
      required:
      - demande_ouverture
      - convention
      - autres_documents
    Error:
      type: object
      properties:
        code:
          type: string
        message:
          type: string
      required:
      - code
      - message
    AcceptedLanguageEnum:
      type: string
      enum:
      - en
      - fr-be
  securitySchemes:
    Token:
      type: apiKey
      in: header
      name: Authorization
      description: Enter your token in the format **Token &lt;token>**
  parameters:
    X-User-FirstName:
      in: header
      name: X-User-FirstName
      schema:
        type: string
      required: false
    X-User-LastName:
      in: header
      name: X-User-LastName
      schema:
        type: string
      required: false
    X-User-Email:
      in: header
      name: X-User-Email
      schema:
        type: string
      required: false
    X-User-GlobalID:
      in: header
      name: X-User-GlobalID
      schema:
        type: string
      required: false
    Accept-Language:
      in: header
      name: Accept-Language
      description: The header advertises which languages the client is able to understand,
        and which locale variant is preferred. (By languages, we mean natural languages,
        such as English, and not programming languages.)
      schema:
        $ref: '#/components/schemas/AcceptedLanguageEnum'
      required: false
  responses:
    Unauthorized:
      description: Unauthorized
      content:
        application/json:
          schema:
            $ref: '#/components/schemas/Error'
    BadRequest:
      description: Bad request
      content:
        application/json:
          schema:
            $ref: '#/components/schemas/Error'
    NotFound:
      description: The specified resource was not found
      content:
        application/json:
          schema:
            $ref: '#/components/schemas/Error'
servers:
- url: https://{environment}.osis.uclouvain.be/api/v1/admission/
  variables:
    environment:
      default: dev
      enum:
      - dev
      - qa
      - test
- url: https://osis.uclouvain.be/api/v1/admission/
  description: Production server
security:
- Token: []<|MERGE_RESOLUTION|>--- conflicted
+++ resolved
@@ -1,7 +1,7 @@
 openapi: 3.0.0
 info:
   title: Admission API
-  version: 1.0.2
+  version: 1.0.3
   description: This API delivers data for the Admission project.
   contact:
     name: UCLouvain - OSIS
@@ -993,7 +993,6 @@
     PropositionSearch:
       type: object
       properties:
-<<<<<<< HEAD
         links:
           type: object
           properties:
@@ -1007,6 +1006,8 @@
             type: object
             properties:
               uuid:
+                type: string
+              reference:
                 type: string
               type_admission:
                 type: string
@@ -1062,6 +1063,7 @@
                 default: {}
             required:
             - uuid
+            - reference
             - type_admission
             - sigle_doctorat
             - intitule_doctorat_fr
@@ -1073,45 +1075,6 @@
             - statut
       required:
       - propositions
-=======
-        uuid:
-          type: string
-        reference:
-          type: string
-        type_admission:
-          type: string
-        sigle_doctorat:
-          type: string
-        intitule_doctorat_fr:
-          type: string
-        intitule_doctorat_en:
-          type: string
-        matricule_candidat:
-          type: string
-        code_secteur_formation:
-          type: string
-        intitule_secteur_formation:
-          type: string
-        bureau_CDE:
-          type: string
-        creee_le:
-          type: string
-          format: date-time
-        statut:
-          type: string
-      required:
-      - uuid
-      - reference
-      - type_admission
-      - sigle_doctorat
-      - intitule_doctorat_fr
-      - intitule_doctorat_en
-      - matricule_candidat
-      - code_secteur_formation
-      - intitule_secteur_formation
-      - creee_le
-      - statut
->>>>>>> df88fc7a
     HighSchoolDiploma:
       type: object
       properties:
