--- conflicted
+++ resolved
@@ -1930,7 +1930,6 @@
           items:
             type: string
           nullable: true
-          description: Must be detailed, dated and signed
         study_cycle_type:
           $ref: '#/components/schemas/ForeignStudyCycleType'
           nullable: true
@@ -2180,6 +2179,7 @@
               nullable: true
             equivalence:
               $ref: '#/components/schemas/Equivalence'
+              nullable: true
             high_school_transcript_translation:
               type: array
               items:
@@ -2221,7 +2221,6 @@
       type: string
     Equivalence:
       enum:
-      - ''
       - 'YES'
       - 'NO'
       - PENDING
@@ -2770,7 +2769,6 @@
           items:
             type: string
           nullable: true
-          description: Must be detailed, dated and signed
         study_cycle_type:
           $ref: '#/components/schemas/ForeignStudyCycleType'
           nullable: true
@@ -2840,9 +2838,6 @@
           type: string
       required:
       - matricule
-<<<<<<< HEAD
-      - commentaire_interne
-      - commentaire_externe
     ExperienceUpdating:
       type: object
       properties:
@@ -2946,7 +2941,6 @@
           items:
             type: string
           nullable: true
-          description: Must be detailed, dated and signed
         study_cycle_type:
           $ref: '#/components/schemas/ForeignStudyCycleType'
           nullable: true
@@ -2991,8 +2985,6 @@
       required:
       - country
       - type
-=======
->>>>>>> 3945ed32
     CompleterPropositionCommand:
       type: object
       properties:
