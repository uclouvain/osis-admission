openapi: 3.0.3
info:
  title: Admission API
<<<<<<< HEAD
  version: 1.1.0
=======
  version: 1.1.1
>>>>>>> d9c66107
  description: This API delivers data for the Admission project.
  contact:
    name: UCLouvain - OSIS
    url: https://github.com/uclouvain/osis
paths:
  /autocomplete/continuing-education:
    get:
      operationId: listFormationContinueDTOs
      description: Autocomplete to find a continuing education
      parameters:
      - name: acronym_or_name
        required: true
        in: query
        description: The name or the acronym of the training
        schema:
          type: string
      - name: campus
        required: false
        in: query
        description: The identifier of the campus where the training takes place
        schema:
          type: string
      - $ref: '#/components/parameters/Accept-Language'
      - $ref: '#/components/parameters/X-User-FirstName'
      - $ref: '#/components/parameters/X-User-LastName'
      - $ref: '#/components/parameters/X-User-Email'
      - $ref: '#/components/parameters/X-User-GlobalID'
      tags:
      - autocomplete
      security:
      - tokenAuth: []
      - Token: []
      responses:
        '200':
          content:
            application/json:
              schema:
                type: array
                items:
                  $ref: '#/components/schemas/FormationContinueDTO'
          description: ''
        '400':
          $ref: '#/components/responses/BadRequest'
        '401':
          $ref: '#/components/responses/Unauthorized'
        '404':
          $ref: '#/components/responses/NotFound'
  /autocomplete/diplomatic-post:
    get:
      operationId: listDiplomaticPosts
      description: Autocomplete diplomatic posts
      parameters:
      - name: country
        required: false
        in: query
        description: If specified, the diplomatic posts of this country are returned
          first
        schema:
          type: string
      - name: limit
        required: false
        in: query
        description: Number of results to return per page.
        schema:
          type: integer
      - name: offset
        required: false
        in: query
        description: The initial index from which to return the results.
        schema:
          type: integer
      - name: search
        required: false
        in: query
        description: The term to search the diplomatic post on (its name)
        schema:
          type: string
      - $ref: '#/components/parameters/Accept-Language'
      - $ref: '#/components/parameters/X-User-FirstName'
      - $ref: '#/components/parameters/X-User-LastName'
      - $ref: '#/components/parameters/X-User-Email'
      - $ref: '#/components/parameters/X-User-GlobalID'
      tags:
      - autocomplete
      security:
      - tokenAuth: []
      - Token: []
      responses:
        '200':
          content:
            application/json:
              schema:
                $ref: '#/components/schemas/PaginatedDiplomaticPostList'
          description: ''
        '400':
          $ref: '#/components/responses/BadRequest'
        '401':
          $ref: '#/components/responses/Unauthorized'
        '404':
          $ref: '#/components/responses/NotFound'
  /autocomplete/general-education:
    get:
      operationId: listFormationGeneraleDTOs
      description: Autocomplete to find a general education
      parameters:
      - name: acronym_or_name
        required: true
        in: query
        description: The name or the acronym of the training
        schema:
          type: string
      - name: campus
        required: false
        in: query
        description: The identifier of the campus where the training takes place
        schema:
          type: string
      - name: type
        required: true
        in: query
        description: The type of the training
        schema:
          type: string
          enum:
          - BACHELIER
          - MASTER
          - AGREGATION_CAPES
          - CERTIFICAT
      - $ref: '#/components/parameters/Accept-Language'
      - $ref: '#/components/parameters/X-User-FirstName'
      - $ref: '#/components/parameters/X-User-LastName'
      - $ref: '#/components/parameters/X-User-Email'
      - $ref: '#/components/parameters/X-User-GlobalID'
      tags:
      - autocomplete
      security:
      - tokenAuth: []
      - Token: []
      responses:
        '200':
          content:
            application/json:
              schema:
                type: array
                items:
                  $ref: '#/components/schemas/FormationGeneraleDTO'
          description: ''
        '400':
          $ref: '#/components/responses/BadRequest'
        '401':
          $ref: '#/components/responses/Unauthorized'
        '404':
          $ref: '#/components/responses/NotFound'
  /autocomplete/person:
    get:
      operationId: listPeople
      description: Autocomplete person
      parameters:
      - name: limit
        required: false
        in: query
        description: Number of results to return per page.
        schema:
          type: integer
      - name: offset
        required: false
        in: query
        description: The initial index from which to return the results.
        schema:
          type: integer
      - name: search
        required: true
        in: query
        description: The term to search the persons on (first or last name, or global
          id)
        schema:
          type: string
      - $ref: '#/components/parameters/Accept-Language'
      - $ref: '#/components/parameters/X-User-FirstName'
      - $ref: '#/components/parameters/X-User-LastName'
      - $ref: '#/components/parameters/X-User-Email'
      - $ref: '#/components/parameters/X-User-GlobalID'
      tags:
      - autocomplete
      security:
      - tokenAuth: []
      - Token: []
      responses:
        '200':
          content:
            application/json:
              schema:
                $ref: '#/components/schemas/PaginatedPersonList'
          description: ''
        '400':
          $ref: '#/components/responses/BadRequest'
        '401':
          $ref: '#/components/responses/Unauthorized'
        '404':
          $ref: '#/components/responses/NotFound'
  /autocomplete/sector:
    get:
      operationId: listSectorDTOs
      description: Autocomplete sectors
      tags:
      - autocomplete
      security:
      - tokenAuth: []
      - Token: []
      responses:
        '200':
          content:
            application/json:
              schema:
                type: array
                items:
                  $ref: '#/components/schemas/SectorDTO'
          description: ''
        '400':
          $ref: '#/components/responses/BadRequest'
        '401':
          $ref: '#/components/responses/Unauthorized'
        '404':
          $ref: '#/components/responses/NotFound'
      parameters:
      - $ref: '#/components/parameters/Accept-Language'
      - $ref: '#/components/parameters/X-User-FirstName'
      - $ref: '#/components/parameters/X-User-LastName'
      - $ref: '#/components/parameters/X-User-Email'
      - $ref: '#/components/parameters/X-User-GlobalID'
  /autocomplete/sector/{sigle}/doctorates:
    get:
      operationId: listDoctoratDTOs
      description: Autocomplete doctorates given a sector
      parameters:
      - name: acronym_or_name
        required: true
        in: query
        description: The name or the acronym of the training
        schema:
          type: string
      - name: campus
        required: false
        in: query
        description: The identifier of the campus where the training takes place
        schema:
          type: string
      - in: path
        name: sigle
        schema:
          type: string
        required: true
      - $ref: '#/components/parameters/Accept-Language'
      - $ref: '#/components/parameters/X-User-FirstName'
      - $ref: '#/components/parameters/X-User-LastName'
      - $ref: '#/components/parameters/X-User-Email'
      - $ref: '#/components/parameters/X-User-GlobalID'
      tags:
      - autocomplete
      security:
      - tokenAuth: []
      - Token: []
      responses:
        '200':
          content:
            application/json:
              schema:
                type: array
                items:
                  $ref: '#/components/schemas/DoctoratDTO'
          description: ''
        '400':
          $ref: '#/components/responses/BadRequest'
        '401':
          $ref: '#/components/responses/Unauthorized'
        '404':
          $ref: '#/components/responses/NotFound'
  /autocomplete/tutor:
    get:
      operationId: listTutors
      description: Autocomplete tutors
      parameters:
      - name: limit
        required: false
        in: query
        description: Number of results to return per page.
        schema:
          type: integer
      - name: offset
        required: false
        in: query
        description: The initial index from which to return the results.
        schema:
          type: integer
      - name: search
        required: true
        in: query
        description: The term to search the persons on (first or last name, or global
          id)
        schema:
          type: string
      - $ref: '#/components/parameters/Accept-Language'
      - $ref: '#/components/parameters/X-User-FirstName'
      - $ref: '#/components/parameters/X-User-LastName'
      - $ref: '#/components/parameters/X-User-Email'
      - $ref: '#/components/parameters/X-User-GlobalID'
      tags:
      - autocomplete
      security:
      - tokenAuth: []
      - Token: []
      responses:
        '200':
          content:
            application/json:
              schema:
                $ref: '#/components/schemas/PaginatedTutorList'
          description: ''
        '400':
          $ref: '#/components/responses/BadRequest'
        '401':
          $ref: '#/components/responses/Unauthorized'
        '404':
          $ref: '#/components/responses/NotFound'
  /campus:
    get:
      operationId: listCampus
      description: Retrieves the UCLouvain campuses
      tags:
      - campus
      security:
      - tokenAuth: []
      - Token: []
      responses:
        '200':
          content:
            application/json:
              schema:
                type: array
                items:
                  $ref: '#/components/schemas/Campus'
          description: ''
        '400':
          $ref: '#/components/responses/BadRequest'
        '401':
          $ref: '#/components/responses/Unauthorized'
        '404':
          $ref: '#/components/responses/NotFound'
      parameters:
      - $ref: '#/components/parameters/Accept-Language'
      - $ref: '#/components/parameters/X-User-FirstName'
      - $ref: '#/components/parameters/X-User-LastName'
      - $ref: '#/components/parameters/X-User-Email'
      - $ref: '#/components/parameters/X-User-GlobalID'
  /campus/{uuid}:
    get:
      operationId: retrieveCampus
      description: Retrieves a campus
      parameters:
      - in: path
        name: uuid
        schema:
          type: string
          format: uuid
        required: true
      - $ref: '#/components/parameters/Accept-Language'
      - $ref: '#/components/parameters/X-User-FirstName'
      - $ref: '#/components/parameters/X-User-LastName'
      - $ref: '#/components/parameters/X-User-Email'
      - $ref: '#/components/parameters/X-User-GlobalID'
      tags:
      - campus
      security:
      - tokenAuth: []
      - Token: []
      responses:
        '200':
          content:
            application/json:
              schema:
                $ref: '#/components/schemas/Campus'
          description: ''
        '400':
          $ref: '#/components/responses/BadRequest'
        '401':
          $ref: '#/components/responses/Unauthorized'
        '404':
          $ref: '#/components/responses/NotFound'
  /candidate/{noma}/application_fees_payment_method:
    get:
      operationId: retrievePaymentMethod
      description: Get the payment method of the application fees
      parameters:
      - in: path
        name: noma
        schema:
          type: string
        required: true
      - $ref: '#/components/parameters/Accept-Language'
      - $ref: '#/components/parameters/X-User-FirstName'
      - $ref: '#/components/parameters/X-User-LastName'
      - $ref: '#/components/parameters/X-User-Email'
      - $ref: '#/components/parameters/X-User-GlobalID'
      tags:
      - candidate
      security:
      - tokenAuth: []
      - Token: []
      responses:
        '200':
          content:
            application/json:
              schema:
                $ref: '#/components/schemas/PaymentMethod'
          description: ''
        '400':
          $ref: '#/components/responses/BadRequest'
        '401':
          $ref: '#/components/responses/Unauthorized'
        '404':
          $ref: '#/components/responses/NotFound'
  /continuing-education/{sigle}/{annee}:
    get:
      operationId: retrieveInformationsSpecifiquesFormationContinueDTO
      parameters:
      - in: path
        name: annee
        schema:
          type: integer
        required: true
      - in: path
        name: sigle
        schema:
          type: string
        required: true
      - $ref: '#/components/parameters/Accept-Language'
      - $ref: '#/components/parameters/X-User-FirstName'
      - $ref: '#/components/parameters/X-User-LastName'
      - $ref: '#/components/parameters/X-User-Email'
      - $ref: '#/components/parameters/X-User-GlobalID'
      tags:
      - continuing-education
      security:
      - tokenAuth: []
      - Token: []
      responses:
        '200':
          content:
            application/json:
              schema:
                $ref: '#/components/schemas/InformationsSpecifiquesFormationContinueDTO'
          description: ''
        '400':
          $ref: '#/components/responses/BadRequest'
        '401':
          $ref: '#/components/responses/Unauthorized'
        '404':
          $ref: '#/components/responses/NotFound'
  /coordonnees:
    get:
      operationId: retrieveCoordonnees
      tags:
      - person
      security:
      - tokenAuth: []
      - Token: []
      responses:
        '200':
          content:
            application/json:
              schema:
                $ref: '#/components/schemas/Coordonnees'
          description: ''
        '400':
          $ref: '#/components/responses/BadRequest'
        '401':
          $ref: '#/components/responses/Unauthorized'
        '404':
          $ref: '#/components/responses/NotFound'
      parameters:
      - $ref: '#/components/parameters/Accept-Language'
      - $ref: '#/components/parameters/X-User-FirstName'
      - $ref: '#/components/parameters/X-User-LastName'
      - $ref: '#/components/parameters/X-User-Email'
      - $ref: '#/components/parameters/X-User-GlobalID'
    put:
      operationId: updateCoordonnees
      tags:
      - person
      requestBody:
        content:
          application/json:
            schema:
              $ref: '#/components/schemas/Coordonnees'
        required: true
      security:
      - tokenAuth: []
      - Token: []
      responses:
        '200':
          content:
            application/json:
              schema:
                $ref: '#/components/schemas/Coordonnees'
          description: ''
        '400':
          $ref: '#/components/responses/BadRequest'
        '401':
          $ref: '#/components/responses/Unauthorized'
        '404':
          $ref: '#/components/responses/NotFound'
      parameters:
      - $ref: '#/components/parameters/Accept-Language'
      - $ref: '#/components/parameters/X-User-FirstName'
      - $ref: '#/components/parameters/X-User-LastName'
      - $ref: '#/components/parameters/X-User-Email'
      - $ref: '#/components/parameters/X-User-GlobalID'
  /curriculum:
    get:
      operationId: retrieveCurriculumDetails
      description: Return the curriculum experiences of a person with the mandatory
        years to complete.
      tags:
      - person
      security:
      - tokenAuth: []
      - Token: []
      responses:
        '200':
          content:
            application/json:
              schema:
                $ref: '#/components/schemas/CurriculumDetails'
          description: ''
        '400':
          $ref: '#/components/responses/BadRequest'
        '401':
          $ref: '#/components/responses/Unauthorized'
        '404':
          $ref: '#/components/responses/NotFound'
      parameters:
      - $ref: '#/components/parameters/Accept-Language'
      - $ref: '#/components/parameters/X-User-FirstName'
      - $ref: '#/components/parameters/X-User-LastName'
      - $ref: '#/components/parameters/X-User-Email'
      - $ref: '#/components/parameters/X-User-GlobalID'
  /curriculum/educational:
    post:
      operationId: createEducationalExperience
      tags:
      - person
      requestBody:
        content:
          application/json:
            schema:
              $ref: '#/components/schemas/EducationalExperience'
        required: true
      security:
      - tokenAuth: []
      - Token: []
      responses:
        '201':
          content:
            application/json:
              schema:
                $ref: '#/components/schemas/EducationalExperience'
          description: ''
        '400':
          $ref: '#/components/responses/BadRequest'
        '401':
          $ref: '#/components/responses/Unauthorized'
        '404':
          $ref: '#/components/responses/NotFound'
      parameters:
      - $ref: '#/components/parameters/Accept-Language'
      - $ref: '#/components/parameters/X-User-FirstName'
      - $ref: '#/components/parameters/X-User-LastName'
      - $ref: '#/components/parameters/X-User-Email'
      - $ref: '#/components/parameters/X-User-GlobalID'
  /curriculum/educational/{experience_id}:
    get:
      operationId: retrieveEducationalExperience
      parameters:
      - in: path
        name: experience_id
        schema:
          type: string
          format: uuid
        required: true
      - $ref: '#/components/parameters/Accept-Language'
      - $ref: '#/components/parameters/X-User-FirstName'
      - $ref: '#/components/parameters/X-User-LastName'
      - $ref: '#/components/parameters/X-User-Email'
      - $ref: '#/components/parameters/X-User-GlobalID'
      tags:
      - person
      security:
      - tokenAuth: []
      - Token: []
      responses:
        '200':
          content:
            application/json:
              schema:
                $ref: '#/components/schemas/EducationalExperience'
          description: ''
        '400':
          $ref: '#/components/responses/BadRequest'
        '401':
          $ref: '#/components/responses/Unauthorized'
        '404':
          $ref: '#/components/responses/NotFound'
    put:
      operationId: updateEducationalExperience
      parameters:
      - in: path
        name: experience_id
        schema:
          type: string
          format: uuid
        required: true
      - $ref: '#/components/parameters/Accept-Language'
      - $ref: '#/components/parameters/X-User-FirstName'
      - $ref: '#/components/parameters/X-User-LastName'
      - $ref: '#/components/parameters/X-User-Email'
      - $ref: '#/components/parameters/X-User-GlobalID'
      tags:
      - person
      requestBody:
        content:
          application/json:
            schema:
              $ref: '#/components/schemas/EducationalExperience'
        required: true
      security:
      - tokenAuth: []
      - Token: []
      responses:
        '200':
          content:
            application/json:
              schema:
                $ref: '#/components/schemas/EducationalExperience'
          description: ''
        '400':
          $ref: '#/components/responses/BadRequest'
        '401':
          $ref: '#/components/responses/Unauthorized'
        '404':
          $ref: '#/components/responses/NotFound'
    delete:
      operationId: destroyEducationalExperience
      parameters:
      - in: path
        name: experience_id
        schema:
          type: string
          format: uuid
        required: true
      - $ref: '#/components/parameters/Accept-Language'
      - $ref: '#/components/parameters/X-User-FirstName'
      - $ref: '#/components/parameters/X-User-LastName'
      - $ref: '#/components/parameters/X-User-Email'
      - $ref: '#/components/parameters/X-User-GlobalID'
      tags:
      - person
      security:
      - tokenAuth: []
      - Token: []
      responses:
        '204':
          description: No response body
        '400':
          $ref: '#/components/responses/BadRequest'
        '401':
          $ref: '#/components/responses/Unauthorized'
        '404':
          $ref: '#/components/responses/NotFound'
  /curriculum/professional:
    post:
      operationId: createProfessionalExperience
      tags:
      - person
      requestBody:
        content:
          application/json:
            schema:
              $ref: '#/components/schemas/ProfessionalExperience'
        required: true
      security:
      - tokenAuth: []
      - Token: []
      responses:
        '201':
          content:
            application/json:
              schema:
                $ref: '#/components/schemas/ProfessionalExperience'
          description: ''
        '400':
          $ref: '#/components/responses/BadRequest'
        '401':
          $ref: '#/components/responses/Unauthorized'
        '404':
          $ref: '#/components/responses/NotFound'
      parameters:
      - $ref: '#/components/parameters/Accept-Language'
      - $ref: '#/components/parameters/X-User-FirstName'
      - $ref: '#/components/parameters/X-User-LastName'
      - $ref: '#/components/parameters/X-User-Email'
      - $ref: '#/components/parameters/X-User-GlobalID'
  /curriculum/professional/{experience_id}:
    get:
      operationId: retrieveProfessionalExperience
      parameters:
      - in: path
        name: experience_id
        schema:
          type: string
          format: uuid
        required: true
      - $ref: '#/components/parameters/Accept-Language'
      - $ref: '#/components/parameters/X-User-FirstName'
      - $ref: '#/components/parameters/X-User-LastName'
      - $ref: '#/components/parameters/X-User-Email'
      - $ref: '#/components/parameters/X-User-GlobalID'
      tags:
      - person
      security:
      - tokenAuth: []
      - Token: []
      responses:
        '200':
          content:
            application/json:
              schema:
                $ref: '#/components/schemas/ProfessionalExperience'
          description: ''
        '400':
          $ref: '#/components/responses/BadRequest'
        '401':
          $ref: '#/components/responses/Unauthorized'
        '404':
          $ref: '#/components/responses/NotFound'
    put:
      operationId: updateProfessionalExperience
      parameters:
      - in: path
        name: experience_id
        schema:
          type: string
          format: uuid
        required: true
      - $ref: '#/components/parameters/Accept-Language'
      - $ref: '#/components/parameters/X-User-FirstName'
      - $ref: '#/components/parameters/X-User-LastName'
      - $ref: '#/components/parameters/X-User-Email'
      - $ref: '#/components/parameters/X-User-GlobalID'
      tags:
      - person
      requestBody:
        content:
          application/json:
            schema:
              $ref: '#/components/schemas/ProfessionalExperience'
        required: true
      security:
      - tokenAuth: []
      - Token: []
      responses:
        '200':
          content:
            application/json:
              schema:
                $ref: '#/components/schemas/ProfessionalExperience'
          description: ''
        '400':
          $ref: '#/components/responses/BadRequest'
        '401':
          $ref: '#/components/responses/Unauthorized'
        '404':
          $ref: '#/components/responses/NotFound'
    delete:
      operationId: destroyProfessionalExperience
      parameters:
      - in: path
        name: experience_id
        schema:
          type: string
          format: uuid
        required: true
      - $ref: '#/components/parameters/Accept-Language'
      - $ref: '#/components/parameters/X-User-FirstName'
      - $ref: '#/components/parameters/X-User-LastName'
      - $ref: '#/components/parameters/X-User-Email'
      - $ref: '#/components/parameters/X-User-GlobalID'
      tags:
      - person
      security:
      - tokenAuth: []
      - Token: []
      responses:
        '204':
          description: No response body
        '400':
          $ref: '#/components/responses/BadRequest'
        '401':
          $ref: '#/components/responses/Unauthorized'
        '404':
          $ref: '#/components/responses/NotFound'
  /dashboard:
    get:
      operationId: retrieve_dashboard
      description: Get the actions links for the application
      tags:
      - propositions
      security:
      - tokenAuth: []
      - Token: []
      responses:
        '200':
          content:
            application/json:
              schema:
                $ref: '#/components/schemas/Dashboard'
          description: ''
        '400':
          $ref: '#/components/responses/BadRequest'
        '401':
          $ref: '#/components/responses/Unauthorized'
        '404':
          $ref: '#/components/responses/NotFound'
      parameters:
      - $ref: '#/components/parameters/Accept-Language'
      - $ref: '#/components/parameters/X-User-FirstName'
      - $ref: '#/components/parameters/X-User-LastName'
      - $ref: '#/components/parameters/X-User-Email'
      - $ref: '#/components/parameters/X-User-GlobalID'
  /diplomatic-post/{code}:
    get:
      operationId: retrieveDiplomaticPost
      description: Retrieves a diplomatic post
      parameters:
      - in: path
        name: code
        schema:
          type: integer
        required: true
      - $ref: '#/components/parameters/Accept-Language'
      - $ref: '#/components/parameters/X-User-FirstName'
      - $ref: '#/components/parameters/X-User-LastName'
      - $ref: '#/components/parameters/X-User-Email'
      - $ref: '#/components/parameters/X-User-GlobalID'
      tags:
      - diplomatic-post
      security:
      - tokenAuth: []
      - Token: []
      responses:
        '200':
          content:
            application/json:
              schema:
                $ref: '#/components/schemas/DiplomaticPost'
          description: ''
        '400':
          $ref: '#/components/responses/BadRequest'
        '401':
          $ref: '#/components/responses/Unauthorized'
        '404':
          $ref: '#/components/responses/NotFound'
  /identification:
    get:
      operationId: retrieve_identification_dto
      tags:
      - person
      security:
      - tokenAuth: []
      - Token: []
      responses:
        '200':
          content:
            application/json:
              schema:
                $ref: '#/components/schemas/IdentificationDTO'
          description: ''
        '400':
          $ref: '#/components/responses/BadRequest'
        '401':
          $ref: '#/components/responses/Unauthorized'
        '404':
          $ref: '#/components/responses/NotFound'
      parameters:
      - $ref: '#/components/parameters/Accept-Language'
      - $ref: '#/components/parameters/X-User-FirstName'
      - $ref: '#/components/parameters/X-User-LastName'
      - $ref: '#/components/parameters/X-User-Email'
      - $ref: '#/components/parameters/X-User-GlobalID'
  /languages_knowledge:
    get:
      operationId: listLanguageKnowledges
      tags:
      - person
      security:
      - tokenAuth: []
      - Token: []
      responses:
        '200':
          content:
            application/json:
              schema:
                type: array
                items:
                  $ref: '#/components/schemas/LanguageKnowledge'
          description: ''
        '400':
          $ref: '#/components/responses/BadRequest'
        '401':
          $ref: '#/components/responses/Unauthorized'
        '404':
          $ref: '#/components/responses/NotFound'
      parameters:
      - $ref: '#/components/parameters/Accept-Language'
      - $ref: '#/components/parameters/X-User-FirstName'
      - $ref: '#/components/parameters/X-User-LastName'
      - $ref: '#/components/parameters/X-User-Email'
      - $ref: '#/components/parameters/X-User-GlobalID'
    post:
      operationId: createLanguageKnowledge
      tags:
      - person
      requestBody:
        content:
          application/json:
            schema:
              type: array
              items:
                $ref: '#/components/schemas/LanguageKnowledge'
        required: true
      security:
      - tokenAuth: []
      - Token: []
      responses:
        '200':
          content:
            application/json:
              schema:
                type: array
                items:
                  $ref: '#/components/schemas/LanguageKnowledge'
          description: ''
        '400':
          $ref: '#/components/responses/BadRequest'
        '401':
          $ref: '#/components/responses/Unauthorized'
        '404':
          $ref: '#/components/responses/NotFound'
      parameters:
      - $ref: '#/components/parameters/Accept-Language'
      - $ref: '#/components/parameters/X-User-FirstName'
      - $ref: '#/components/parameters/X-User-LastName'
      - $ref: '#/components/parameters/X-User-Email'
      - $ref: '#/components/parameters/X-User-GlobalID'
  /person:
    get:
      operationId: retrievePersonIdentification
      description: |-
        This Mixin is used to display business validation messages (business Exceptions)
        inside defined fields in the attribute 'field_name_by_exception'
      tags:
      - person
      security:
      - tokenAuth: []
      - Token: []
      responses:
        '200':
          content:
            application/json:
              schema:
                $ref: '#/components/schemas/PersonIdentification'
          description: ''
        '400':
          $ref: '#/components/responses/BadRequest'
        '401':
          $ref: '#/components/responses/Unauthorized'
        '404':
          $ref: '#/components/responses/NotFound'
      parameters:
      - $ref: '#/components/parameters/Accept-Language'
      - $ref: '#/components/parameters/X-User-FirstName'
      - $ref: '#/components/parameters/X-User-LastName'
      - $ref: '#/components/parameters/X-User-Email'
      - $ref: '#/components/parameters/X-User-GlobalID'
    put:
      operationId: updatePersonIdentification
      description: |-
        This Mixin is used to display business validation messages (business Exceptions)
        inside defined fields in the attribute 'field_name_by_exception'
      tags:
      - person
      requestBody:
        content:
          application/json:
            schema:
              $ref: '#/components/schemas/PersonIdentification'
      security:
      - tokenAuth: []
      - Token: []
      responses:
        '200':
          content:
            application/json:
              schema:
                $ref: '#/components/schemas/PersonIdentification'
          description: ''
        '400':
          $ref: '#/components/responses/BadRequest'
        '401':
          $ref: '#/components/responses/Unauthorized'
        '404':
          $ref: '#/components/responses/NotFound'
      parameters:
      - $ref: '#/components/parameters/Accept-Language'
      - $ref: '#/components/parameters/X-User-FirstName'
      - $ref: '#/components/parameters/X-User-LastName'
      - $ref: '#/components/parameters/X-User-Email'
      - $ref: '#/components/parameters/X-User-GlobalID'
  /propositions:
    get:
      operationId: list_propositions
      description: |-
        This Mixin is used to display business validation messages (business Exceptions)
        inside defined fields in the attribute 'field_name_by_exception'
      tags:
      - propositions
      security:
      - tokenAuth: []
      - Token: []
      responses:
        '200':
          content:
            application/json:
              schema:
                $ref: '#/components/schemas/PropositionSearch'
          description: ''
        '400':
          $ref: '#/components/responses/BadRequest'
        '401':
          $ref: '#/components/responses/Unauthorized'
        '404':
          $ref: '#/components/responses/NotFound'
      parameters:
      - $ref: '#/components/parameters/Accept-Language'
      - $ref: '#/components/parameters/X-User-FirstName'
      - $ref: '#/components/parameters/X-User-LastName'
      - $ref: '#/components/parameters/X-User-Email'
      - $ref: '#/components/parameters/X-User-GlobalID'
    post:
      operationId: create_proposition
      description: |-
        This Mixin is used to display business validation messages (business Exceptions)
        inside defined fields in the attribute 'field_name_by_exception'
      tags:
      - propositions
      security:
      - tokenAuth: []
      - Token: []
      responses:
        '201':
          description: No response body
        '400':
          $ref: '#/components/responses/BadRequest'
        '401':
          $ref: '#/components/responses/Unauthorized'
        '404':
          $ref: '#/components/responses/NotFound'
      parameters:
      - $ref: '#/components/parameters/Accept-Language'
      - $ref: '#/components/parameters/X-User-FirstName'
      - $ref: '#/components/parameters/X-User-LastName'
      - $ref: '#/components/parameters/X-User-Email'
      - $ref: '#/components/parameters/X-User-GlobalID'
  /propositions/continuing-education:
    post:
      operationId: create_continuing_training_choice
      tags:
      - propositions
      requestBody:
        content:
          application/json:
            schema:
              $ref: '#/components/schemas/InitierPropositionContinueCommand'
        required: true
      security:
      - tokenAuth: []
      - Token: []
      responses:
        '201':
          content:
            application/json:
              schema:
                $ref: '#/components/schemas/PropositionIdentityDTO'
          description: ''
        '400':
          $ref: '#/components/responses/BadRequest'
        '401':
          $ref: '#/components/responses/Unauthorized'
        '404':
          $ref: '#/components/responses/NotFound'
      parameters:
      - $ref: '#/components/parameters/Accept-Language'
      - $ref: '#/components/parameters/X-User-FirstName'
      - $ref: '#/components/parameters/X-User-LastName'
      - $ref: '#/components/parameters/X-User-Email'
      - $ref: '#/components/parameters/X-User-GlobalID'
  /propositions/continuing-education/{uuid}:
    get:
      operationId: retrieve_continuing_education_proposition
      description: Get a single proposition
      parameters:
      - in: path
        name: uuid
        schema:
          type: string
          format: uuid
        required: true
      - $ref: '#/components/parameters/Accept-Language'
      - $ref: '#/components/parameters/X-User-FirstName'
      - $ref: '#/components/parameters/X-User-LastName'
      - $ref: '#/components/parameters/X-User-Email'
      - $ref: '#/components/parameters/X-User-GlobalID'
      tags:
      - propositions
      security:
      - tokenAuth: []
      - Token: []
      responses:
        '200':
          content:
            application/json:
              schema:
                $ref: '#/components/schemas/ContinuingEducationPropositionDTO'
          description: ''
        '400':
          $ref: '#/components/responses/BadRequest'
        '401':
          $ref: '#/components/responses/Unauthorized'
        '404':
          $ref: '#/components/responses/NotFound'
    delete:
      operationId: destroy_continuing_education_proposition
      description: Soft-Delete a proposition
      parameters:
      - in: path
        name: uuid
        schema:
          type: string
          format: uuid
        required: true
      - $ref: '#/components/parameters/Accept-Language'
      - $ref: '#/components/parameters/X-User-FirstName'
      - $ref: '#/components/parameters/X-User-LastName'
      - $ref: '#/components/parameters/X-User-Email'
      - $ref: '#/components/parameters/X-User-GlobalID'
      tags:
      - propositions
      security:
      - tokenAuth: []
      - Token: []
      responses:
        '204':
          description: No response body
        '400':
          $ref: '#/components/responses/BadRequest'
        '401':
          $ref: '#/components/responses/Unauthorized'
        '404':
          $ref: '#/components/responses/NotFound'
  /propositions/continuing-education/{uuid}/{tab}/specific-question:
    get:
      operationId: list_continuing_specific_questions
      parameters:
      - in: path
        name: tab
        schema:
          type: string
        required: true
      - in: path
        name: uuid
        schema:
          type: string
          format: uuid
        required: true
      - $ref: '#/components/parameters/Accept-Language'
      - $ref: '#/components/parameters/X-User-FirstName'
      - $ref: '#/components/parameters/X-User-LastName'
      - $ref: '#/components/parameters/X-User-Email'
      - $ref: '#/components/parameters/X-User-GlobalID'
      tags:
      - propositions
      security:
      - tokenAuth: []
      - Token: []
      responses:
        '200':
          content:
            application/json:
              schema:
                type: array
                items:
                  $ref: '#/components/schemas/SpecificQuestion'
          description: ''
        '400':
          $ref: '#/components/responses/BadRequest'
        '401':
          $ref: '#/components/responses/Unauthorized'
        '404':
          $ref: '#/components/responses/NotFound'
  /propositions/continuing-education/{uuid}/coordonnees:
    get:
      operationId: retrieveCoordonneesContinuingEducationAdmission
      parameters:
      - in: path
        name: uuid
        schema:
          type: string
          format: uuid
        required: true
      - $ref: '#/components/parameters/Accept-Language'
      - $ref: '#/components/parameters/X-User-FirstName'
      - $ref: '#/components/parameters/X-User-LastName'
      - $ref: '#/components/parameters/X-User-Email'
      - $ref: '#/components/parameters/X-User-GlobalID'
      tags:
      - person
      security:
      - tokenAuth: []
      - Token: []
      responses:
        '200':
          content:
            application/json:
              schema:
                $ref: '#/components/schemas/Coordonnees'
          description: ''
        '400':
          $ref: '#/components/responses/BadRequest'
        '401':
          $ref: '#/components/responses/Unauthorized'
        '404':
          $ref: '#/components/responses/NotFound'
    put:
      operationId: updateCoordonneesContinuingEducationAdmission
      parameters:
      - in: path
        name: uuid
        schema:
          type: string
          format: uuid
        required: true
      - $ref: '#/components/parameters/Accept-Language'
      - $ref: '#/components/parameters/X-User-FirstName'
      - $ref: '#/components/parameters/X-User-LastName'
      - $ref: '#/components/parameters/X-User-Email'
      - $ref: '#/components/parameters/X-User-GlobalID'
      tags:
      - person
      requestBody:
        content:
          application/json:
            schema:
              $ref: '#/components/schemas/Coordonnees'
        required: true
      security:
      - tokenAuth: []
      - Token: []
      responses:
        '200':
          content:
            application/json:
              schema:
                $ref: '#/components/schemas/Coordonnees'
          description: ''
        '400':
          $ref: '#/components/responses/BadRequest'
        '401':
          $ref: '#/components/responses/Unauthorized'
        '404':
          $ref: '#/components/responses/NotFound'
  /propositions/continuing-education/{uuid}/curriculum:
    get:
      operationId: retrieveCurriculumDetailsContinuingEducationAdmission
      description: Return the curriculum experiences of a person with the mandatory
        years to complete.
      parameters:
      - in: path
        name: uuid
        schema:
          type: string
          format: uuid
        required: true
      - $ref: '#/components/parameters/Accept-Language'
      - $ref: '#/components/parameters/X-User-FirstName'
      - $ref: '#/components/parameters/X-User-LastName'
      - $ref: '#/components/parameters/X-User-Email'
      - $ref: '#/components/parameters/X-User-GlobalID'
      tags:
      - person
      security:
      - tokenAuth: []
      - Token: []
      responses:
        '200':
          content:
            application/json:
              schema:
                $ref: '#/components/schemas/CurriculumDetails'
          description: ''
        '400':
          $ref: '#/components/responses/BadRequest'
        '401':
          $ref: '#/components/responses/Unauthorized'
        '404':
          $ref: '#/components/responses/NotFound'
    put:
      operationId: updateContinuingEducationCompleterCurriculumCommandAdmission
      parameters:
      - in: path
        name: uuid
        schema:
          type: string
          format: uuid
        required: true
      - $ref: '#/components/parameters/Accept-Language'
      - $ref: '#/components/parameters/X-User-FirstName'
      - $ref: '#/components/parameters/X-User-LastName'
      - $ref: '#/components/parameters/X-User-Email'
      - $ref: '#/components/parameters/X-User-GlobalID'
      tags:
      - person
      requestBody:
        content:
          application/json:
            schema:
              $ref: '#/components/schemas/ContinuingEducationCompleterCurriculumCommand'
        required: true
      security:
      - tokenAuth: []
      - Token: []
      responses:
        '200':
          content:
            application/json:
              schema:
                $ref: '#/components/schemas/ContinuingEducationCompleterCurriculumCommand'
          description: ''
        '400':
          $ref: '#/components/responses/BadRequest'
        '401':
          $ref: '#/components/responses/Unauthorized'
        '404':
          $ref: '#/components/responses/NotFound'
  /propositions/continuing-education/{uuid}/curriculum/educational:
    post:
      operationId: createEducationalExperienceContinuingEducationAdmission
      parameters:
      - in: path
        name: uuid
        schema:
          type: string
          format: uuid
        required: true
      - $ref: '#/components/parameters/Accept-Language'
      - $ref: '#/components/parameters/X-User-FirstName'
      - $ref: '#/components/parameters/X-User-LastName'
      - $ref: '#/components/parameters/X-User-Email'
      - $ref: '#/components/parameters/X-User-GlobalID'
      tags:
      - person
      requestBody:
        content:
          application/json:
            schema:
              $ref: '#/components/schemas/EducationalExperience'
        required: true
      security:
      - tokenAuth: []
      - Token: []
      responses:
        '201':
          content:
            application/json:
              schema:
                $ref: '#/components/schemas/EducationalExperience'
          description: ''
        '400':
          $ref: '#/components/responses/BadRequest'
        '401':
          $ref: '#/components/responses/Unauthorized'
        '404':
          $ref: '#/components/responses/NotFound'
  /propositions/continuing-education/{uuid}/curriculum/educational/{experience_id}:
    get:
      operationId: retrieveEducationalExperienceContinuingEducationAdmission
      parameters:
      - in: path
        name: experience_id
        schema:
          type: string
          format: uuid
        required: true
      - in: path
        name: uuid
        schema:
          type: string
          format: uuid
        required: true
      - $ref: '#/components/parameters/Accept-Language'
      - $ref: '#/components/parameters/X-User-FirstName'
      - $ref: '#/components/parameters/X-User-LastName'
      - $ref: '#/components/parameters/X-User-Email'
      - $ref: '#/components/parameters/X-User-GlobalID'
      tags:
      - person
      security:
      - tokenAuth: []
      - Token: []
      responses:
        '200':
          content:
            application/json:
              schema:
                $ref: '#/components/schemas/EducationalExperience'
          description: ''
        '400':
          $ref: '#/components/responses/BadRequest'
        '401':
          $ref: '#/components/responses/Unauthorized'
        '404':
          $ref: '#/components/responses/NotFound'
    put:
      operationId: updateEducationalExperienceContinuingEducationAdmission
      parameters:
      - in: path
        name: experience_id
        schema:
          type: string
          format: uuid
        required: true
      - in: path
        name: uuid
        schema:
          type: string
          format: uuid
        required: true
      - $ref: '#/components/parameters/Accept-Language'
      - $ref: '#/components/parameters/X-User-FirstName'
      - $ref: '#/components/parameters/X-User-LastName'
      - $ref: '#/components/parameters/X-User-Email'
      - $ref: '#/components/parameters/X-User-GlobalID'
      tags:
      - person
      requestBody:
        content:
          application/json:
            schema:
              $ref: '#/components/schemas/EducationalExperience'
        required: true
      security:
      - tokenAuth: []
      - Token: []
      responses:
        '200':
          content:
            application/json:
              schema:
                $ref: '#/components/schemas/EducationalExperience'
          description: ''
        '400':
          $ref: '#/components/responses/BadRequest'
        '401':
          $ref: '#/components/responses/Unauthorized'
        '404':
          $ref: '#/components/responses/NotFound'
    delete:
      operationId: destroyEducationalExperienceContinuingEducationAdmission
      parameters:
      - in: path
        name: experience_id
        schema:
          type: string
          format: uuid
        required: true
      - in: path
        name: uuid
        schema:
          type: string
          format: uuid
        required: true
      - $ref: '#/components/parameters/Accept-Language'
      - $ref: '#/components/parameters/X-User-FirstName'
      - $ref: '#/components/parameters/X-User-LastName'
      - $ref: '#/components/parameters/X-User-Email'
      - $ref: '#/components/parameters/X-User-GlobalID'
      tags:
      - person
      security:
      - tokenAuth: []
      - Token: []
      responses:
        '204':
          description: No response body
        '400':
          $ref: '#/components/responses/BadRequest'
        '401':
          $ref: '#/components/responses/Unauthorized'
        '404':
          $ref: '#/components/responses/NotFound'
  /propositions/continuing-education/{uuid}/curriculum/professional:
    post:
      operationId: createProfessionalExperienceContinuingEducationAdmission
      parameters:
      - in: path
        name: uuid
        schema:
          type: string
          format: uuid
        required: true
      - $ref: '#/components/parameters/Accept-Language'
      - $ref: '#/components/parameters/X-User-FirstName'
      - $ref: '#/components/parameters/X-User-LastName'
      - $ref: '#/components/parameters/X-User-Email'
      - $ref: '#/components/parameters/X-User-GlobalID'
      tags:
      - person
      requestBody:
        content:
          application/json:
            schema:
              $ref: '#/components/schemas/ProfessionalExperience'
        required: true
      security:
      - tokenAuth: []
      - Token: []
      responses:
        '201':
          content:
            application/json:
              schema:
                $ref: '#/components/schemas/ProfessionalExperience'
          description: ''
        '400':
          $ref: '#/components/responses/BadRequest'
        '401':
          $ref: '#/components/responses/Unauthorized'
        '404':
          $ref: '#/components/responses/NotFound'
  /propositions/continuing-education/{uuid}/curriculum/professional/{experience_id}:
    get:
      operationId: retrieveProfessionalExperienceContinuingEducationAdmission
      parameters:
      - in: path
        name: experience_id
        schema:
          type: string
          format: uuid
        required: true
      - in: path
        name: uuid
        schema:
          type: string
          format: uuid
        required: true
      - $ref: '#/components/parameters/Accept-Language'
      - $ref: '#/components/parameters/X-User-FirstName'
      - $ref: '#/components/parameters/X-User-LastName'
      - $ref: '#/components/parameters/X-User-Email'
      - $ref: '#/components/parameters/X-User-GlobalID'
      tags:
      - person
      security:
      - tokenAuth: []
      - Token: []
      responses:
        '200':
          content:
            application/json:
              schema:
                $ref: '#/components/schemas/ProfessionalExperience'
          description: ''
        '400':
          $ref: '#/components/responses/BadRequest'
        '401':
          $ref: '#/components/responses/Unauthorized'
        '404':
          $ref: '#/components/responses/NotFound'
    put:
      operationId: updateProfessionalExperienceContinuingEducationAdmission
      parameters:
      - in: path
        name: experience_id
        schema:
          type: string
          format: uuid
        required: true
      - in: path
        name: uuid
        schema:
          type: string
          format: uuid
        required: true
      - $ref: '#/components/parameters/Accept-Language'
      - $ref: '#/components/parameters/X-User-FirstName'
      - $ref: '#/components/parameters/X-User-LastName'
      - $ref: '#/components/parameters/X-User-Email'
      - $ref: '#/components/parameters/X-User-GlobalID'
      tags:
      - person
      requestBody:
        content:
          application/json:
            schema:
              $ref: '#/components/schemas/ProfessionalExperience'
        required: true
      security:
      - tokenAuth: []
      - Token: []
      responses:
        '200':
          content:
            application/json:
              schema:
                $ref: '#/components/schemas/ProfessionalExperience'
          description: ''
        '400':
          $ref: '#/components/responses/BadRequest'
        '401':
          $ref: '#/components/responses/Unauthorized'
        '404':
          $ref: '#/components/responses/NotFound'
    delete:
      operationId: destroyProfessionalExperienceContinuingEducationAdmission
      parameters:
      - in: path
        name: experience_id
        schema:
          type: string
          format: uuid
        required: true
      - in: path
        name: uuid
        schema:
          type: string
          format: uuid
        required: true
      - $ref: '#/components/parameters/Accept-Language'
      - $ref: '#/components/parameters/X-User-FirstName'
      - $ref: '#/components/parameters/X-User-LastName'
      - $ref: '#/components/parameters/X-User-Email'
      - $ref: '#/components/parameters/X-User-GlobalID'
      tags:
      - person
      security:
      - tokenAuth: []
      - Token: []
      responses:
        '204':
          description: No response body
        '400':
          $ref: '#/components/responses/BadRequest'
        '401':
          $ref: '#/components/responses/Unauthorized'
        '404':
          $ref: '#/components/responses/NotFound'
  /propositions/continuing-education/{uuid}/documents:
    get:
      operationId: list_continuing_documents
      parameters:
      - in: path
        name: uuid
        schema:
          type: string
          format: uuid
        required: true
      - $ref: '#/components/parameters/Accept-Language'
      - $ref: '#/components/parameters/X-User-FirstName'
      - $ref: '#/components/parameters/X-User-LastName'
      - $ref: '#/components/parameters/X-User-Email'
      - $ref: '#/components/parameters/X-User-GlobalID'
      tags:
      - propositions
      security:
      - tokenAuth: []
      - Token: []
      responses:
        '200':
          content:
            application/json:
              schema:
                $ref: '#/components/schemas/DocumentSpecificQuestionsList'
          description: ''
        '400':
          $ref: '#/components/responses/BadRequest'
        '401':
          $ref: '#/components/responses/Unauthorized'
        '404':
          $ref: '#/components/responses/NotFound'
    post:
      operationId: create_continuing_documents
      parameters:
      - in: path
        name: uuid
        schema:
          type: string
          format: uuid
        required: true
      - $ref: '#/components/parameters/Accept-Language'
      - $ref: '#/components/parameters/X-User-FirstName'
      - $ref: '#/components/parameters/X-User-LastName'
      - $ref: '#/components/parameters/X-User-Email'
      - $ref: '#/components/parameters/X-User-GlobalID'
      tags:
      - propositions
      requestBody:
        content:
          application/json:
            schema:
              $ref: '#/components/schemas/CompleterEmplacementsDocumentsParCandidatCommand'
        required: true
      security:
      - tokenAuth: []
      - Token: []
      responses:
        '201':
          content:
            application/json:
              schema:
                $ref: '#/components/schemas/PropositionIdentityDTO'
          description: ''
        '400':
          $ref: '#/components/responses/BadRequest'
        '401':
          $ref: '#/components/responses/Unauthorized'
        '404':
          $ref: '#/components/responses/NotFound'
  /propositions/continuing-education/{uuid}/pdf-recap:
    get:
      operationId: retrieve_continuing_education_proposition_pdf_recap
      description: Generate the proposition recap and return a file read token
      parameters:
      - in: path
        name: uuid
        schema:
          type: string
          format: uuid
        required: true
      - $ref: '#/components/parameters/Accept-Language'
      - $ref: '#/components/parameters/X-User-FirstName'
      - $ref: '#/components/parameters/X-User-LastName'
      - $ref: '#/components/parameters/X-User-Email'
      - $ref: '#/components/parameters/X-User-GlobalID'
      tags:
      - propositions
      security:
      - tokenAuth: []
      - Token: []
      responses:
        '200':
          content:
            application/json:
              schema:
                $ref: '#/components/schemas/PDFRecap'
          description: ''
        '400':
          $ref: '#/components/responses/BadRequest'
        '401':
          $ref: '#/components/responses/Unauthorized'
        '404':
          $ref: '#/components/responses/NotFound'
  /propositions/continuing-education/{uuid}/person:
    get:
      operationId: retrievePersonIdentificationContinuingEducationAdmission
      description: |-
        This Mixin is used to display business validation messages (business Exceptions)
        inside defined fields in the attribute 'field_name_by_exception'
      parameters:
      - in: path
        name: uuid
        schema:
          type: string
          format: uuid
        required: true
      - $ref: '#/components/parameters/Accept-Language'
      - $ref: '#/components/parameters/X-User-FirstName'
      - $ref: '#/components/parameters/X-User-LastName'
      - $ref: '#/components/parameters/X-User-Email'
      - $ref: '#/components/parameters/X-User-GlobalID'
      tags:
      - person
      security:
      - tokenAuth: []
      - Token: []
      responses:
        '200':
          content:
            application/json:
              schema:
                $ref: '#/components/schemas/PersonIdentification'
          description: ''
        '400':
          $ref: '#/components/responses/BadRequest'
        '401':
          $ref: '#/components/responses/Unauthorized'
        '404':
          $ref: '#/components/responses/NotFound'
    put:
      operationId: updatePersonIdentificationContinuingEducationAdmission
      description: |-
        This Mixin is used to display business validation messages (business Exceptions)
        inside defined fields in the attribute 'field_name_by_exception'
      parameters:
      - in: path
        name: uuid
        schema:
          type: string
          format: uuid
        required: true
      - $ref: '#/components/parameters/Accept-Language'
      - $ref: '#/components/parameters/X-User-FirstName'
      - $ref: '#/components/parameters/X-User-LastName'
      - $ref: '#/components/parameters/X-User-Email'
      - $ref: '#/components/parameters/X-User-GlobalID'
      tags:
      - person
      requestBody:
        content:
          application/json:
            schema:
              $ref: '#/components/schemas/PersonIdentification'
      security:
      - tokenAuth: []
      - Token: []
      responses:
        '200':
          content:
            application/json:
              schema:
                $ref: '#/components/schemas/PersonIdentification'
          description: ''
        '400':
          $ref: '#/components/responses/BadRequest'
        '401':
          $ref: '#/components/responses/Unauthorized'
        '404':
          $ref: '#/components/responses/NotFound'
  /propositions/continuing-education/{uuid}/secondary-studies:
    get:
      operationId: retrieveHighSchoolDiplomaContinuingEducationAdmission
      parameters:
      - in: path
        name: uuid
        schema:
          type: string
          format: uuid
        required: true
      - $ref: '#/components/parameters/Accept-Language'
      - $ref: '#/components/parameters/X-User-FirstName'
      - $ref: '#/components/parameters/X-User-LastName'
      - $ref: '#/components/parameters/X-User-Email'
      - $ref: '#/components/parameters/X-User-GlobalID'
      tags:
      - person
      security:
      - tokenAuth: []
      - Token: []
      responses:
        '200':
          content:
            application/json:
              schema:
                $ref: '#/components/schemas/HighSchoolDiploma'
          description: ''
        '400':
          $ref: '#/components/responses/BadRequest'
        '401':
          $ref: '#/components/responses/Unauthorized'
        '404':
          $ref: '#/components/responses/NotFound'
    put:
      operationId: updateHighSchoolDiplomaContinuingEducationAdmission
      parameters:
      - in: path
        name: uuid
        schema:
          type: string
          format: uuid
        required: true
      - $ref: '#/components/parameters/Accept-Language'
      - $ref: '#/components/parameters/X-User-FirstName'
      - $ref: '#/components/parameters/X-User-LastName'
      - $ref: '#/components/parameters/X-User-Email'
      - $ref: '#/components/parameters/X-User-GlobalID'
      tags:
      - person
      requestBody:
        content:
          application/json:
            schema:
              $ref: '#/components/schemas/HighSchoolDiploma'
      security:
      - tokenAuth: []
      - Token: []
      responses:
        '200':
          content:
            application/json:
              schema:
                $ref: '#/components/schemas/HighSchoolDiploma'
          description: ''
        '400':
          $ref: '#/components/responses/BadRequest'
        '401':
          $ref: '#/components/responses/Unauthorized'
        '404':
          $ref: '#/components/responses/NotFound'
  /propositions/continuing-education/{uuid}/specific-question:
    put:
      operationId: update_continuing_specific_question
      parameters:
      - in: path
        name: uuid
        schema:
          type: string
          format: uuid
        required: true
      - $ref: '#/components/parameters/Accept-Language'
      - $ref: '#/components/parameters/X-User-FirstName'
      - $ref: '#/components/parameters/X-User-LastName'
      - $ref: '#/components/parameters/X-User-Email'
      - $ref: '#/components/parameters/X-User-GlobalID'
      tags:
      - propositions
      requestBody:
        content:
          application/json:
            schema:
              $ref: '#/components/schemas/ModifierQuestionsSpecifiquesFormationContinueCommand'
        required: true
      security:
      - tokenAuth: []
      - Token: []
      responses:
        '200':
          content:
            application/json:
              schema:
                $ref: '#/components/schemas/PropositionIdentityDTO'
          description: ''
        '400':
          $ref: '#/components/responses/BadRequest'
        '401':
          $ref: '#/components/responses/Unauthorized'
        '404':
          $ref: '#/components/responses/NotFound'
  /propositions/continuing-education/{uuid}/submit:
    get:
      operationId: verify_continuing_education_proposition
      description: Check the proposition to be OK with all validators.
      parameters:
      - in: path
        name: uuid
        schema:
          type: string
          format: uuid
        required: true
      - $ref: '#/components/parameters/Accept-Language'
      - $ref: '#/components/parameters/X-User-FirstName'
      - $ref: '#/components/parameters/X-User-LastName'
      - $ref: '#/components/parameters/X-User-Email'
      - $ref: '#/components/parameters/X-User-GlobalID'
      tags:
      - propositions
      security:
      - tokenAuth: []
      - Token: []
      responses:
        '200':
          content:
            application/json:
              schema:
                $ref: '#/components/schemas/PropositionErrors'
          description: ''
        '400':
          $ref: '#/components/responses/BadRequest'
        '401':
          $ref: '#/components/responses/Unauthorized'
        '404':
          $ref: '#/components/responses/NotFound'
    post:
      operationId: submit_continuing_education_proposition
      description: Submit the proposition.
      parameters:
      - in: path
        name: uuid
        schema:
          type: string
          format: uuid
        required: true
      - $ref: '#/components/parameters/Accept-Language'
      - $ref: '#/components/parameters/X-User-FirstName'
      - $ref: '#/components/parameters/X-User-LastName'
      - $ref: '#/components/parameters/X-User-Email'
      - $ref: '#/components/parameters/X-User-GlobalID'
      tags:
      - propositions
      requestBody:
        content:
          application/json:
            schema:
              $ref: '#/components/schemas/SubmitProposition'
        required: true
      security:
      - tokenAuth: []
      - Token: []
      responses:
        '200':
          content:
            application/json:
              schema:
                $ref: '#/components/schemas/PropositionIdentityDTO'
          description: ''
        '400':
          $ref: '#/components/responses/BadRequest'
        '401':
          $ref: '#/components/responses/Unauthorized'
        '404':
          $ref: '#/components/responses/NotFound'
  /propositions/continuing-education/{uuid}/training-choice:
    get:
      operationId: list_continuing_training_choices
      description: |-
        This method is only used to check the permission.
        We have to return some data as the schema expects a 200 status and the deserializer expects some data.
      parameters:
      - in: path
        name: uuid
        schema:
          type: string
          format: uuid
        required: true
      - $ref: '#/components/parameters/Accept-Language'
      - $ref: '#/components/parameters/X-User-FirstName'
      - $ref: '#/components/parameters/X-User-LastName'
      - $ref: '#/components/parameters/X-User-Email'
      - $ref: '#/components/parameters/X-User-GlobalID'
      tags:
      - propositions
      security:
      - tokenAuth: []
      - Token: []
      responses:
        '200':
          description: No response body
        '400':
          $ref: '#/components/responses/BadRequest'
        '401':
          $ref: '#/components/responses/Unauthorized'
        '404':
          $ref: '#/components/responses/NotFound'
    put:
      operationId: update_continuing_training_choice
      parameters:
      - in: path
        name: uuid
        schema:
          type: string
          format: uuid
        required: true
      - $ref: '#/components/parameters/Accept-Language'
      - $ref: '#/components/parameters/X-User-FirstName'
      - $ref: '#/components/parameters/X-User-LastName'
      - $ref: '#/components/parameters/X-User-Email'
      - $ref: '#/components/parameters/X-User-GlobalID'
      tags:
      - propositions
      requestBody:
        content:
          application/json:
            schema:
              $ref: '#/components/schemas/ModifierChoixFormationContinueCommand'
        required: true
      security:
      - tokenAuth: []
      - Token: []
      responses:
        '200':
          content:
            application/json:
              schema:
                $ref: '#/components/schemas/PropositionIdentityDTO'
          description: ''
        '400':
          $ref: '#/components/responses/BadRequest'
        '401':
          $ref: '#/components/responses/Unauthorized'
        '404':
          $ref: '#/components/responses/NotFound'
    patch:
      operationId: propositions_continuing_education_training_choice_partial_update
      parameters:
      - in: path
        name: uuid
        schema:
          type: string
          format: uuid
        required: true
      - $ref: '#/components/parameters/Accept-Language'
      - $ref: '#/components/parameters/X-User-FirstName'
      - $ref: '#/components/parameters/X-User-LastName'
      - $ref: '#/components/parameters/X-User-Email'
      - $ref: '#/components/parameters/X-User-GlobalID'
      tags:
      - propositions
      requestBody:
        content:
          application/json:
            schema:
              $ref: '#/components/schemas/PatchedPropositionIdentityDTO'
      security:
      - tokenAuth: []
      - Token: []
      responses:
        '200':
          content:
            application/json:
              schema:
                $ref: '#/components/schemas/PropositionIdentityDTO'
          description: ''
        '400':
          $ref: '#/components/responses/BadRequest'
        '401':
          $ref: '#/components/responses/Unauthorized'
        '404':
          $ref: '#/components/responses/NotFound'
  /propositions/doctorate:
    post:
      operationId: create_doctorate_training_choice
      description: |-
        This Mixin is used to display business validation messages (business Exceptions)
        inside defined fields in the attribute 'field_name_by_exception'
      tags:
      - propositions
      requestBody:
        content:
          application/json:
            schema:
              $ref: '#/components/schemas/InitierPropositionCommand'
        required: true
      security:
      - tokenAuth: []
      - Token: []
      responses:
        '201':
          content:
            application/json:
              schema:
                $ref: '#/components/schemas/PropositionIdentityDTO'
          description: ''
        '400':
          $ref: '#/components/responses/BadRequest'
        '401':
          $ref: '#/components/responses/Unauthorized'
        '404':
          $ref: '#/components/responses/NotFound'
      parameters:
      - $ref: '#/components/parameters/Accept-Language'
      - $ref: '#/components/parameters/X-User-FirstName'
      - $ref: '#/components/parameters/X-User-LastName'
      - $ref: '#/components/parameters/X-User-Email'
      - $ref: '#/components/parameters/X-User-GlobalID'
  /propositions/doctorate/{uuid}:
    get:
      operationId: retrieve_doctorate_proposition
      description: Get a single proposition
      parameters:
      - in: path
        name: uuid
        schema:
          type: string
          format: uuid
        required: true
      - $ref: '#/components/parameters/Accept-Language'
      - $ref: '#/components/parameters/X-User-FirstName'
      - $ref: '#/components/parameters/X-User-LastName'
      - $ref: '#/components/parameters/X-User-Email'
      - $ref: '#/components/parameters/X-User-GlobalID'
      tags:
      - propositions
      security:
      - tokenAuth: []
      - Token: []
      responses:
        '200':
          content:
            application/json:
              schema:
                $ref: '#/components/schemas/DoctoratePropositionDTO'
          description: ''
        '400':
          $ref: '#/components/responses/BadRequest'
        '401':
          $ref: '#/components/responses/Unauthorized'
        '404':
          $ref: '#/components/responses/NotFound'
    delete:
      operationId: destroy_doctorate_proposition
      description: Soft-Delete a proposition
      parameters:
      - in: path
        name: uuid
        schema:
          type: string
          format: uuid
        required: true
      - $ref: '#/components/parameters/Accept-Language'
      - $ref: '#/components/parameters/X-User-FirstName'
      - $ref: '#/components/parameters/X-User-LastName'
      - $ref: '#/components/parameters/X-User-Email'
      - $ref: '#/components/parameters/X-User-GlobalID'
      tags:
      - propositions
      security:
      - tokenAuth: []
      - Token: []
      responses:
        '204':
          description: No response body
        '400':
          $ref: '#/components/responses/BadRequest'
        '401':
          $ref: '#/components/responses/Unauthorized'
        '404':
          $ref: '#/components/responses/NotFound'
  /propositions/doctorate/{uuid}/{tab}/specific-question:
    get:
      operationId: list_doctorate_specific_questions
      parameters:
      - in: path
        name: tab
        schema:
          type: string
        required: true
      - in: path
        name: uuid
        schema:
          type: string
          format: uuid
        required: true
      - $ref: '#/components/parameters/Accept-Language'
      - $ref: '#/components/parameters/X-User-FirstName'
      - $ref: '#/components/parameters/X-User-LastName'
      - $ref: '#/components/parameters/X-User-Email'
      - $ref: '#/components/parameters/X-User-GlobalID'
      tags:
      - propositions
      security:
      - tokenAuth: []
      - Token: []
      responses:
        '200':
          content:
            application/json:
              schema:
                type: array
                items:
                  $ref: '#/components/schemas/SpecificQuestion'
          description: ''
        '400':
          $ref: '#/components/responses/BadRequest'
        '401':
          $ref: '#/components/responses/Unauthorized'
        '404':
          $ref: '#/components/responses/NotFound'
  /propositions/doctorate/{uuid}/accounting:
    get:
      operationId: retrieve_accounting
      description: Get additional data conditioning the required accounting fields
      parameters:
      - in: path
        name: uuid
        schema:
          type: string
          format: uuid
        required: true
      - $ref: '#/components/parameters/Accept-Language'
      - $ref: '#/components/parameters/X-User-FirstName'
      - $ref: '#/components/parameters/X-User-LastName'
      - $ref: '#/components/parameters/X-User-Email'
      - $ref: '#/components/parameters/X-User-GlobalID'
      tags:
      - propositions
      security:
      - tokenAuth: []
      - Token: []
      responses:
        '200':
          content:
            application/json:
              schema:
                $ref: '#/components/schemas/DoctorateEducationAccountingDTO'
          description: ''
        '400':
          $ref: '#/components/responses/BadRequest'
        '401':
          $ref: '#/components/responses/Unauthorized'
        '404':
          $ref: '#/components/responses/NotFound'
    put:
      operationId: update_accounting
      description: Edit the accounting of a proposition
      parameters:
      - in: path
        name: uuid
        schema:
          type: string
          format: uuid
        required: true
      - $ref: '#/components/parameters/Accept-Language'
      - $ref: '#/components/parameters/X-User-FirstName'
      - $ref: '#/components/parameters/X-User-LastName'
      - $ref: '#/components/parameters/X-User-Email'
      - $ref: '#/components/parameters/X-User-GlobalID'
      tags:
      - propositions
      requestBody:
        content:
          application/json:
            schema:
              $ref: '#/components/schemas/CompleterComptabilitePropositionDoctoraleCommand'
        required: true
      security:
      - tokenAuth: []
      - Token: []
      responses:
        '200':
          content:
            application/json:
              schema:
                $ref: '#/components/schemas/PropositionIdentityDTO'
          description: ''
        '400':
          $ref: '#/components/responses/BadRequest'
        '401':
          $ref: '#/components/responses/Unauthorized'
        '404':
          $ref: '#/components/responses/NotFound'
  /propositions/doctorate/{uuid}/coordonnees:
    get:
      operationId: retrieveCoordonneesAdmission
      parameters:
      - in: path
        name: uuid
        schema:
          type: string
          format: uuid
        required: true
      - $ref: '#/components/parameters/Accept-Language'
      - $ref: '#/components/parameters/X-User-FirstName'
      - $ref: '#/components/parameters/X-User-LastName'
      - $ref: '#/components/parameters/X-User-Email'
      - $ref: '#/components/parameters/X-User-GlobalID'
      tags:
      - person
      security:
      - tokenAuth: []
      - Token: []
      responses:
        '200':
          content:
            application/json:
              schema:
                $ref: '#/components/schemas/Coordonnees'
          description: ''
        '400':
          $ref: '#/components/responses/BadRequest'
        '401':
          $ref: '#/components/responses/Unauthorized'
        '404':
          $ref: '#/components/responses/NotFound'
    put:
      operationId: updateCoordonneesAdmission
      parameters:
      - in: path
        name: uuid
        schema:
          type: string
          format: uuid
        required: true
      - $ref: '#/components/parameters/Accept-Language'
      - $ref: '#/components/parameters/X-User-FirstName'
      - $ref: '#/components/parameters/X-User-LastName'
      - $ref: '#/components/parameters/X-User-Email'
      - $ref: '#/components/parameters/X-User-GlobalID'
      tags:
      - person
      requestBody:
        content:
          application/json:
            schema:
              $ref: '#/components/schemas/Coordonnees'
        required: true
      security:
      - tokenAuth: []
      - Token: []
      responses:
        '200':
          content:
            application/json:
              schema:
                $ref: '#/components/schemas/Coordonnees'
          description: ''
        '400':
          $ref: '#/components/responses/BadRequest'
        '401':
          $ref: '#/components/responses/Unauthorized'
        '404':
          $ref: '#/components/responses/NotFound'
  /propositions/doctorate/{uuid}/cotutelle:
    get:
      operationId: retrieve_cotutelle
      description: Get the cotutelle of a proposition
      parameters:
      - in: path
        name: uuid
        schema:
          type: string
          format: uuid
        required: true
      - $ref: '#/components/parameters/Accept-Language'
      - $ref: '#/components/parameters/X-User-FirstName'
      - $ref: '#/components/parameters/X-User-LastName'
      - $ref: '#/components/parameters/X-User-Email'
      - $ref: '#/components/parameters/X-User-GlobalID'
      tags:
      - propositions
      security:
      - tokenAuth: []
      - Token: []
      responses:
        '200':
          content:
            application/json:
              schema:
                $ref: '#/components/schemas/CotutelleDTO'
          description: ''
        '400':
          $ref: '#/components/responses/BadRequest'
        '401':
          $ref: '#/components/responses/Unauthorized'
        '404':
          $ref: '#/components/responses/NotFound'
    put:
      operationId: update_cotutelle
      description: Set the cotutelle of a proposition
      parameters:
      - in: path
        name: uuid
        schema:
          type: string
          format: uuid
        required: true
      - $ref: '#/components/parameters/Accept-Language'
      - $ref: '#/components/parameters/X-User-FirstName'
      - $ref: '#/components/parameters/X-User-LastName'
      - $ref: '#/components/parameters/X-User-Email'
      - $ref: '#/components/parameters/X-User-GlobalID'
      tags:
      - propositions
      requestBody:
        content:
          application/json:
            schema:
              $ref: '#/components/schemas/DefinirCotutelleCommand'
        required: true
      security:
      - tokenAuth: []
      - Token: []
      responses:
        '200':
          content:
            application/json:
              schema:
                $ref: '#/components/schemas/PropositionIdentityDTO'
          description: ''
        '400':
          $ref: '#/components/responses/BadRequest'
        '401':
          $ref: '#/components/responses/Unauthorized'
        '404':
          $ref: '#/components/responses/NotFound'
  /propositions/doctorate/{uuid}/curriculum:
    get:
      operationId: retrieveCurriculumDetailsAdmission
      description: Return the curriculum experiences of a person with the mandatory
        years to complete.
      parameters:
      - in: path
        name: uuid
        schema:
          type: string
          format: uuid
        required: true
      - $ref: '#/components/parameters/Accept-Language'
      - $ref: '#/components/parameters/X-User-FirstName'
      - $ref: '#/components/parameters/X-User-LastName'
      - $ref: '#/components/parameters/X-User-Email'
      - $ref: '#/components/parameters/X-User-GlobalID'
      tags:
      - person
      security:
      - tokenAuth: []
      - Token: []
      responses:
        '200':
          content:
            application/json:
              schema:
                $ref: '#/components/schemas/CurriculumDetails'
          description: ''
        '400':
          $ref: '#/components/responses/BadRequest'
        '401':
          $ref: '#/components/responses/Unauthorized'
        '404':
          $ref: '#/components/responses/NotFound'
    put:
      operationId: updateDoctoratCompleterCurriculumCommandAdmission
      parameters:
      - in: path
        name: uuid
        schema:
          type: string
          format: uuid
        required: true
      - $ref: '#/components/parameters/Accept-Language'
      - $ref: '#/components/parameters/X-User-FirstName'
      - $ref: '#/components/parameters/X-User-LastName'
      - $ref: '#/components/parameters/X-User-Email'
      - $ref: '#/components/parameters/X-User-GlobalID'
      tags:
      - person
      requestBody:
        content:
          application/json:
            schema:
              $ref: '#/components/schemas/DoctoratCompleterCurriculumCommand'
        required: true
      security:
      - tokenAuth: []
      - Token: []
      responses:
        '200':
          content:
            application/json:
              schema:
                $ref: '#/components/schemas/DoctoratCompleterCurriculumCommand'
          description: ''
        '400':
          $ref: '#/components/responses/BadRequest'
        '401':
          $ref: '#/components/responses/Unauthorized'
        '404':
          $ref: '#/components/responses/NotFound'
  /propositions/doctorate/{uuid}/curriculum/educational:
    post:
      operationId: createEducationalExperienceAdmission
      parameters:
      - in: path
        name: uuid
        schema:
          type: string
          format: uuid
        required: true
      - $ref: '#/components/parameters/Accept-Language'
      - $ref: '#/components/parameters/X-User-FirstName'
      - $ref: '#/components/parameters/X-User-LastName'
      - $ref: '#/components/parameters/X-User-Email'
      - $ref: '#/components/parameters/X-User-GlobalID'
      tags:
      - person
      requestBody:
        content:
          application/json:
            schema:
              $ref: '#/components/schemas/EducationalExperience'
        required: true
      security:
      - tokenAuth: []
      - Token: []
      responses:
        '201':
          content:
            application/json:
              schema:
                $ref: '#/components/schemas/EducationalExperience'
          description: ''
        '400':
          $ref: '#/components/responses/BadRequest'
        '401':
          $ref: '#/components/responses/Unauthorized'
        '404':
          $ref: '#/components/responses/NotFound'
  /propositions/doctorate/{uuid}/curriculum/educational/{experience_id}:
    get:
      operationId: retrieveEducationalExperienceAdmission
      parameters:
      - in: path
        name: experience_id
        schema:
          type: string
          format: uuid
        required: true
      - in: path
        name: uuid
        schema:
          type: string
          format: uuid
        required: true
      - $ref: '#/components/parameters/Accept-Language'
      - $ref: '#/components/parameters/X-User-FirstName'
      - $ref: '#/components/parameters/X-User-LastName'
      - $ref: '#/components/parameters/X-User-Email'
      - $ref: '#/components/parameters/X-User-GlobalID'
      tags:
      - person
      security:
      - tokenAuth: []
      - Token: []
      responses:
        '200':
          content:
            application/json:
              schema:
                $ref: '#/components/schemas/EducationalExperience'
          description: ''
        '400':
          $ref: '#/components/responses/BadRequest'
        '401':
          $ref: '#/components/responses/Unauthorized'
        '404':
          $ref: '#/components/responses/NotFound'
    put:
      operationId: updateEducationalExperienceAdmission
      parameters:
      - in: path
        name: experience_id
        schema:
          type: string
          format: uuid
        required: true
      - in: path
        name: uuid
        schema:
          type: string
          format: uuid
        required: true
      - $ref: '#/components/parameters/Accept-Language'
      - $ref: '#/components/parameters/X-User-FirstName'
      - $ref: '#/components/parameters/X-User-LastName'
      - $ref: '#/components/parameters/X-User-Email'
      - $ref: '#/components/parameters/X-User-GlobalID'
      tags:
      - person
      requestBody:
        content:
          application/json:
            schema:
              $ref: '#/components/schemas/EducationalExperience'
        required: true
      security:
      - tokenAuth: []
      - Token: []
      responses:
        '200':
          content:
            application/json:
              schema:
                $ref: '#/components/schemas/EducationalExperience'
          description: ''
        '400':
          $ref: '#/components/responses/BadRequest'
        '401':
          $ref: '#/components/responses/Unauthorized'
        '404':
          $ref: '#/components/responses/NotFound'
    delete:
      operationId: destroyEducationalExperienceAdmission
      parameters:
      - in: path
        name: experience_id
        schema:
          type: string
          format: uuid
        required: true
      - in: path
        name: uuid
        schema:
          type: string
          format: uuid
        required: true
      - $ref: '#/components/parameters/Accept-Language'
      - $ref: '#/components/parameters/X-User-FirstName'
      - $ref: '#/components/parameters/X-User-LastName'
      - $ref: '#/components/parameters/X-User-Email'
      - $ref: '#/components/parameters/X-User-GlobalID'
      tags:
      - person
      security:
      - tokenAuth: []
      - Token: []
      responses:
        '204':
          description: No response body
        '400':
          $ref: '#/components/responses/BadRequest'
        '401':
          $ref: '#/components/responses/Unauthorized'
        '404':
          $ref: '#/components/responses/NotFound'
  /propositions/doctorate/{uuid}/curriculum/professional:
    post:
      operationId: createProfessionalExperienceAdmission
      parameters:
      - in: path
        name: uuid
        schema:
          type: string
          format: uuid
        required: true
      - $ref: '#/components/parameters/Accept-Language'
      - $ref: '#/components/parameters/X-User-FirstName'
      - $ref: '#/components/parameters/X-User-LastName'
      - $ref: '#/components/parameters/X-User-Email'
      - $ref: '#/components/parameters/X-User-GlobalID'
      tags:
      - person
      requestBody:
        content:
          application/json:
            schema:
              $ref: '#/components/schemas/ProfessionalExperience'
        required: true
      security:
      - tokenAuth: []
      - Token: []
      responses:
        '201':
          content:
            application/json:
              schema:
                $ref: '#/components/schemas/ProfessionalExperience'
          description: ''
        '400':
          $ref: '#/components/responses/BadRequest'
        '401':
          $ref: '#/components/responses/Unauthorized'
        '404':
          $ref: '#/components/responses/NotFound'
  /propositions/doctorate/{uuid}/curriculum/professional/{experience_id}:
    get:
      operationId: retrieveProfessionalExperienceAdmission
      parameters:
      - in: path
        name: experience_id
        schema:
          type: string
          format: uuid
        required: true
      - in: path
        name: uuid
        schema:
          type: string
          format: uuid
        required: true
      - $ref: '#/components/parameters/Accept-Language'
      - $ref: '#/components/parameters/X-User-FirstName'
      - $ref: '#/components/parameters/X-User-LastName'
      - $ref: '#/components/parameters/X-User-Email'
      - $ref: '#/components/parameters/X-User-GlobalID'
      tags:
      - person
      security:
      - tokenAuth: []
      - Token: []
      responses:
        '200':
          content:
            application/json:
              schema:
                $ref: '#/components/schemas/ProfessionalExperience'
          description: ''
        '400':
          $ref: '#/components/responses/BadRequest'
        '401':
          $ref: '#/components/responses/Unauthorized'
        '404':
          $ref: '#/components/responses/NotFound'
    put:
      operationId: updateProfessionalExperienceAdmission
      parameters:
      - in: path
        name: experience_id
        schema:
          type: string
          format: uuid
        required: true
      - in: path
        name: uuid
        schema:
          type: string
          format: uuid
        required: true
      - $ref: '#/components/parameters/Accept-Language'
      - $ref: '#/components/parameters/X-User-FirstName'
      - $ref: '#/components/parameters/X-User-LastName'
      - $ref: '#/components/parameters/X-User-Email'
      - $ref: '#/components/parameters/X-User-GlobalID'
      tags:
      - person
      requestBody:
        content:
          application/json:
            schema:
              $ref: '#/components/schemas/ProfessionalExperience'
        required: true
      security:
      - tokenAuth: []
      - Token: []
      responses:
        '200':
          content:
            application/json:
              schema:
                $ref: '#/components/schemas/ProfessionalExperience'
          description: ''
        '400':
          $ref: '#/components/responses/BadRequest'
        '401':
          $ref: '#/components/responses/Unauthorized'
        '404':
          $ref: '#/components/responses/NotFound'
    delete:
      operationId: destroyProfessionalExperienceAdmission
      parameters:
      - in: path
        name: experience_id
        schema:
          type: string
          format: uuid
        required: true
      - in: path
        name: uuid
        schema:
          type: string
          format: uuid
        required: true
      - $ref: '#/components/parameters/Accept-Language'
      - $ref: '#/components/parameters/X-User-FirstName'
      - $ref: '#/components/parameters/X-User-LastName'
      - $ref: '#/components/parameters/X-User-Email'
      - $ref: '#/components/parameters/X-User-GlobalID'
      tags:
      - person
      security:
      - tokenAuth: []
      - Token: []
      responses:
        '204':
          description: No response body
        '400':
          $ref: '#/components/responses/BadRequest'
        '401':
          $ref: '#/components/responses/Unauthorized'
        '404':
          $ref: '#/components/responses/NotFound'
  /propositions/doctorate/{uuid}/doctorate:
    get:
      operationId: retrieveDoctorateDTO
      description: Get the doctorate
      parameters:
      - in: path
        name: uuid
        schema:
          type: string
          format: uuid
        required: true
      - $ref: '#/components/parameters/Accept-Language'
      - $ref: '#/components/parameters/X-User-FirstName'
      - $ref: '#/components/parameters/X-User-LastName'
      - $ref: '#/components/parameters/X-User-Email'
      - $ref: '#/components/parameters/X-User-GlobalID'
      tags:
      - propositions
      security:
      - tokenAuth: []
      - Token: []
      responses:
        '200':
          content:
            application/json:
              schema:
                $ref: '#/components/schemas/DoctorateDTO'
          description: ''
        '400':
          $ref: '#/components/responses/BadRequest'
        '401':
          $ref: '#/components/responses/Unauthorized'
        '404':
          $ref: '#/components/responses/NotFound'
  /propositions/doctorate/{uuid}/documents:
    get:
      operationId: list_doctorate_documents
      parameters:
      - in: path
        name: uuid
        schema:
          type: string
          format: uuid
        required: true
      - $ref: '#/components/parameters/Accept-Language'
      - $ref: '#/components/parameters/X-User-FirstName'
      - $ref: '#/components/parameters/X-User-LastName'
      - $ref: '#/components/parameters/X-User-Email'
      - $ref: '#/components/parameters/X-User-GlobalID'
      tags:
      - propositions
      security:
      - tokenAuth: []
      - Token: []
      responses:
        '200':
          content:
            application/json:
              schema:
                $ref: '#/components/schemas/DocumentSpecificQuestionsList'
          description: ''
        '400':
          $ref: '#/components/responses/BadRequest'
        '401':
          $ref: '#/components/responses/Unauthorized'
        '404':
          $ref: '#/components/responses/NotFound'
    post:
      operationId: create_doctorate_documents
      parameters:
      - in: path
        name: uuid
        schema:
          type: string
          format: uuid
        required: true
      - $ref: '#/components/parameters/Accept-Language'
      - $ref: '#/components/parameters/X-User-FirstName'
      - $ref: '#/components/parameters/X-User-LastName'
      - $ref: '#/components/parameters/X-User-Email'
      - $ref: '#/components/parameters/X-User-GlobalID'
      tags:
      - propositions
      requestBody:
        content:
          application/json:
            schema:
              $ref: '#/components/schemas/CompleterEmplacementsDocumentsParCandidatCommand'
        required: true
      security:
      - tokenAuth: []
      - Token: []
      responses:
        '201':
          content:
            application/json:
              schema:
                $ref: '#/components/schemas/PropositionIdentityDTO'
          description: ''
        '400':
          $ref: '#/components/responses/BadRequest'
        '401':
          $ref: '#/components/responses/Unauthorized'
        '404':
          $ref: '#/components/responses/NotFound'
  /propositions/doctorate/{uuid}/languages_knowledge:
    get:
      operationId: listLanguageKnowledgesAdmission
      parameters:
      - in: path
        name: uuid
        schema:
          type: string
          format: uuid
        required: true
      - $ref: '#/components/parameters/Accept-Language'
      - $ref: '#/components/parameters/X-User-FirstName'
      - $ref: '#/components/parameters/X-User-LastName'
      - $ref: '#/components/parameters/X-User-Email'
      - $ref: '#/components/parameters/X-User-GlobalID'
      tags:
      - person
      security:
      - tokenAuth: []
      - Token: []
      responses:
        '200':
          content:
            application/json:
              schema:
                type: array
                items:
                  $ref: '#/components/schemas/LanguageKnowledge'
          description: ''
        '400':
          $ref: '#/components/responses/BadRequest'
        '401':
          $ref: '#/components/responses/Unauthorized'
        '404':
          $ref: '#/components/responses/NotFound'
    post:
      operationId: createLanguageKnowledgeAdmission
      parameters:
      - in: path
        name: uuid
        schema:
          type: string
          format: uuid
        required: true
      - $ref: '#/components/parameters/Accept-Language'
      - $ref: '#/components/parameters/X-User-FirstName'
      - $ref: '#/components/parameters/X-User-LastName'
      - $ref: '#/components/parameters/X-User-Email'
      - $ref: '#/components/parameters/X-User-GlobalID'
      tags:
      - person
      requestBody:
        content:
          application/json:
            schema:
              type: array
              items:
                $ref: '#/components/schemas/LanguageKnowledge'
        required: true
      security:
      - tokenAuth: []
      - Token: []
      responses:
        '200':
          content:
            application/json:
              schema:
                type: array
                items:
                  $ref: '#/components/schemas/LanguageKnowledge'
          description: ''
        '400':
          $ref: '#/components/responses/BadRequest'
        '401':
          $ref: '#/components/responses/Unauthorized'
        '404':
          $ref: '#/components/responses/NotFound'
  /propositions/doctorate/{uuid}/pdf-recap:
    get:
      operationId: retrieve_doctorate_education_proposition_pdf_recap
      description: Generate the proposition recap and return a file read token
      parameters:
      - in: path
        name: uuid
        schema:
          type: string
          format: uuid
        required: true
      - $ref: '#/components/parameters/Accept-Language'
      - $ref: '#/components/parameters/X-User-FirstName'
      - $ref: '#/components/parameters/X-User-LastName'
      - $ref: '#/components/parameters/X-User-Email'
      - $ref: '#/components/parameters/X-User-GlobalID'
      tags:
      - propositions
      security:
      - tokenAuth: []
      - Token: []
      responses:
        '200':
          content:
            application/json:
              schema:
                $ref: '#/components/schemas/PDFRecap'
          description: ''
        '400':
          $ref: '#/components/responses/BadRequest'
        '401':
          $ref: '#/components/responses/Unauthorized'
        '404':
          $ref: '#/components/responses/NotFound'
  /propositions/doctorate/{uuid}/person:
    get:
      operationId: retrievePersonIdentificationAdmission
      description: |-
        This Mixin is used to display business validation messages (business Exceptions)
        inside defined fields in the attribute 'field_name_by_exception'
      parameters:
      - in: path
        name: uuid
        schema:
          type: string
          format: uuid
        required: true
      - $ref: '#/components/parameters/Accept-Language'
      - $ref: '#/components/parameters/X-User-FirstName'
      - $ref: '#/components/parameters/X-User-LastName'
      - $ref: '#/components/parameters/X-User-Email'
      - $ref: '#/components/parameters/X-User-GlobalID'
      tags:
      - person
      security:
      - tokenAuth: []
      - Token: []
      responses:
        '200':
          content:
            application/json:
              schema:
                $ref: '#/components/schemas/PersonIdentification'
          description: ''
        '400':
          $ref: '#/components/responses/BadRequest'
        '401':
          $ref: '#/components/responses/Unauthorized'
        '404':
          $ref: '#/components/responses/NotFound'
    put:
      operationId: updatePersonIdentificationAdmission
      description: |-
        This Mixin is used to display business validation messages (business Exceptions)
        inside defined fields in the attribute 'field_name_by_exception'
      parameters:
      - in: path
        name: uuid
        schema:
          type: string
          format: uuid
        required: true
      - $ref: '#/components/parameters/Accept-Language'
      - $ref: '#/components/parameters/X-User-FirstName'
      - $ref: '#/components/parameters/X-User-LastName'
      - $ref: '#/components/parameters/X-User-Email'
      - $ref: '#/components/parameters/X-User-GlobalID'
      tags:
      - person
      requestBody:
        content:
          application/json:
            schema:
              $ref: '#/components/schemas/PersonIdentification'
      security:
      - tokenAuth: []
      - Token: []
      responses:
        '200':
          content:
            application/json:
              schema:
                $ref: '#/components/schemas/PersonIdentification'
          description: ''
        '400':
          $ref: '#/components/responses/BadRequest'
        '401':
          $ref: '#/components/responses/Unauthorized'
        '404':
          $ref: '#/components/responses/NotFound'
  /propositions/doctorate/{uuid}/project:
    get:
      operationId: retrieve_project
      description: |-
        This method is only used to check the permission.
        We have to return some data as the schema expects a 200 status and the deserializer expects some data.
      parameters:
      - in: path
        name: uuid
        schema:
          type: string
          format: uuid
        required: true
      - $ref: '#/components/parameters/Accept-Language'
      - $ref: '#/components/parameters/X-User-FirstName'
      - $ref: '#/components/parameters/X-User-LastName'
      - $ref: '#/components/parameters/X-User-Email'
      - $ref: '#/components/parameters/X-User-GlobalID'
      tags:
      - propositions
      security:
      - tokenAuth: []
      - Token: []
      responses:
        '200':
          description: No response body
        '400':
          $ref: '#/components/responses/BadRequest'
        '401':
          $ref: '#/components/responses/Unauthorized'
        '404':
          $ref: '#/components/responses/NotFound'
    put:
      operationId: update_project
      description: Edit the project
      parameters:
      - in: path
        name: uuid
        schema:
          type: string
          format: uuid
        required: true
      - $ref: '#/components/parameters/Accept-Language'
      - $ref: '#/components/parameters/X-User-FirstName'
      - $ref: '#/components/parameters/X-User-LastName'
      - $ref: '#/components/parameters/X-User-Email'
      - $ref: '#/components/parameters/X-User-GlobalID'
      tags:
      - propositions
      requestBody:
        content:
          application/json:
            schema:
              $ref: '#/components/schemas/CompleterPropositionCommand'
        required: true
      security:
      - tokenAuth: []
      - Token: []
      responses:
        '200':
          content:
            application/json:
              schema:
                $ref: '#/components/schemas/PropositionIdentityDTO'
          description: ''
        '400':
          $ref: '#/components/responses/BadRequest'
        '401':
          $ref: '#/components/responses/Unauthorized'
        '404':
          $ref: '#/components/responses/NotFound'
  /propositions/doctorate/{uuid}/secondary_studies:
    get:
      operationId: retrieveHighSchoolDiplomaAdmission
      parameters:
      - in: path
        name: uuid
        schema:
          type: string
          format: uuid
        required: true
      - $ref: '#/components/parameters/Accept-Language'
      - $ref: '#/components/parameters/X-User-FirstName'
      - $ref: '#/components/parameters/X-User-LastName'
      - $ref: '#/components/parameters/X-User-Email'
      - $ref: '#/components/parameters/X-User-GlobalID'
      tags:
      - person
      security:
      - tokenAuth: []
      - Token: []
      responses:
        '200':
          content:
            application/json:
              schema:
                $ref: '#/components/schemas/HighSchoolDiploma'
          description: ''
        '400':
          $ref: '#/components/responses/BadRequest'
        '401':
          $ref: '#/components/responses/Unauthorized'
        '404':
          $ref: '#/components/responses/NotFound'
    put:
      operationId: updateHighSchoolDiplomaAdmission
      parameters:
      - in: path
        name: uuid
        schema:
          type: string
          format: uuid
        required: true
      - $ref: '#/components/parameters/Accept-Language'
      - $ref: '#/components/parameters/X-User-FirstName'
      - $ref: '#/components/parameters/X-User-LastName'
      - $ref: '#/components/parameters/X-User-Email'
      - $ref: '#/components/parameters/X-User-GlobalID'
      tags:
      - person
      requestBody:
        content:
          application/json:
            schema:
              $ref: '#/components/schemas/HighSchoolDiploma'
      security:
      - tokenAuth: []
      - Token: []
      responses:
        '200':
          content:
            application/json:
              schema:
                $ref: '#/components/schemas/HighSchoolDiploma'
          description: ''
        '400':
          $ref: '#/components/responses/BadRequest'
        '401':
          $ref: '#/components/responses/Unauthorized'
        '404':
          $ref: '#/components/responses/NotFound'
  /propositions/doctorate/{uuid}/submit:
    get:
      operationId: verify_proposition
      description: Check the proposition to be OK with all validators.
      parameters:
      - in: path
        name: uuid
        schema:
          type: string
          format: uuid
        required: true
      - $ref: '#/components/parameters/Accept-Language'
      - $ref: '#/components/parameters/X-User-FirstName'
      - $ref: '#/components/parameters/X-User-LastName'
      - $ref: '#/components/parameters/X-User-Email'
      - $ref: '#/components/parameters/X-User-GlobalID'
      tags:
      - propositions
      security:
      - tokenAuth: []
      - Token: []
      responses:
        '200':
          content:
            application/json:
              schema:
                $ref: '#/components/schemas/PropositionErrors'
          description: ''
        '400':
          $ref: '#/components/responses/BadRequest'
        '401':
          $ref: '#/components/responses/Unauthorized'
        '404':
          $ref: '#/components/responses/NotFound'
    post:
      operationId: submit_proposition
      description: Submit the proposition.
      parameters:
      - in: path
        name: uuid
        schema:
          type: string
          format: uuid
        required: true
      - $ref: '#/components/parameters/Accept-Language'
      - $ref: '#/components/parameters/X-User-FirstName'
      - $ref: '#/components/parameters/X-User-LastName'
      - $ref: '#/components/parameters/X-User-Email'
      - $ref: '#/components/parameters/X-User-GlobalID'
      tags:
      - propositions
      requestBody:
        content:
          application/json:
            schema:
              $ref: '#/components/schemas/SubmitProposition'
        required: true
      security:
      - tokenAuth: []
      - Token: []
      responses:
        '200':
          content:
            application/json:
              schema:
                $ref: '#/components/schemas/PropositionIdentityDTO'
          description: ''
        '400':
          $ref: '#/components/responses/BadRequest'
        '401':
          $ref: '#/components/responses/Unauthorized'
        '404':
          $ref: '#/components/responses/NotFound'
  /propositions/doctorate/{uuid}/supervision:
    get:
      operationId: retrieve_supervision
      description: Get the supervision group of a proposition
      parameters:
      - in: path
        name: uuid
        schema:
          type: string
          format: uuid
        required: true
      - $ref: '#/components/parameters/Accept-Language'
      - $ref: '#/components/parameters/X-User-FirstName'
      - $ref: '#/components/parameters/X-User-LastName'
      - $ref: '#/components/parameters/X-User-Email'
      - $ref: '#/components/parameters/X-User-GlobalID'
      tags:
      - propositions
      security:
      - tokenAuth: []
      - Token: []
      responses:
        '200':
          content:
            application/json:
              schema:
                $ref: '#/components/schemas/SupervisionDTO'
          description: ''
        '400':
          $ref: '#/components/responses/BadRequest'
        '401':
          $ref: '#/components/responses/Unauthorized'
        '404':
          $ref: '#/components/responses/NotFound'
    post:
      operationId: remove_member
      description: Remove a supervision group member for a proposition
      parameters:
      - in: path
        name: uuid
        schema:
          type: string
          format: uuid
        required: true
      - $ref: '#/components/parameters/Accept-Language'
      - $ref: '#/components/parameters/X-User-FirstName'
      - $ref: '#/components/parameters/X-User-LastName'
      - $ref: '#/components/parameters/X-User-Email'
      - $ref: '#/components/parameters/X-User-GlobalID'
      tags:
      - propositions
      requestBody:
        content:
          application/json:
            schema:
              $ref: '#/components/schemas/SupervisionActorReference'
        required: true
      security:
      - tokenAuth: []
      - Token: []
      responses:
        '200':
          content:
            application/json:
              schema:
                $ref: '#/components/schemas/PropositionIdentityDTO'
          description: ''
        '400':
          $ref: '#/components/responses/BadRequest'
        '401':
          $ref: '#/components/responses/Unauthorized'
        '404':
          $ref: '#/components/responses/NotFound'
    put:
      operationId: add_member
      description: Add a supervision group member for a proposition
      parameters:
      - in: path
        name: uuid
        schema:
          type: string
          format: uuid
        required: true
      - $ref: '#/components/parameters/Accept-Language'
      - $ref: '#/components/parameters/X-User-FirstName'
      - $ref: '#/components/parameters/X-User-LastName'
      - $ref: '#/components/parameters/X-User-Email'
      - $ref: '#/components/parameters/X-User-GlobalID'
      tags:
      - propositions
      requestBody:
        content:
          application/json:
            schema:
              $ref: '#/components/schemas/IdentifierSupervisionActor'
        required: true
      security:
      - tokenAuth: []
      - Token: []
      responses:
        '200':
          content:
            application/json:
              schema:
                $ref: '#/components/schemas/PropositionIdentityDTO'
          description: ''
        '400':
          $ref: '#/components/responses/BadRequest'
        '401':
          $ref: '#/components/responses/Unauthorized'
        '404':
          $ref: '#/components/responses/NotFound'
    patch:
      operationId: edit_external_member
      description: Edit an external supervision group member for a proposition
      parameters:
      - in: path
        name: uuid
        schema:
          type: string
          format: uuid
        required: true
      - $ref: '#/components/parameters/Accept-Language'
      - $ref: '#/components/parameters/X-User-FirstName'
      - $ref: '#/components/parameters/X-User-LastName'
      - $ref: '#/components/parameters/X-User-Email'
      - $ref: '#/components/parameters/X-User-GlobalID'
      tags:
      - propositions
      requestBody:
        content:
          application/json:
            schema:
              $ref: '#/components/schemas/PatchedModifierMembreSupervisionExterne'
      security:
      - tokenAuth: []
      - Token: []
      responses:
        '200':
          content:
            application/json:
              schema:
                $ref: '#/components/schemas/PropositionIdentityDTO'
          description: ''
        '400':
          $ref: '#/components/responses/BadRequest'
        '401':
          $ref: '#/components/responses/Unauthorized'
        '404':
          $ref: '#/components/responses/NotFound'
  /propositions/doctorate/{uuid}/supervision/approve:
    post:
      operationId: approve_proposition
      description: Approve the proposition.
      parameters:
      - in: path
        name: uuid
        schema:
          type: string
          format: uuid
        required: true
      - $ref: '#/components/parameters/Accept-Language'
      - $ref: '#/components/parameters/X-User-FirstName'
      - $ref: '#/components/parameters/X-User-LastName'
      - $ref: '#/components/parameters/X-User-Email'
      - $ref: '#/components/parameters/X-User-GlobalID'
      tags:
      - propositions
      requestBody:
        content:
          application/json:
            schema:
              $ref: '#/components/schemas/ApprouverPropositionCommand'
        required: true
      security:
      - tokenAuth: []
      - Token: []
      responses:
        '200':
          content:
            application/json:
              schema:
                $ref: '#/components/schemas/PropositionIdentityDTO'
          description: ''
        '400':
          $ref: '#/components/responses/BadRequest'
        '401':
          $ref: '#/components/responses/Unauthorized'
        '404':
          $ref: '#/components/responses/NotFound'
    put:
      operationId: reject_proposition
      description: Reject the proposition.
      parameters:
      - in: path
        name: uuid
        schema:
          type: string
          format: uuid
        required: true
      - $ref: '#/components/parameters/Accept-Language'
      - $ref: '#/components/parameters/X-User-FirstName'
      - $ref: '#/components/parameters/X-User-LastName'
      - $ref: '#/components/parameters/X-User-Email'
      - $ref: '#/components/parameters/X-User-GlobalID'
      tags:
      - propositions
      requestBody:
        content:
          application/json:
            schema:
              $ref: '#/components/schemas/RefuserPropositionCommand'
        required: true
      security:
      - tokenAuth: []
      - Token: []
      responses:
        '200':
          content:
            application/json:
              schema:
                $ref: '#/components/schemas/PropositionIdentityDTO'
          description: ''
        '400':
          $ref: '#/components/responses/BadRequest'
        '401':
          $ref: '#/components/responses/Unauthorized'
        '404':
          $ref: '#/components/responses/NotFound'
  /propositions/doctorate/{uuid}/supervision/approve-by-pdf:
    post:
      operationId: approve_by_pdf
      description: Approve the proposition with a pdf file.
      parameters:
      - in: path
        name: uuid
        schema:
          type: string
          format: uuid
        required: true
      - $ref: '#/components/parameters/Accept-Language'
      - $ref: '#/components/parameters/X-User-FirstName'
      - $ref: '#/components/parameters/X-User-LastName'
      - $ref: '#/components/parameters/X-User-Email'
      - $ref: '#/components/parameters/X-User-GlobalID'
      tags:
      - propositions
      requestBody:
        content:
          application/json:
            schema:
              $ref: '#/components/schemas/ApprouverPropositionParPdfCommand'
        required: true
      security:
      - tokenAuth: []
      - Token: []
      responses:
        '200':
          content:
            application/json:
              schema:
                $ref: '#/components/schemas/PropositionIdentityDTO'
          description: ''
        '400':
          $ref: '#/components/responses/BadRequest'
        '401':
          $ref: '#/components/responses/Unauthorized'
        '404':
          $ref: '#/components/responses/NotFound'
  /propositions/doctorate/{uuid}/supervision/external/{token}:
    get:
      operationId: get_external_proposition
      description: Returns necessary info about proposition while checking token.
      parameters:
      - in: path
        name: token
        schema:
          type: string
        required: true
      - in: path
        name: uuid
        schema:
          type: string
          format: uuid
        required: true
      - $ref: '#/components/parameters/Accept-Language'
      tags:
      - propositions
      responses:
        '200':
          content:
            application/json:
              schema:
                $ref: '#/components/schemas/ExternalSupervisionDTO'
          description: ''
        '400':
          $ref: '#/components/responses/BadRequest'
        '401':
          $ref: '#/components/responses/Unauthorized'
        '404':
          $ref: '#/components/responses/NotFound'
    post:
      operationId: approve_external_proposition
      description: Approve the proposition.
      parameters:
      - in: path
        name: token
        schema:
          type: string
        required: true
      - in: path
        name: uuid
        schema:
          type: string
          format: uuid
        required: true
      - $ref: '#/components/parameters/Accept-Language'
      tags:
      - propositions
      requestBody:
        content:
          application/json:
            schema:
              $ref: '#/components/schemas/ApprouverPropositionCommand'
        required: true
      responses:
        '200':
          content:
            application/json:
              schema:
                $ref: '#/components/schemas/PropositionIdentityDTO'
          description: ''
        '400':
          $ref: '#/components/responses/BadRequest'
        '401':
          $ref: '#/components/responses/Unauthorized'
        '404':
          $ref: '#/components/responses/NotFound'
    put:
      operationId: reject_external_proposition
      description: Reject the proposition.
      parameters:
      - in: path
        name: token
        schema:
          type: string
        required: true
      - in: path
        name: uuid
        schema:
          type: string
          format: uuid
        required: true
      - $ref: '#/components/parameters/Accept-Language'
      tags:
      - propositions
      requestBody:
        content:
          application/json:
            schema:
              $ref: '#/components/schemas/RefuserPropositionCommand'
        required: true
      responses:
        '200':
          content:
            application/json:
              schema:
                $ref: '#/components/schemas/PropositionIdentityDTO'
          description: ''
        '400':
          $ref: '#/components/responses/BadRequest'
        '401':
          $ref: '#/components/responses/Unauthorized'
        '404':
          $ref: '#/components/responses/NotFound'
  /propositions/doctorate/{uuid}/supervision/request-signatures:
    post:
      operationId: create_signatures
      description: Ask for all promoters and members to sign the proposition.
      parameters:
      - in: path
        name: uuid
        schema:
          type: string
          format: uuid
        required: true
      - $ref: '#/components/parameters/Accept-Language'
      - $ref: '#/components/parameters/X-User-FirstName'
      - $ref: '#/components/parameters/X-User-LastName'
      - $ref: '#/components/parameters/X-User-Email'
      - $ref: '#/components/parameters/X-User-GlobalID'
      tags:
      - propositions
      security:
      - tokenAuth: []
      - Token: []
      responses:
        '200':
          content:
            application/json:
              schema:
                $ref: '#/components/schemas/PropositionIdentityDTO'
          description: ''
        '400':
          $ref: '#/components/responses/BadRequest'
        '401':
          $ref: '#/components/responses/Unauthorized'
        '404':
          $ref: '#/components/responses/NotFound'
    put:
      operationId: update_signatures
      description: Resend an invitation for and external member.
      parameters:
      - in: path
        name: uuid
        schema:
          type: string
          format: uuid
        required: true
      - $ref: '#/components/parameters/Accept-Language'
      - $ref: '#/components/parameters/X-User-FirstName'
      - $ref: '#/components/parameters/X-User-LastName'
      - $ref: '#/components/parameters/X-User-Email'
      - $ref: '#/components/parameters/X-User-GlobalID'
      tags:
      - propositions
      requestBody:
        content:
          application/json:
            schema:
              $ref: '#/components/schemas/RenvoyerInvitationSignatureExterne'
        required: true
      security:
      - tokenAuth: []
      - Token: []
      responses:
        '200':
          content:
            application/json:
              schema:
                $ref: '#/components/schemas/PropositionIdentityDTO'
          description: ''
        '400':
          $ref: '#/components/responses/BadRequest'
        '401':
          $ref: '#/components/responses/Unauthorized'
        '404':
          $ref: '#/components/responses/NotFound'
  /propositions/doctorate/{uuid}/supervision/set-reference-promoter:
    put:
      operationId: set_reference_promoter
      description: Set a supervision group member as reference promoter
      parameters:
      - in: path
        name: uuid
        schema:
          type: string
          format: uuid
        required: true
      - $ref: '#/components/parameters/Accept-Language'
      - $ref: '#/components/parameters/X-User-FirstName'
      - $ref: '#/components/parameters/X-User-LastName'
      - $ref: '#/components/parameters/X-User-Email'
      - $ref: '#/components/parameters/X-User-GlobalID'
      tags:
      - propositions
      requestBody:
        content:
          application/json:
            schema:
              $ref: '#/components/schemas/DesignerPromoteurReferenceCommand'
        required: true
      security:
      - tokenAuth: []
      - Token: []
      responses:
        '200':
          content:
            application/json:
              schema:
                $ref: '#/components/schemas/PropositionIdentityDTO'
          description: ''
        '400':
          $ref: '#/components/responses/BadRequest'
        '401':
          $ref: '#/components/responses/Unauthorized'
        '404':
          $ref: '#/components/responses/NotFound'
  /propositions/doctorate/{uuid}/supervision/submit-ca:
    post:
      operationId: submit_ca
      description: Submit the new CA
      parameters:
      - in: path
        name: uuid
        schema:
          type: string
          format: uuid
        required: true
      - $ref: '#/components/parameters/Accept-Language'
      - $ref: '#/components/parameters/X-User-FirstName'
      - $ref: '#/components/parameters/X-User-LastName'
      - $ref: '#/components/parameters/X-User-Email'
      - $ref: '#/components/parameters/X-User-GlobalID'
      tags:
      - propositions
      security:
      - tokenAuth: []
      - Token: []
      responses:
        '200':
          content:
            application/json:
              schema:
                $ref: '#/components/schemas/PropositionIdentityDTO'
          description: ''
        '400':
          $ref: '#/components/responses/BadRequest'
        '401':
          $ref: '#/components/responses/Unauthorized'
        '404':
          $ref: '#/components/responses/NotFound'
  /propositions/doctorate/{uuid}/training_choice:
    put:
      operationId: update_doctorate_training_choice
      parameters:
      - in: path
        name: uuid
        schema:
          type: string
          format: uuid
        required: true
      - $ref: '#/components/parameters/Accept-Language'
      - $ref: '#/components/parameters/X-User-FirstName'
      - $ref: '#/components/parameters/X-User-LastName'
      - $ref: '#/components/parameters/X-User-Email'
      - $ref: '#/components/parameters/X-User-GlobalID'
      tags:
      - propositions
      requestBody:
        content:
          application/json:
            schema:
              $ref: '#/components/schemas/ModifierTypeAdmissionDoctoraleCommand'
        required: true
      security:
      - tokenAuth: []
      - Token: []
      responses:
        '200':
          content:
            application/json:
              schema:
                $ref: '#/components/schemas/PropositionIdentityDTO'
          description: ''
        '400':
          $ref: '#/components/responses/BadRequest'
        '401':
          $ref: '#/components/responses/Unauthorized'
        '404':
          $ref: '#/components/responses/NotFound'
    patch:
      operationId: propositions_doctorate_training_choice_partial_update
      parameters:
      - in: path
        name: uuid
        schema:
          type: string
          format: uuid
        required: true
      - $ref: '#/components/parameters/Accept-Language'
      - $ref: '#/components/parameters/X-User-FirstName'
      - $ref: '#/components/parameters/X-User-LastName'
      - $ref: '#/components/parameters/X-User-Email'
      - $ref: '#/components/parameters/X-User-GlobalID'
      tags:
      - propositions
      requestBody:
        content:
          application/json:
            schema:
              $ref: '#/components/schemas/PatchedPropositionIdentityDTO'
      security:
      - tokenAuth: []
      - Token: []
      responses:
        '200':
          content:
            application/json:
              schema:
                $ref: '#/components/schemas/PropositionIdentityDTO'
          description: ''
        '400':
          $ref: '#/components/responses/BadRequest'
        '401':
          $ref: '#/components/responses/Unauthorized'
        '404':
          $ref: '#/components/responses/NotFound'
  /propositions/doctorate/{uuid}/verify_project:
    get:
      operationId: retrieve_verify_project
      description: Check the project to be OK with all validators.
      parameters:
      - in: path
        name: uuid
        schema:
          type: string
          format: uuid
        required: true
      - $ref: '#/components/parameters/Accept-Language'
      - $ref: '#/components/parameters/X-User-FirstName'
      - $ref: '#/components/parameters/X-User-LastName'
      - $ref: '#/components/parameters/X-User-Email'
      - $ref: '#/components/parameters/X-User-GlobalID'
      tags:
      - propositions
      security:
      - tokenAuth: []
      - Token: []
      responses:
        '200':
          content:
            application/json:
              schema:
                type: array
                items:
                  type: object
                  properties:
                    status_code:
                      type: string
                    detail:
                      type: string
          description: Project verification errors
        '400':
          $ref: '#/components/responses/BadRequest'
        '401':
          $ref: '#/components/responses/Unauthorized'
        '404':
          $ref: '#/components/responses/NotFound'
  /propositions/doctorate/pre-admission-list:
    get:
      operationId: list_doctorate_pre_admissions
      description: |-
        This Mixin is used to display business validation messages (business Exceptions)
        inside defined fields in the attribute 'field_name_by_exception'
      tags:
      - propositions
      security:
      - tokenAuth: []
      - Token: []
      responses:
        '200':
          content:
            application/json:
              schema:
                type: array
                items:
                  $ref: '#/components/schemas/DoctoratePreAdmissionSearchDTO'
          description: ''
        '400':
          $ref: '#/components/responses/BadRequest'
        '401':
          $ref: '#/components/responses/Unauthorized'
        '404':
          $ref: '#/components/responses/NotFound'
      parameters:
      - $ref: '#/components/parameters/Accept-Language'
      - $ref: '#/components/parameters/X-User-FirstName'
      - $ref: '#/components/parameters/X-User-LastName'
      - $ref: '#/components/parameters/X-User-Email'
      - $ref: '#/components/parameters/X-User-GlobalID'
  /propositions/general-education:
    post:
      operationId: create_general_training_choice
      tags:
      - propositions
      requestBody:
        content:
          application/json:
            schema:
              $ref: '#/components/schemas/InitierPropositionGeneraleCommand'
        required: true
      security:
      - tokenAuth: []
      - Token: []
      responses:
        '201':
          content:
            application/json:
              schema:
                $ref: '#/components/schemas/PropositionIdentityDTO'
          description: ''
        '400':
          $ref: '#/components/responses/BadRequest'
        '401':
          $ref: '#/components/responses/Unauthorized'
        '404':
          $ref: '#/components/responses/NotFound'
      parameters:
      - $ref: '#/components/parameters/Accept-Language'
      - $ref: '#/components/parameters/X-User-FirstName'
      - $ref: '#/components/parameters/X-User-LastName'
      - $ref: '#/components/parameters/X-User-Email'
      - $ref: '#/components/parameters/X-User-GlobalID'
  /propositions/general-education/{uuid}:
    get:
      operationId: retrieve_general_education_proposition
      description: Get a single proposition
      parameters:
      - in: path
        name: uuid
        schema:
          type: string
          format: uuid
        required: true
      - $ref: '#/components/parameters/Accept-Language'
      - $ref: '#/components/parameters/X-User-FirstName'
      - $ref: '#/components/parameters/X-User-LastName'
      - $ref: '#/components/parameters/X-User-Email'
      - $ref: '#/components/parameters/X-User-GlobalID'
      tags:
      - propositions
      security:
      - tokenAuth: []
      - Token: []
      responses:
        '200':
          content:
            application/json:
              schema:
                $ref: '#/components/schemas/GeneralEducationPropositionDTO'
          description: ''
        '400':
          $ref: '#/components/responses/BadRequest'
        '401':
          $ref: '#/components/responses/Unauthorized'
        '404':
          $ref: '#/components/responses/NotFound'
    delete:
      operationId: destroy_general_education_proposition
      description: Soft-Delete a proposition
      parameters:
      - in: path
        name: uuid
        schema:
          type: string
          format: uuid
        required: true
      - $ref: '#/components/parameters/Accept-Language'
      - $ref: '#/components/parameters/X-User-FirstName'
      - $ref: '#/components/parameters/X-User-LastName'
      - $ref: '#/components/parameters/X-User-Email'
      - $ref: '#/components/parameters/X-User-GlobalID'
      tags:
      - propositions
      security:
      - tokenAuth: []
      - Token: []
      responses:
        '204':
          description: No response body
        '400':
          $ref: '#/components/responses/BadRequest'
        '401':
          $ref: '#/components/responses/Unauthorized'
        '404':
          $ref: '#/components/responses/NotFound'
  /propositions/general-education/{uuid}/{tab}/specific-question:
    get:
      operationId: list_general_specific_questions
      parameters:
      - in: path
        name: tab
        schema:
          type: string
        required: true
      - in: path
        name: uuid
        schema:
          type: string
          format: uuid
        required: true
      - $ref: '#/components/parameters/Accept-Language'
      - $ref: '#/components/parameters/X-User-FirstName'
      - $ref: '#/components/parameters/X-User-LastName'
      - $ref: '#/components/parameters/X-User-Email'
      - $ref: '#/components/parameters/X-User-GlobalID'
      tags:
      - propositions
      security:
      - tokenAuth: []
      - Token: []
      responses:
        '200':
          content:
            application/json:
              schema:
                type: array
                items:
                  $ref: '#/components/schemas/SpecificQuestion'
          description: ''
        '400':
          $ref: '#/components/responses/BadRequest'
        '401':
          $ref: '#/components/responses/Unauthorized'
        '404':
          $ref: '#/components/responses/NotFound'
  /propositions/general-education/{uuid}/accounting:
    get:
      operationId: retrieve_general_accounting
      description: Get additional data conditioning the required accounting fields
      parameters:
      - in: path
        name: uuid
        schema:
          type: string
          format: uuid
        required: true
      - $ref: '#/components/parameters/Accept-Language'
      - $ref: '#/components/parameters/X-User-FirstName'
      - $ref: '#/components/parameters/X-User-LastName'
      - $ref: '#/components/parameters/X-User-Email'
      - $ref: '#/components/parameters/X-User-GlobalID'
      tags:
      - propositions
      security:
      - tokenAuth: []
      - Token: []
      responses:
        '200':
          content:
            application/json:
              schema:
                $ref: '#/components/schemas/GeneralEducationAccountingDTO'
          description: ''
        '400':
          $ref: '#/components/responses/BadRequest'
        '401':
          $ref: '#/components/responses/Unauthorized'
        '404':
          $ref: '#/components/responses/NotFound'
    put:
      operationId: update_general_accounting
      description: Edit the accounting of a proposition
      parameters:
      - in: path
        name: uuid
        schema:
          type: string
          format: uuid
        required: true
      - $ref: '#/components/parameters/Accept-Language'
      - $ref: '#/components/parameters/X-User-FirstName'
      - $ref: '#/components/parameters/X-User-LastName'
      - $ref: '#/components/parameters/X-User-Email'
      - $ref: '#/components/parameters/X-User-GlobalID'
      tags:
      - propositions
      requestBody:
        content:
          application/json:
            schema:
              $ref: '#/components/schemas/CompleterComptabilitePropositionGeneraleCommand'
        required: true
      security:
      - tokenAuth: []
      - Token: []
      responses:
        '200':
          content:
            application/json:
              schema:
                $ref: '#/components/schemas/PropositionIdentityDTO'
          description: ''
        '400':
          $ref: '#/components/responses/BadRequest'
        '401':
          $ref: '#/components/responses/Unauthorized'
        '404':
          $ref: '#/components/responses/NotFound'
  /propositions/general-education/{uuid}/coordonnees:
    get:
      operationId: retrieveCoordonneesGeneralEducationAdmission
      parameters:
      - in: path
        name: uuid
        schema:
          type: string
          format: uuid
        required: true
      - $ref: '#/components/parameters/Accept-Language'
      - $ref: '#/components/parameters/X-User-FirstName'
      - $ref: '#/components/parameters/X-User-LastName'
      - $ref: '#/components/parameters/X-User-Email'
      - $ref: '#/components/parameters/X-User-GlobalID'
      tags:
      - person
      security:
      - tokenAuth: []
      - Token: []
      responses:
        '200':
          content:
            application/json:
              schema:
                $ref: '#/components/schemas/Coordonnees'
          description: ''
        '400':
          $ref: '#/components/responses/BadRequest'
        '401':
          $ref: '#/components/responses/Unauthorized'
        '404':
          $ref: '#/components/responses/NotFound'
    put:
      operationId: updateCoordonneesGeneralEducationAdmission
      parameters:
      - in: path
        name: uuid
        schema:
          type: string
          format: uuid
        required: true
      - $ref: '#/components/parameters/Accept-Language'
      - $ref: '#/components/parameters/X-User-FirstName'
      - $ref: '#/components/parameters/X-User-LastName'
      - $ref: '#/components/parameters/X-User-Email'
      - $ref: '#/components/parameters/X-User-GlobalID'
      tags:
      - person
      requestBody:
        content:
          application/json:
            schema:
              $ref: '#/components/schemas/Coordonnees'
        required: true
      security:
      - tokenAuth: []
      - Token: []
      responses:
        '200':
          content:
            application/json:
              schema:
                $ref: '#/components/schemas/Coordonnees'
          description: ''
        '400':
          $ref: '#/components/responses/BadRequest'
        '401':
          $ref: '#/components/responses/Unauthorized'
        '404':
          $ref: '#/components/responses/NotFound'
  /propositions/general-education/{uuid}/curriculum:
    get:
      operationId: retrieveCurriculumDetailsGeneralEducationAdmission
      description: Return the curriculum experiences of a person with the mandatory
        years to complete.
      parameters:
      - in: path
        name: uuid
        schema:
          type: string
          format: uuid
        required: true
      - $ref: '#/components/parameters/Accept-Language'
      - $ref: '#/components/parameters/X-User-FirstName'
      - $ref: '#/components/parameters/X-User-LastName'
      - $ref: '#/components/parameters/X-User-Email'
      - $ref: '#/components/parameters/X-User-GlobalID'
      tags:
      - person
      security:
      - tokenAuth: []
      - Token: []
      responses:
        '200':
          content:
            application/json:
              schema:
                $ref: '#/components/schemas/CurriculumDetails'
          description: ''
        '400':
          $ref: '#/components/responses/BadRequest'
        '401':
          $ref: '#/components/responses/Unauthorized'
        '404':
          $ref: '#/components/responses/NotFound'
    put:
      operationId: updateGeneralEducationCompleterCurriculumCommandAdmission
      parameters:
      - in: path
        name: uuid
        schema:
          type: string
          format: uuid
        required: true
      - $ref: '#/components/parameters/Accept-Language'
      - $ref: '#/components/parameters/X-User-FirstName'
      - $ref: '#/components/parameters/X-User-LastName'
      - $ref: '#/components/parameters/X-User-Email'
      - $ref: '#/components/parameters/X-User-GlobalID'
      tags:
      - person
      requestBody:
        content:
          application/json:
            schema:
              $ref: '#/components/schemas/GeneralEducationCompleterCurriculumCommand'
        required: true
      security:
      - tokenAuth: []
      - Token: []
      responses:
        '200':
          content:
            application/json:
              schema:
                $ref: '#/components/schemas/GeneralEducationCompleterCurriculumCommand'
          description: ''
        '400':
          $ref: '#/components/responses/BadRequest'
        '401':
          $ref: '#/components/responses/Unauthorized'
        '404':
          $ref: '#/components/responses/NotFound'
  /propositions/general-education/{uuid}/curriculum/educational:
    post:
      operationId: createEducationalExperienceGeneralEducationAdmission
      parameters:
      - in: path
        name: uuid
        schema:
          type: string
          format: uuid
        required: true
      - $ref: '#/components/parameters/Accept-Language'
      - $ref: '#/components/parameters/X-User-FirstName'
      - $ref: '#/components/parameters/X-User-LastName'
      - $ref: '#/components/parameters/X-User-Email'
      - $ref: '#/components/parameters/X-User-GlobalID'
      tags:
      - person
      requestBody:
        content:
          application/json:
            schema:
              $ref: '#/components/schemas/EducationalExperience'
        required: true
      security:
      - tokenAuth: []
      - Token: []
      responses:
        '201':
          content:
            application/json:
              schema:
                $ref: '#/components/schemas/EducationalExperience'
          description: ''
        '400':
          $ref: '#/components/responses/BadRequest'
        '401':
          $ref: '#/components/responses/Unauthorized'
        '404':
          $ref: '#/components/responses/NotFound'
  /propositions/general-education/{uuid}/curriculum/educational/{experience_id}:
    get:
      operationId: retrieveEducationalExperienceGeneralEducationAdmission
      parameters:
      - in: path
        name: experience_id
        schema:
          type: string
          format: uuid
        required: true
      - in: path
        name: uuid
        schema:
          type: string
          format: uuid
        required: true
      - $ref: '#/components/parameters/Accept-Language'
      - $ref: '#/components/parameters/X-User-FirstName'
      - $ref: '#/components/parameters/X-User-LastName'
      - $ref: '#/components/parameters/X-User-Email'
      - $ref: '#/components/parameters/X-User-GlobalID'
      tags:
      - person
      security:
      - tokenAuth: []
      - Token: []
      responses:
        '200':
          content:
            application/json:
              schema:
                $ref: '#/components/schemas/EducationalExperience'
          description: ''
        '400':
          $ref: '#/components/responses/BadRequest'
        '401':
          $ref: '#/components/responses/Unauthorized'
        '404':
          $ref: '#/components/responses/NotFound'
    put:
      operationId: updateEducationalExperienceGeneralEducationAdmission
      parameters:
      - in: path
        name: experience_id
        schema:
          type: string
          format: uuid
        required: true
      - in: path
        name: uuid
        schema:
          type: string
          format: uuid
        required: true
      - $ref: '#/components/parameters/Accept-Language'
      - $ref: '#/components/parameters/X-User-FirstName'
      - $ref: '#/components/parameters/X-User-LastName'
      - $ref: '#/components/parameters/X-User-Email'
      - $ref: '#/components/parameters/X-User-GlobalID'
      tags:
      - person
      requestBody:
        content:
          application/json:
            schema:
              $ref: '#/components/schemas/EducationalExperience'
        required: true
      security:
      - tokenAuth: []
      - Token: []
      responses:
        '200':
          content:
            application/json:
              schema:
                $ref: '#/components/schemas/EducationalExperience'
          description: ''
        '400':
          $ref: '#/components/responses/BadRequest'
        '401':
          $ref: '#/components/responses/Unauthorized'
        '404':
          $ref: '#/components/responses/NotFound'
    delete:
      operationId: destroyEducationalExperienceGeneralEducationAdmission
      parameters:
      - in: path
        name: experience_id
        schema:
          type: string
          format: uuid
        required: true
      - in: path
        name: uuid
        schema:
          type: string
          format: uuid
        required: true
      - $ref: '#/components/parameters/Accept-Language'
      - $ref: '#/components/parameters/X-User-FirstName'
      - $ref: '#/components/parameters/X-User-LastName'
      - $ref: '#/components/parameters/X-User-Email'
      - $ref: '#/components/parameters/X-User-GlobalID'
      tags:
      - person
      security:
      - tokenAuth: []
      - Token: []
      responses:
        '204':
          description: No response body
        '400':
          $ref: '#/components/responses/BadRequest'
        '401':
          $ref: '#/components/responses/Unauthorized'
        '404':
          $ref: '#/components/responses/NotFound'
  /propositions/general-education/{uuid}/curriculum/professional:
    post:
      operationId: createProfessionalExperienceGeneralEducationAdmission
      parameters:
      - in: path
        name: uuid
        schema:
          type: string
          format: uuid
        required: true
      - $ref: '#/components/parameters/Accept-Language'
      - $ref: '#/components/parameters/X-User-FirstName'
      - $ref: '#/components/parameters/X-User-LastName'
      - $ref: '#/components/parameters/X-User-Email'
      - $ref: '#/components/parameters/X-User-GlobalID'
      tags:
      - person
      requestBody:
        content:
          application/json:
            schema:
              $ref: '#/components/schemas/ProfessionalExperience'
        required: true
      security:
      - tokenAuth: []
      - Token: []
      responses:
        '201':
          content:
            application/json:
              schema:
                $ref: '#/components/schemas/ProfessionalExperience'
          description: ''
        '400':
          $ref: '#/components/responses/BadRequest'
        '401':
          $ref: '#/components/responses/Unauthorized'
        '404':
          $ref: '#/components/responses/NotFound'
  /propositions/general-education/{uuid}/curriculum/professional/{experience_id}:
    get:
      operationId: retrieveProfessionalExperienceGeneralEducationAdmission
      parameters:
      - in: path
        name: experience_id
        schema:
          type: string
          format: uuid
        required: true
      - in: path
        name: uuid
        schema:
          type: string
          format: uuid
        required: true
      - $ref: '#/components/parameters/Accept-Language'
      - $ref: '#/components/parameters/X-User-FirstName'
      - $ref: '#/components/parameters/X-User-LastName'
      - $ref: '#/components/parameters/X-User-Email'
      - $ref: '#/components/parameters/X-User-GlobalID'
      tags:
      - person
      security:
      - tokenAuth: []
      - Token: []
      responses:
        '200':
          content:
            application/json:
              schema:
                $ref: '#/components/schemas/ProfessionalExperience'
          description: ''
        '400':
          $ref: '#/components/responses/BadRequest'
        '401':
          $ref: '#/components/responses/Unauthorized'
        '404':
          $ref: '#/components/responses/NotFound'
    put:
      operationId: updateProfessionalExperienceGeneralEducationAdmission
      parameters:
      - in: path
        name: experience_id
        schema:
          type: string
          format: uuid
        required: true
      - in: path
        name: uuid
        schema:
          type: string
          format: uuid
        required: true
      - $ref: '#/components/parameters/Accept-Language'
      - $ref: '#/components/parameters/X-User-FirstName'
      - $ref: '#/components/parameters/X-User-LastName'
      - $ref: '#/components/parameters/X-User-Email'
      - $ref: '#/components/parameters/X-User-GlobalID'
      tags:
      - person
      requestBody:
        content:
          application/json:
            schema:
              $ref: '#/components/schemas/ProfessionalExperience'
        required: true
      security:
      - tokenAuth: []
      - Token: []
      responses:
        '200':
          content:
            application/json:
              schema:
                $ref: '#/components/schemas/ProfessionalExperience'
          description: ''
        '400':
          $ref: '#/components/responses/BadRequest'
        '401':
          $ref: '#/components/responses/Unauthorized'
        '404':
          $ref: '#/components/responses/NotFound'
    delete:
      operationId: destroyProfessionalExperienceGeneralEducationAdmission
      parameters:
      - in: path
        name: experience_id
        schema:
          type: string
          format: uuid
        required: true
      - in: path
        name: uuid
        schema:
          type: string
          format: uuid
        required: true
      - $ref: '#/components/parameters/Accept-Language'
      - $ref: '#/components/parameters/X-User-FirstName'
      - $ref: '#/components/parameters/X-User-LastName'
      - $ref: '#/components/parameters/X-User-Email'
      - $ref: '#/components/parameters/X-User-GlobalID'
      tags:
      - person
      security:
      - tokenAuth: []
      - Token: []
      responses:
        '204':
          description: No response body
        '400':
          $ref: '#/components/responses/BadRequest'
        '401':
          $ref: '#/components/responses/Unauthorized'
        '404':
          $ref: '#/components/responses/NotFound'
  /propositions/general-education/{uuid}/documents:
    get:
      operationId: list_general_documents
      parameters:
      - in: path
        name: uuid
        schema:
          type: string
          format: uuid
        required: true
      - $ref: '#/components/parameters/Accept-Language'
      - $ref: '#/components/parameters/X-User-FirstName'
      - $ref: '#/components/parameters/X-User-LastName'
      - $ref: '#/components/parameters/X-User-Email'
      - $ref: '#/components/parameters/X-User-GlobalID'
      tags:
      - propositions
      security:
      - tokenAuth: []
      - Token: []
      responses:
        '200':
          content:
            application/json:
              schema:
                $ref: '#/components/schemas/DocumentSpecificQuestionsList'
          description: ''
        '400':
          $ref: '#/components/responses/BadRequest'
        '401':
          $ref: '#/components/responses/Unauthorized'
        '404':
          $ref: '#/components/responses/NotFound'
    post:
      operationId: create_general_documents
      parameters:
      - in: path
        name: uuid
        schema:
          type: string
          format: uuid
        required: true
      - $ref: '#/components/parameters/Accept-Language'
      - $ref: '#/components/parameters/X-User-FirstName'
      - $ref: '#/components/parameters/X-User-LastName'
      - $ref: '#/components/parameters/X-User-Email'
      - $ref: '#/components/parameters/X-User-GlobalID'
      tags:
      - propositions
      requestBody:
        content:
          application/json:
            schema:
              $ref: '#/components/schemas/CompleterEmplacementsDocumentsParCandidatCommand'
        required: true
      security:
      - tokenAuth: []
      - Token: []
      responses:
        '201':
          content:
            application/json:
              schema:
                $ref: '#/components/schemas/PropositionIdentityDTO'
          description: ''
        '400':
          $ref: '#/components/responses/BadRequest'
        '401':
          $ref: '#/components/responses/Unauthorized'
        '404':
          $ref: '#/components/responses/NotFound'
  /propositions/general-education/{uuid}/identification:
    get:
      operationId: retrieve_general_identification
      parameters:
      - in: path
        name: uuid
        schema:
          type: string
          format: uuid
        required: true
      - $ref: '#/components/parameters/Accept-Language'
      - $ref: '#/components/parameters/X-User-FirstName'
      - $ref: '#/components/parameters/X-User-LastName'
      - $ref: '#/components/parameters/X-User-Email'
      - $ref: '#/components/parameters/X-User-GlobalID'
      tags:
      - propositions
      security:
      - tokenAuth: []
      - Token: []
      responses:
        '200':
          content:
            application/json:
              schema:
                $ref: '#/components/schemas/IdentificationDTO'
          description: ''
        '400':
          $ref: '#/components/responses/BadRequest'
        '401':
          $ref: '#/components/responses/Unauthorized'
        '404':
          $ref: '#/components/responses/NotFound'
  /propositions/general-education/{uuid}/list-application-fees:
    get:
      operationId: list_application_fees_payments
      parameters:
      - in: path
        name: uuid
        schema:
          type: string
          format: uuid
        required: true
      - $ref: '#/components/parameters/Accept-Language'
      - $ref: '#/components/parameters/X-User-FirstName'
      - $ref: '#/components/parameters/X-User-LastName'
      - $ref: '#/components/parameters/X-User-Email'
      - $ref: '#/components/parameters/X-User-GlobalID'
      tags:
      - propositions
      security:
      - tokenAuth: []
      - Token: []
      responses:
        '200':
          content:
            application/json:
              schema:
                type: array
                items:
                  $ref: '#/components/schemas/PaiementDTO'
          description: ''
        '400':
          $ref: '#/components/responses/BadRequest'
        '401':
          $ref: '#/components/responses/Unauthorized'
        '404':
          $ref: '#/components/responses/NotFound'
  /propositions/general-education/{uuid}/open-application-fees-payment:
    post:
      operationId: open_application_fees_payment_after_submission
      description: Open the payment of the application fee of the proposition after
        its submission.
      parameters:
      - in: path
        name: uuid
        schema:
          type: string
          format: uuid
        required: true
      - $ref: '#/components/parameters/Accept-Language'
      - $ref: '#/components/parameters/X-User-FirstName'
      - $ref: '#/components/parameters/X-User-LastName'
      - $ref: '#/components/parameters/X-User-Email'
      - $ref: '#/components/parameters/X-User-GlobalID'
      tags:
      - propositions
      security:
      - tokenAuth: []
      - Token: []
      responses:
        '200':
          content:
            application/json:
              schema:
                $ref: '#/components/schemas/PaiementDTO'
          description: ''
        '400':
          $ref: '#/components/responses/BadRequest'
        '401':
          $ref: '#/components/responses/Unauthorized'
        '404':
          $ref: '#/components/responses/NotFound'
    put:
      operationId: open_application_fees_payment_after_request
      description: Open the payment of the application fee of the proposition after
        a manager request.
      parameters:
      - in: path
        name: uuid
        schema:
          type: string
          format: uuid
        required: true
      - $ref: '#/components/parameters/Accept-Language'
      - $ref: '#/components/parameters/X-User-FirstName'
      - $ref: '#/components/parameters/X-User-LastName'
      - $ref: '#/components/parameters/X-User-Email'
      - $ref: '#/components/parameters/X-User-GlobalID'
      tags:
      - propositions
      security:
      - tokenAuth: []
      - Token: []
      responses:
        '200':
          content:
            application/json:
              schema:
                $ref: '#/components/schemas/PaiementDTO'
          description: ''
        '400':
          $ref: '#/components/responses/BadRequest'
        '401':
          $ref: '#/components/responses/Unauthorized'
        '404':
          $ref: '#/components/responses/NotFound'
  /propositions/general-education/{uuid}/pdf-recap:
    get:
      operationId: retrieve_general_education_proposition_pdf_recap
      description: Generate the proposition recap and return a file read token
      parameters:
      - in: path
        name: uuid
        schema:
          type: string
          format: uuid
        required: true
      - $ref: '#/components/parameters/Accept-Language'
      - $ref: '#/components/parameters/X-User-FirstName'
      - $ref: '#/components/parameters/X-User-LastName'
      - $ref: '#/components/parameters/X-User-Email'
      - $ref: '#/components/parameters/X-User-GlobalID'
      tags:
      - propositions
      security:
      - tokenAuth: []
      - Token: []
      responses:
        '200':
          content:
            application/json:
              schema:
                $ref: '#/components/schemas/PDFRecap'
          description: ''
        '400':
          $ref: '#/components/responses/BadRequest'
        '401':
          $ref: '#/components/responses/Unauthorized'
        '404':
          $ref: '#/components/responses/NotFound'
  /propositions/general-education/{uuid}/person:
    get:
      operationId: retrievePersonIdentificationGeneralEducationAdmission
      description: |-
        This Mixin is used to display business validation messages (business Exceptions)
        inside defined fields in the attribute 'field_name_by_exception'
      parameters:
      - in: path
        name: uuid
        schema:
          type: string
          format: uuid
        required: true
      - $ref: '#/components/parameters/Accept-Language'
      - $ref: '#/components/parameters/X-User-FirstName'
      - $ref: '#/components/parameters/X-User-LastName'
      - $ref: '#/components/parameters/X-User-Email'
      - $ref: '#/components/parameters/X-User-GlobalID'
      tags:
      - person
      security:
      - tokenAuth: []
      - Token: []
      responses:
        '200':
          content:
            application/json:
              schema:
                $ref: '#/components/schemas/PersonIdentification'
          description: ''
        '400':
          $ref: '#/components/responses/BadRequest'
        '401':
          $ref: '#/components/responses/Unauthorized'
        '404':
          $ref: '#/components/responses/NotFound'
    put:
      operationId: updatePersonIdentificationGeneralEducationAdmission
      description: |-
        This Mixin is used to display business validation messages (business Exceptions)
        inside defined fields in the attribute 'field_name_by_exception'
      parameters:
      - in: path
        name: uuid
        schema:
          type: string
          format: uuid
        required: true
      - $ref: '#/components/parameters/Accept-Language'
      - $ref: '#/components/parameters/X-User-FirstName'
      - $ref: '#/components/parameters/X-User-LastName'
      - $ref: '#/components/parameters/X-User-Email'
      - $ref: '#/components/parameters/X-User-GlobalID'
      tags:
      - person
      requestBody:
        content:
          application/json:
            schema:
              $ref: '#/components/schemas/PersonIdentification'
      security:
      - tokenAuth: []
      - Token: []
      responses:
        '200':
          content:
            application/json:
              schema:
                $ref: '#/components/schemas/PersonIdentification'
          description: ''
        '400':
          $ref: '#/components/responses/BadRequest'
        '401':
          $ref: '#/components/responses/Unauthorized'
        '404':
          $ref: '#/components/responses/NotFound'
  /propositions/general-education/{uuid}/pool-questions:
    get:
      operationId: retrieve_pool_questions
      description: Get relevant pool questions
      parameters:
      - in: path
        name: uuid
        schema:
          type: string
          format: uuid
        required: true
      - $ref: '#/components/parameters/Accept-Language'
      - $ref: '#/components/parameters/X-User-FirstName'
      - $ref: '#/components/parameters/X-User-LastName'
      - $ref: '#/components/parameters/X-User-Email'
      - $ref: '#/components/parameters/X-User-GlobalID'
      tags:
      - propositions
      security:
      - tokenAuth: []
      - Token: []
      responses:
        '200':
          content:
            application/json:
              schema:
                $ref: '#/components/schemas/PoolQuestions'
          description: ''
        '400':
          $ref: '#/components/responses/BadRequest'
        '401':
          $ref: '#/components/responses/Unauthorized'
        '404':
          $ref: '#/components/responses/NotFound'
    put:
      operationId: update_pool_questions
      description: Update pool questions
      parameters:
      - in: path
        name: uuid
        schema:
          type: string
          format: uuid
        required: true
      - $ref: '#/components/parameters/Accept-Language'
      - $ref: '#/components/parameters/X-User-FirstName'
      - $ref: '#/components/parameters/X-User-LastName'
      - $ref: '#/components/parameters/X-User-Email'
      - $ref: '#/components/parameters/X-User-GlobalID'
      tags:
      - propositions
      requestBody:
        content:
          application/json:
            schema:
              $ref: '#/components/schemas/PoolQuestions'
      security:
      - tokenAuth: []
      - Token: []
      responses:
        '200':
          content:
            application/json:
              schema:
                $ref: '#/components/schemas/PoolQuestions'
          description: ''
        '400':
          $ref: '#/components/responses/BadRequest'
        '401':
          $ref: '#/components/responses/Unauthorized'
        '404':
          $ref: '#/components/responses/NotFound'
  /propositions/general-education/{uuid}/secondary-studies:
    get:
      operationId: retrieveHighSchoolDiplomaGeneralEducationAdmission
      parameters:
      - in: path
        name: uuid
        schema:
          type: string
          format: uuid
        required: true
      - $ref: '#/components/parameters/Accept-Language'
      - $ref: '#/components/parameters/X-User-FirstName'
      - $ref: '#/components/parameters/X-User-LastName'
      - $ref: '#/components/parameters/X-User-Email'
      - $ref: '#/components/parameters/X-User-GlobalID'
      tags:
      - person
      security:
      - tokenAuth: []
      - Token: []
      responses:
        '200':
          content:
            application/json:
              schema:
                $ref: '#/components/schemas/HighSchoolDiploma'
          description: ''
        '400':
          $ref: '#/components/responses/BadRequest'
        '401':
          $ref: '#/components/responses/Unauthorized'
        '404':
          $ref: '#/components/responses/NotFound'
    put:
      operationId: updateHighSchoolDiplomaGeneralEducationAdmission
      parameters:
      - in: path
        name: uuid
        schema:
          type: string
          format: uuid
        required: true
      - $ref: '#/components/parameters/Accept-Language'
      - $ref: '#/components/parameters/X-User-FirstName'
      - $ref: '#/components/parameters/X-User-LastName'
      - $ref: '#/components/parameters/X-User-Email'
      - $ref: '#/components/parameters/X-User-GlobalID'
      tags:
      - person
      requestBody:
        content:
          application/json:
            schema:
              $ref: '#/components/schemas/HighSchoolDiploma'
      security:
      - tokenAuth: []
      - Token: []
      responses:
        '200':
          content:
            application/json:
              schema:
                $ref: '#/components/schemas/HighSchoolDiploma'
          description: ''
        '400':
          $ref: '#/components/responses/BadRequest'
        '401':
          $ref: '#/components/responses/Unauthorized'
        '404':
          $ref: '#/components/responses/NotFound'
  /propositions/general-education/{uuid}/specific-question:
    put:
      operationId: update_general_specific_question
      parameters:
      - in: path
        name: uuid
        schema:
          type: string
          format: uuid
        required: true
      - $ref: '#/components/parameters/Accept-Language'
      - $ref: '#/components/parameters/X-User-FirstName'
      - $ref: '#/components/parameters/X-User-LastName'
      - $ref: '#/components/parameters/X-User-Email'
      - $ref: '#/components/parameters/X-User-GlobalID'
      tags:
      - propositions
      requestBody:
        content:
          application/json:
            schema:
              $ref: '#/components/schemas/ModifierQuestionsSpecifiquesFormationGeneraleCommand'
        required: true
      security:
      - tokenAuth: []
      - Token: []
      responses:
        '200':
          content:
            application/json:
              schema:
                $ref: '#/components/schemas/PropositionIdentityDTO'
          description: ''
        '400':
          $ref: '#/components/responses/BadRequest'
        '401':
          $ref: '#/components/responses/Unauthorized'
        '404':
          $ref: '#/components/responses/NotFound'
  /propositions/general-education/{uuid}/submit:
    get:
      operationId: verify_general_education_proposition
      description: Check the proposition to be OK with all validators.
      parameters:
      - in: path
        name: uuid
        schema:
          type: string
          format: uuid
        required: true
      - $ref: '#/components/parameters/Accept-Language'
      - $ref: '#/components/parameters/X-User-FirstName'
      - $ref: '#/components/parameters/X-User-LastName'
      - $ref: '#/components/parameters/X-User-Email'
      - $ref: '#/components/parameters/X-User-GlobalID'
      tags:
      - propositions
      security:
      - tokenAuth: []
      - Token: []
      responses:
        '200':
          content:
            application/json:
              schema:
                $ref: '#/components/schemas/PropositionErrors'
          description: ''
        '400':
          $ref: '#/components/responses/BadRequest'
        '401':
          $ref: '#/components/responses/Unauthorized'
        '404':
          $ref: '#/components/responses/NotFound'
    post:
      operationId: submit_general_education_proposition
      description: Submit the proposition.
      parameters:
      - in: path
        name: uuid
        schema:
          type: string
          format: uuid
        required: true
      - $ref: '#/components/parameters/Accept-Language'
      - $ref: '#/components/parameters/X-User-FirstName'
      - $ref: '#/components/parameters/X-User-LastName'
      - $ref: '#/components/parameters/X-User-Email'
      - $ref: '#/components/parameters/X-User-GlobalID'
      tags:
      - propositions
      requestBody:
        content:
          application/json:
            schema:
              $ref: '#/components/schemas/SubmitProposition'
        required: true
      security:
      - tokenAuth: []
      - Token: []
      responses:
        '200':
          content:
            application/json:
              schema:
                $ref: '#/components/schemas/GeneralEducationPropositionIdentityWithStatus'
          description: ''
        '400':
          $ref: '#/components/responses/BadRequest'
        '401':
          $ref: '#/components/responses/Unauthorized'
        '404':
          $ref: '#/components/responses/NotFound'
  /propositions/general-education/{uuid}/training-choice:
    get:
      operationId: list_general_training_choices
      description: |-
        This method is only used to check the permission.
        We have to return some data as the schema expects a 200 status and the deserializer expects some data.
      parameters:
      - in: path
        name: uuid
        schema:
          type: string
          format: uuid
        required: true
      - $ref: '#/components/parameters/Accept-Language'
      - $ref: '#/components/parameters/X-User-FirstName'
      - $ref: '#/components/parameters/X-User-LastName'
      - $ref: '#/components/parameters/X-User-Email'
      - $ref: '#/components/parameters/X-User-GlobalID'
      tags:
      - propositions
      security:
      - tokenAuth: []
      - Token: []
      responses:
        '200':
          description: No response body
        '400':
          $ref: '#/components/responses/BadRequest'
        '401':
          $ref: '#/components/responses/Unauthorized'
        '404':
          $ref: '#/components/responses/NotFound'
    put:
      operationId: update_general_training_choice
      parameters:
      - in: path
        name: uuid
        schema:
          type: string
          format: uuid
        required: true
      - $ref: '#/components/parameters/Accept-Language'
      - $ref: '#/components/parameters/X-User-FirstName'
      - $ref: '#/components/parameters/X-User-LastName'
      - $ref: '#/components/parameters/X-User-Email'
      - $ref: '#/components/parameters/X-User-GlobalID'
      tags:
      - propositions
      requestBody:
        content:
          application/json:
            schema:
              $ref: '#/components/schemas/ModifierChoixFormationGeneraleCommand'
        required: true
      security:
      - tokenAuth: []
      - Token: []
      responses:
        '200':
          content:
            application/json:
              schema:
                $ref: '#/components/schemas/PropositionIdentityDTO'
          description: ''
        '400':
          $ref: '#/components/responses/BadRequest'
        '401':
          $ref: '#/components/responses/Unauthorized'
        '404':
          $ref: '#/components/responses/NotFound'
    patch:
      operationId: propositions_general_education_training_choice_partial_update
      parameters:
      - in: path
        name: uuid
        schema:
          type: string
          format: uuid
        required: true
      - $ref: '#/components/parameters/Accept-Language'
      - $ref: '#/components/parameters/X-User-FirstName'
      - $ref: '#/components/parameters/X-User-LastName'
      - $ref: '#/components/parameters/X-User-Email'
      - $ref: '#/components/parameters/X-User-GlobalID'
      tags:
      - propositions
      requestBody:
        content:
          application/json:
            schema:
              $ref: '#/components/schemas/PatchedPropositionIdentityDTO'
      security:
      - tokenAuth: []
      - Token: []
      responses:
        '200':
          content:
            application/json:
              schema:
                $ref: '#/components/schemas/PropositionIdentityDTO'
          description: ''
        '400':
          $ref: '#/components/responses/BadRequest'
        '401':
          $ref: '#/components/responses/Unauthorized'
        '404':
          $ref: '#/components/responses/NotFound'
  /propositions/permissions:
    get:
      operationId: detail_proposition_create_permissions
      tags:
      - propositions
      security:
      - tokenAuth: []
      - Token: []
      responses:
        '200':
          content:
            application/json:
              schema:
                $ref: '#/components/schemas/PropositionCreatePermissions'
          description: ''
        '400':
          $ref: '#/components/responses/BadRequest'
        '401':
          $ref: '#/components/responses/Unauthorized'
        '404':
          $ref: '#/components/responses/NotFound'
      parameters:
      - $ref: '#/components/parameters/Accept-Language'
      - $ref: '#/components/parameters/X-User-FirstName'
      - $ref: '#/components/parameters/X-User-LastName'
      - $ref: '#/components/parameters/X-User-Email'
      - $ref: '#/components/parameters/X-User-GlobalID'
  /propositions/specific-enrolment-periods:
    get:
      operationId: retrieveSpecificEnrolmentPeriods
      tags:
      - propositions
      security:
      - tokenAuth: []
      - Token: []
      responses:
        '200':
          content:
            application/json:
              schema:
                $ref: '#/components/schemas/SpecificEnrolmentPeriods'
          description: ''
        '400':
          $ref: '#/components/responses/BadRequest'
        '401':
          $ref: '#/components/responses/Unauthorized'
        '404':
          $ref: '#/components/responses/NotFound'
      parameters:
      - $ref: '#/components/parameters/Accept-Language'
      - $ref: '#/components/parameters/X-User-FirstName'
      - $ref: '#/components/parameters/X-User-LastName'
      - $ref: '#/components/parameters/X-User-Email'
      - $ref: '#/components/parameters/X-User-GlobalID'
  /secondary_studies:
    get:
      operationId: retrieveHighSchoolDiploma
      tags:
      - person
      security:
      - tokenAuth: []
      - Token: []
      responses:
        '200':
          content:
            application/json:
              schema:
                $ref: '#/components/schemas/HighSchoolDiploma'
          description: ''
        '400':
          $ref: '#/components/responses/BadRequest'
        '401':
          $ref: '#/components/responses/Unauthorized'
        '404':
          $ref: '#/components/responses/NotFound'
      parameters:
      - $ref: '#/components/parameters/Accept-Language'
      - $ref: '#/components/parameters/X-User-FirstName'
      - $ref: '#/components/parameters/X-User-LastName'
      - $ref: '#/components/parameters/X-User-Email'
      - $ref: '#/components/parameters/X-User-GlobalID'
    put:
      operationId: updateHighSchoolDiploma
      tags:
      - person
      requestBody:
        content:
          application/json:
            schema:
              $ref: '#/components/schemas/HighSchoolDiploma'
      security:
      - tokenAuth: []
      - Token: []
      responses:
        '200':
          content:
            application/json:
              schema:
                $ref: '#/components/schemas/HighSchoolDiploma'
          description: ''
        '400':
          $ref: '#/components/responses/BadRequest'
        '401':
          $ref: '#/components/responses/Unauthorized'
        '404':
          $ref: '#/components/responses/NotFound'
      parameters:
      - $ref: '#/components/parameters/Accept-Language'
      - $ref: '#/components/parameters/X-User-FirstName'
      - $ref: '#/components/parameters/X-User-LastName'
      - $ref: '#/components/parameters/X-User-Email'
      - $ref: '#/components/parameters/X-User-GlobalID'
  /supervised_propositions:
    get:
      operationId: list_supervised_propositions
      tags:
      - propositions
      security:
      - tokenAuth: []
      - Token: []
      responses:
        '200':
          content:
            application/json:
              schema:
                type: array
                items:
                  $ref: '#/components/schemas/DoctoratePropositionSearchDTO'
          description: ''
        '400':
          $ref: '#/components/responses/BadRequest'
        '401':
          $ref: '#/components/responses/Unauthorized'
        '404':
          $ref: '#/components/responses/NotFound'
      parameters:
      - $ref: '#/components/parameters/Accept-Language'
      - $ref: '#/components/parameters/X-User-FirstName'
      - $ref: '#/components/parameters/X-User-LastName'
      - $ref: '#/components/parameters/X-User-Email'
      - $ref: '#/components/parameters/X-User-GlobalID'
components:
  schemas:
    ActorTypeEnum:
      enum:
      - PROMOTER
      - CA_MEMBER
      type: string
      description: |-
        * `PROMOTER` - Promoteur
        * `CA_MEMBER` - Membre du comité d'accompagnement
    AdressePersonnelleDTONested:
      type: object
      description: |-
        A `DTOSerializer` is just a regular `Serializer`, except that:

        * A set of default fields are automatically populated from the Meta.source dataclass.
        * All fields are set to read-only if needed when Meta.read_only is True.
      properties:
        rue:
          type: string
        code_postal:
          type: string
        ville:
          type: string
        pays:
          type: string
        nom_pays:
          type: string
        numero_rue:
          type: string
        boite_postale:
          type: string
        destinataire:
          type: string
      required:
      - boite_postale
      - code_postal
      - destinataire
      - nom_pays
      - numero_rue
      - pays
      - rue
      - ville
    ApprouverPropositionCommand:
      type: object
      description: |-
        A `DTOSerializer` is just a regular `Serializer`, except that:

        * A set of default fields are automatically populated from the Meta.source dataclass.
        * All fields are set to read-only if needed when Meta.read_only is True.
      properties:
        uuid_membre:
          type: string
        institut_these:
          type: string
          nullable: true
        commentaire_interne:
          type: string
        commentaire_externe:
          type: string
      required:
      - uuid_membre
    ApprouverPropositionParPdfCommand:
      type: object
      description: |-
        A `DTOSerializer` is just a regular `Serializer`, except that:

        * A set of default fields are automatically populated from the Meta.source dataclass.
        * All fields are set to read-only if needed when Meta.read_only is True.
      properties:
        uuid_membre:
          type: string
        pdf:
          type: array
          items:
            type: string
      required:
      - pdf
      - uuid_membre
    BelgianHighSchoolDiploma:
      type: object
      properties:
        academic_graduation_year:
          type: integer
          maximum: 2147483647
          minimum: -2147483648
          nullable: true
        high_school_diploma:
          type: array
          items:
            type: string
          title: Diplôme d'études secondaires
          maxItems: 1
        community:
          nullable: true
          title: Dans quelle communauté avez-vous suivi la dernière année d'études
            secondaires (ou suivez-vous actuellement) ?
          oneOf:
          - $ref: '#/components/schemas/CommunityEnum'
          - $ref: '#/components/schemas/BlankEnum'
          - $ref: '#/components/schemas/NullEnum'
        educational_type:
          nullable: true
          title: Quel type d'enseignement avez-vous suivi (ou suivez-vous actuellement) ?
          oneOf:
          - $ref: '#/components/schemas/EducationalTypeEnum'
          - $ref: '#/components/schemas/BlankEnum'
          - $ref: '#/components/schemas/NullEnum'
        educational_other:
          type: string
          title: Autre enseignement, précisez
          maxLength: 75
        institute:
          type: string
          nullable: true
        other_institute_name:
          type: string
          title: Autre établissement
          description: Si vous ne trouvez pas votre institut dans la liste, merci
            de le préciser ici
          maxLength: 500
        other_institute_address:
          type: string
          title: Adresse autre établissement
          maxLength: 500
      required:
      - academic_graduation_year
    BlankEnum:
      enum:
      - ''
    BourseDTONested:
      type: object
      description: |-
        A `DTOSerializer` is just a regular `Serializer`, except that:

        * A set of default fields are automatically populated from the Meta.source dataclass.
        * All fields are set to read-only if needed when Meta.read_only is True.
      properties:
        uuid:
          type: string
        nom_court:
          type: string
        nom_long:
          type: string
        type:
          type: string
      required:
      - nom_court
      - nom_long
      - type
      - uuid
    Campus:
      type: object
      properties:
        uuid:
          type: string
          readOnly: true
        name:
          type: string
          readOnly: true
    CampusDTO:
      type: object
      description: |-
        A `DTOSerializer` is just a regular `Serializer`, except that:

        * A set of default fields are automatically populated from the Meta.source dataclass.
        * All fields are set to read-only if needed when Meta.read_only is True.
      properties:
        uuid:
          type: string
          format: uuid
        nom:
          type: string
      required:
      - nom
      - uuid
    CivilStateEnum:
      enum:
      - LEGAL_COHABITANT
      - SINGLE
      - DIVORCED
      - MARRIED
      - SEPARATE
      - WIDOWED
      type: string
      description: |-
        * `LEGAL_COHABITANT` - Cohabitant·e légal·e
        * `SINGLE` - Célibataire
        * `DIVORCED` - Divorcé·e
        * `MARRIED` - Marié·e
        * `SEPARATE` - Séparé·e
        * `WIDOWED` - Veuf·ve
    CommissionProximiteEnum:
      enum:
      - ECONOMY
      - MANAGEMENT
      - ECLI
      - BCGIM
      - NRSC
      - SPSS
      - DENT
      - DFAR
      - MOTR
      - PHYSICS
      - CHEMISTRY
      - MATHEMATICS
      - STATISTICS
      - BIOLOGY
      - GEOGRAPHY
      type: string
      description: |-
        * `ECONOMY` - Economie
        * `MANAGEMENT` - Gestion
        * `ECLI` - Commission de proximité de recherche expérimentale et clinique (ECLI)
        * `BCGIM` - Commission de proximité de biochimie, biologie cellulaire et moléculaire, génétique, immunologie (BCGIM)
        * `NRSC` - Commission de proximité de neurosciences (NRSC)
        * `SPSS` - Commission de proximité de santé publique, santé et société (SPSS)
        * `DENT` - Commission de proximité de sciences dentaires (DENT)
        * `DFAR` - Commission de proximité de sciences pharmaceutiques (DFAR)
        * `MOTR` - Commission de proximité de sciences de la motricité (MOTR)
        * `PHYSICS` - Physique
        * `CHEMISTRY` - Chimie
        * `MATHEMATICS` - Mathématiques
        * `STATISTICS` - Statistiques
        * `BIOLOGY` - Biologie
        * `GEOGRAPHY` - Géographie
    CommunityEnum:
      enum:
      - FRENCH_SPEAKING
      - FLEMISH_SPEAKING
      - GERMAN_SPEAKING
      type: string
      description: |-
        * `FRENCH_SPEAKING` - Communauté française
        * `FLEMISH_SPEAKING` - Communauté flamande
        * `GERMAN_SPEAKING` - Communauté germanophone
    CompleterComptabilitePropositionDoctoraleCommand:
      type: object
      description: |-
        A `DTOSerializer` is just a regular `Serializer`, except that:

        * A set of default fields are automatically populated from the Meta.source dataclass.
        * All fields are set to read-only if needed when Meta.read_only is True.
      properties:
        uuid_proposition:
          type: string
        attestation_absence_dette_etablissement:
          type: array
          items:
            type: string
        type_situation_assimilation:
          type: string
        sous_type_situation_assimilation_1:
          type: string
        carte_resident_longue_duree:
          type: array
          items:
            type: string
        carte_cire_sejour_illimite_etranger:
          type: array
          items:
            type: string
        carte_sejour_membre_ue:
          type: array
          items:
            type: string
        carte_sejour_permanent_membre_ue:
          type: array
          items:
            type: string
        sous_type_situation_assimilation_2:
          type: string
        carte_a_b_refugie:
          type: array
          items:
            type: string
        annexe_25_26_refugies_apatrides:
          type: array
          items:
            type: string
        attestation_immatriculation:
          type: array
          items:
            type: string
        preuve_statut_apatride:
          type: array
          items:
            type: string
        carte_a_b:
          type: array
          items:
            type: string
        decision_protection_subsidiaire:
          type: array
          items:
            type: string
        decision_protection_temporaire:
          type: array
          items:
            type: string
        carte_a:
          type: array
          items:
            type: string
        sous_type_situation_assimilation_3:
          type: string
        titre_sejour_3_mois_professionel:
          type: array
          items:
            type: string
        fiches_remuneration:
          type: array
          items:
            type: string
        titre_sejour_3_mois_remplacement:
          type: array
          items:
            type: string
        preuve_allocations_chomage_pension_indemnite:
          type: array
          items:
            type: string
        attestation_cpas:
          type: array
          items:
            type: string
        relation_parente:
          type: string
        sous_type_situation_assimilation_5:
          type: string
        composition_menage_acte_naissance:
          type: array
          items:
            type: string
        acte_tutelle:
          type: array
          items:
            type: string
        composition_menage_acte_mariage:
          type: array
          items:
            type: string
        attestation_cohabitation_legale:
          type: array
          items:
            type: string
        carte_identite_parent:
          type: array
          items:
            type: string
        titre_sejour_longue_duree_parent:
          type: array
          items:
            type: string
        annexe_25_26_refugies_apatrides_decision_protection_parent:
          type: array
          items:
            type: string
        titre_sejour_3_mois_parent:
          type: array
          items:
            type: string
        fiches_remuneration_parent:
          type: array
          items:
            type: string
        attestation_cpas_parent:
          type: array
          items:
            type: string
        sous_type_situation_assimilation_6:
          type: string
        decision_bourse_cfwb:
          type: array
          items:
            type: string
        attestation_boursier:
          type: array
          items:
            type: string
        titre_identite_sejour_longue_duree_ue:
          type: array
          items:
            type: string
        titre_sejour_belgique:
          type: array
          items:
            type: string
        etudiant_solidaire:
          type: boolean
          nullable: true
        type_numero_compte:
          type: string
        numero_compte_iban:
          type: string
          maxLength: 34
        iban_valide:
          type: boolean
          nullable: true
        numero_compte_autre_format:
          type: string
          maxLength: 255
        code_bic_swift_banque:
          type: string
        prenom_titulaire_compte:
          type: string
          maxLength: 128
        nom_titulaire_compte:
          type: string
          maxLength: 128
      required:
      - acte_tutelle
      - annexe_25_26_refugies_apatrides
      - annexe_25_26_refugies_apatrides_decision_protection_parent
      - attestation_absence_dette_etablissement
      - attestation_boursier
      - attestation_cohabitation_legale
      - attestation_cpas
      - attestation_cpas_parent
      - attestation_immatriculation
      - carte_a
      - carte_a_b
      - carte_a_b_refugie
      - carte_cire_sejour_illimite_etranger
      - carte_identite_parent
      - carte_resident_longue_duree
      - carte_sejour_membre_ue
      - carte_sejour_permanent_membre_ue
      - composition_menage_acte_mariage
      - composition_menage_acte_naissance
      - decision_bourse_cfwb
      - decision_protection_subsidiaire
      - decision_protection_temporaire
      - fiches_remuneration
      - fiches_remuneration_parent
      - preuve_allocations_chomage_pension_indemnite
      - preuve_statut_apatride
      - titre_identite_sejour_longue_duree_ue
      - titre_sejour_3_mois_parent
      - titre_sejour_3_mois_professionel
      - titre_sejour_3_mois_remplacement
      - titre_sejour_belgique
      - titre_sejour_longue_duree_parent
      - uuid_proposition
    CompleterComptabilitePropositionGeneraleCommand:
      type: object
      description: |-
        A `DTOSerializer` is just a regular `Serializer`, except that:

        * A set of default fields are automatically populated from the Meta.source dataclass.
        * All fields are set to read-only if needed when Meta.read_only is True.
      properties:
        uuid_proposition:
          type: string
        attestation_absence_dette_etablissement:
          type: array
          items:
            type: string
        demande_allocation_d_etudes_communaute_francaise_belgique:
          type: boolean
          nullable: true
        enfant_personnel:
          type: boolean
          nullable: true
        attestation_enfant_personnel:
          type: array
          items:
            type: string
        type_situation_assimilation:
          type: string
        sous_type_situation_assimilation_1:
          type: string
        carte_resident_longue_duree:
          type: array
          items:
            type: string
        carte_cire_sejour_illimite_etranger:
          type: array
          items:
            type: string
        carte_sejour_membre_ue:
          type: array
          items:
            type: string
        carte_sejour_permanent_membre_ue:
          type: array
          items:
            type: string
        sous_type_situation_assimilation_2:
          type: string
        carte_a_b_refugie:
          type: array
          items:
            type: string
        annexe_25_26_refugies_apatrides:
          type: array
          items:
            type: string
        attestation_immatriculation:
          type: array
          items:
            type: string
        preuve_statut_apatride:
          type: array
          items:
            type: string
        carte_a_b:
          type: array
          items:
            type: string
        decision_protection_subsidiaire:
          type: array
          items:
            type: string
        decision_protection_temporaire:
          type: array
          items:
            type: string
        carte_a:
          type: array
          items:
            type: string
        sous_type_situation_assimilation_3:
          type: string
        titre_sejour_3_mois_professionel:
          type: array
          items:
            type: string
        fiches_remuneration:
          type: array
          items:
            type: string
        titre_sejour_3_mois_remplacement:
          type: array
          items:
            type: string
        preuve_allocations_chomage_pension_indemnite:
          type: array
          items:
            type: string
        attestation_cpas:
          type: array
          items:
            type: string
        relation_parente:
          type: string
        sous_type_situation_assimilation_5:
          type: string
        composition_menage_acte_naissance:
          type: array
          items:
            type: string
        acte_tutelle:
          type: array
          items:
            type: string
        composition_menage_acte_mariage:
          type: array
          items:
            type: string
        attestation_cohabitation_legale:
          type: array
          items:
            type: string
        carte_identite_parent:
          type: array
          items:
            type: string
        titre_sejour_longue_duree_parent:
          type: array
          items:
            type: string
        annexe_25_26_refugies_apatrides_decision_protection_parent:
          type: array
          items:
            type: string
        titre_sejour_3_mois_parent:
          type: array
          items:
            type: string
        fiches_remuneration_parent:
          type: array
          items:
            type: string
        attestation_cpas_parent:
          type: array
          items:
            type: string
        sous_type_situation_assimilation_6:
          type: string
        decision_bourse_cfwb:
          type: array
          items:
            type: string
        attestation_boursier:
          type: array
          items:
            type: string
        titre_identite_sejour_longue_duree_ue:
          type: array
          items:
            type: string
        titre_sejour_belgique:
          type: array
          items:
            type: string
        affiliation_sport:
          type: string
        etudiant_solidaire:
          type: boolean
          nullable: true
        type_numero_compte:
          type: string
        numero_compte_iban:
          type: string
          maxLength: 34
        iban_valide:
          type: boolean
          nullable: true
        numero_compte_autre_format:
          type: string
          maxLength: 255
        code_bic_swift_banque:
          type: string
        prenom_titulaire_compte:
          type: string
          maxLength: 128
        nom_titulaire_compte:
          type: string
          maxLength: 128
      required:
      - acte_tutelle
      - annexe_25_26_refugies_apatrides
      - annexe_25_26_refugies_apatrides_decision_protection_parent
      - attestation_absence_dette_etablissement
      - attestation_boursier
      - attestation_cohabitation_legale
      - attestation_cpas
      - attestation_cpas_parent
      - attestation_enfant_personnel
      - attestation_immatriculation
      - carte_a
      - carte_a_b
      - carte_a_b_refugie
      - carte_cire_sejour_illimite_etranger
      - carte_identite_parent
      - carte_resident_longue_duree
      - carte_sejour_membre_ue
      - carte_sejour_permanent_membre_ue
      - composition_menage_acte_mariage
      - composition_menage_acte_naissance
      - decision_bourse_cfwb
      - decision_protection_subsidiaire
      - decision_protection_temporaire
      - fiches_remuneration
      - fiches_remuneration_parent
      - preuve_allocations_chomage_pension_indemnite
      - preuve_statut_apatride
      - titre_identite_sejour_longue_duree_ue
      - titre_sejour_3_mois_parent
      - titre_sejour_3_mois_professionel
      - titre_sejour_3_mois_remplacement
      - titre_sejour_belgique
      - titre_sejour_longue_duree_parent
      - uuid_proposition
    CompleterEmplacementsDocumentsParCandidatCommand:
      type: object
      description: |-
        A `DTOSerializer` is just a regular `Serializer`, except that:

        * A set of default fields are automatically populated from the Meta.source dataclass.
        * All fields are set to read-only if needed when Meta.read_only is True.
      properties:
        reponses_documents_a_completer: {}
      required:
      - reponses_documents_a_completer
    CompleterPropositionCommand:
      type: object
      description: |-
        A `DTOSerializer` is just a regular `Serializer`, except that:

        * A set of default fields are automatically populated from the Meta.source dataclass.
        * All fields are set to read-only if needed when Meta.read_only is True.
      properties:
        uuid:
          type: string
        justification:
          type: string
        type_financement:
          type: string
        type_contrat_travail:
          type: string
        eft:
          type: integer
          nullable: true
        bourse_recherche:
          type: string
        autre_bourse_recherche:
          type: string
        bourse_date_debut:
          type: string
          format: date
          nullable: true
        bourse_date_fin:
          type: string
          format: date
          nullable: true
        bourse_preuve:
          type: array
          items:
            type: string
        duree_prevue:
          type: integer
          nullable: true
        temps_consacre:
          type: integer
          nullable: true
        est_lie_fnrs_fria_fresh_csc:
          type: boolean
          nullable: true
        commentaire_financement:
          type: string
        titre_projet:
          type: string
        resume_projet:
          type: string
        documents_projet:
          type: array
          items:
            type: string
        graphe_gantt:
          type: array
          items:
            type: string
        proposition_programme_doctoral:
          type: array
          items:
            type: string
        projet_formation_complementaire:
          type: array
          items:
            type: string
        lettres_recommandation:
          type: array
          items:
            type: string
        langue_redaction_these:
          type: string
          nullable: true
        institut_these:
          type: string
          nullable: true
        lieu_these:
          type: string
        projet_doctoral_deja_commence:
          type: boolean
          nullable: true
        projet_doctoral_institution:
          type: string
        projet_doctoral_date_debut:
          type: string
          format: date
          nullable: true
        doctorat_deja_realise:
          allOf:
          - $ref: '#/components/schemas/DoctoratDejaRealiseEnum'
          default: 'NO'
        institution:
          type: string
        domaine_these:
          type: string
        date_soutenance:
          type: string
          format: date
          nullable: true
        raison_non_soutenue:
          type: string
      required:
      - bourse_preuve
      - documents_projet
      - graphe_gantt
      - lettres_recommandation
      - projet_formation_complementaire
      - proposition_programme_doctoral
      - uuid
    ContinuingEducationCompleterCurriculumCommand:
      type: object
      description: |-
        A `DTOSerializer` is just a regular `Serializer`, except that:

        * A set of default fields are automatically populated from the Meta.source dataclass.
        * All fields are set to read-only if needed when Meta.read_only is True.
      properties:
        uuid_proposition:
          type: string
        curriculum:
          type: array
          items:
            type: string
        equivalence_diplome:
          type: array
          items:
            type: string
        reponses_questions_specifiques: {}
      required:
      - curriculum
      - equivalence_diplome
      - uuid_proposition
    ContinuingEducationPropositionDTO:
      type: object
      description: |-
        A `DTOSerializer` is just a regular `Serializer`, except that:

        * A set of default fields are automatically populated from the Meta.source dataclass.
        * All fields are set to read-only if needed when Meta.read_only is True.
      properties:
        uuid:
          type: string
        reference:
          type: string
        formation:
          $ref: '#/components/schemas/FormationContinueDTO'
        annee_calculee:
          type: integer
          nullable: true
        pot_calcule:
          type: string
        date_fin_pot:
          type: string
          format: date
          nullable: true
        matricule_candidat:
          type: string
        prenom_candidat:
          type: string
        nom_candidat:
          type: string
        creee_le:
          type: string
          format: date-time
        statut:
          type: string
          readOnly: true
        links:
          type: object
          properties:
            retrieve_person:
              $ref: '#/components/schemas/ActionLink'
            update_person:
              $ref: '#/components/schemas/ActionLink'
            retrieve_coordinates:
              $ref: '#/components/schemas/ActionLink'
            update_coordinates:
              $ref: '#/components/schemas/ActionLink'
            retrieve_secondary_studies:
              $ref: '#/components/schemas/ActionLink'
            update_secondary_studies:
              $ref: '#/components/schemas/ActionLink'
            retrieve_curriculum:
              $ref: '#/components/schemas/ActionLink'
            update_curriculum:
              $ref: '#/components/schemas/ActionLink'
            retrieve_training_choice:
              $ref: '#/components/schemas/ActionLink'
            update_training_choice:
              $ref: '#/components/schemas/ActionLink'
            retrieve_specific_question:
              $ref: '#/components/schemas/ActionLink'
            update_specific_question:
              $ref: '#/components/schemas/ActionLink'
            destroy_proposition:
              $ref: '#/components/schemas/ActionLink'
            submit_proposition:
              $ref: '#/components/schemas/ActionLink'
            retrieve_documents:
              $ref: '#/components/schemas/ActionLink'
            update_documents:
              $ref: '#/components/schemas/ActionLink'
          readOnly: true
          default: {}
        erreurs: {}
        reponses_questions_specifiques: {}
        curriculum:
          type: array
          items:
            type: string
        equivalence_diplome:
          type: array
          items:
            type: string
        inscription_a_titre:
          type: string
        nom_siege_social:
          type: string
          maxLength: 255
        numero_unique_entreprise:
          type: string
          maxLength: 255
        numero_tva_entreprise:
          type: string
          maxLength: 255
        adresse_mail_professionnelle:
          type: string
        type_adresse_facturation:
          type: string
        adresse_facturation:
          allOf:
          - $ref: '#/components/schemas/AdressePersonnelleDTONested'
          nullable: true
        pays_nationalite_candidat:
          type: string
        pays_nationalite_ue_candidat:
          type: boolean
          nullable: true
        copie_titre_sejour:
          type: array
          items:
            type: string
        pdf_recapitulatif:
          type: array
          items:
            type: string
        documents_additionnels:
          type: array
          items:
            type: string
        motivations:
          type: string
        moyens_decouverte_formation:
          type: array
          items:
            type: string
        autre_moyen_decouverte_formation:
          type: string
        adresses_emails_gestionnaires_formation:
          type: array
          items:
            type: string
        aide_a_la_formation:
          type: boolean
          nullable: true
        inscription_au_role_obligatoire:
          type: boolean
          nullable: true
        etat_formation:
          type: string
        marque_d_interet:
          type: boolean
          nullable: true
      required:
      - adresses_emails_gestionnaires_formation
      - autre_moyen_decouverte_formation
      - copie_titre_sejour
      - creee_le
      - curriculum
      - documents_additionnels
      - equivalence_diplome
      - erreurs
      - etat_formation
      - formation
      - matricule_candidat
      - motivations
      - moyens_decouverte_formation
      - nom_candidat
      - pays_nationalite_candidat
      - pdf_recapitulatif
      - prenom_candidat
      - reference
      - uuid
    ContinuingEducationPropositionSearchDTO:
      type: object
      description: |-
        A `DTOSerializer` is just a regular `Serializer`, except that:

        * A set of default fields are automatically populated from the Meta.source dataclass.
        * All fields are set to read-only if needed when Meta.read_only is True.
      properties:
        uuid:
          type: string
        reference:
          type: string
        formation:
          $ref: '#/components/schemas/FormationContinueDTO'
        matricule_candidat:
          type: string
        prenom_candidat:
          type: string
        nom_candidat:
          type: string
        creee_le:
          type: string
          format: date-time
        soumise_le:
          type: string
          format: date-time
          nullable: true
        statut:
          type: string
          readOnly: true
        links:
          type: object
          properties:
            retrieve_person:
              $ref: '#/components/schemas/ActionLink'
            update_person:
              $ref: '#/components/schemas/ActionLink'
            retrieve_coordinates:
              $ref: '#/components/schemas/ActionLink'
            update_coordinates:
              $ref: '#/components/schemas/ActionLink'
            retrieve_secondary_studies:
              $ref: '#/components/schemas/ActionLink'
            update_secondary_studies:
              $ref: '#/components/schemas/ActionLink'
            retrieve_curriculum:
              $ref: '#/components/schemas/ActionLink'
            update_curriculum:
              $ref: '#/components/schemas/ActionLink'
            retrieve_specific_question:
              $ref: '#/components/schemas/ActionLink'
            update_specific_question:
              $ref: '#/components/schemas/ActionLink'
            retrieve_training_choice:
              $ref: '#/components/schemas/ActionLink'
            update_training_choice:
              $ref: '#/components/schemas/ActionLink'
            submit_proposition:
              $ref: '#/components/schemas/ActionLink'
            destroy_proposition:
              $ref: '#/components/schemas/ActionLink'
            retrieve_documents:
              $ref: '#/components/schemas/ActionLink'
            update_documents:
              $ref: '#/components/schemas/ActionLink'
          readOnly: true
          default: {}
        pdf_recapitulatif:
          type: array
          items:
            type: string
      required:
      - creee_le
      - formation
      - matricule_candidat
      - nom_candidat
      - pdf_recapitulatif
      - prenom_candidat
      - reference
      - uuid
    Coordonnees:
      type: object
      properties:
        contact:
          allOf:
          - $ref: '#/components/schemas/PersonAddress'
          nullable: true
        residential:
          allOf:
          - $ref: '#/components/schemas/PersonAddress'
          nullable: true
        private_email:
          type: string
          format: email
        phone_mobile:
          type: string
          maxLength: 30
        emergency_contact_phone:
          type: string
          maxLength: 30
      required:
      - contact
      - emergency_contact_phone
      - phone_mobile
      - private_email
      - residential
    CotutelleDTO:
      type: object
      description: |-
        A `DTOSerializer` is just a regular `Serializer`, except that:

        * A set of default fields are automatically populated from the Meta.source dataclass.
        * All fields are set to read-only if needed when Meta.read_only is True.
      properties:
        cotutelle:
          type: boolean
          nullable: true
        motivation:
          type: string
          maxLength: 255
        institution_fwb:
          type: boolean
          nullable: true
        institution:
          type: string
          maxLength: 255
        autre_institution:
          type: boolean
          nullable: true
        autre_institution_nom:
          type: string
        autre_institution_adresse:
          type: string
        demande_ouverture:
          type: array
          items:
            type: string
        convention:
          type: array
          items:
            type: string
        autres_documents:
          type: array
          items:
            type: string
      required:
      - autres_documents
      - convention
      - demande_ouverture
    CurriculumDetails:
      type: object
      properties:
        professional_experiences:
          type: array
          items:
            $ref: '#/components/schemas/LiteProfessionalExperience'
        educational_experiences:
          type: array
          items:
            $ref: '#/components/schemas/LiteEducationalExperience'
        minimal_date:
          type: string
          format: date
          readOnly: true
        maximal_date:
          type: string
          format: date
          readOnly: true
        incomplete_periods:
          type: array
          items:
            type: string
        incomplete_experiences:
          type: object
          additionalProperties:
            type: array
            items:
              type: string
      required:
      - educational_experiences
      - incomplete_experiences
      - incomplete_periods
      - professional_experiences
    Dashboard:
      type: object
      properties:
        links:
          type: object
          properties:
            list_propositions:
              $ref: '#/components/schemas/ActionLink'
            list_supervised:
              $ref: '#/components/schemas/ActionLink'
          readOnly: true
          default: {}
    DefinirCotutelleCommand:
      type: object
      description: |-
        A `DTOSerializer` is just a regular `Serializer`, except that:

        * A set of default fields are automatically populated from the Meta.source dataclass.
        * All fields are set to read-only if needed when Meta.read_only is True.
      properties:
        motivation:
          type: string
        institution_fwb:
          type: boolean
          nullable: true
        institution:
          type: string
        autre_institution_nom:
          type: string
        autre_institution_adresse:
          type: string
        demande_ouverture:
          type: array
          items:
            type: string
        convention:
          type: array
          items:
            type: string
        autres_documents:
          type: array
          items:
            type: string
      required:
      - autres_documents
      - convention
      - demande_ouverture
    DerniersEtablissementsSuperieursFrequentes:
      type: object
      properties:
        academic_year:
          type: integer
        names:
          type: array
          items:
            type: string
      required:
      - academic_year
      - names
    DesignerPromoteurReferenceCommand:
      type: object
      description: |-
        A `DTOSerializer` is just a regular `Serializer`, except that:

        * A set of default fields are automatically populated from the Meta.source dataclass.
        * All fields are set to read-only if needed when Meta.read_only is True.
      properties:
        uuid_proposition:
          type: string
        uuid_promoteur:
          type: string
      required:
      - uuid_promoteur
      - uuid_proposition
    DetailSignatureMembreCADTONested:
      type: object
      description: |-
        A `DTOSerializer` is just a regular `Serializer`, except that:

        * A set of default fields are automatically populated from the Meta.source dataclass.
        * All fields are set to read-only if needed when Meta.read_only is True.
      properties:
        membre_CA:
          $ref: '#/components/schemas/MembreCADTONested'
        statut:
          type: string
        date:
          type: string
          format: date-time
          nullable: true
        commentaire_externe:
          type: string
        commentaire_interne:
          type: string
        motif_refus:
          type: string
        pdf:
          type: array
          items:
            type: string
      required:
      - membre_CA
      - pdf
      - statut
    DetailSignaturePromoteurDTONested:
      type: object
      description: |-
        A `DTOSerializer` is just a regular `Serializer`, except that:

        * A set of default fields are automatically populated from the Meta.source dataclass.
        * All fields are set to read-only if needed when Meta.read_only is True.
      properties:
        promoteur:
          $ref: '#/components/schemas/PromoteurDTONested'
        statut:
          type: string
        date:
          type: string
          format: date-time
          nullable: true
        commentaire_externe:
          type: string
        commentaire_interne:
          type: string
        motif_refus:
          type: string
        pdf:
          type: array
          items:
            type: string
      required:
      - pdf
      - promoteur
      - statut
    DiplomaticPost:
      type: object
      properties:
        code:
          type: integer
          maximum: 32767
          minimum: 0
          title: Code poste diplomatique
        name_fr:
          type: string
          title: Nom en français
          maxLength: 255
        name_en:
          type: string
          title: Nom en anglais
          maxLength: 255
        email:
          type: string
          format: email
          maxLength: 255
        countries_iso_codes:
          type: array
          items:
            type: string
      required:
      - code
      - countries_iso_codes
      - email
      - name_en
      - name_fr
    DoctoratCompleterCurriculumCommand:
      type: object
      description: |-
        A `DTOSerializer` is just a regular `Serializer`, except that:

        * A set of default fields are automatically populated from the Meta.source dataclass.
        * All fields are set to read-only if needed when Meta.read_only is True.
      properties:
        uuid_proposition:
          type: string
        curriculum:
          type: array
          items:
            type: string
        reponses_questions_specifiques: {}
      required:
      - curriculum
      - uuid_proposition
    DoctoratDTO:
      type: object
      description: |-
        A `DTOSerializer` is just a regular `Serializer`, except that:

        * A set of default fields are automatically populated from the Meta.source dataclass.
        * All fields are set to read-only if needed when Meta.read_only is True.
      properties:
        sigle:
          type: string
        code:
          type: string
        annee:
          type: integer
        intitule:
          type: string
        sigle_entite_gestion:
          type: string
        intitule_entite_gestion:
          type: string
        campus:
          type: string
          default: ''
        type:
          type: string
        campus_inscription:
          type: string
          default: ''
        campus_uuid:
          type: string
          default: ''
      required:
      - annee
      - code
      - intitule
      - intitule_entite_gestion
      - sigle
      - sigle_entite_gestion
      - type
    DoctoratDejaRealiseEnum:
      enum:
      - 'YES'
      - 'NO'
      type: string
      description: |-
        * `YES` - Oui
        * `NO` - Non
    DoctoratSearchDTO:
      type: object
      description: |-
        A `DTOSerializer` is just a regular `Serializer`, except that:

        * A set of default fields are automatically populated from the Meta.source dataclass.
        * All fields are set to read-only if needed when Meta.read_only is True.
      properties:
        sigle:
          type: string
        code:
          type: string
        annee:
          type: integer
        intitule:
          type: string
        sigle_entite_gestion:
          type: string
        campus:
          $ref: '#/components/schemas/CampusDTO'
      required:
      - annee
      - campus
      - code
      - intitule
      - sigle
      - sigle_entite_gestion
    DoctorateDTO:
      type: object
      description: |-
        A `DTOSerializer` is just a regular `Serializer`, except that:

        * A set of default fields are automatically populated from the Meta.source dataclass.
        * All fields are set to read-only if needed when Meta.read_only is True.
      properties:
        uuid:
          type: string
        reference:
          type: string
        sigle_formation:
          type: string
        annee_formation:
          type: integer
        intitule_formation:
          type: string
        type_admission:
          type: string
        titre_these:
          type: string
        type_financement:
          type: string
        bourse_recherche:
          allOf:
          - $ref: '#/components/schemas/BourseDTONested'
          nullable: true
        autre_bourse_recherche:
          type: string
        admission_acceptee_le:
          type: string
          format: date-time
          nullable: true
        matricule_doctorant:
          type: string
        noma_doctorant:
          type: string
        genre_doctorant:
          type: string
        prenom_doctorant:
          type: string
        nom_doctorant:
          type: string
        links:
          type: object
          properties:
            retrieve_project:
              $ref: '#/components/schemas/ActionLink'
            retrieve_cotutelle:
              $ref: '#/components/schemas/ActionLink'
            retrieve_supervision:
              $ref: '#/components/schemas/ActionLink'
          readOnly: true
          default: {}
      required:
      - annee_formation
      - genre_doctorant
      - intitule_formation
      - matricule_doctorant
      - nom_doctorant
      - noma_doctorant
      - prenom_doctorant
      - reference
      - sigle_formation
      - titre_these
      - type_admission
      - type_financement
      - uuid
    DoctorateEducationAccountingDTO:
      type: object
      description: |-
        A `DTOSerializer` is just a regular `Serializer`, except that:

        * A set of default fields are automatically populated from the Meta.source dataclass.
        * All fields are set to read-only if needed when Meta.read_only is True.
      properties:
        attestation_absence_dette_etablissement:
          type: array
          items:
            type: string
        type_situation_assimilation:
          type: string
        sous_type_situation_assimilation_1:
          type: string
        carte_resident_longue_duree:
          type: array
          items:
            type: string
        carte_cire_sejour_illimite_etranger:
          type: array
          items:
            type: string
        carte_sejour_membre_ue:
          type: array
          items:
            type: string
        carte_sejour_permanent_membre_ue:
          type: array
          items:
            type: string
        sous_type_situation_assimilation_2:
          type: string
        carte_a_b_refugie:
          type: array
          items:
            type: string
        annexe_25_26_refugies_apatrides:
          type: array
          items:
            type: string
        attestation_immatriculation:
          type: array
          items:
            type: string
        preuve_statut_apatride:
          type: array
          items:
            type: string
        carte_a_b:
          type: array
          items:
            type: string
        decision_protection_subsidiaire:
          type: array
          items:
            type: string
        decision_protection_temporaire:
          type: array
          items:
            type: string
        carte_a:
          type: array
          items:
            type: string
        sous_type_situation_assimilation_3:
          type: string
        titre_sejour_3_mois_professionel:
          type: array
          items:
            type: string
        fiches_remuneration:
          type: array
          items:
            type: string
        titre_sejour_3_mois_remplacement:
          type: array
          items:
            type: string
        preuve_allocations_chomage_pension_indemnite:
          type: array
          items:
            type: string
        attestation_cpas:
          type: array
          items:
            type: string
        relation_parente:
          type: string
        sous_type_situation_assimilation_5:
          type: string
        composition_menage_acte_naissance:
          type: array
          items:
            type: string
        acte_tutelle:
          type: array
          items:
            type: string
        composition_menage_acte_mariage:
          type: array
          items:
            type: string
        attestation_cohabitation_legale:
          type: array
          items:
            type: string
        carte_identite_parent:
          type: array
          items:
            type: string
        titre_sejour_longue_duree_parent:
          type: array
          items:
            type: string
        annexe_25_26_refugies_apatrides_decision_protection_parent:
          type: array
          items:
            type: string
        titre_sejour_3_mois_parent:
          type: array
          items:
            type: string
        fiches_remuneration_parent:
          type: array
          items:
            type: string
        attestation_cpas_parent:
          type: array
          items:
            type: string
        sous_type_situation_assimilation_6:
          type: string
        decision_bourse_cfwb:
          type: array
          items:
            type: string
        attestation_boursier:
          type: array
          items:
            type: string
        titre_identite_sejour_longue_duree_ue:
          type: array
          items:
            type: string
        titre_sejour_belgique:
          type: array
          items:
            type: string
        etudiant_solidaire:
          type: boolean
          nullable: true
        type_numero_compte:
          type: string
        numero_compte_iban:
          type: string
          maxLength: 34
        iban_valide:
          type: boolean
          nullable: true
        numero_compte_autre_format:
          type: string
          maxLength: 255
        code_bic_swift_banque:
          type: string
        prenom_titulaire_compte:
          type: string
          maxLength: 128
        nom_titulaire_compte:
          type: string
          maxLength: 128
        derniers_etablissements_superieurs_communaute_fr_frequentes:
          allOf:
          - $ref: '#/components/schemas/DerniersEtablissementsSuperieursFrequentes'
          readOnly: true
          nullable: true
        a_nationalite_ue:
          type: boolean
          readOnly: true
          nullable: true
      required:
      - acte_tutelle
      - annexe_25_26_refugies_apatrides
      - annexe_25_26_refugies_apatrides_decision_protection_parent
      - attestation_absence_dette_etablissement
      - attestation_boursier
      - attestation_cohabitation_legale
      - attestation_cpas
      - attestation_cpas_parent
      - attestation_immatriculation
      - carte_a
      - carte_a_b
      - carte_a_b_refugie
      - carte_cire_sejour_illimite_etranger
      - carte_identite_parent
      - carte_resident_longue_duree
      - carte_sejour_membre_ue
      - carte_sejour_permanent_membre_ue
      - code_bic_swift_banque
      - composition_menage_acte_mariage
      - composition_menage_acte_naissance
      - decision_bourse_cfwb
      - decision_protection_subsidiaire
      - decision_protection_temporaire
      - fiches_remuneration
      - fiches_remuneration_parent
      - nom_titulaire_compte
      - numero_compte_autre_format
      - numero_compte_iban
      - prenom_titulaire_compte
      - preuve_allocations_chomage_pension_indemnite
      - preuve_statut_apatride
      - relation_parente
      - sous_type_situation_assimilation_1
      - sous_type_situation_assimilation_2
      - sous_type_situation_assimilation_3
      - sous_type_situation_assimilation_5
      - sous_type_situation_assimilation_6
      - titre_identite_sejour_longue_duree_ue
      - titre_sejour_3_mois_parent
      - titre_sejour_3_mois_professionel
      - titre_sejour_3_mois_remplacement
      - titre_sejour_belgique
      - titre_sejour_longue_duree_parent
      - type_numero_compte
      - type_situation_assimilation
    DoctoratePreAdmissionSearchDTO:
      type: object
      description: |-
        A `DTOSerializer` is just a regular `Serializer`, except that:

        * A set of default fields are automatically populated from the Meta.source dataclass.
        * All fields are set to read-only if needed when Meta.read_only is True.
      properties:
        uuid:
          type: string
        reference:
          type: string
        doctorat:
          $ref: '#/components/schemas/DoctoratSearchDTO'
        code_secteur_formation:
          type: string
        intitule_secteur_formation:
          type: string
      required:
      - code_secteur_formation
      - doctorat
      - intitule_secteur_formation
      - reference
      - uuid
    DoctoratePropositionDTO:
      type: object
      description: |-
        A `DTOSerializer` is just a regular `Serializer`, except that:

        * A set of default fields are automatically populated from the Meta.source dataclass.
        * All fields are set to read-only if needed when Meta.read_only is True.
      properties:
        uuid:
          type: string
        pre_admission_associee:
          type: string
        type_admission:
          type: string
        reference:
          type: string
        justification:
          type: string
        doctorat:
          $ref: '#/components/schemas/DoctoratDTO'
        annee_calculee:
          type: integer
          nullable: true
        pot_calcule:
          type: string
        date_fin_pot:
          type: string
          format: date
          nullable: true
        matricule_candidat:
          type: string
        code_secteur_formation:
          type: string
        intitule_secteur_formation:
          type: string
        commission_proximite:
          type: string
        type_financement:
          type: string
        type_contrat_travail:
          type: string
        eft:
          type: integer
          nullable: true
        bourse_recherche:
          allOf:
          - $ref: '#/components/schemas/BourseDTONested'
          nullable: true
        autre_bourse_recherche:
          type: string
          maxLength: 255
        bourse_date_debut:
          type: string
          format: date
          nullable: true
        bourse_date_fin:
          type: string
          format: date
          nullable: true
        bourse_preuve:
          type: array
          items:
            type: string
        duree_prevue:
          type: integer
          nullable: true
        temps_consacre:
          type: integer
          nullable: true
        est_lie_fnrs_fria_fresh_csc:
          type: boolean
          nullable: true
        commentaire_financement:
          type: string
        titre_projet:
          type: string
          maxLength: 255
        resume_projet:
          type: string
        documents_projet:
          type: array
          items:
            type: string
        graphe_gantt:
          type: array
          items:
            type: string
        proposition_programme_doctoral:
          type: array
          items:
            type: string
        projet_formation_complementaire:
          type: array
          items:
            type: string
        lettres_recommandation:
          type: array
          items:
            type: string
        langue_redaction_these:
          type: string
        institut_these:
          type: string
          format: uuid
          nullable: true
        nom_institut_these:
          type: string
        sigle_institut_these:
          type: string
        lieu_these:
          type: string
          maxLength: 255
        projet_doctoral_deja_commence:
          type: boolean
          nullable: true
        projet_doctoral_institution:
          type: string
        projet_doctoral_date_debut:
          type: string
          format: date
          nullable: true
        doctorat_deja_realise:
          type: string
        institution:
          type: string
          maxLength: 255
        domaine_these:
          type: string
          maxLength: 255
        date_soutenance:
          type: string
          format: date
          nullable: true
        raison_non_soutenue:
          type: string
          maxLength: 255
        fiche_archive_signatures_envoyees:
          type: array
          items:
            type: string
        statut:
          type: string
          readOnly: true
        links:
          type: object
          properties:
            retrieve_person:
              $ref: '#/components/schemas/ActionLink'
            update_person:
              $ref: '#/components/schemas/ActionLink'
            retrieve_coordinates:
              $ref: '#/components/schemas/ActionLink'
            update_coordinates:
              $ref: '#/components/schemas/ActionLink'
            retrieve_secondary_studies:
              $ref: '#/components/schemas/ActionLink'
            update_secondary_studies:
              $ref: '#/components/schemas/ActionLink'
            retrieve_languages:
              $ref: '#/components/schemas/ActionLink'
            update_languages:
              $ref: '#/components/schemas/ActionLink'
            destroy_proposition:
              $ref: '#/components/schemas/ActionLink'
            submit_proposition:
              $ref: '#/components/schemas/ActionLink'
            retrieve_project:
              $ref: '#/components/schemas/ActionLink'
            update_project:
              $ref: '#/components/schemas/ActionLink'
            retrieve_training_choice:
              $ref: '#/components/schemas/ActionLink'
            update_training_choice:
              $ref: '#/components/schemas/ActionLink'
            retrieve_cotutelle:
              $ref: '#/components/schemas/ActionLink'
            update_cotutelle:
              $ref: '#/components/schemas/ActionLink'
            add_approval:
              $ref: '#/components/schemas/ActionLink'
            add_member:
              $ref: '#/components/schemas/ActionLink'
            edit_external_member:
              $ref: '#/components/schemas/ActionLink'
            remove_member:
              $ref: '#/components/schemas/ActionLink'
            set_reference_promoter:
              $ref: '#/components/schemas/ActionLink'
            retrieve_supervision:
              $ref: '#/components/schemas/ActionLink'
            request_signatures:
              $ref: '#/components/schemas/ActionLink'
            approve_by_pdf:
              $ref: '#/components/schemas/ActionLink'
            retrieve_curriculum:
              $ref: '#/components/schemas/ActionLink'
            update_curriculum:
              $ref: '#/components/schemas/ActionLink'
            retrieve_accounting:
              $ref: '#/components/schemas/ActionLink'
            update_accounting:
              $ref: '#/components/schemas/ActionLink'
            retrieve_documents:
              $ref: '#/components/schemas/ActionLink'
            update_documents:
              $ref: '#/components/schemas/ActionLink'
          readOnly: true
          default: {}
        erreurs: {}
        reponses_questions_specifiques: {}
        curriculum:
          type: array
          items:
            type: string
        pdf_recapitulatif:
          type: array
          items:
            type: string
      required:
      - bourse_preuve
      - code_secteur_formation
      - curriculum
      - doctorat
      - doctorat_deja_realise
      - documents_projet
      - domaine_these
      - erreurs
      - fiche_archive_signatures_envoyees
      - graphe_gantt
      - intitule_secteur_formation
      - lettres_recommandation
      - lieu_these
      - matricule_candidat
      - nom_institut_these
      - pdf_recapitulatif
      - projet_formation_complementaire
      - proposition_programme_doctoral
      - reference
      - sigle_institut_these
      - type_admission
      - uuid
    DoctoratePropositionSearchDTO:
      type: object
      description: |-
        A `DTOSerializer` is just a regular `Serializer`, except that:

        * A set of default fields are automatically populated from the Meta.source dataclass.
        * All fields are set to read-only if needed when Meta.read_only is True.
      properties:
        uuid:
          type: string
        pre_admission_associee:
          type: string
        reference:
          type: string
        type_admission:
          type: string
        doctorat:
          $ref: '#/components/schemas/DoctoratDTO'
        matricule_candidat:
          type: string
        prenom_candidat:
          type: string
        nom_candidat:
          type: string
        code_secteur_formation:
          type: string
        intitule_secteur_formation:
          type: string
        commission_proximite:
          type: string
        creee_le:
          type: string
          format: date-time
        soumise_le:
          type: string
          format: date-time
          nullable: true
        statut:
          type: string
          readOnly: true
        links:
          type: object
          properties:
            retrieve_training_choice:
              $ref: '#/components/schemas/ActionLink'
            update_training_choice:
              $ref: '#/components/schemas/ActionLink'
            retrieve_person:
              $ref: '#/components/schemas/ActionLink'
            update_person:
              $ref: '#/components/schemas/ActionLink'
            retrieve_coordinates:
              $ref: '#/components/schemas/ActionLink'
            update_coordinates:
              $ref: '#/components/schemas/ActionLink'
            retrieve_secondary_studies:
              $ref: '#/components/schemas/ActionLink'
            update_secondary_studies:
              $ref: '#/components/schemas/ActionLink'
            retrieve_languages:
              $ref: '#/components/schemas/ActionLink'
            update_languages:
              $ref: '#/components/schemas/ActionLink'
            destroy_proposition:
              $ref: '#/components/schemas/ActionLink'
            submit_proposition:
              $ref: '#/components/schemas/ActionLink'
            retrieve_project:
              $ref: '#/components/schemas/ActionLink'
            update_project:
              $ref: '#/components/schemas/ActionLink'
            retrieve_cotutelle:
              $ref: '#/components/schemas/ActionLink'
            update_cotutelle:
              $ref: '#/components/schemas/ActionLink'
            retrieve_supervision:
              $ref: '#/components/schemas/ActionLink'
            retrieve_curriculum:
              $ref: '#/components/schemas/ActionLink'
            update_curriculum:
              $ref: '#/components/schemas/ActionLink'
            retrieve_accounting:
              $ref: '#/components/schemas/ActionLink'
            update_accounting:
              $ref: '#/components/schemas/ActionLink'
            retrieve_documents:
              $ref: '#/components/schemas/ActionLink'
            update_documents:
              $ref: '#/components/schemas/ActionLink'
          readOnly: true
          default: {}
        pdf_recapitulatif:
          type: array
          items:
            type: string
      required:
      - code_secteur_formation
      - creee_le
      - doctorat
      - intitule_secteur_formation
      - matricule_candidat
      - nom_candidat
      - pdf_recapitulatif
      - prenom_candidat
      - reference
      - type_admission
      - uuid
    DocumentSpecificQuestion:
      type: object
      properties:
        uuid:
          type: string
        type:
          type: string
        title: {}
        text: {}
        help_text: {}
        configuration: {}
        values:
          type: array
          items: {}
        tab:
          type: string
        tab_name:
          type: string
        required:
          type: boolean
      required:
      - configuration
      - help_text
      - required
      - tab
      - tab_name
      - text
      - title
      - type
      - uuid
      - values
    DocumentSpecificQuestionsList:
      type: object
      properties:
        immediate_requested_documents:
          type: array
          items:
            $ref: '#/components/schemas/DocumentSpecificQuestion'
        later_requested_documents:
          type: array
          items:
            $ref: '#/components/schemas/DocumentSpecificQuestion'
        deadline:
          type: string
          format: date
          nullable: true
      required:
      - deadline
      - immediate_requested_documents
      - later_requested_documents
    EducationalExperience:
      type: object
      properties:
        educationalexperienceyear_set:
          type: array
          items:
            $ref: '#/components/schemas/EducationalExperienceYear'
        country:
          type: string
          nullable: true
        linguistic_regime:
          type: string
          nullable: true
        program:
          type: string
          nullable: true
        valuated_from_trainings:
          type: array
          items:
            type: string
          readOnly: true
        institute:
          type: string
          nullable: true
        external_id:
          type: string
          readOnly: true
          nullable: true
        uuid:
          type: string
          readOnly: true
        institute_name:
          type: string
          title: Nom de l'établissement
          maxLength: 255
        institute_address:
          type: string
          title: Adresse de l'établissement
          maxLength: 255
        education_name:
          type: string
          title: Intitulé de la formation
          maxLength: 255
        study_system:
          title: Système d'études
          oneOf:
          - $ref: '#/components/schemas/StudySystemEnum'
          - $ref: '#/components/schemas/BlankEnum'
        evaluation_type:
          title: Système d'évaluation
          oneOf:
          - $ref: '#/components/schemas/EvaluationTypeEnum'
          - $ref: '#/components/schemas/BlankEnum'
        transcript_type:
          title: Type de relevé de notes
          oneOf:
          - $ref: '#/components/schemas/TranscriptTypeEnum'
          - $ref: '#/components/schemas/BlankEnum'
        obtained_diploma:
          type: boolean
          title: Avez-vous obtenu un diplôme au terme de cette formation ?
        obtained_grade:
          title: Grade obtenu
          oneOf:
          - $ref: '#/components/schemas/ObtainedGradeEnum'
          - $ref: '#/components/schemas/BlankEnum'
        graduate_degree:
          type: array
          items:
            type: string
          title: Diplôme
        graduate_degree_translation:
          type: array
          items:
            type: string
          title: Traduction du diplôme
        transcript:
          type: array
          items:
            type: string
          title: Relevé de notes pour l'ensemble des années
        transcript_translation:
          type: array
          items:
            type: string
          title: Traduction du relevé de notes pour l'ensemble des années
        rank_in_diploma:
          type: string
          title: Rang dans le diplôme
          maxLength: 30
        expected_graduation_date:
          type: string
          format: date
          nullable: true
          title: Date prévue de délivrance du diplôme
        dissertation_title:
          type: string
          title: Titre du mémoire
          maxLength: 255
        dissertation_score:
          type: string
          title: Note du mémoire
          maxLength: 30
        dissertation_summary:
          type: array
          items:
            type: string
          title: Résumé du mémoire
      required:
      - country
      - educationalexperienceyear_set
      - obtained_diploma
    EducationalExperienceYear:
      type: object
      properties:
        academic_year:
          type: integer
          maximum: 2147483647
          minimum: -2147483648
          nullable: true
        uuid:
          type: string
          readOnly: true
        registered_credit_number:
          type: number
          format: double
          nullable: true
          title: Crédits inscrits
        acquired_credit_number:
          type: number
          format: double
          minimum: 0
          nullable: true
          title: Crédits acquis
        result:
          title: Résultat
          oneOf:
          - $ref: '#/components/schemas/ResultEnum'
          - $ref: '#/components/schemas/BlankEnum'
        transcript:
          type: array
          items:
            type: string
          title: Relevé de notes de l'année
          maxItems: 1
        transcript_translation:
          type: array
          items:
            type: string
          title: Traduction du relevé de notes de l'année
          maxItems: 1
      required:
      - academic_year
    EducationalTypeEnum:
      enum:
      - TEACHING_OF_GENERAL_EDUCATION
      - TRANSITION_METHOD
      - ARTISTIC_TRANSITION
      - QUALIFICATION_METHOD
      - ARTISTIC_QUALIFICATION
      - PROFESSIONAL_EDUCATION
      type: string
      description: |-
        * `TEACHING_OF_GENERAL_EDUCATION` - Enseignement de formation générale
        * `TRANSITION_METHOD` - Technique de transition
        * `ARTISTIC_TRANSITION` - Artistique de transition
        * `QUALIFICATION_METHOD` - Technique de qualification
        * `ARTISTIC_QUALIFICATION` - Artistique de qualification
        * `PROFESSIONAL_EDUCATION` - Enseignement professionnel
    ElementConfirmation:
      type: object
      description: |-
        A `DTOSerializer` is just a regular `Serializer`, except that:

        * A set of default fields are automatically populated from the Meta.source dataclass.
        * All fields are set to read-only if needed when Meta.read_only is True.
      properties:
        nom:
          type: string
        texte:
          type: string
        reponses:
          type: array
          items: {}
          nullable: true
        titre:
          type: string
        type:
          type: string
      required:
      - nom
      - texte
      - titre
      - type
    EquivalenceEnum:
      enum:
      - 'YES'
      - PENDING
      - 'NO'
      type: string
      description: |-
        * `YES` - Oui
        * `PENDING` - En cours de demande
        * `NO` - Non
    EvaluationTypeEnum:
      enum:
      - ECTS_CREDITS
      - NON_EUROPEAN_CREDITS
      - NO_CREDIT_SYSTEM
      type: string
      description: "* `ECTS_CREDITS` - Crédits ECTS\n* `NON_EUROPEAN_CREDITS` - Crédits\
        \ non-européens\n* `NO_CREDIT_SYSTEM` - Pas de système de crédits "
    ExternalDoctoratePropositionDTO:
      type: object
      description: |-
        A `DTOSerializer` is just a regular `Serializer`, except that:

        * A set of default fields are automatically populated from the Meta.source dataclass.
        * All fields are set to read-only if needed when Meta.read_only is True.
      properties:
        uuid:
          type: string
        type_admission:
          type: string
        reference:
          type: string
        doctorat:
          $ref: '#/components/schemas/DoctoratDTO'
        matricule_candidat:
          type: string
        code_secteur_formation:
          type: string
        commission_proximite:
          type: string
        institut_these:
          type: string
          format: uuid
          nullable: true
        institution:
          type: string
        domaine_these:
          type: string
        fiche_archive_signatures_envoyees:
          type: array
          items:
            type: string
        statut:
          type: string
          readOnly: true
      required:
      - code_secteur_formation
      - doctorat
      - domaine_these
      - fiche_archive_signatures_envoyees
      - matricule_candidat
      - reference
      - type_admission
      - uuid
    ExternalSupervisionDTO:
      type: object
      properties:
        proposition:
          $ref: '#/components/schemas/ExternalDoctoratePropositionDTO'
        supervision:
          $ref: '#/components/schemas/SupervisionDTO'
      required:
      - proposition
      - supervision
    ForeignDiplomaTypeEnum:
      enum:
      - NATIONAL_BACHELOR
      - EUROPEAN_BACHELOR
      - INTERNATIONAL_BACCALAUREATE
      type: string
      description: |-
        * `NATIONAL_BACHELOR` - Baccalauréat national (ou diplôme d'état, ...)
        * `EUROPEAN_BACHELOR` - Baccalauréat européen (Schola Europaea)
        * `INTERNATIONAL_BACCALAUREATE` - Baccalauréat international (IBO)
    ForeignHighSchoolDiploma:
      type: object
      properties:
        academic_graduation_year:
          type: integer
          maximum: 2147483647
          minimum: -2147483648
          nullable: true
        high_school_transcript:
          type: array
          items:
            type: string
          title: Un relevé de notes pour votre dernière année d'études secondaires
          maxItems: 1
        high_school_diploma:
          type: array
          items:
            type: string
          title: Diplôme d'études secondaires
          maxItems: 1
        foreign_diploma_type:
          nullable: true
          title: Quel diplôme avez-vous obtenu (ou obtiendrez-vous) ?
          oneOf:
          - $ref: '#/components/schemas/ForeignDiplomaTypeEnum'
          - $ref: '#/components/schemas/NullEnum'
        linguistic_regime:
          type: string
          nullable: true
        other_linguistic_regime:
          type: string
          title: Si autre régime linguistique, précisez
          maxLength: 25
        country:
          type: string
          nullable: true
        equivalence:
          title: Ce diplôme a-t-il fait l'objet d'une décision d'équivalence par les
            services de la Communauté française de Belgique ?
          oneOf:
          - $ref: '#/components/schemas/EquivalenceEnum'
          - $ref: '#/components/schemas/BlankEnum'
        high_school_transcript_translation:
          type: array
          items:
            type: string
          title: Une traduction de votre relevé de notes pour votre dernière année
            d'études secondaires par un traducteur juré
          maxItems: 1
        high_school_diploma_translation:
          type: array
          items:
            type: string
          title: Une traduction de votre diplôme d'études secondaires par un traducteur
            juré
          maxItems: 1
        final_equivalence_decision_ue:
          type: array
          items:
            type: string
          title: Copie recto-verso de la décision d'équivalence définitive (UE)
          maxItems: 2
        access_diploma_to_higher_education_ue:
          type: array
          items:
            type: string
          title: Diplôme d'Aptitude à accéder à l'Enseignement supérieur (DAES)
          maxItems: 1
        final_equivalence_decision_not_ue:
          type: array
          items:
            type: string
          title: Copie recto-verso de la décision d'équivalence définitive (non UE)
          maxItems: 2
        access_diploma_to_higher_education_not_ue:
          type: array
          items:
            type: string
          title: Diplôme d'Aptitude à accéder à l'Enseignement supérieur (DAES)
          maxItems: 1
        equivalence_decision_proof:
          type: array
          items:
            type: string
          title: Preuve de la demande d'équivalence
          maxItems: 1
      required:
      - academic_graduation_year
      - country
      - linguistic_regime
    FormationContinueDTO:
      type: object
      description: |-
        A `DTOSerializer` is just a regular `Serializer`, except that:

        * A set of default fields are automatically populated from the Meta.source dataclass.
        * All fields are set to read-only if needed when Meta.read_only is True.
      properties:
        sigle:
          type: string
        code:
          type: string
        annee:
          type: integer
        date_debut:
          type: string
          format: date
          nullable: true
        intitule:
          type: string
        intitule_fr:
          type: string
        intitule_en:
          type: string
        campus:
          type: string
          default: ''
        type:
          type: string
        code_domaine:
          type: string
        campus_inscription:
          type: string
          default: ''
        sigle_entite_gestion:
          type: string
        credits:
          type: integer
          nullable: true
        campus_uuid:
          type: string
          default: ''
      required:
      - annee
      - code
      - code_domaine
      - intitule
      - intitule_en
      - intitule_fr
      - sigle
      - sigle_entite_gestion
      - type
    FormationGeneraleDTO:
      type: object
      description: |-
        A `DTOSerializer` is just a regular `Serializer`, except that:

        * A set of default fields are automatically populated from the Meta.source dataclass.
        * All fields are set to read-only if needed when Meta.read_only is True.
      properties:
        sigle:
          type: string
        code:
          type: string
        annee:
          type: integer
        date_debut:
          type: string
          format: date
          nullable: true
        intitule:
          type: string
        intitule_fr:
          type: string
        intitule_en:
          type: string
        campus:
          type: string
          default: ''
        type:
          type: string
        code_domaine:
          type: string
        campus_inscription:
          type: string
          default: ''
        sigle_entite_gestion:
          type: string
        credits:
          type: integer
          nullable: true
        campus_uuid:
          type: string
          default: ''
      required:
      - annee
      - code
      - code_domaine
      - intitule
      - intitule_en
      - intitule_fr
      - sigle
      - sigle_entite_gestion
      - type
    GenderEnum:
      enum:
      - F
      - H
      - X
      type: string
      description: |-
        * `F` - Femme
        * `H` - Homme
        * `X` - Autre
    GeneralEducationAccountingDTO:
      type: object
      description: |-
        A `DTOSerializer` is just a regular `Serializer`, except that:

        * A set of default fields are automatically populated from the Meta.source dataclass.
        * All fields are set to read-only if needed when Meta.read_only is True.
      properties:
        attestation_absence_dette_etablissement:
          type: array
          items:
            type: string
        demande_allocation_d_etudes_communaute_francaise_belgique:
          type: boolean
          nullable: true
        enfant_personnel:
          type: boolean
          nullable: true
        attestation_enfant_personnel:
          type: array
          items:
            type: string
        type_situation_assimilation:
          type: string
        sous_type_situation_assimilation_1:
          type: string
        carte_resident_longue_duree:
          type: array
          items:
            type: string
        carte_cire_sejour_illimite_etranger:
          type: array
          items:
            type: string
        carte_sejour_membre_ue:
          type: array
          items:
            type: string
        carte_sejour_permanent_membre_ue:
          type: array
          items:
            type: string
        sous_type_situation_assimilation_2:
          type: string
        carte_a_b_refugie:
          type: array
          items:
            type: string
        annexe_25_26_refugies_apatrides:
          type: array
          items:
            type: string
        attestation_immatriculation:
          type: array
          items:
            type: string
        preuve_statut_apatride:
          type: array
          items:
            type: string
        carte_a_b:
          type: array
          items:
            type: string
        decision_protection_subsidiaire:
          type: array
          items:
            type: string
        decision_protection_temporaire:
          type: array
          items:
            type: string
        carte_a:
          type: array
          items:
            type: string
        sous_type_situation_assimilation_3:
          type: string
        titre_sejour_3_mois_professionel:
          type: array
          items:
            type: string
        fiches_remuneration:
          type: array
          items:
            type: string
        titre_sejour_3_mois_remplacement:
          type: array
          items:
            type: string
        preuve_allocations_chomage_pension_indemnite:
          type: array
          items:
            type: string
        attestation_cpas:
          type: array
          items:
            type: string
        relation_parente:
          type: string
        sous_type_situation_assimilation_5:
          type: string
        composition_menage_acte_naissance:
          type: array
          items:
            type: string
        acte_tutelle:
          type: array
          items:
            type: string
        composition_menage_acte_mariage:
          type: array
          items:
            type: string
        attestation_cohabitation_legale:
          type: array
          items:
            type: string
        carte_identite_parent:
          type: array
          items:
            type: string
        titre_sejour_longue_duree_parent:
          type: array
          items:
            type: string
        annexe_25_26_refugies_apatrides_decision_protection_parent:
          type: array
          items:
            type: string
        titre_sejour_3_mois_parent:
          type: array
          items:
            type: string
        fiches_remuneration_parent:
          type: array
          items:
            type: string
        attestation_cpas_parent:
          type: array
          items:
            type: string
        sous_type_situation_assimilation_6:
          type: string
        decision_bourse_cfwb:
          type: array
          items:
            type: string
        attestation_boursier:
          type: array
          items:
            type: string
        titre_identite_sejour_longue_duree_ue:
          type: array
          items:
            type: string
        titre_sejour_belgique:
          type: array
          items:
            type: string
        affiliation_sport:
          type: string
        etudiant_solidaire:
          type: boolean
          nullable: true
        type_numero_compte:
          type: string
        numero_compte_iban:
          type: string
          maxLength: 34
        iban_valide:
          type: boolean
          nullable: true
        numero_compte_autre_format:
          type: string
          maxLength: 255
        code_bic_swift_banque:
          type: string
        prenom_titulaire_compte:
          type: string
          maxLength: 128
        nom_titulaire_compte:
          type: string
          maxLength: 128
        derniers_etablissements_superieurs_communaute_fr_frequentes:
          allOf:
          - $ref: '#/components/schemas/DerniersEtablissementsSuperieursFrequentes'
          readOnly: true
          nullable: true
        a_nationalite_ue:
          type: boolean
          readOnly: true
          nullable: true
      required:
      - acte_tutelle
      - annexe_25_26_refugies_apatrides
      - annexe_25_26_refugies_apatrides_decision_protection_parent
      - attestation_absence_dette_etablissement
      - attestation_boursier
      - attestation_cohabitation_legale
      - attestation_cpas
      - attestation_cpas_parent
      - attestation_enfant_personnel
      - attestation_immatriculation
      - carte_a
      - carte_a_b
      - carte_a_b_refugie
      - carte_cire_sejour_illimite_etranger
      - carte_identite_parent
      - carte_resident_longue_duree
      - carte_sejour_membre_ue
      - carte_sejour_permanent_membre_ue
      - composition_menage_acte_mariage
      - composition_menage_acte_naissance
      - decision_bourse_cfwb
      - decision_protection_subsidiaire
      - decision_protection_temporaire
      - fiches_remuneration
      - fiches_remuneration_parent
      - preuve_allocations_chomage_pension_indemnite
      - preuve_statut_apatride
      - titre_identite_sejour_longue_duree_ue
      - titre_sejour_3_mois_parent
      - titre_sejour_3_mois_professionel
      - titre_sejour_3_mois_remplacement
      - titre_sejour_belgique
      - titre_sejour_longue_duree_parent
    GeneralEducationCompleterCurriculumCommand:
      type: object
      description: |-
        A `DTOSerializer` is just a regular `Serializer`, except that:

        * A set of default fields are automatically populated from the Meta.source dataclass.
        * All fields are set to read-only if needed when Meta.read_only is True.
      properties:
        uuid_proposition:
          type: string
        curriculum:
          type: array
          items:
            type: string
        equivalence_diplome:
          type: array
          items:
            type: string
        reponses_questions_specifiques: {}
      required:
      - curriculum
      - equivalence_diplome
      - uuid_proposition
    GeneralEducationPropositionDTO:
      type: object
      description: |-
        A `DTOSerializer` is just a regular `Serializer`, except that:

        * A set of default fields are automatically populated from the Meta.source dataclass.
        * All fields are set to read-only if needed when Meta.read_only is True.
      properties:
        uuid:
          type: string
        reference:
          type: string
        formation:
          $ref: '#/components/schemas/FormationGeneraleDTO'
        annee_calculee:
          type: integer
          nullable: true
        pot_calcule:
          type: string
        date_fin_pot:
          type: string
          format: date
          nullable: true
        matricule_candidat:
          type: string
        prenom_candidat:
          type: string
        nom_candidat:
          type: string
        creee_le:
          type: string
          format: date-time
        statut:
          type: string
          readOnly: true
        links:
          type: object
          properties:
            retrieve_person:
              $ref: '#/components/schemas/ActionLink'
            update_person:
              $ref: '#/components/schemas/ActionLink'
            retrieve_coordinates:
              $ref: '#/components/schemas/ActionLink'
            update_coordinates:
              $ref: '#/components/schemas/ActionLink'
            retrieve_secondary_studies:
              $ref: '#/components/schemas/ActionLink'
            update_secondary_studies:
              $ref: '#/components/schemas/ActionLink'
            retrieve_curriculum:
              $ref: '#/components/schemas/ActionLink'
            update_curriculum:
              $ref: '#/components/schemas/ActionLink'
            retrieve_training_choice:
              $ref: '#/components/schemas/ActionLink'
            update_training_choice:
              $ref: '#/components/schemas/ActionLink'
            retrieve_specific_question:
              $ref: '#/components/schemas/ActionLink'
            update_specific_question:
              $ref: '#/components/schemas/ActionLink'
            retrieve_accounting:
              $ref: '#/components/schemas/ActionLink'
            update_accounting:
              $ref: '#/components/schemas/ActionLink'
            destroy_proposition:
              $ref: '#/components/schemas/ActionLink'
            submit_proposition:
              $ref: '#/components/schemas/ActionLink'
            retrieve_documents:
              $ref: '#/components/schemas/ActionLink'
            update_documents:
              $ref: '#/components/schemas/ActionLink'
            view_payment:
              $ref: '#/components/schemas/ActionLink'
            pay_after_submission:
              $ref: '#/components/schemas/ActionLink'
            pay_after_request:
              $ref: '#/components/schemas/ActionLink'
          readOnly: true
          default: {}
        erreurs: {}
        avec_bourse_double_diplome:
          type: boolean
          nullable: true
        bourse_double_diplome:
          allOf:
          - $ref: '#/components/schemas/BourseDTONested'
          nullable: true
        avec_bourse_internationale:
          type: boolean
          nullable: true
        bourse_internationale:
          allOf:
          - $ref: '#/components/schemas/BourseDTONested'
          nullable: true
        avec_bourse_erasmus_mundus:
          type: boolean
          nullable: true
        bourse_erasmus_mundus:
          allOf:
          - $ref: '#/components/schemas/BourseDTONested'
          nullable: true
        reponses_questions_specifiques: {}
        curriculum:
          type: array
          items:
            type: string
        equivalence_diplome:
          type: array
          items:
            type: string
        pdf_recapitulatif:
          type: array
          items:
            type: string
        documents_additionnels:
          type: array
          items:
            type: string
        poste_diplomatique:
          allOf:
          - $ref: '#/components/schemas/PosteDiplomatiqueDTONested'
          nullable: true
      required:
      - creee_le
      - curriculum
      - documents_additionnels
      - equivalence_diplome
      - erreurs
      - formation
      - matricule_candidat
      - nom_candidat
      - pdf_recapitulatif
      - prenom_candidat
      - reference
      - uuid
    GeneralEducationPropositionIdentityWithStatus:
      type: object
      properties:
        uuid:
          type: string
          readOnly: true
        status:
          $ref: '#/components/schemas/StatusEnum'
    GeneralEducationPropositionSearchDTO:
      type: object
      description: |-
        A `DTOSerializer` is just a regular `Serializer`, except that:

        * A set of default fields are automatically populated from the Meta.source dataclass.
        * All fields are set to read-only if needed when Meta.read_only is True.
      properties:
        uuid:
          type: string
        formation:
          $ref: '#/components/schemas/FormationGeneraleDTO'
        reference:
          type: string
        matricule_candidat:
          type: string
        prenom_candidat:
          type: string
        nom_candidat:
          type: string
        creee_le:
          type: string
          format: date-time
        soumise_le:
          type: string
          format: date-time
          nullable: true
        statut:
          type: string
          readOnly: true
        links:
          type: object
          properties:
            retrieve_person:
              $ref: '#/components/schemas/ActionLink'
            update_person:
              $ref: '#/components/schemas/ActionLink'
            retrieve_coordinates:
              $ref: '#/components/schemas/ActionLink'
            update_coordinates:
              $ref: '#/components/schemas/ActionLink'
            retrieve_secondary_studies:
              $ref: '#/components/schemas/ActionLink'
            update_secondary_studies:
              $ref: '#/components/schemas/ActionLink'
            retrieve_curriculum:
              $ref: '#/components/schemas/ActionLink'
            update_curriculum:
              $ref: '#/components/schemas/ActionLink'
            retrieve_specific_question:
              $ref: '#/components/schemas/ActionLink'
            update_specific_question:
              $ref: '#/components/schemas/ActionLink'
            retrieve_training_choice:
              $ref: '#/components/schemas/ActionLink'
            update_training_choice:
              $ref: '#/components/schemas/ActionLink'
            retrieve_accounting:
              $ref: '#/components/schemas/ActionLink'
<<<<<<< HEAD
            retrieve_accounting:
              $ref: '#/components/schemas/ActionLink'
            update_accounting:
              $ref: '#/components/schemas/ActionLink'
            destroy_proposition:
=======
            update_accounting:
>>>>>>> d9c66107
              $ref: '#/components/schemas/ActionLink'
            submit_proposition:
              $ref: '#/components/schemas/ActionLink'
            destroy_proposition:
              $ref: '#/components/schemas/ActionLink'
            retrieve_documents:
              $ref: '#/components/schemas/ActionLink'
            update_documents:
              $ref: '#/components/schemas/ActionLink'
<<<<<<< HEAD
            view_payment:
              $ref: '#/components/schemas/ActionLink'
            pay_after_submission:
              $ref: '#/components/schemas/ActionLink'
            pay_after_request:
              $ref: '#/components/schemas/ActionLink'
          readOnly: true
          default: {}
        erreurs: {}
        avec_bourse_double_diplome:
          type: boolean
          nullable: true
        bourse_double_diplome:
          allOf:
          - $ref: '#/components/schemas/BourseDTONested'
          nullable: true
        avec_bourse_internationale:
          type: boolean
          nullable: true
        bourse_internationale:
          allOf:
          - $ref: '#/components/schemas/BourseDTONested'
          nullable: true
        avec_bourse_erasmus_mundus:
          type: boolean
          nullable: true
        bourse_erasmus_mundus:
          allOf:
          - $ref: '#/components/schemas/BourseDTONested'
          nullable: true
        reponses_questions_specifiques: {}
        curriculum:
          type: array
          items:
            type: string
        equivalence_diplome:
          type: array
          items:
            type: string
        pdf_recapitulatif:
          type: array
          items:
            type: string
        documents_additionnels:
          type: array
          items:
            type: string
        poste_diplomatique:
          allOf:
          - $ref: '#/components/schemas/PosteDiplomatiqueDTONested'
          nullable: true
      required:
      - creee_le
      - curriculum
      - documents_additionnels
      - equivalence_diplome
      - erreurs
      - formation
      - matricule_candidat
      - nom_candidat
      - pdf_recapitulatif
      - prenom_candidat
      - reference
      - uuid
    GeneralEducationPropositionIdentityWithStatus:
      type: object
      properties:
        uuid:
          type: string
          readOnly: true
        status:
          $ref: '#/components/schemas/StatusEnum'
    GeneralEducationPropositionSearchDTO:
      type: object
      description: |-
        A `DTOSerializer` is just a regular `Serializer`, except that:

        * A set of default fields are automatically populated from the Meta.source dataclass.
        * All fields are set to read-only if needed when Meta.read_only is True.
      properties:
        uuid:
          type: string
        formation:
          $ref: '#/components/schemas/FormationGeneraleDTO'
        reference:
          type: string
        matricule_candidat:
          type: string
        prenom_candidat:
          type: string
        nom_candidat:
          type: string
        creee_le:
          type: string
          format: date-time
        soumise_le:
          type: string
          format: date-time
          nullable: true
        statut:
          type: string
          readOnly: true
        links:
          type: object
          properties:
            retrieve_person:
              $ref: '#/components/schemas/ActionLink'
            update_person:
              $ref: '#/components/schemas/ActionLink'
            retrieve_coordinates:
              $ref: '#/components/schemas/ActionLink'
            update_coordinates:
              $ref: '#/components/schemas/ActionLink'
            retrieve_secondary_studies:
              $ref: '#/components/schemas/ActionLink'
            update_secondary_studies:
              $ref: '#/components/schemas/ActionLink'
            retrieve_curriculum:
              $ref: '#/components/schemas/ActionLink'
            update_curriculum:
              $ref: '#/components/schemas/ActionLink'
            retrieve_specific_question:
              $ref: '#/components/schemas/ActionLink'
            update_specific_question:
              $ref: '#/components/schemas/ActionLink'
            retrieve_training_choice:
              $ref: '#/components/schemas/ActionLink'
            update_training_choice:
              $ref: '#/components/schemas/ActionLink'
            retrieve_accounting:
              $ref: '#/components/schemas/ActionLink'
            update_accounting:
              $ref: '#/components/schemas/ActionLink'
            submit_proposition:
              $ref: '#/components/schemas/ActionLink'
            destroy_proposition:
              $ref: '#/components/schemas/ActionLink'
            retrieve_documents:
              $ref: '#/components/schemas/ActionLink'
            update_documents:
              $ref: '#/components/schemas/ActionLink'
=======
>>>>>>> d9c66107
            pay_after_submission:
              $ref: '#/components/schemas/ActionLink'
            pay_after_request:
              $ref: '#/components/schemas/ActionLink'
          readOnly: true
          default: {}
        pdf_recapitulatif:
          type: array
          items:
            type: string
      required:
      - creee_le
      - formation
      - matricule_candidat
      - nom_candidat
      - pdf_recapitulatif
      - prenom_candidat
      - reference
      - uuid
    GraduatedFromHighSchoolEnum:
      enum:
      - 'YES'
      - THIS_YEAR
      - 'NO'
      type: string
      description: |-
        * `YES` - Oui
        * `THIS_YEAR` - Cette année
        * `NO` - Non
    HighSchoolDiploma:
      type: object
      properties:
        graduated_from_high_school:
          oneOf:
          - $ref: '#/components/schemas/GraduatedFromHighSchoolEnum'
          - $ref: '#/components/schemas/BlankEnum'
        graduated_from_high_school_year:
          type: integer
          maximum: 2147483647
          minimum: -2147483648
          nullable: true
        belgian_diploma:
          allOf:
          - $ref: '#/components/schemas/BelgianHighSchoolDiploma'
          nullable: true
        foreign_diploma:
          allOf:
          - $ref: '#/components/schemas/ForeignHighSchoolDiploma'
          nullable: true
        high_school_diploma_alternative:
          allOf:
          - $ref: '#/components/schemas/HighSchoolDiplomaAlternative'
          nullable: true
        specific_question_answers:
          writeOnly: true
        is_vae_potential:
          type: boolean
          readOnly: true
        is_valuated:
          type: boolean
          readOnly: true
        can_update_diploma:
          type: boolean
          readOnly: true
    HighSchoolDiplomaAlternative:
      type: object
      properties:
        first_cycle_admission_exam:
          type: array
          items:
            type: string
          title: Attestation de réussite de l'examen d'admission aux études de premier
            cycle de l'enseignement supérieur
          maxItems: 1
    IdentificationDTO:
      type: object
      description: |-
        A `DTOSerializer` is just a regular `Serializer`, except that:

        * A set of default fields are automatically populated from the Meta.source dataclass.
        * All fields are set to read-only if needed when Meta.read_only is True.
      properties:
        matricule:
          type: string
        nom:
          type: string
        prenom:
          type: string
        autres_prenoms:
          type: string
        date_naissance:
          type: string
          format: date
          nullable: true
        annee_naissance:
          type: integer
          nullable: true
        pays_nationalite:
<<<<<<< HEAD
          type: string
        pays_nationalite_europeen:
          type: boolean
          nullable: true
        nom_pays_nationalite:
          type: string
        sexe:
          type: string
        genre:
          type: string
        photo_identite:
          type: array
          items:
            type: string
        pays_naissance:
          type: string
        nom_pays_naissance:
          type: string
        lieu_naissance:
          type: string
        etat_civil:
          type: string
        pays_residence:
          type: string
        carte_identite:
          type: array
          items:
            type: string
        passeport:
          type: array
          items:
            type: string
        numero_registre_national_belge:
          type: string
        numero_carte_identite:
          type: string
        numero_passeport:
          type: string
        date_expiration_carte_identite:
          type: string
=======
          type: string
        pays_nationalite_europeen:
          type: boolean
          nullable: true
        nom_pays_nationalite:
          type: string
        sexe:
          type: string
        genre:
          type: string
        photo_identite:
          type: array
          items:
            type: string
        pays_naissance:
          type: string
        nom_pays_naissance:
          type: string
        lieu_naissance:
          type: string
        etat_civil:
          type: string
        pays_residence:
          type: string
        carte_identite:
          type: array
          items:
            type: string
        passeport:
          type: array
          items:
            type: string
        numero_registre_national_belge:
          type: string
        numero_carte_identite:
          type: string
        numero_passeport:
          type: string
        date_expiration_carte_identite:
          type: string
>>>>>>> d9c66107
          format: date
          nullable: true
        date_expiration_passeport:
          type: string
          format: date
          nullable: true
        langue_contact:
          type: string
        nom_langue_contact:
          type: string
        email:
          type: string
        annee_derniere_inscription_ucl:
          type: integer
          nullable: true
        noma_derniere_inscription_ucl:
          type: string
      required:
      - autres_prenoms
      - carte_identite
      - email
      - etat_civil
      - genre
      - langue_contact
      - lieu_naissance
      - matricule
      - nom
      - nom_langue_contact
      - nom_pays_naissance
      - nom_pays_nationalite
      - noma_derniere_inscription_ucl
      - numero_carte_identite
      - numero_passeport
      - numero_registre_national_belge
      - passeport
      - pays_naissance
      - pays_nationalite
      - pays_residence
      - photo_identite
      - prenom
      - sexe
    IdentifierSupervisionActor:
      type: object
      description: |-
        A `DTOSerializer` is just a regular `Serializer`, except that:

        * A set of default fields are automatically populated from the Meta.source dataclass.
        * All fields are set to read-only if needed when Meta.read_only is True.
      properties:
        matricule:
          type: string
        prenom:
          type: string
          maxLength: 50
        nom:
          type: string
          maxLength: 50
        email:
          type: string
          maxLength: 255
        est_docteur:
          type: boolean
          nullable: true
        institution:
          type: string
          maxLength: 255
        ville:
          type: string
          maxLength: 255
        pays:
          type: string
        langue:
          type: string
        actor_type:
          $ref: '#/components/schemas/ActorTypeEnum'
      required:
      - actor_type
    InformationsSpecifiquesFormationContinueDTO:
      type: object
      description: |-
        A `DTOSerializer` is just a regular `Serializer`, except that:

        * A set of default fields are automatically populated from the Meta.source dataclass.
        * All fields are set to read-only if needed when Meta.read_only is True.
      properties:
        sigle_formation:
          type: string
        annee:
          type: integer
        aide_a_la_formation:
          type: boolean
        inscription_au_role_obligatoire:
          type: boolean
        etat:
          type: string
          readOnly: true
        lien_informations_pratiques_formation:
          type: string
          format: uri
          readOnly: true
      required:
      - aide_a_la_formation
      - annee
      - inscription_au_role_obligatoire
      - sigle_formation
    InitierPropositionCommand:
      type: object
      description: |-
        A `DTOSerializer` is just a regular `Serializer`, except that:

        * A set of default fields are automatically populated from the Meta.source dataclass.
        * All fields are set to read-only if needed when Meta.read_only is True.
      properties:
        type_admission:
          $ref: '#/components/schemas/TypeAdmissionEnum'
        matricule_candidat:
          type: string
        sigle_formation:
          type: string
        annee_formation:
          type: integer
          nullable: true
        pre_admission_associee:
          type: string
        justification:
          type: string
        commission_proximite:
          oneOf:
          - $ref: '#/components/schemas/CommissionProximiteEnum'
          - $ref: '#/components/schemas/BlankEnum'
      required:
      - commission_proximite
      - matricule_candidat
      - type_admission
    InitierPropositionContinueCommand:
      type: object
      description: |-
        A `DTOSerializer` is just a regular `Serializer`, except that:

        * A set of default fields are automatically populated from the Meta.source dataclass.
        * All fields are set to read-only if needed when Meta.read_only is True.
      properties:
        sigle_formation:
          type: string
        annee_formation:
          type: integer
        matricule_candidat:
          type: string
        motivations:
          type: string
        moyens_decouverte_formation:
          type: array
          items:
            type: string
        autre_moyen_decouverte_formation:
          type: string
        marque_d_interet:
          type: boolean
          nullable: true
      required:
      - annee_formation
      - matricule_candidat
      - motivations
      - moyens_decouverte_formation
      - sigle_formation
    InitierPropositionGeneraleCommand:
      type: object
      description: |-
        A `DTOSerializer` is just a regular `Serializer`, except that:

        * A set of default fields are automatically populated from the Meta.source dataclass.
        * All fields are set to read-only if needed when Meta.read_only is True.
      properties:
        sigle_formation:
          type: string
        annee_formation:
          type: integer
        matricule_candidat:
          type: string
        avec_bourse_double_diplome:
          type: boolean
          nullable: true
        bourse_double_diplome:
          type: string
        avec_bourse_internationale:
          type: boolean
          nullable: true
        bourse_internationale:
          type: string
        avec_bourse_erasmus_mundus:
          type: boolean
          nullable: true
        bourse_erasmus_mundus:
          type: string
      required:
      - annee_formation
      - matricule_candidat
      - sigle_formation
    LanguageEnum:
      enum:
      - fr-be
      - en
      type: string
      description: |-
        * `fr-be` - Français
        * `en` - Anglais
    LanguageKnowledge:
      type: object
      properties:
        language:
          type: string
          nullable: true
        listening_comprehension:
          nullable: true
          title: Veuillez évaluer votre compréhension à l'audition
          oneOf:
          - $ref: '#/components/schemas/WritingAbilityEnum'
          - $ref: '#/components/schemas/NullEnum'
        speaking_ability:
          nullable: true
          title: Évaluez votre capacité orale
          oneOf:
          - $ref: '#/components/schemas/WritingAbilityEnum'
          - $ref: '#/components/schemas/NullEnum'
        writing_ability:
          nullable: true
          title: Évaluez votre capacité d'écriture
          oneOf:
          - $ref: '#/components/schemas/WritingAbilityEnum'
          - $ref: '#/components/schemas/NullEnum'
        certificate:
          type: array
          items:
            type: string
          nullable: true
          title: Certificat de connaissance des langues
          maxItems: 1
      required:
      - language
    LiteEducationalExperience:
      type: object
      properties:
        uuid:
          type: string
          readOnly: true
        institute_name:
          type: string
          title: Nom de l'établissement
          maxLength: 255
        institute:
          type: string
          nullable: true
        program:
          type: string
          nullable: true
        education_name:
          type: string
          title: Intitulé de la formation
          maxLength: 255
        educationalexperienceyear_set:
          type: array
          items:
            $ref: '#/components/schemas/LiteEducationalExperienceYear'
        valuated_from_trainings:
          type: array
          items:
            type: string
          readOnly: true
        country:
          type: string
          nullable: true
        obtained_diploma:
          type: boolean
          title: Avez-vous obtenu un diplôme au terme de cette formation ?
        external_id:
          type: string
          readOnly: true
          nullable: true
      required:
      - country
      - educationalexperienceyear_set
      - obtained_diploma
    LiteEducationalExperienceYear:
      type: object
      properties:
        academic_year:
          type: integer
          maximum: 2147483647
          minimum: -2147483648
          nullable: true
        result:
          title: Résultat
          oneOf:
          - $ref: '#/components/schemas/ResultEnum'
          - $ref: '#/components/schemas/BlankEnum'
      required:
      - academic_year
    LiteProfessionalExperience:
      type: object
      properties:
        uuid:
          type: string
          readOnly: true
        institute_name:
          type: string
          title: Nom de l'établissement
          maxLength: 255
        start_date:
          type: string
          format: date
          title: Début
        end_date:
          type: string
          format: date
          title: Fin
        type:
          $ref: '#/components/schemas/TypeEnum'
        valuated_from_trainings:
          type: array
          items:
            type: string
          readOnly: true
        external_id:
          type: string
          readOnly: true
          nullable: true
      required:
      - end_date
      - start_date
      - type
    MembreCADTONested:
      type: object
      description: |-
        A `DTOSerializer` is just a regular `Serializer`, except that:

        * A set of default fields are automatically populated from the Meta.source dataclass.
        * All fields are set to read-only if needed when Meta.read_only is True.
      properties:
        uuid:
          type: string
        matricule:
          type: string
        nom:
          type: string
        prenom:
          type: string
        email:
          type: string
        est_docteur:
          type: boolean
        institution:
          type: string
        ville:
          type: string
        code_pays:
          type: string
        pays:
          type: string
        est_externe:
          type: boolean
      required:
      - code_pays
      - email
      - est_docteur
      - est_externe
      - institution
      - nom
      - pays
      - prenom
      - uuid
      - ville
    MethodEnum:
      enum:
      - BANCONTACT
      - CREDIT_CARD
      - BANK_TRANSFER
      type: string
      description: |-
        * `BANCONTACT` - bancontact
        * `CREDIT_CARD` - creditcard
        * `BANK_TRANSFER` - banktransfer
    ModifierChoixFormationContinueCommand:
      type: object
      description: |-
        A `DTOSerializer` is just a regular `Serializer`, except that:

        * A set of default fields are automatically populated from the Meta.source dataclass.
        * All fields are set to read-only if needed when Meta.read_only is True.
      properties:
        uuid_proposition:
          type: string
        sigle_formation:
          type: string
        annee_formation:
          type: integer
        motivations:
          type: string
        moyens_decouverte_formation:
          type: array
          items:
            type: string
        autre_moyen_decouverte_formation:
          type: string
        marque_d_interet:
          type: boolean
          nullable: true
        reponses_questions_specifiques: {}
      required:
      - annee_formation
      - motivations
      - moyens_decouverte_formation
      - sigle_formation
      - uuid_proposition
    ModifierChoixFormationGeneraleCommand:
      type: object
      description: |-
        A `DTOSerializer` is just a regular `Serializer`, except that:

        * A set of default fields are automatically populated from the Meta.source dataclass.
        * All fields are set to read-only if needed when Meta.read_only is True.
      properties:
        uuid_proposition:
          type: string
        sigle_formation:
          type: string
        annee_formation:
          type: integer
        avec_bourse_double_diplome:
          type: boolean
          nullable: true
        bourse_double_diplome:
          type: string
        avec_bourse_internationale:
          type: boolean
          nullable: true
        bourse_internationale:
          type: string
        avec_bourse_erasmus_mundus:
          type: boolean
          nullable: true
        bourse_erasmus_mundus:
          type: string
        reponses_questions_specifiques: {}
      required:
      - annee_formation
      - sigle_formation
      - uuid_proposition
    ModifierQuestionsSpecifiquesFormationContinueCommand:
      type: object
      description: |-
        A `DTOSerializer` is just a regular `Serializer`, except that:

        * A set of default fields are automatically populated from the Meta.source dataclass.
        * All fields are set to read-only if needed when Meta.read_only is True.
      properties:
        inscription_a_titre:
          type: string
        nom_siege_social:
          type: string
        numero_unique_entreprise:
<<<<<<< HEAD
          type: string
        numero_tva_entreprise:
          type: string
        adresse_mail_professionnelle:
          type: string
        type_adresse_facturation:
          type: string
        adresse_facturation_rue:
          type: string
        adresse_facturation_numero_rue:
          type: string
        adresse_facturation_code_postal:
          type: string
        adresse_facturation_ville:
          type: string
        adresse_facturation_pays:
          type: string
        adresse_facturation_destinataire:
          type: string
        adresse_facturation_boite_postale:
          type: string
        reponses_questions_specifiques: {}
        copie_titre_sejour:
          type: array
          items:
            type: string
        documents_additionnels:
          type: array
          items:
            type: string
      required:
      - copie_titre_sejour
      - documents_additionnels
    ModifierQuestionsSpecifiquesFormationGeneraleCommand:
      type: object
      description: |-
        A `DTOSerializer` is just a regular `Serializer`, except that:

        * A set of default fields are automatically populated from the Meta.source dataclass.
        * All fields are set to read-only if needed when Meta.read_only is True.
      properties:
        reponses_questions_specifiques: {}
        documents_additionnels:
          type: array
          items:
            type: string
        poste_diplomatique:
          type: integer
          nullable: true
      required:
      - documents_additionnels
    ModifierTypeAdmissionDoctoraleCommand:
      type: object
      description: |-
        A `DTOSerializer` is just a regular `Serializer`, except that:

        * A set of default fields are automatically populated from the Meta.source dataclass.
        * All fields are set to read-only if needed when Meta.read_only is True.
      properties:
        uuid_proposition:
          type: string
        type_admission:
          type: string
        sigle_formation:
          type: string
        annee_formation:
          type: integer
        commission_proximite:
          type: string
        justification:
          type: string
        reponses_questions_specifiques: {}
      required:
      - annee_formation
      - sigle_formation
      - type_admission
      - uuid_proposition
    NullEnum:
      enum:
      - null
    ObtainedGradeEnum:
      enum:
      - GREATER_DISTINCTION
      - GREAT_DISTINCTION
      - DISTINCTION
      - SATISFACTION
      - SUCCESS_WITHOUT_DISTINCTION
      type: string
      description: |-
        * `GREATER_DISTINCTION` - La plus grande distinction (90-100%)
        * `GREAT_DISTINCTION` - Grande distinction (80-89%)
        * `DISTINCTION` - Distinction (70-79%)
        * `SATISFACTION` - Satisfaction (60-69%)
        * `SUCCESS_WITHOUT_DISTINCTION` - Réussite sans mention (50-59%)
    PDFRecap:
      type: object
      properties:
        token:
          type: string
      required:
      - token
    PaginatedDiplomaticPostList:
      type: object
      required:
      - count
      - results
      properties:
        count:
          type: integer
          example: 123
        next:
          type: string
          nullable: true
          format: uri
          example: http://api.example.org/accounts/?offset=400&limit=100
        previous:
          type: string
          nullable: true
          format: uri
          example: http://api.example.org/accounts/?offset=200&limit=100
        results:
          type: array
          items:
            $ref: '#/components/schemas/DiplomaticPost'
    PaginatedPersonList:
      type: object
      required:
      - count
      - results
      properties:
        count:
          type: integer
          example: 123
        next:
          type: string
          nullable: true
          format: uri
          example: http://api.example.org/accounts/?offset=400&limit=100
        previous:
          type: string
          nullable: true
          format: uri
          example: http://api.example.org/accounts/?offset=200&limit=100
        results:
          type: array
          items:
            $ref: '#/components/schemas/Person'
    PaginatedTutorList:
      type: object
      required:
      - count
      - results
      properties:
        count:
          type: integer
          example: 123
        next:
          type: string
          nullable: true
          format: uri
          example: http://api.example.org/accounts/?offset=400&limit=100
        previous:
          type: string
          nullable: true
          format: uri
          example: http://api.example.org/accounts/?offset=200&limit=100
        results:
          type: array
          items:
            $ref: '#/components/schemas/Tutor'
    PaiementDTO:
      type: object
      description: |-
        A `DTOSerializer` is just a regular `Serializer`, except that:

        * A set of default fields are automatically populated from the Meta.source dataclass.
        * All fields are set to read-only if needed when Meta.read_only is True.
      properties:
        identifiant_paiement:
          type: string
        statut:
          type: string
        methode:
          type: string
        montant:
          type: string
          format: decimal
          pattern: ^-?\d{0,4}(?:\.\d{0,2})?$
        url_checkout:
          type: string
=======
          type: string
        numero_tva_entreprise:
          type: string
        adresse_mail_professionnelle:
          type: string
        type_adresse_facturation:
          type: string
        adresse_facturation_rue:
          type: string
        adresse_facturation_numero_rue:
          type: string
        adresse_facturation_code_postal:
          type: string
        adresse_facturation_ville:
          type: string
        adresse_facturation_pays:
          type: string
        adresse_facturation_destinataire:
          type: string
        adresse_facturation_boite_postale:
          type: string
        reponses_questions_specifiques: {}
        copie_titre_sejour:
          type: array
          items:
            type: string
        documents_additionnels:
          type: array
          items:
            type: string
      required:
      - copie_titre_sejour
      - documents_additionnels
    ModifierQuestionsSpecifiquesFormationGeneraleCommand:
      type: object
      description: |-
        A `DTOSerializer` is just a regular `Serializer`, except that:

        * A set of default fields are automatically populated from the Meta.source dataclass.
        * All fields are set to read-only if needed when Meta.read_only is True.
      properties:
        reponses_questions_specifiques: {}
        documents_additionnels:
          type: array
          items:
            type: string
        poste_diplomatique:
          type: integer
          nullable: true
      required:
      - documents_additionnels
    ModifierTypeAdmissionDoctoraleCommand:
      type: object
      description: |-
        A `DTOSerializer` is just a regular `Serializer`, except that:

        * A set of default fields are automatically populated from the Meta.source dataclass.
        * All fields are set to read-only if needed when Meta.read_only is True.
      properties:
        uuid_proposition:
          type: string
        type_admission:
          type: string
        sigle_formation:
          type: string
        annee_formation:
          type: integer
        commission_proximite:
          type: string
        justification:
          type: string
        reponses_questions_specifiques: {}
      required:
      - annee_formation
      - sigle_formation
      - type_admission
      - uuid_proposition
    NullEnum:
      enum:
      - null
    ObtainedGradeEnum:
      enum:
      - GREATER_DISTINCTION
      - GREAT_DISTINCTION
      - DISTINCTION
      - SATISFACTION
      - SUCCESS_WITHOUT_DISTINCTION
      type: string
      description: |-
        * `GREATER_DISTINCTION` - La plus grande distinction (90-100%)
        * `GREAT_DISTINCTION` - Grande distinction (80-89%)
        * `DISTINCTION` - Distinction (70-79%)
        * `SATISFACTION` - Satisfaction (60-69%)
        * `SUCCESS_WITHOUT_DISTINCTION` - Réussite sans mention (50-59%)
    PDFRecap:
      type: object
      properties:
        token:
          type: string
      required:
      - token
    PaginatedDiplomaticPostList:
      type: object
      required:
      - count
      - results
      properties:
        count:
          type: integer
          example: 123
        next:
          type: string
          nullable: true
          format: uri
          example: http://api.example.org/accounts/?offset=400&limit=100
        previous:
          type: string
          nullable: true
          format: uri
          example: http://api.example.org/accounts/?offset=200&limit=100
        results:
          type: array
          items:
            $ref: '#/components/schemas/DiplomaticPost'
    PaginatedPersonList:
      type: object
      required:
      - count
      - results
      properties:
        count:
          type: integer
          example: 123
        next:
          type: string
          nullable: true
          format: uri
          example: http://api.example.org/accounts/?offset=400&limit=100
        previous:
          type: string
          nullable: true
          format: uri
          example: http://api.example.org/accounts/?offset=200&limit=100
        results:
          type: array
          items:
            $ref: '#/components/schemas/Person'
    PaginatedTutorList:
      type: object
      required:
      - count
      - results
      properties:
        count:
          type: integer
          example: 123
        next:
          type: string
          nullable: true
          format: uri
          example: http://api.example.org/accounts/?offset=400&limit=100
        previous:
          type: string
          nullable: true
          format: uri
          example: http://api.example.org/accounts/?offset=200&limit=100
        results:
          type: array
          items:
            $ref: '#/components/schemas/Tutor'
    PaiementDTO:
      type: object
      description: |-
        A `DTOSerializer` is just a regular `Serializer`, except that:

        * A set of default fields are automatically populated from the Meta.source dataclass.
        * All fields are set to read-only if needed when Meta.read_only is True.
      properties:
        identifiant_paiement:
          type: string
        statut:
          type: string
        methode:
          type: string
        montant:
          type: string
          format: decimal
          pattern: ^-?\d{0,4}(?:\.\d{0,2})?$
        url_checkout:
          type: string
>>>>>>> d9c66107
        date_creation:
          type: string
          format: date-time
        date_mise_a_jour:
          type: string
          format: date-time
        date_expiration:
          type: string
          format: date-time
          nullable: true
      required:
      - date_creation
      - date_mise_a_jour
      - identifiant_paiement
      - methode
      - montant
      - statut
      - url_checkout
    PatchedModifierMembreSupervisionExterne:
      type: object
      description: |-
        A `DTOSerializer` is just a regular `Serializer`, except that:

        * A set of default fields are automatically populated from the Meta.source dataclass.
        * All fields are set to read-only if needed when Meta.read_only is True.
      properties:
        uuid_proposition:
          type: string
        uuid_membre:
          type: string
        prenom:
          type: string
        nom:
          type: string
        email:
          type: string
        est_docteur:
          type: boolean
          nullable: true
        institution:
          type: string
        ville:
          type: string
        pays:
          type: string
        langue:
          type: string
    PatchedPropositionIdentityDTO:
      type: object
      properties:
        uuid:
          type: string
          format: uuid
          readOnly: true
    PaymentMethod:
      type: object
      properties:
        method:
          oneOf:
          - $ref: '#/components/schemas/MethodEnum'
          - $ref: '#/components/schemas/BlankEnum'
    Period:
      type: object
      description: |-
        A `DTOSerializer` is just a regular `Serializer`, except that:

        * A set of default fields are automatically populated from the Meta.source dataclass.
        * All fields are set to read-only if needed when Meta.read_only is True.
      properties:
        date_debut:
          type: string
          format: date
          nullable: true
        date_fin:
          type: string
          format: date
          nullable: true
    Person:
      type: object
      properties:
        first_name:
          type: string
          maxLength: 50
        last_name:
          type: string
          maxLength: 50
        global_id:
          type: string
          nullable: true
          maxLength: 10
    PersonAddress:
      type: object
      properties:
        postal_code:
          type: string
          nullable: true
          maxLength: 20
        city:
          type: string
          nullable: true
          maxLength: 255
        country:
          type: string
          nullable: true
        street:
          type: string
          maxLength: 255
        street_number:
          type: string
          maxLength: 20
        postal_box:
          type: string
          maxLength: 20
    PersonIdentification:
      type: object
      properties:
        first_name:
          type: string
          maxLength: 50
        middle_name:
          type: string
          maxLength: 50
        last_name:
          type: string
          maxLength: 50
        birth_date:
          type: string
          format: date
          nullable: true
        birth_year:
          type: integer
          maximum: 2999
          minimum: 1900
          nullable: true
        birth_country:
          type: string
          nullable: true
        birth_place:
          type: string
          maxLength: 255
        country_of_citizenship:
          type: string
          nullable: true
        language:
          oneOf:
          - $ref: '#/components/schemas/LanguageEnum'
          - $ref: '#/components/schemas/BlankEnum'
        sex:
          oneOf:
          - $ref: '#/components/schemas/SexEnum'
          - $ref: '#/components/schemas/BlankEnum'
        gender:
          oneOf:
          - $ref: '#/components/schemas/GenderEnum'
          - $ref: '#/components/schemas/BlankEnum'
        civil_state:
          oneOf:
          - $ref: '#/components/schemas/CivilStateEnum'
          - $ref: '#/components/schemas/BlankEnum'
        id_photo:
<<<<<<< HEAD
=======
          type: array
          items:
            type: string
          nullable: true
          maxItems: 1
        id_card:
>>>>>>> d9c66107
          type: array
          items:
            type: string
          nullable: true
<<<<<<< HEAD
          maxItems: 1
        id_card:
=======
          maxItems: 2
        passport:
>>>>>>> d9c66107
          type: array
          items:
            type: string
          nullable: true
          maxItems: 2
<<<<<<< HEAD
        passport:
          type: array
          items:
            type: string
          nullable: true
          maxItems: 2
        national_number:
          type: string
          maxLength: 255
        id_card_number:
          type: string
          maxLength: 255
        passport_number:
          type: string
          maxLength: 255
        id_card_expiry_date:
          type: string
          format: date
          nullable: true
        passport_expiry_date:
          type: string
          format: date
          nullable: true
        last_registration_year:
          type: integer
          maximum: 2147483647
          minimum: -2147483648
          nullable: true
        last_registration_id:
          type: string
          maxLength: 10
    PoolEnum:
      enum:
      - ADMISSION_POOL_EXTERNAL_REORIENTATION
      - DOCTORATE_EDUCATION_ENROLLMENT
      - CONTINUING_EDUCATION_ENROLLMENT
      - ADMISSION_POOL_EXTERNAL_ENROLLMENT_CHANGE
      - ADMISSION_POOL_VIP
      - ADMISSION_POOL_HUE_UCL_PATHWAY_CHANGE
      - ADMISSION_POOL_INSTITUT_CHANGE
      - ADMISSION_POOL_UE5_BELGIAN
      - ADMISSION_POOL_UE5_NON_BELGIAN
      - ADMISSION_POOL_HUE5_BELGIUM_RESIDENCY
      - ADMISSION_POOL_HUE5_FOREIGN_RESIDENCY
      - ADMISSION_POOL_NON_RESIDENT_QUOTA
      type: string
      description: |-
        * `ADMISSION_POOL_EXTERNAL_REORIENTATION` - ADMISSION_POOL_EXTERNAL_REORIENTATION
        * `DOCTORATE_EDUCATION_ENROLLMENT` - DOCTORATE_EDUCATION_ENROLLMENT
        * `CONTINUING_EDUCATION_ENROLLMENT` - CONTINUING_EDUCATION_ENROLLMENT
        * `ADMISSION_POOL_EXTERNAL_ENROLLMENT_CHANGE` - ADMISSION_POOL_EXTERNAL_ENROLLMENT_CHANGE
        * `ADMISSION_POOL_VIP` - ADMISSION_POOL_VIP
        * `ADMISSION_POOL_HUE_UCL_PATHWAY_CHANGE` - ADMISSION_POOL_HUE_UCL_PATHWAY_CHANGE
        * `ADMISSION_POOL_INSTITUT_CHANGE` - ADMISSION_POOL_INSTITUT_CHANGE
        * `ADMISSION_POOL_UE5_BELGIAN` - ADMISSION_POOL_UE5_BELGIAN
        * `ADMISSION_POOL_UE5_NON_BELGIAN` - ADMISSION_POOL_UE5_NON_BELGIAN
        * `ADMISSION_POOL_HUE5_BELGIUM_RESIDENCY` - ADMISSION_POOL_HUE5_BELGIUM_RESIDENCY
        * `ADMISSION_POOL_HUE5_FOREIGN_RESIDENCY` - ADMISSION_POOL_HUE5_FOREIGN_RESIDENCY
        * `ADMISSION_POOL_NON_RESIDENT_QUOTA` - ADMISSION_POOL_NON_RESIDENT_QUOTA
    PoolQuestions:
      type: object
      properties:
        is_belgian_bachelor:
          type: boolean
          nullable: true
          title: Est bachelier belge
        is_external_reorientation:
          type: boolean
          nullable: true
          title: Est une réorientation externe
        regular_registration_proof:
          type: array
          items:
            type: string
          title: Attestation d'inscription régulière'
          maxItems: 1
        reorientation_form:
          type: array
          items:
            type: string
          title: Formulaire de réorientation complété et signé
          maxItems: 1
        is_external_modification:
          type: boolean
          nullable: true
          title: Est une modification externe
        registration_change_form:
          type: array
          items:
            type: string
          title: Formulaire de modification d'inscription
=======
        national_number:
          type: string
          maxLength: 255
        id_card_number:
          type: string
          maxLength: 255
        passport_number:
          type: string
          maxLength: 255
        id_card_expiry_date:
          type: string
          format: date
          nullable: true
        passport_expiry_date:
          type: string
          format: date
          nullable: true
        last_registration_year:
          type: integer
          maximum: 2147483647
          minimum: -2147483648
          nullable: true
        last_registration_id:
          type: string
          maxLength: 10
    PoolEnum:
      enum:
      - ADMISSION_POOL_EXTERNAL_REORIENTATION
      - DOCTORATE_EDUCATION_ENROLLMENT
      - CONTINUING_EDUCATION_ENROLLMENT
      - ADMISSION_POOL_EXTERNAL_ENROLLMENT_CHANGE
      - ADMISSION_POOL_VIP
      - ADMISSION_POOL_HUE_UCL_PATHWAY_CHANGE
      - ADMISSION_POOL_INSTITUT_CHANGE
      - ADMISSION_POOL_UE5_BELGIAN
      - ADMISSION_POOL_UE5_NON_BELGIAN
      - ADMISSION_POOL_HUE5_BELGIUM_RESIDENCY
      - ADMISSION_POOL_HUE5_FOREIGN_RESIDENCY
      - ADMISSION_POOL_NON_RESIDENT_QUOTA
      type: string
      description: |-
        * `ADMISSION_POOL_EXTERNAL_REORIENTATION` - ADMISSION_POOL_EXTERNAL_REORIENTATION
        * `DOCTORATE_EDUCATION_ENROLLMENT` - DOCTORATE_EDUCATION_ENROLLMENT
        * `CONTINUING_EDUCATION_ENROLLMENT` - CONTINUING_EDUCATION_ENROLLMENT
        * `ADMISSION_POOL_EXTERNAL_ENROLLMENT_CHANGE` - ADMISSION_POOL_EXTERNAL_ENROLLMENT_CHANGE
        * `ADMISSION_POOL_VIP` - ADMISSION_POOL_VIP
        * `ADMISSION_POOL_HUE_UCL_PATHWAY_CHANGE` - ADMISSION_POOL_HUE_UCL_PATHWAY_CHANGE
        * `ADMISSION_POOL_INSTITUT_CHANGE` - ADMISSION_POOL_INSTITUT_CHANGE
        * `ADMISSION_POOL_UE5_BELGIAN` - ADMISSION_POOL_UE5_BELGIAN
        * `ADMISSION_POOL_UE5_NON_BELGIAN` - ADMISSION_POOL_UE5_NON_BELGIAN
        * `ADMISSION_POOL_HUE5_BELGIUM_RESIDENCY` - ADMISSION_POOL_HUE5_BELGIUM_RESIDENCY
        * `ADMISSION_POOL_HUE5_FOREIGN_RESIDENCY` - ADMISSION_POOL_HUE5_FOREIGN_RESIDENCY
        * `ADMISSION_POOL_NON_RESIDENT_QUOTA` - ADMISSION_POOL_NON_RESIDENT_QUOTA
    PoolQuestions:
      type: object
      properties:
        is_belgian_bachelor:
          type: boolean
          nullable: true
          title: Est bachelier belge
        is_external_reorientation:
          type: boolean
          nullable: true
          title: Est une réorientation externe
        regular_registration_proof:
          type: array
          items:
            type: string
          title: Attestation d'inscription régulière'
          maxItems: 1
        reorientation_form:
          type: array
          items:
            type: string
          title: Formulaire de réorientation complété et signé
          maxItems: 1
        is_external_modification:
          type: boolean
          nullable: true
          title: Est une modification externe
        registration_change_form:
          type: array
          items:
            type: string
          title: Formulaire de modification d'inscription
          maxItems: 1
        regular_registration_proof_for_registration_change:
          type: array
          items:
            type: string
          title: Attestation d'inscription régulière pour la modification d'inscription
            externe
>>>>>>> d9c66107
          maxItems: 1
        is_non_resident:
          type: boolean
          nullable: true
          title: Est non-résident (au sens du décret)
        reorientation_pool_end_date:
          type: string
          format: date-time
          readOnly: true
          nullable: true
        reorientation_pool_academic_year:
          type: integer
          readOnly: true
          nullable: true
        modification_pool_end_date:
          type: string
          format: date-time
          readOnly: true
          nullable: true
        modification_pool_academic_year:
          type: integer
          readOnly: true
          nullable: true
        forbid_enrolment_limited_course_for_non_resident:
          type: string
          readOnly: true
    PosteDiplomatiqueDTONested:
      type: object
      description: |-
        A `DTOSerializer` is just a regular `Serializer`, except that:

        * A set of default fields are automatically populated from the Meta.source dataclass.
        * All fields are set to read-only if needed when Meta.read_only is True.
      properties:
        code:
          type: integer
        nom_francais:
          type: string
        nom_anglais:
          type: string
        adresse_email:
          type: string
      required:
      - adresse_email
      - code
      - nom_anglais
      - nom_francais
    ProfessionalExperience:
      type: object
      properties:
        valuated_from_trainings:
          type: array
          items:
            type: string
          readOnly: true
        external_id:
          type: string
          readOnly: true
          nullable: true
        uuid:
          type: string
          readOnly: true
        institute_name:
          type: string
          title: Nom de l'établissement
          maxLength: 255
        start_date:
          type: string
          format: date
          title: Début
        end_date:
          type: string
          format: date
          title: Fin
        type:
          $ref: '#/components/schemas/TypeEnum'
        certificate:
          type: array
          items:
            type: string
          title: Attestation
        role:
          type: string
          title: Fonction
          maxLength: 255
        sector:
          title: Secteur
          oneOf:
          - $ref: '#/components/schemas/SectorEnum'
          - $ref: '#/components/schemas/BlankEnum'
        activity:
          type: string
          title: Activité
          maxLength: 255
      required:
      - end_date
      - start_date
      - type
    PromoteurDTONested:
      type: object
      description: |-
        A `DTOSerializer` is just a regular `Serializer`, except that:

        * A set of default fields are automatically populated from the Meta.source dataclass.
        * All fields are set to read-only if needed when Meta.read_only is True.
      properties:
        uuid:
          type: string
        matricule:
          type: string
        nom:
          type: string
        prenom:
          type: string
        email:
          type: string
        est_docteur:
          type: boolean
        institution:
          type: string
        ville:
          type: string
        code_pays:
          type: string
        pays:
          type: string
        est_externe:
          type: boolean
      required:
      - code_pays
      - email
      - est_docteur
      - est_externe
      - institution
      - nom
      - pays
      - prenom
      - uuid
      - ville
    PropositionCreatePermissions:
      type: object
      properties:
        links:
          type: object
          properties:
            create_person:
              $ref: '#/components/schemas/ActionLink'
            create_coordinates:
              $ref: '#/components/schemas/ActionLink'
            create_training_choice:
              $ref: '#/components/schemas/ActionLink'
          readOnly: true
          default: {}
    PropositionError:
      type: object
      properties:
        status_code:
          type: string
        detail:
          type: string
      required:
      - detail
      - status_code
    PropositionErrors:
      type: object
      properties:
        errors:
          type: array
          items:
            $ref: '#/components/schemas/PropositionError'
        pool_start_date:
          type: string
          format: date
          nullable: true
        pool_end_date:
          type: string
          format: date
          nullable: true
        access_conditions_url:
          type: string
          nullable: true
        elements_confirmation:
          type: array
          items:
            $ref: '#/components/schemas/ElementConfirmation'
          nullable: true
      required:
      - errors
    PropositionIdentityDTO:
      type: object
      properties:
        uuid:
          type: string
          format: uuid
          readOnly: true
    PropositionSearch:
      type: object
      properties:
        links:
          type: object
          properties:
            create_training_choice:
              $ref: '#/components/schemas/ActionLink'
          readOnly: true
          default: {}
        donnees_transferees_vers_compte_interne:
          type: boolean
          default: false
        doctorate_propositions:
          type: array
          items:
            $ref: '#/components/schemas/DoctoratePropositionSearchDTO'
        general_education_propositions:
          type: array
          items:
            $ref: '#/components/schemas/GeneralEducationPropositionSearchDTO'
        continuing_education_propositions:
          type: array
          items:
            $ref: '#/components/schemas/ContinuingEducationPropositionSearchDTO'
      required:
      - continuing_education_propositions
      - doctorate_propositions
      - general_education_propositions
    RefuserPropositionCommand:
      type: object
      description: |-
        A `DTOSerializer` is just a regular `Serializer`, except that:

        * A set of default fields are automatically populated from the Meta.source dataclass.
        * All fields are set to read-only if needed when Meta.read_only is True.
      properties:
        uuid_membre:
          type: string
        motif_refus:
          type: string
        commentaire_interne:
          type: string
        commentaire_externe:
          type: string
      required:
      - motif_refus
      - uuid_membre
    RenvoyerInvitationSignatureExterne:
      type: object
      description: |-
        A `DTOSerializer` is just a regular `Serializer`, except that:

        * A set of default fields are automatically populated from the Meta.source dataclass.
        * All fields are set to read-only if needed when Meta.read_only is True.
      properties:
        uuid_membre:
          type: string
      required:
      - uuid_membre
    ResultEnum:
      enum:
      - SUCCESS
      - SUCCESS_WITH_RESIDUAL_CREDITS
      - FAILURE
      - WAITING_RESULT
      type: string
      description: |-
        * `SUCCESS` - Réussite
        * `SUCCESS_WITH_RESIDUAL_CREDITS` - Réussite avec crédits résiduels
        * `FAILURE` - Echoué
        * `WAITING_RESULT` - En attente de résultat
    SectorDTO:
      type: object
      properties:
        sigle:
          type: string
          readOnly: true
        intitule:
          type: string
          readOnly: true
    SectorEnum:
      enum:
      - PUBLIC
      - PRIVATE
      - ASSOCIATIVE
      type: string
      description: |-
        * `PUBLIC` - Public
        * `PRIVATE` - Privé
        * `ASSOCIATIVE` - Associatif
    SexEnum:
      enum:
      - F
      - M
      type: string
      description: |-
        * `F` - Féminin
        * `M` - Masculin
    SpecificEnrolmentPeriods:
      type: object
      properties:
        medicine_dentistry_bachelor:
          allOf:
          - $ref: '#/components/schemas/Period'
          readOnly: true
          nullable: true
    SpecificQuestion:
      type: object
      properties:
        required:
          type: boolean
          title: Requis
        uuid:
          type: string
        type:
          type: string
        title: {}
        text: {}
        help_text: {}
        configuration: {}
        values:
          type: array
          items: {}
      required:
      - configuration
      - help_text
      - text
      - title
      - type
      - uuid
      - values
    StatusEnum:
      enum:
      - EN_BROUILLON
      - FRAIS_DOSSIER_EN_ATTENTE
      - CONFIRMEE
      - ANNULEE
      - A_COMPLETER_POUR_SIC
      - COMPLETEE_POUR_SIC
      - TRAITEMENT_FAC
      - A_COMPLETER_POUR_FAC
      - COMPLETEE_POUR_FAC
      - RETOUR_DE_FAC
      - ATTENTE_VALIDATION_DIRECTION
      - INSCRIPTION_AUTORISEE
      - INSCRIPTION_REFUSEE
      - CLOTUREE
      type: string
      description: |-
        * `EN_BROUILLON` - En brouillon
        * `FRAIS_DOSSIER_EN_ATTENTE` - Frais de dossier en attente
        * `CONFIRMEE` - Demande confirmée
        * `ANNULEE` - Demande annulée
        * `A_COMPLETER_POUR_SIC` - A compléter pour SIC
        * `COMPLETEE_POUR_SIC` - Complétée pour SIC
        * `TRAITEMENT_FAC` - Traitement en Fac
        * `A_COMPLETER_POUR_FAC` - A compléter pour Fac
        * `COMPLETEE_POUR_FAC` - Complétée pour Fac
        * `RETOUR_DE_FAC` - Retour de FAC
        * `ATTENTE_VALIDATION_DIRECTION` - En attente de validation de la direction
        * `INSCRIPTION_AUTORISEE` - Inscription autorisée
        * `INSCRIPTION_REFUSEE` - Inscription refusée
        * `CLOTUREE` - Clôturée
    StudySystemEnum:
      enum:
      - SOCIAL_PROMOTION
      - FULL_TIME
      type: string
      description: |-
        * `SOCIAL_PROMOTION` - Promotion sociale
        * `FULL_TIME` - Plein exercice
    SubmitProposition:
      type: object
      properties:
        annee:
          type: integer
        pool:
          $ref: '#/components/schemas/PoolEnum'
        elements_confirmation: {}
      required:
      - annee
      - elements_confirmation
      - pool
    SupervisionActorReference:
      type: object
      properties:
        actor_type:
          $ref: '#/components/schemas/ActorTypeEnum'
        uuid_membre:
          type: string
      required:
      - actor_type
      - uuid_membre
    SupervisionDTO:
      type: object
      description: |-
        A `DTOSerializer` is just a regular `Serializer`, except that:

        * A set of default fields are automatically populated from the Meta.source dataclass.
        * All fields are set to read-only if needed when Meta.read_only is True.
      properties:
        signatures_promoteurs:
          type: array
          items:
            $ref: '#/components/schemas/DetailSignaturePromoteurDTONested'
        signatures_membres_CA:
          type: array
          items:
            $ref: '#/components/schemas/DetailSignatureMembreCADTONested'
        promoteur_reference:
          type: string
      required:
      - signatures_membres_CA
      - signatures_promoteurs
    TranscriptTypeEnum:
      enum:
      - ONE_A_YEAR
      - ONE_FOR_ALL_YEARS
      type: string
      description: |-
        * `ONE_A_YEAR` - Un relevé de notes pour chaque année
        * `ONE_FOR_ALL_YEARS` - Un relevé de notes couvrant l'ensemble des années
    Tutor:
      type: object
      properties:
        first_name:
          type: string
          readOnly: true
        last_name:
          type: string
          readOnly: true
        global_id:
          type: string
          nullable: true
          readOnly: true
    TypeAdmissionEnum:
      enum:
      - ADMISSION
      - PRE_ADMISSION
      type: string
      description: |-
        * `ADMISSION` - Admission
        * `PRE_ADMISSION` - Pré-admission
    TypeEnum:
      enum:
      - WORK
      - INTERNSHIP
      - VOLUNTEERING
      - UNEMPLOYMENT
      - LANGUAGE_TRAVEL
      - OTHER
      type: string
      description: |-
        * `WORK` - Travail
        * `INTERNSHIP` - Stage
        * `VOLUNTEERING` - Volontariat
        * `UNEMPLOYMENT` - Chômage
        * `LANGUAGE_TRAVEL` - Séjour linguistique
        * `OTHER` - Autre
    WritingAbilityEnum:
      enum:
      - A1
      - A2
      - B1
      - B2
      - C1
      - C2
      type: string
      description: |-
        * `A1` - A1
        * `A2` - A2
        * `B1` - B1
        * `B2` - B2
        * `C1` - C1
        * `C2` - C2
    Error:
      type: object
      properties:
        code:
          type: string
        message:
          type: string
      required:
      - code
      - message
    ActionLink:
      type: object
      properties:
        error:
          type: string
        method:
          type: string
          enum:
          - DELETE
          - GET
          - PATCH
          - POST
          - PUT
        url:
          type: string
          format: uri
      oneOf:
      - required:
        - method
        - url
      - required:
        - error
    AcceptedLanguageEnum:
      type: string
      enum:
      - en
      - fr-be
  securitySchemes:
    Token:
      type: apiKey
      in: header
      name: Authorization
      description: Token-based authentication with required prefix "ESB"
    tokenAuth:
      type: apiKey
      in: header
      name: Authorization
      description: Token-based authentication with required prefix "Token"
  parameters:
    X-User-FirstName:
      in: header
      name: X-User-FirstName
      schema:
        type: string
      required: false
    X-User-LastName:
      in: header
      name: X-User-LastName
      schema:
        type: string
      required: false
    X-User-Email:
      in: header
      name: X-User-Email
      schema:
        type: string
      required: false
    X-User-GlobalID:
      in: header
      name: X-User-GlobalID
      schema:
        type: string
      required: false
    Accept-Language:
      in: header
      name: Accept-Language
      description: The header advertises which languages the client is able to understand,
        and which locale variant is preferred. (By languages, we mean natural languages,
        such as English, and not programming languages.)
      schema:
        $ref: '#/components/schemas/AcceptedLanguageEnum'
      required: false
  responses:
    Unauthorized:
      description: Unauthorized
      content:
        application/json:
          schema:
            $ref: '#/components/schemas/Error'
    BadRequest:
      description: Bad request
      content:
        application/json:
          schema:
            $ref: '#/components/schemas/Error'
    NotFound:
      description: The specified resource was not found
      content:
        application/json:
          schema:
            $ref: '#/components/schemas/Error'
servers:
- url: https://{environment}.osis.uclouvain.be/api/v1/admission/
  variables:
    environment:
      default: dev
      enum:
      - dev
      - qa
      - test
- url: https://osis.uclouvain.be/api/v1/admission/
  description: Production server<|MERGE_RESOLUTION|>--- conflicted
+++ resolved
@@ -1,11 +1,7 @@
 openapi: 3.0.3
 info:
   title: Admission API
-<<<<<<< HEAD
-  version: 1.1.0
-=======
   version: 1.1.1
->>>>>>> d9c66107
   description: This API delivers data for the Admission project.
   contact:
     name: UCLouvain - OSIS
@@ -8616,168 +8612,16 @@
               $ref: '#/components/schemas/ActionLink'
             retrieve_accounting:
               $ref: '#/components/schemas/ActionLink'
-<<<<<<< HEAD
-            retrieve_accounting:
-              $ref: '#/components/schemas/ActionLink'
             update_accounting:
               $ref: '#/components/schemas/ActionLink'
+            submit_proposition:
+              $ref: '#/components/schemas/ActionLink'
             destroy_proposition:
-=======
-            update_accounting:
->>>>>>> d9c66107
-              $ref: '#/components/schemas/ActionLink'
-            submit_proposition:
-              $ref: '#/components/schemas/ActionLink'
-            destroy_proposition:
               $ref: '#/components/schemas/ActionLink'
             retrieve_documents:
               $ref: '#/components/schemas/ActionLink'
             update_documents:
               $ref: '#/components/schemas/ActionLink'
-<<<<<<< HEAD
-            view_payment:
-              $ref: '#/components/schemas/ActionLink'
-            pay_after_submission:
-              $ref: '#/components/schemas/ActionLink'
-            pay_after_request:
-              $ref: '#/components/schemas/ActionLink'
-          readOnly: true
-          default: {}
-        erreurs: {}
-        avec_bourse_double_diplome:
-          type: boolean
-          nullable: true
-        bourse_double_diplome:
-          allOf:
-          - $ref: '#/components/schemas/BourseDTONested'
-          nullable: true
-        avec_bourse_internationale:
-          type: boolean
-          nullable: true
-        bourse_internationale:
-          allOf:
-          - $ref: '#/components/schemas/BourseDTONested'
-          nullable: true
-        avec_bourse_erasmus_mundus:
-          type: boolean
-          nullable: true
-        bourse_erasmus_mundus:
-          allOf:
-          - $ref: '#/components/schemas/BourseDTONested'
-          nullable: true
-        reponses_questions_specifiques: {}
-        curriculum:
-          type: array
-          items:
-            type: string
-        equivalence_diplome:
-          type: array
-          items:
-            type: string
-        pdf_recapitulatif:
-          type: array
-          items:
-            type: string
-        documents_additionnels:
-          type: array
-          items:
-            type: string
-        poste_diplomatique:
-          allOf:
-          - $ref: '#/components/schemas/PosteDiplomatiqueDTONested'
-          nullable: true
-      required:
-      - creee_le
-      - curriculum
-      - documents_additionnels
-      - equivalence_diplome
-      - erreurs
-      - formation
-      - matricule_candidat
-      - nom_candidat
-      - pdf_recapitulatif
-      - prenom_candidat
-      - reference
-      - uuid
-    GeneralEducationPropositionIdentityWithStatus:
-      type: object
-      properties:
-        uuid:
-          type: string
-          readOnly: true
-        status:
-          $ref: '#/components/schemas/StatusEnum'
-    GeneralEducationPropositionSearchDTO:
-      type: object
-      description: |-
-        A `DTOSerializer` is just a regular `Serializer`, except that:
-
-        * A set of default fields are automatically populated from the Meta.source dataclass.
-        * All fields are set to read-only if needed when Meta.read_only is True.
-      properties:
-        uuid:
-          type: string
-        formation:
-          $ref: '#/components/schemas/FormationGeneraleDTO'
-        reference:
-          type: string
-        matricule_candidat:
-          type: string
-        prenom_candidat:
-          type: string
-        nom_candidat:
-          type: string
-        creee_le:
-          type: string
-          format: date-time
-        soumise_le:
-          type: string
-          format: date-time
-          nullable: true
-        statut:
-          type: string
-          readOnly: true
-        links:
-          type: object
-          properties:
-            retrieve_person:
-              $ref: '#/components/schemas/ActionLink'
-            update_person:
-              $ref: '#/components/schemas/ActionLink'
-            retrieve_coordinates:
-              $ref: '#/components/schemas/ActionLink'
-            update_coordinates:
-              $ref: '#/components/schemas/ActionLink'
-            retrieve_secondary_studies:
-              $ref: '#/components/schemas/ActionLink'
-            update_secondary_studies:
-              $ref: '#/components/schemas/ActionLink'
-            retrieve_curriculum:
-              $ref: '#/components/schemas/ActionLink'
-            update_curriculum:
-              $ref: '#/components/schemas/ActionLink'
-            retrieve_specific_question:
-              $ref: '#/components/schemas/ActionLink'
-            update_specific_question:
-              $ref: '#/components/schemas/ActionLink'
-            retrieve_training_choice:
-              $ref: '#/components/schemas/ActionLink'
-            update_training_choice:
-              $ref: '#/components/schemas/ActionLink'
-            retrieve_accounting:
-              $ref: '#/components/schemas/ActionLink'
-            update_accounting:
-              $ref: '#/components/schemas/ActionLink'
-            submit_proposition:
-              $ref: '#/components/schemas/ActionLink'
-            destroy_proposition:
-              $ref: '#/components/schemas/ActionLink'
-            retrieve_documents:
-              $ref: '#/components/schemas/ActionLink'
-            update_documents:
-              $ref: '#/components/schemas/ActionLink'
-=======
->>>>>>> d9c66107
             pay_after_submission:
               $ref: '#/components/schemas/ActionLink'
             pay_after_request:
@@ -8876,7 +8720,6 @@
           type: integer
           nullable: true
         pays_nationalite:
-<<<<<<< HEAD
           type: string
         pays_nationalite_europeen:
           type: boolean
@@ -8917,48 +8760,6 @@
           type: string
         date_expiration_carte_identite:
           type: string
-=======
-          type: string
-        pays_nationalite_europeen:
-          type: boolean
-          nullable: true
-        nom_pays_nationalite:
-          type: string
-        sexe:
-          type: string
-        genre:
-          type: string
-        photo_identite:
-          type: array
-          items:
-            type: string
-        pays_naissance:
-          type: string
-        nom_pays_naissance:
-          type: string
-        lieu_naissance:
-          type: string
-        etat_civil:
-          type: string
-        pays_residence:
-          type: string
-        carte_identite:
-          type: array
-          items:
-            type: string
-        passeport:
-          type: array
-          items:
-            type: string
-        numero_registre_national_belge:
-          type: string
-        numero_carte_identite:
-          type: string
-        numero_passeport:
-          type: string
-        date_expiration_carte_identite:
-          type: string
->>>>>>> d9c66107
           format: date
           nullable: true
         date_expiration_passeport:
@@ -9419,7 +9220,6 @@
         nom_siege_social:
           type: string
         numero_unique_entreprise:
-<<<<<<< HEAD
           type: string
         numero_tva_entreprise:
           type: string
@@ -9610,198 +9410,6 @@
           pattern: ^-?\d{0,4}(?:\.\d{0,2})?$
         url_checkout:
           type: string
-=======
-          type: string
-        numero_tva_entreprise:
-          type: string
-        adresse_mail_professionnelle:
-          type: string
-        type_adresse_facturation:
-          type: string
-        adresse_facturation_rue:
-          type: string
-        adresse_facturation_numero_rue:
-          type: string
-        adresse_facturation_code_postal:
-          type: string
-        adresse_facturation_ville:
-          type: string
-        adresse_facturation_pays:
-          type: string
-        adresse_facturation_destinataire:
-          type: string
-        adresse_facturation_boite_postale:
-          type: string
-        reponses_questions_specifiques: {}
-        copie_titre_sejour:
-          type: array
-          items:
-            type: string
-        documents_additionnels:
-          type: array
-          items:
-            type: string
-      required:
-      - copie_titre_sejour
-      - documents_additionnels
-    ModifierQuestionsSpecifiquesFormationGeneraleCommand:
-      type: object
-      description: |-
-        A `DTOSerializer` is just a regular `Serializer`, except that:
-
-        * A set of default fields are automatically populated from the Meta.source dataclass.
-        * All fields are set to read-only if needed when Meta.read_only is True.
-      properties:
-        reponses_questions_specifiques: {}
-        documents_additionnels:
-          type: array
-          items:
-            type: string
-        poste_diplomatique:
-          type: integer
-          nullable: true
-      required:
-      - documents_additionnels
-    ModifierTypeAdmissionDoctoraleCommand:
-      type: object
-      description: |-
-        A `DTOSerializer` is just a regular `Serializer`, except that:
-
-        * A set of default fields are automatically populated from the Meta.source dataclass.
-        * All fields are set to read-only if needed when Meta.read_only is True.
-      properties:
-        uuid_proposition:
-          type: string
-        type_admission:
-          type: string
-        sigle_formation:
-          type: string
-        annee_formation:
-          type: integer
-        commission_proximite:
-          type: string
-        justification:
-          type: string
-        reponses_questions_specifiques: {}
-      required:
-      - annee_formation
-      - sigle_formation
-      - type_admission
-      - uuid_proposition
-    NullEnum:
-      enum:
-      - null
-    ObtainedGradeEnum:
-      enum:
-      - GREATER_DISTINCTION
-      - GREAT_DISTINCTION
-      - DISTINCTION
-      - SATISFACTION
-      - SUCCESS_WITHOUT_DISTINCTION
-      type: string
-      description: |-
-        * `GREATER_DISTINCTION` - La plus grande distinction (90-100%)
-        * `GREAT_DISTINCTION` - Grande distinction (80-89%)
-        * `DISTINCTION` - Distinction (70-79%)
-        * `SATISFACTION` - Satisfaction (60-69%)
-        * `SUCCESS_WITHOUT_DISTINCTION` - Réussite sans mention (50-59%)
-    PDFRecap:
-      type: object
-      properties:
-        token:
-          type: string
-      required:
-      - token
-    PaginatedDiplomaticPostList:
-      type: object
-      required:
-      - count
-      - results
-      properties:
-        count:
-          type: integer
-          example: 123
-        next:
-          type: string
-          nullable: true
-          format: uri
-          example: http://api.example.org/accounts/?offset=400&limit=100
-        previous:
-          type: string
-          nullable: true
-          format: uri
-          example: http://api.example.org/accounts/?offset=200&limit=100
-        results:
-          type: array
-          items:
-            $ref: '#/components/schemas/DiplomaticPost'
-    PaginatedPersonList:
-      type: object
-      required:
-      - count
-      - results
-      properties:
-        count:
-          type: integer
-          example: 123
-        next:
-          type: string
-          nullable: true
-          format: uri
-          example: http://api.example.org/accounts/?offset=400&limit=100
-        previous:
-          type: string
-          nullable: true
-          format: uri
-          example: http://api.example.org/accounts/?offset=200&limit=100
-        results:
-          type: array
-          items:
-            $ref: '#/components/schemas/Person'
-    PaginatedTutorList:
-      type: object
-      required:
-      - count
-      - results
-      properties:
-        count:
-          type: integer
-          example: 123
-        next:
-          type: string
-          nullable: true
-          format: uri
-          example: http://api.example.org/accounts/?offset=400&limit=100
-        previous:
-          type: string
-          nullable: true
-          format: uri
-          example: http://api.example.org/accounts/?offset=200&limit=100
-        results:
-          type: array
-          items:
-            $ref: '#/components/schemas/Tutor'
-    PaiementDTO:
-      type: object
-      description: |-
-        A `DTOSerializer` is just a regular `Serializer`, except that:
-
-        * A set of default fields are automatically populated from the Meta.source dataclass.
-        * All fields are set to read-only if needed when Meta.read_only is True.
-      properties:
-        identifiant_paiement:
-          type: string
-        statut:
-          type: string
-        methode:
-          type: string
-        montant:
-          type: string
-          format: decimal
-          pattern: ^-?\d{0,4}(?:\.\d{0,2})?$
-        url_checkout:
-          type: string
->>>>>>> d9c66107
         date_creation:
           type: string
           format: date-time
@@ -9962,32 +9570,17 @@
           - $ref: '#/components/schemas/CivilStateEnum'
           - $ref: '#/components/schemas/BlankEnum'
         id_photo:
-<<<<<<< HEAD
-=======
           type: array
           items:
             type: string
           nullable: true
           maxItems: 1
         id_card:
->>>>>>> d9c66107
-          type: array
-          items:
-            type: string
-          nullable: true
-<<<<<<< HEAD
-          maxItems: 1
-        id_card:
-=======
+          type: array
+          items:
+            type: string
+          nullable: true
           maxItems: 2
-        passport:
->>>>>>> d9c66107
-          type: array
-          items:
-            type: string
-          nullable: true
-          maxItems: 2
-<<<<<<< HEAD
         passport:
           type: array
           items:
@@ -10079,92 +9672,6 @@
           items:
             type: string
           title: Formulaire de modification d'inscription
-=======
-        national_number:
-          type: string
-          maxLength: 255
-        id_card_number:
-          type: string
-          maxLength: 255
-        passport_number:
-          type: string
-          maxLength: 255
-        id_card_expiry_date:
-          type: string
-          format: date
-          nullable: true
-        passport_expiry_date:
-          type: string
-          format: date
-          nullable: true
-        last_registration_year:
-          type: integer
-          maximum: 2147483647
-          minimum: -2147483648
-          nullable: true
-        last_registration_id:
-          type: string
-          maxLength: 10
-    PoolEnum:
-      enum:
-      - ADMISSION_POOL_EXTERNAL_REORIENTATION
-      - DOCTORATE_EDUCATION_ENROLLMENT
-      - CONTINUING_EDUCATION_ENROLLMENT
-      - ADMISSION_POOL_EXTERNAL_ENROLLMENT_CHANGE
-      - ADMISSION_POOL_VIP
-      - ADMISSION_POOL_HUE_UCL_PATHWAY_CHANGE
-      - ADMISSION_POOL_INSTITUT_CHANGE
-      - ADMISSION_POOL_UE5_BELGIAN
-      - ADMISSION_POOL_UE5_NON_BELGIAN
-      - ADMISSION_POOL_HUE5_BELGIUM_RESIDENCY
-      - ADMISSION_POOL_HUE5_FOREIGN_RESIDENCY
-      - ADMISSION_POOL_NON_RESIDENT_QUOTA
-      type: string
-      description: |-
-        * `ADMISSION_POOL_EXTERNAL_REORIENTATION` - ADMISSION_POOL_EXTERNAL_REORIENTATION
-        * `DOCTORATE_EDUCATION_ENROLLMENT` - DOCTORATE_EDUCATION_ENROLLMENT
-        * `CONTINUING_EDUCATION_ENROLLMENT` - CONTINUING_EDUCATION_ENROLLMENT
-        * `ADMISSION_POOL_EXTERNAL_ENROLLMENT_CHANGE` - ADMISSION_POOL_EXTERNAL_ENROLLMENT_CHANGE
-        * `ADMISSION_POOL_VIP` - ADMISSION_POOL_VIP
-        * `ADMISSION_POOL_HUE_UCL_PATHWAY_CHANGE` - ADMISSION_POOL_HUE_UCL_PATHWAY_CHANGE
-        * `ADMISSION_POOL_INSTITUT_CHANGE` - ADMISSION_POOL_INSTITUT_CHANGE
-        * `ADMISSION_POOL_UE5_BELGIAN` - ADMISSION_POOL_UE5_BELGIAN
-        * `ADMISSION_POOL_UE5_NON_BELGIAN` - ADMISSION_POOL_UE5_NON_BELGIAN
-        * `ADMISSION_POOL_HUE5_BELGIUM_RESIDENCY` - ADMISSION_POOL_HUE5_BELGIUM_RESIDENCY
-        * `ADMISSION_POOL_HUE5_FOREIGN_RESIDENCY` - ADMISSION_POOL_HUE5_FOREIGN_RESIDENCY
-        * `ADMISSION_POOL_NON_RESIDENT_QUOTA` - ADMISSION_POOL_NON_RESIDENT_QUOTA
-    PoolQuestions:
-      type: object
-      properties:
-        is_belgian_bachelor:
-          type: boolean
-          nullable: true
-          title: Est bachelier belge
-        is_external_reorientation:
-          type: boolean
-          nullable: true
-          title: Est une réorientation externe
-        regular_registration_proof:
-          type: array
-          items:
-            type: string
-          title: Attestation d'inscription régulière'
-          maxItems: 1
-        reorientation_form:
-          type: array
-          items:
-            type: string
-          title: Formulaire de réorientation complété et signé
-          maxItems: 1
-        is_external_modification:
-          type: boolean
-          nullable: true
-          title: Est une modification externe
-        registration_change_form:
-          type: array
-          items:
-            type: string
-          title: Formulaire de modification d'inscription
           maxItems: 1
         regular_registration_proof_for_registration_change:
           type: array
@@ -10172,7 +9679,6 @@
             type: string
           title: Attestation d'inscription régulière pour la modification d'inscription
             externe
->>>>>>> d9c66107
           maxItems: 1
         is_non_resident:
           type: boolean
