--- conflicted
+++ resolved
@@ -1,11 +1,7 @@
 openapi: 3.0.0
 info:
   title: Admission API
-<<<<<<< HEAD
-  version: 1.0.106
-=======
   version: 1.0.107
->>>>>>> 9cf29f77
   description: This API delivers data for the Admission project.
   contact:
     name: UCLouvain - OSIS
