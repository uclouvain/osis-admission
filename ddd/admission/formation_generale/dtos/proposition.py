--- conflicted
+++ resolved
@@ -129,11 +129,8 @@
     adresse_email_candidat: str
     langue_contact_candidat: str
     nationalite_candidat: str
-<<<<<<< HEAD
-=======
     nationalite_candidat_fr: str
     nationalite_candidat_en: str
->>>>>>> a48dfd46
     nationalite_candidat_code_iso: str
     nationalite_ue_candidat: Optional[bool]
     photo_identite_candidat: List[str]
