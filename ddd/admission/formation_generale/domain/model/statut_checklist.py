# ##############################################################################
#
#  OSIS stands for Open Student Information System. It's an application
#  designed to manage the core business of higher education institutions,
#  such as universities, faculties, institutes and professional schools.
#  The core business involves the administration of students, teachers,
#  courses, programs and so on.
#
#  Copyright (C) 2015-2024 Université catholique de Louvain (http://www.uclouvain.be)
#
#  This program is free software: you can redistribute it and/or modify
#  it under the terms of the GNU General Public License as published by
#  the Free Software Foundation, either version 3 of the License, or
#  (at your option) any later version.
#
#  This program is distributed in the hope that it will be useful,
#  but WITHOUT ANY WARRANTY; without even the implied warranty of
#  MERCHANTABILITY or FITNESS FOR A PARTICULAR PURPOSE.  See the
#  GNU General Public License for more details.
#
#  A copy of this license - GNU General Public License - is available
#  at the root of the source code of this program.  If not,
#  see http://www.gnu.org/licenses/.
#
# ##############################################################################
from enum import Enum
from typing import List, Optional, Dict

import attr
from django.utils.translation import gettext_lazy as _, pgettext_lazy

from admission.ddd.admission.domain.model.enums.authentification import EtatAuthentificationParcours
from admission.ddd.admission.formation_generale.domain.model.enums import (
    ChoixStatutChecklist,
    BesoinDeDerogation,
    DecisionFacultaireEnum,
    OngletsChecklist,
)
from osis_common.ddd import interface


@attr.dataclass
class StatutChecklist(interface.ValueObject):
    libelle: str
    enfants: List['StatutChecklist'] = attr.Factory(list)
    statut: Optional[ChoixStatutChecklist] = None
    extra: Dict[str, any] = attr.Factory(dict)

    # @property
    # def statut(self) -> Optional[ChoixStatutChecklist]:
    #     if self.enfants:
    #         # Si tous les enfants sont ok, alors c'est ok
    #         if all(c.statut == ChoixStatutChecklist.GEST_REUSSITE for c in self.enfants):
    #             return ChoixStatutChecklist.GEST_REUSSITE
    #
    #         # Puis c'est selon la présence du plus urgent
    #         ordre = [
    #             ChoixStatutChecklist.GEST_BLOCAGE,
    #             ChoixStatutChecklist.GEST_EN_COURS,
    #             ChoixStatutChecklist.GEST_BLOCAGE_ULTERIEUR,
    #             ChoixStatutChecklist.INITIAL_CANDIDAT,
    #             ChoixStatutChecklist.INITIAL_NON_CONCERNE,
    #         ]
    #         for statut in ordre:
    #             if any(c.statut == statut for c in self.enfants):
    #                 return statut
    #     return self.statut
    @classmethod
    def from_dict(cls, item: Dict[str, any]):
        return cls(
            libelle=item.get('libelle', ''),
            statut=ChoixStatutChecklist[item['statut']] if item.get('statut') else None,
            enfants=[cls.from_dict(enfant) for enfant in item.get('enfants', [])],
            extra=item.get('extra', {}),
        )

    def to_dict(self):
        return attr.asdict(self, value_serializer=self._serialize)

    def _serialize(cls, inst, field, value):
        if isinstance(value, Enum):
            return value.name

        return value


@attr.dataclass
class StatutsChecklistGenerale:
    donnees_personnelles: StatutChecklist
    assimilation: StatutChecklist
    frais_dossier: StatutChecklist
    parcours_anterieur: StatutChecklist
    financabilite: StatutChecklist
    choix_formation: StatutChecklist
    specificites_formation: StatutChecklist
    decision_facultaire: StatutChecklist
    decision_sic: StatutChecklist

    @classmethod
    def from_dict(cls, checklist_en_tant_que_dict: Dict[str, Dict[str, any]]):
        checklist_by_tab = {}
        for key in INDEX_ONGLETS_CHECKLIST:
            item = checklist_en_tant_que_dict.get(key, {})
            checklist_by_tab[key] = StatutChecklist.from_dict(item=item)
        return cls(**checklist_by_tab)

    def recuperer_enfant(self, onglet, identifiant_enfant) -> StatutChecklist:
        return next(
            enfant for enfant in getattr(self, onglet).enfants if enfant.extra.get('identifiant') == identifiant_enfant
        )


INDEX_ONGLETS_CHECKLIST = {
    onglet: index for index, onglet in enumerate(attr.fields_dict(StatutsChecklistGenerale))  # type: ignore
}


@attr.dataclass
class ConfigurationStatutChecklist(interface.ValueObject):
    identifiant: str
    libelle: str
    statut: Optional[ChoixStatutChecklist] = None
    extra: Dict[str, any] = attr.Factory(dict)


@attr.dataclass
class ConfigurationOngletChecklist(interface.ValueObject):
    identifiant: OngletsChecklist
    statuts: List[ConfigurationStatutChecklist]


STATUTS_CHECKLIST_PAR_ONGLET: Dict[str, Dict[str, ConfigurationStatutChecklist]] = {}

onglet_donnes_personnelles = ConfigurationOngletChecklist(
    identifiant=OngletsChecklist.donnees_personnelles,
    statuts=[
        ConfigurationStatutChecklist(
            identifiant='A_TRAITER',
            libelle=_('To be processed'),
            statut=ChoixStatutChecklist.INITIAL_CANDIDAT,
        ),
        ConfigurationStatutChecklist(
            identifiant='A_COMPLETER',
            libelle=_('To be completed'),
            statut=ChoixStatutChecklist.GEST_BLOCAGE,
            extra={'fraud': '0'},
        ),
        ConfigurationStatutChecklist(
            identifiant='FRAUDEUR',
            libelle=_('Fraudster'),
            statut=ChoixStatutChecklist.GEST_BLOCAGE,
            extra={'fraud': '1'},
        ),
        ConfigurationStatutChecklist(
            identifiant='VALIDEES',
            libelle=_('Validated'),
            statut=ChoixStatutChecklist.GEST_REUSSITE,
        ),
    ],
)

onglet_assimilation = ConfigurationOngletChecklist(
    identifiant=OngletsChecklist.assimilation,
    statuts=[
        ConfigurationStatutChecklist(
            identifiant='NON_CONCERNE',
            libelle=_('Not concerned'),
            statut=ChoixStatutChecklist.INITIAL_NON_CONCERNE,
        ),
        ConfigurationStatutChecklist(
            identifiant='DECLARE_ASSIMILE_OU_PAS',
            libelle=_('Declared assimilated or not'),
            statut=ChoixStatutChecklist.INITIAL_CANDIDAT,
        ),
        ConfigurationStatutChecklist(
            identifiant='A_COMPLETER',
            libelle=_('To be completed'),
            statut=ChoixStatutChecklist.GEST_BLOCAGE,
        ),
        ConfigurationStatutChecklist(
            identifiant='AVIS_EXPERT',
            libelle=_('Expert opinion'),
            statut=ChoixStatutChecklist.GEST_EN_COURS,
        ),
        ConfigurationStatutChecklist(
            identifiant='A_COMPLETER_APRES_INSCRIPTION',
            libelle=_('To be completed after application'),
            statut=ChoixStatutChecklist.GEST_BLOCAGE_ULTERIEUR,
        ),
        ConfigurationStatutChecklist(
            identifiant='VALIDEE',
            libelle=pgettext_lazy('assimilation-checklist', 'Validated'),
            statut=ChoixStatutChecklist.GEST_REUSSITE,
        ),
    ],
)

onglet_frais_dossier = ConfigurationOngletChecklist(
    identifiant=OngletsChecklist.frais_dossier,
    statuts=[
        ConfigurationStatutChecklist(
            identifiant='NON_CONCERNE',
            libelle=_('Not concerned'),
            statut=ChoixStatutChecklist.INITIAL_NON_CONCERNE,
        ),
        ConfigurationStatutChecklist(
            identifiant='DOIT_PAYER',
            libelle=_('Must pay'),
            statut=ChoixStatutChecklist.GEST_BLOCAGE,
        ),
        ConfigurationStatutChecklist(
            identifiant='DISPENSE',
            libelle=_('Dispensed'),
            statut=ChoixStatutChecklist.GEST_REUSSITE,
        ),
        ConfigurationStatutChecklist(
            identifiant='PAYES',
            libelle=_('Payed'),
            statut=ChoixStatutChecklist.SYST_REUSSITE,
        ),
    ],
)

onglet_parcours_anterieur = ConfigurationOngletChecklist(
    identifiant=OngletsChecklist.parcours_anterieur,
    statuts=[
        ConfigurationStatutChecklist(
            identifiant='A_TRAITER',
            libelle=_('To be processed'),
            statut=ChoixStatutChecklist.INITIAL_CANDIDAT,
        ),
        ConfigurationStatutChecklist(
            identifiant='TOILETTE',
            libelle=_('Cleaned'),
            statut=ChoixStatutChecklist.GEST_EN_COURS,
        ),
        ConfigurationStatutChecklist(
<<<<<<< HEAD
            identifiant='A_COMPLETER_APRES_INSCRIPTION',
            libelle=_('To be completed after application'),
            statut=ChoixStatutChecklist.GEST_BLOCAGE_ULTERIEUR,
        ),
        ConfigurationStatutChecklist(
=======
>>>>>>> bfaaedf8
            identifiant='INSUFFISANT',
            libelle=_('Insufficient'),
            statut=ChoixStatutChecklist.GEST_BLOCAGE,
        ),
        ConfigurationStatutChecklist(
            identifiant='SUFFISANT',
            libelle=_('Sufficient'),
            statut=ChoixStatutChecklist.GEST_REUSSITE,
        ),
    ],
)

onglets_parcours_anterieur_experiences = ConfigurationOngletChecklist(
    identifiant=OngletsChecklist.experiences_parcours_anterieur,
    statuts=[
        ConfigurationStatutChecklist(
            identifiant='A_TRAITER',
            libelle=_('To be processed'),
            statut=ChoixStatutChecklist.INITIAL_CANDIDAT,
        ),
        ConfigurationStatutChecklist(
            identifiant='A_COMPLETER',
            libelle=_('To be completed'),
            statut=ChoixStatutChecklist.GEST_BLOCAGE,
        ),
        ConfigurationStatutChecklist(
            identifiant='AUTHENTIFICATION',
            libelle=_('Authentication'),
            statut=ChoixStatutChecklist.GEST_EN_COURS,
            extra={'authentification': '1'},
        ),
    ]
    + [
        ConfigurationStatutChecklist(
            identifiant=f'AUTHENTIFICATION.{etat_authentification.name}',
            libelle=etat_authentification.value,
            statut=ChoixStatutChecklist.GEST_EN_COURS,
            extra={
                'etat_authentification': etat_authentification.name,
                'authentification': '1',
            },
        )
        for etat_authentification in EtatAuthentificationParcours
    ]
    + [
        ConfigurationStatutChecklist(
            identifiant='AVIS_EXPERT',
            libelle=_('Expert advice'),
            extra={'authentification': '0'},
            statut=ChoixStatutChecklist.GEST_EN_COURS,
        ),
        ConfigurationStatutChecklist(
            identifiant='A_COMPLETER_APRES_INSCRIPTION',
            libelle=_('To complete after enrolment'),
            statut=ChoixStatutChecklist.GEST_BLOCAGE_ULTERIEUR,
        ),
        ConfigurationStatutChecklist(
            identifiant='VALIDEE',
            libelle=_('Validated'),
            statut=ChoixStatutChecklist.GEST_REUSSITE,
        ),
    ],
)

onglet_financabilite = ConfigurationOngletChecklist(
    identifiant=OngletsChecklist.financabilite,
    statuts=[
        ConfigurationStatutChecklist(
            identifiant='NON_CONCERNE',
            libelle=_('Not concerned'),
            statut=ChoixStatutChecklist.INITIAL_NON_CONCERNE,
        ),
        ConfigurationStatutChecklist(
            identifiant='A_TRAITER',
            libelle=_('To be processed'),
            statut=ChoixStatutChecklist.INITIAL_CANDIDAT,
        ),
        ConfigurationStatutChecklist(
            identifiant='AVIS_EXPERT',
            libelle=_('Expert opinion'),
            statut=ChoixStatutChecklist.GEST_EN_COURS,
        ),
        ConfigurationStatutChecklist(
            identifiant='A_COMPLETER',
            libelle=_('To be completed'),
            statut=ChoixStatutChecklist.GEST_BLOCAGE,
            extra={'to_be_completed': '1'},
        ),
        ConfigurationStatutChecklist(
            identifiant='NON_FINANCABLE',
            libelle=_('Not financeable'),
            statut=ChoixStatutChecklist.GEST_BLOCAGE,
            extra={'to_be_completed': '0'},
        ),
        ConfigurationStatutChecklist(
            identifiant='FINANCABLE',
            libelle=_('Financeable'),
            statut=ChoixStatutChecklist.GEST_REUSSITE,
        ),
    ],
)

onglet_choix_formation = ConfigurationOngletChecklist(
    identifiant=OngletsChecklist.choix_formation,
    statuts=[
        ConfigurationStatutChecklist(
            identifiant='A_TRAITER',
            libelle=_('To be processed'),
            statut=ChoixStatutChecklist.INITIAL_CANDIDAT,
        ),
        ConfigurationStatutChecklist(
            identifiant='VALIDE',
            libelle=_('Validated'),
            statut=ChoixStatutChecklist.GEST_REUSSITE,
        ),
    ],
)

onglet_specificites_formation = ConfigurationOngletChecklist(
    identifiant=OngletsChecklist.specificites_formation,
    statuts=[
        ConfigurationStatutChecklist(
            identifiant='NON_CONCERNE',
            libelle=_('Not concerned'),
            statut=ChoixStatutChecklist.INITIAL_NON_CONCERNE,
        ),
        ConfigurationStatutChecklist(
            identifiant='A_TRAITER',
            libelle=_('To be processed'),
            statut=ChoixStatutChecklist.INITIAL_CANDIDAT,
        ),
        ConfigurationStatutChecklist(
<<<<<<< HEAD
=======
            identifiant='A_COMPLETER_APRES_INSCRIPTION',
            libelle=_('To be completed after application'),
            statut=ChoixStatutChecklist.GEST_BLOCAGE_ULTERIEUR,
        ),
        ConfigurationStatutChecklist(
>>>>>>> bfaaedf8
            identifiant='INSUFFISANT',
            libelle=_('Insufficient'),
            statut=ChoixStatutChecklist.GEST_BLOCAGE,
        ),
        ConfigurationStatutChecklist(
            identifiant='SUFFISANT',
            libelle=_('Sufficient'),
            statut=ChoixStatutChecklist.GEST_REUSSITE,
        ),
    ],
)

onglet_decision_facultaire = ConfigurationOngletChecklist(
    identifiant=OngletsChecklist.decision_facultaire,
    statuts=[
        ConfigurationStatutChecklist(
            identifiant='A_TRAITER',
            libelle=_('To be processed'),
            statut=ChoixStatutChecklist.INITIAL_CANDIDAT,
        ),
        ConfigurationStatutChecklist(
            identifiant='PRIS_EN_CHARGE',
            libelle=_('Taken in charge'),
            statut=ChoixStatutChecklist.GEST_EN_COURS,
        ),
        ConfigurationStatutChecklist(
            identifiant='A_COMPLETER_PAR_SIC',
            libelle=_('To be completed by SIC'),
            statut=ChoixStatutChecklist.GEST_BLOCAGE,
            extra={'decision': DecisionFacultaireEnum.HORS_DECISION.value},
        ),
        ConfigurationStatutChecklist(
            identifiant='REFUS',
            libelle=_('Refusal'),
            statut=ChoixStatutChecklist.GEST_BLOCAGE,
            extra={'decision': DecisionFacultaireEnum.EN_DECISION.value},
        ),
        ConfigurationStatutChecklist(
            identifiant='ACCORD',
            libelle=_('Approval'),
            statut=ChoixStatutChecklist.GEST_REUSSITE,
        ),
    ],
)

onglet_decision_sic = ConfigurationOngletChecklist(
    identifiant=OngletsChecklist.decision_sic,
    statuts=[
        ConfigurationStatutChecklist(
            identifiant='A_TRAITER',
            libelle=_('To be processed'),
            statut=ChoixStatutChecklist.INITIAL_CANDIDAT,
        ),
        ConfigurationStatutChecklist(
            identifiant='A_COMPLETER',
            libelle=_('To be completed'),
            statut=ChoixStatutChecklist.GEST_BLOCAGE,
            extra={'blocage': 'to_be_completed'},
        ),
        ConfigurationStatutChecklist(
            identifiant='BESOIN_DEROGATION',
            libelle=_('Dispensation needed'),
            statut=ChoixStatutChecklist.GEST_EN_COURS,
            extra={'en_cours': 'derogation'},
        ),
    ]
    + [
        ConfigurationStatutChecklist(
            identifiant=f'BESOIN_DEROGATION.{etat_besoin_derogation.name}',
            libelle=etat_besoin_derogation.value,
            statut=ChoixStatutChecklist.GEST_EN_COURS,
            extra={
                'etat_besoin_derogation': etat_besoin_derogation.name,
                'en_cours': 'derogation',
            },
        )
        for etat_besoin_derogation in BesoinDeDerogation
    ]
    + [
        ConfigurationStatutChecklist(
            identifiant='REFUS_A_VALIDER',
            libelle=_('Refusal to validate'),
            statut=ChoixStatutChecklist.GEST_EN_COURS,
            extra={'en_cours': 'refusal'},
        ),
        ConfigurationStatutChecklist(
            identifiant='AUTORISATION_A_VALIDER',
            libelle=_('Approval to validate'),
            statut=ChoixStatutChecklist.GEST_EN_COURS,
            extra={'en_cours': 'approval'},
        ),
        ConfigurationStatutChecklist(
            identifiant='CLOTURE',
            libelle=_('Closed'),
            statut=ChoixStatutChecklist.GEST_BLOCAGE,
            extra={'blocage': 'closed'},
        ),
        ConfigurationStatutChecklist(
            identifiant='REFUSE',
            libelle=_('REFUSEE'),
            statut=ChoixStatutChecklist.GEST_BLOCAGE,
            extra={'blocage': 'refusal'},
        ),
        ConfigurationStatutChecklist(
            identifiant='AUTORISE',
            libelle=_('Approved'),
            statut=ChoixStatutChecklist.GEST_REUSSITE,
        ),
    ],
)

ORGANISATION_ONGLETS_CHECKLIST: List[ConfigurationOngletChecklist] = [
    onglet_donnes_personnelles,
    onglet_assimilation,
    onglet_frais_dossier,
    onglet_parcours_anterieur,
    onglets_parcours_anterieur_experiences,
    onglet_financabilite,
    onglet_choix_formation,
    onglet_specificites_formation,
    onglet_decision_facultaire,
    onglet_decision_sic,
]

ORGANISATION_ONGLETS_CHECKLIST_PAR_STATUT = {
    onglet.identifiant.name: {statut.identifiant: statut for statut in onglet.statuts}
    for onglet in ORGANISATION_ONGLETS_CHECKLIST
}<|MERGE_RESOLUTION|>--- conflicted
+++ resolved
@@ -235,14 +235,6 @@
             statut=ChoixStatutChecklist.GEST_EN_COURS,
         ),
         ConfigurationStatutChecklist(
-<<<<<<< HEAD
-            identifiant='A_COMPLETER_APRES_INSCRIPTION',
-            libelle=_('To be completed after application'),
-            statut=ChoixStatutChecklist.GEST_BLOCAGE_ULTERIEUR,
-        ),
-        ConfigurationStatutChecklist(
-=======
->>>>>>> bfaaedf8
             identifiant='INSUFFISANT',
             libelle=_('Insufficient'),
             statut=ChoixStatutChecklist.GEST_BLOCAGE,
@@ -375,14 +367,11 @@
             statut=ChoixStatutChecklist.INITIAL_CANDIDAT,
         ),
         ConfigurationStatutChecklist(
-<<<<<<< HEAD
-=======
             identifiant='A_COMPLETER_APRES_INSCRIPTION',
             libelle=_('To be completed after application'),
             statut=ChoixStatutChecklist.GEST_BLOCAGE_ULTERIEUR,
         ),
         ConfigurationStatutChecklist(
->>>>>>> bfaaedf8
             identifiant='INSUFFISANT',
             libelle=_('Insufficient'),
             statut=ChoixStatutChecklist.GEST_BLOCAGE,
