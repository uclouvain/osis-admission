# ##############################################################################
#
#  OSIS stands for Open Student Information System. It's an application
#  designed to manage the core business of higher education institutions,
#  such as universities, faculties, institutes and professional schools.
#  The core business involves the administration of students, teachers,
#  courses, programs and so on.
#
#  Copyright (C) 2015-2023 Université catholique de Louvain (http://www.uclouvain.be)
#
#  This program is free software: you can redistribute it and/or modify
#  it under the terms of the GNU General Public License as published by
#  the Free Software Foundation, either version 3 of the License, or
#  (at your option) any later version.
#
#  This program is distributed in the hope that it will be useful,
#  but WITHOUT ANY WARRANTY; without even the implied warranty of
#  MERCHANTABILITY or FITNESS FOR A PARTICULAR PURPOSE.  See the
#  GNU General Public License for more details.
#
#  A copy of this license - GNU General Public License - is available
#  at the root of the source code of this program.  If not,
#  see http://www.gnu.org/licenses/.
#
# ##############################################################################
import datetime
from typing import Dict, Optional, List

import attr
from django.utils.timezone import now
from django.utils.translation import gettext_noop as __

from admission.ddd.admission.domain.model._profil_candidat import ProfilCandidat
from admission.ddd.admission.domain.model.complement_formation import ComplementFormationIdentity
from admission.ddd.admission.domain.model.condition_complementaire_approbation import (
    ConditionComplementaireApprobationIdentity,
)
from admission.ddd.admission.domain.model.enums.equivalence import (
    TypeEquivalenceTitreAcces,
    StatutEquivalenceTitreAcces,
    EtatEquivalenceTitreAcces,
)
from admission.ddd.admission.domain.model.formation import FormationIdentity
from admission.ddd.admission.domain.model.motif_refus import MotifRefusIdentity
from admission.ddd.admission.domain.model.poste_diplomatique import PosteDiplomatiqueIdentity
from admission.ddd.admission.domain.model.titre_acces_selectionnable import TitreAccesSelectionnable
from admission.ddd.admission.domain.repository.i_titre_acces_selectionnable import ITitreAccesSelectionnableRepository
from admission.ddd.admission.domain.service.i_bourse import BourseIdentity
from admission.ddd.admission.enums import (
    TypeSituationAssimilation,
    ChoixAssimilation1,
    ChoixAssimilation2,
    ChoixAssimilation3,
    ChoixAssimilation5,
    ChoixAssimilation6,
    ChoixAffiliationSport,
    ChoixTypeCompteBancaire,
    LienParente,
)
from admission.ddd.admission.enums.type_demande import TypeDemande
from admission.ddd.admission.formation_generale.domain.model._comptabilite import comptabilite_non_remplie, Comptabilite
from admission.ddd.admission.formation_generale.domain.model.enums import (
    ChoixStatutPropositionGenerale,
    ChoixStatutChecklist,
    PoursuiteDeCycle,
    DecisionFacultaireEnum,
    RegleCalculeResultatAvecFinancable,
    RegleDeFinancement,
)
from admission.ddd.admission.formation_generale.domain.model.statut_checklist import (
    StatutsChecklistGenerale,
    StatutChecklist,
)
from admission.ddd.admission.formation_generale.domain.validator.validator_by_business_actions import (
    SICPeutSoumettreAFacLorsDeLaDecisionFacultaireValidatorList,
    RefuserParFacValidatorList,
    ApprouverParFacValidatorList,
    SpecifierNouvellesInformationsDecisionFacultaireValidatorList,
    FacPeutSoumettreAuSicLorsDeLaDecisionFacultaireValidatorList,
    ModifierStatutChecklistParcoursAnterieurValidatorList,
)
from base.models.enums.academic_calendar_type import AcademicCalendarTypes
from epc.models.enums.condition_acces import ConditionAcces
from osis_common.ddd import interface


@attr.dataclass(frozen=True, slots=True)
class PropositionIdentity(interface.EntityIdentity):
    uuid: str


@attr.dataclass(slots=True, hash=False, eq=False)
class Proposition(interface.RootEntity):
    entity_id: 'PropositionIdentity'
    formation_id: 'FormationIdentity'
    matricule_candidat: str
    reference: int
    annee_calculee: Optional[int] = None
    pot_calcule: Optional[AcademicCalendarTypes] = None
    statut: ChoixStatutPropositionGenerale = ChoixStatutPropositionGenerale.EN_BROUILLON
    type_demande: 'TypeDemande' = TypeDemande.ADMISSION

    creee_le: Optional[datetime.datetime] = None
    modifiee_le: Optional[datetime.datetime] = None
    soumise_le: Optional[datetime.datetime] = None

    comptabilite: 'Comptabilite' = comptabilite_non_remplie

    bourse_double_diplome_id: Optional[BourseIdentity] = None
    bourse_internationale_id: Optional[BourseIdentity] = None
    bourse_erasmus_mundus_id: Optional[BourseIdentity] = None

    est_bachelier_belge: Optional[bool] = None
    est_reorientation_inscription_externe: Optional[bool] = None
    attestation_inscription_reguliere: List[str] = attr.Factory(list)

    est_modification_inscription_externe: Optional[bool] = None
    formulaire_modification_inscription: List[str] = attr.Factory(list)

    est_non_resident_au_sens_decret: Optional[bool] = None

    reponses_questions_specifiques: Dict = attr.Factory(dict)

    curriculum: List[str] = attr.Factory(list)
    equivalence_diplome: List[str] = attr.Factory(list)
    elements_confirmation: Dict[str, str] = attr.Factory(dict)

    est_inscription_tardive: bool = False
    checklist_initiale: Optional[StatutsChecklistGenerale] = None
    checklist_actuelle: Optional[StatutsChecklistGenerale] = None

    profil_soumis_candidat: ProfilCandidat = None

    financabilite_regle_calcule: RegleCalculeResultatAvecFinancable = ''
    financabilite_regle_calcule_le: Optional[datetime.datetime] = None
    financabilite_regle: RegleDeFinancement = ''
    financabilite_regle_etabli_par: str = ''

    documents_additionnels: List[str] = attr.Factory(list)

    documents_demandes: Dict = attr.Factory(dict)

    poursuite_de_cycle_a_specifier: bool = False
    poursuite_de_cycle: PoursuiteDeCycle = PoursuiteDeCycle.TO_BE_DETERMINED

    poste_diplomatique: Optional[PosteDiplomatiqueIdentity] = None

    # Décision facultaire & sic
    certificat_approbation_fac: List[str] = attr.Factory(list)
    certificat_refus_fac: List[str] = attr.Factory(list)

    motifs_refus: List[MotifRefusIdentity] = attr.Factory(list)
    autres_motifs_refus: List[str] = attr.Factory(list)

    autre_formation_choisie_fac_id: Optional['FormationIdentity'] = None
    avec_conditions_complementaires: Optional[bool] = None
    conditions_complementaires_existantes: List[ConditionComplementaireApprobationIdentity] = attr.Factory(list)
    conditions_complementaires_libres: List[str] = attr.Factory(list)
    complements_formation: Optional[List[ComplementFormationIdentity]] = attr.Factory(list)
    avec_complements_formation: Optional[bool] = None
    commentaire_complements_formation: str = ''
    nombre_annees_prevoir_programme: Optional[int] = None
    nom_personne_contact_programme_annuel_annuel: str = ''
    email_personne_contact_programme_annuel_annuel: str = ''
    commentaire_programme_conjoint: str = ''

<<<<<<< HEAD
    reponse_digit: str = ''
=======
    condition_acces: Optional[ConditionAcces] = None
    millesime_condition_acces: Optional[int] = None

    type_equivalence_titre_acces: Optional[TypeEquivalenceTitreAcces] = None
    statut_equivalence_titre_acces: Optional[StatutEquivalenceTitreAcces] = None
    etat_equivalence_titre_acces: Optional[EtatEquivalenceTitreAcces] = None
    date_prise_effet_equivalence_titre_acces: Optional[datetime.date] = None
>>>>>>> 555f7a42

    def modifier_choix_formation(
        self,
        formation_id: FormationIdentity,
        bourses_ids: Dict[str, BourseIdentity],
        bourse_double_diplome: Optional[str],
        bourse_internationale: Optional[str],
        bourse_erasmus_mundus: Optional[str],
        reponses_questions_specifiques: Dict,
    ):
        self.formation_id = formation_id
        self.reponses_questions_specifiques = reponses_questions_specifiques
        self.bourse_double_diplome_id = bourses_ids.get(bourse_double_diplome) if bourse_double_diplome else None
        self.bourse_internationale_id = bourses_ids.get(bourse_internationale) if bourse_internationale else None
        self.bourse_erasmus_mundus_id = bourses_ids.get(bourse_erasmus_mundus) if bourse_erasmus_mundus else None

        self.comptabilite.affiliation_sport = None  # Ce choix dépend du campus de formation

    def modifier_choix_formation_par_gestionnaire(
        self,
        bourses_ids: Dict[str, BourseIdentity],
        bourse_double_diplome: Optional[str],
        bourse_internationale: Optional[str],
        bourse_erasmus_mundus: Optional[str],
        reponses_questions_specifiques: Dict,
    ):
        self.reponses_questions_specifiques = reponses_questions_specifiques
        self.bourse_double_diplome_id = bourses_ids.get(bourse_double_diplome) if bourse_double_diplome else None
        self.bourse_internationale_id = bourses_ids.get(bourse_internationale) if bourse_internationale else None
        self.bourse_erasmus_mundus_id = bourses_ids.get(bourse_erasmus_mundus) if bourse_erasmus_mundus else None

    def modifier_checklist_choix_formation(
        self,
        type_demande: 'TypeDemande',
        formation_id: FormationIdentity,
        poursuite_de_cycle: 'PoursuiteDeCycle',
    ):
        self.type_demande = type_demande
        self.formation_id = formation_id
        self.annee_calculee = formation_id.annee
        self.poursuite_de_cycle = poursuite_de_cycle

    def supprimer(self):
        self.statut = ChoixStatutPropositionGenerale.ANNULEE

    def soumettre(
        self,
        formation_id: FormationIdentity,
        pool: 'AcademicCalendarTypes',
        elements_confirmation: Dict[str, str],
        type_demande: TypeDemande,
        est_inscription_tardive: bool,
        profil_candidat_soumis: ProfilCandidat,
        doit_payer_frais_dossier: bool,
    ):
        if doit_payer_frais_dossier:
            self.statut = ChoixStatutPropositionGenerale.FRAIS_DOSSIER_EN_ATTENTE
        else:
            self.statut = ChoixStatutPropositionGenerale.CONFIRMEE
        self.type_demande = type_demande
        self.annee_calculee = formation_id.annee
        self.formation_id = formation_id
        self.pot_calcule = pool
        self.elements_confirmation = elements_confirmation
        self.soumise_le = now()
        if pool != AcademicCalendarTypes.ADMISSION_POOL_HUE_UCL_PATHWAY_CHANGE:
            self.attestation_inscription_reguliere = []
        if pool != AcademicCalendarTypes.ADMISSION_POOL_EXTERNAL_ENROLLMENT_CHANGE:
            self.formulaire_modification_inscription = []
        self.est_inscription_tardive = est_inscription_tardive
        self.profil_soumis_candidat = profil_candidat_soumis

    def payer_frais_dossier(self):
        self.statut = ChoixStatutPropositionGenerale.CONFIRMEE

        self.checklist_actuelle.frais_dossier = StatutChecklist(
            libelle=__('Payed'),
            statut=ChoixStatutChecklist.SYST_REUSSITE,
        )

    def reclamer_documents_par_sic(self):
        self.statut = ChoixStatutPropositionGenerale.A_COMPLETER_POUR_SIC

    def reclamer_documents_par_fac(self):
        self.statut = ChoixStatutPropositionGenerale.A_COMPLETER_POUR_FAC

    def specifier_refus_par_fac(self):
        self.checklist_actuelle.decision_facultaire = StatutChecklist(
            statut=ChoixStatutChecklist.GEST_BLOCAGE,
            libelle=__('Refusal'),
            extra={
                'decision': DecisionFacultaireEnum.EN_DECISION.value,
            },
        )

    def specifier_acceptation_par_fac(self):
        self.checklist_actuelle.decision_facultaire = StatutChecklist(
            statut=ChoixStatutChecklist.GEST_REUSSITE,
            libelle=__('Approval'),
        )

    def specifier_motifs_refus_par_fac(self, uuids_motifs: List[str], autres_motifs: List[str]):
        SpecifierNouvellesInformationsDecisionFacultaireValidatorList(
            statut=self.statut,
        ).validate()
        self.specifier_refus_par_fac()
        self.motifs_refus = [MotifRefusIdentity(uuid=uuid_motif) for uuid_motif in uuids_motifs]
        self.autres_motifs_refus = autres_motifs

    def specifier_informations_acceptation_par_fac(
        self,
        sigle_autre_formation: str,
        avec_conditions_complementaires: Optional[bool],
        uuids_conditions_complementaires_existantes: Optional[List[str]],
        conditions_complementaires_libres: Optional[List[str]],
        avec_complements_formation: Optional[bool],
        uuids_complements_formation: Optional[List[str]],
        commentaire_complements_formation: str,
        nombre_annees_prevoir_programme: Optional[int],
        nom_personne_contact_programme_annuel: str,
        email_personne_contact_programme_annuel: str,
        commentaire_programme_conjoint: str,
    ):
        SpecifierNouvellesInformationsDecisionFacultaireValidatorList(
            statut=self.statut,
        ).validate()
        self.specifier_acceptation_par_fac()
        self.autre_formation_choisie_fac_id = (
            FormationIdentity(
                sigle=sigle_autre_formation,
                annee=self.annee_calculee,
            )
            if sigle_autre_formation
            else None
        )

        self.avec_conditions_complementaires = avec_conditions_complementaires
        self.conditions_complementaires_existantes = (
            [
                ConditionComplementaireApprobationIdentity(uuid=uuid_condition)
                for uuid_condition in uuids_conditions_complementaires_existantes
            ]
            if uuids_conditions_complementaires_existantes
            else []
        )
        self.conditions_complementaires_libres = conditions_complementaires_libres

        self.avec_complements_formation = avec_complements_formation
        self.complements_formation = (
            [ComplementFormationIdentity(uuid=uuid_complement) for uuid_complement in uuids_complements_formation]
            if uuids_complements_formation
            else []
        )
        self.commentaire_complements_formation = commentaire_complements_formation

        self.nombre_annees_prevoir_programme = nombre_annees_prevoir_programme

        self.nom_personne_contact_programme_annuel_annuel = nom_personne_contact_programme_annuel
        self.email_personne_contact_programme_annuel_annuel = email_personne_contact_programme_annuel

        self.commentaire_programme_conjoint = commentaire_programme_conjoint

    def refuser_par_fac(self):
        RefuserParFacValidatorList(
            statut=self.statut,
            motifs_refus=self.motifs_refus,
            autres_motifs_refus=self.autres_motifs_refus,
        ).validate()

        self.specifier_refus_par_fac()
        self.statut = ChoixStatutPropositionGenerale.RETOUR_DE_FAC
        self.certificat_approbation_fac = []

    def approuver_par_fac(self):
        ApprouverParFacValidatorList(
            statut=self.statut,
            avec_conditions_complementaires=self.avec_conditions_complementaires,
            conditions_complementaires_existantes=self.conditions_complementaires_existantes,
            conditions_complementaires_libres=self.conditions_complementaires_libres,
            avec_complements_formation=self.avec_complements_formation,
            complements_formation=self.complements_formation,
            nombre_annees_prevoir_programme=self.nombre_annees_prevoir_programme,
        ).validate()

        self.specifier_acceptation_par_fac()
        self.statut = ChoixStatutPropositionGenerale.RETOUR_DE_FAC
        self.certificat_refus_fac = []

    def soumettre_a_fac_lors_de_la_decision_facultaire(self):
        SICPeutSoumettreAFacLorsDeLaDecisionFacultaireValidatorList(
            statut=self.statut,
        ).validate()
        self.statut = ChoixStatutPropositionGenerale.TRAITEMENT_FAC

    def soumettre_au_sic_lors_de_la_decision_facultaire(self):
        FacPeutSoumettreAuSicLorsDeLaDecisionFacultaireValidatorList(
            statut=self.statut,
            checklist_actuelle=self.checklist_actuelle,
        ).validate()
        self.statut = ChoixStatutPropositionGenerale.RETOUR_DE_FAC

    def specifier_paiement_frais_dossier_necessaire_par_gestionnaire(self):
        self.statut = ChoixStatutPropositionGenerale.FRAIS_DOSSIER_EN_ATTENTE
        self.checklist_actuelle.frais_dossier = StatutChecklist(
            statut=ChoixStatutChecklist.GEST_BLOCAGE,
            libelle=__('Must pay'),
        )

    def specifier_paiement_frais_dossier_plus_necessaire_par_gestionnaire(self, statut_checklist_cible: str):
        self.statut = ChoixStatutPropositionGenerale.CONFIRMEE
        self.checklist_actuelle.frais_dossier = {
            ChoixStatutChecklist.INITIAL_NON_CONCERNE.name: StatutChecklist(
                statut=ChoixStatutChecklist.INITIAL_NON_CONCERNE,
                libelle=__('Not concerned'),
            ),
            ChoixStatutChecklist.GEST_REUSSITE.name: StatutChecklist(
                statut=ChoixStatutChecklist.GEST_REUSSITE,
                libelle=__('Dispensed'),
            ),
        }[statut_checklist_cible]

    def completer_documents_par_candidat(self):
        self.statut = {
            ChoixStatutPropositionGenerale.A_COMPLETER_POUR_SIC: ChoixStatutPropositionGenerale.COMPLETEE_POUR_SIC,
            ChoixStatutPropositionGenerale.A_COMPLETER_POUR_FAC: ChoixStatutPropositionGenerale.COMPLETEE_POUR_FAC,
        }.get(self.statut)

    def completer_curriculum(
        self,
        curriculum: List[str],
        equivalence_diplome: List[str],
        reponses_questions_specifiques: Dict,
    ):
        self.curriculum = curriculum
        self.equivalence_diplome = equivalence_diplome
        self.reponses_questions_specifiques = reponses_questions_specifiques

    def completer_comptabilite(
        self,
        attestation_absence_dette_etablissement: List[str],
        demande_allocation_etudes_fr_be: Optional[bool],
        enfant_personnel: Optional[bool],
        attestation_enfant_personnel: List[str],
        type_situation_assimilation: Optional[str],
        sous_type_situation_assimilation_1: Optional[str],
        carte_resident_longue_duree: List[str],
        carte_cire_sejour_illimite_etranger: List[str],
        carte_sejour_membre_ue: List[str],
        carte_sejour_permanent_membre_ue: List[str],
        sous_type_situation_assimilation_2: Optional[str],
        carte_a_b_refugie: List[str],
        annexe_25_26_refugies_apatrides: List[str],
        attestation_immatriculation: List[str],
        preuve_statut_apatride: List[str],
        carte_a_b: List[str],
        decision_protection_subsidiaire: List[str],
        decision_protection_temporaire: List[str],
        carte_a: List[str],
        sous_type_situation_assimilation_3: Optional[str],
        titre_sejour_3_mois_professionel: List[str],
        fiches_remuneration: List[str],
        titre_sejour_3_mois_remplacement: List[str],
        preuve_allocations_chomage_pension_indemnite: List[str],
        attestation_cpas: List[str],
        relation_parente: Optional[str],
        sous_type_situation_assimilation_5: Optional[str],
        composition_menage_acte_naissance: List[str],
        acte_tutelle: List[str],
        composition_menage_acte_mariage: List[str],
        attestation_cohabitation_legale: List[str],
        carte_identite_parent: List[str],
        titre_sejour_longue_duree_parent: List[str],
        annexe_25_26_protection_parent: List[str],
        titre_sejour_3_mois_parent: List[str],
        fiches_remuneration_parent: List[str],
        attestation_cpas_parent: List[str],
        sous_type_situation_assimilation_6: Optional[str],
        decision_bourse_cfwb: List[str],
        attestation_boursier: List[str],
        titre_identite_sejour_longue_duree_ue: List[str],
        titre_sejour_belgique: List[str],
        affiliation_sport: Optional[str],
        etudiant_solidaire: Optional[bool],
        type_numero_compte: Optional[str],
        numero_compte_iban: Optional[str],
        iban_valide: Optional[bool],
        numero_compte_autre_format: Optional[str],
        code_bic_swift_banque: Optional[str],
        prenom_titulaire_compte: Optional[str],
        nom_titulaire_compte: Optional[str],
    ):
        self.comptabilite = Comptabilite(
            attestation_absence_dette_etablissement=attestation_absence_dette_etablissement,
            demande_allocation_d_etudes_communaute_francaise_belgique=demande_allocation_etudes_fr_be,
            enfant_personnel=enfant_personnel,
            attestation_enfant_personnel=attestation_enfant_personnel,
            preuve_statut_apatride=preuve_statut_apatride,
            type_situation_assimilation=TypeSituationAssimilation[type_situation_assimilation]
            if type_situation_assimilation
            else None,
            sous_type_situation_assimilation_1=ChoixAssimilation1[sous_type_situation_assimilation_1]
            if sous_type_situation_assimilation_1
            else None,
            carte_resident_longue_duree=carte_resident_longue_duree,
            carte_cire_sejour_illimite_etranger=carte_cire_sejour_illimite_etranger,
            carte_sejour_membre_ue=carte_sejour_membre_ue,
            carte_sejour_permanent_membre_ue=carte_sejour_permanent_membre_ue,
            sous_type_situation_assimilation_2=ChoixAssimilation2[sous_type_situation_assimilation_2]
            if sous_type_situation_assimilation_2
            else None,
            carte_a_b_refugie=carte_a_b_refugie,
            annexe_25_26_refugies_apatrides=annexe_25_26_refugies_apatrides,
            attestation_immatriculation=attestation_immatriculation,
            carte_a_b=carte_a_b,
            decision_protection_subsidiaire=decision_protection_subsidiaire,
            decision_protection_temporaire=decision_protection_temporaire,
            carte_a=carte_a,
            sous_type_situation_assimilation_3=ChoixAssimilation3[sous_type_situation_assimilation_3]
            if sous_type_situation_assimilation_3
            else None,
            titre_sejour_3_mois_professionel=titre_sejour_3_mois_professionel,
            fiches_remuneration=fiches_remuneration,
            titre_sejour_3_mois_remplacement=titre_sejour_3_mois_remplacement,
            preuve_allocations_chomage_pension_indemnite=preuve_allocations_chomage_pension_indemnite,
            attestation_cpas=attestation_cpas,
            relation_parente=LienParente[relation_parente] if relation_parente else None,
            sous_type_situation_assimilation_5=ChoixAssimilation5[sous_type_situation_assimilation_5]
            if sous_type_situation_assimilation_5
            else None,
            composition_menage_acte_naissance=composition_menage_acte_naissance,
            acte_tutelle=acte_tutelle,
            composition_menage_acte_mariage=composition_menage_acte_mariage,
            attestation_cohabitation_legale=attestation_cohabitation_legale,
            carte_identite_parent=carte_identite_parent,
            titre_sejour_longue_duree_parent=titre_sejour_longue_duree_parent,
            annexe_25_26_refugies_apatrides_decision_protection_parent=annexe_25_26_protection_parent,
            titre_sejour_3_mois_parent=titre_sejour_3_mois_parent,
            fiches_remuneration_parent=fiches_remuneration_parent,
            attestation_cpas_parent=attestation_cpas_parent,
            sous_type_situation_assimilation_6=ChoixAssimilation6[sous_type_situation_assimilation_6]
            if sous_type_situation_assimilation_6
            else None,
            decision_bourse_cfwb=decision_bourse_cfwb,
            attestation_boursier=attestation_boursier,
            titre_identite_sejour_longue_duree_ue=titre_identite_sejour_longue_duree_ue,
            titre_sejour_belgique=titre_sejour_belgique,
            affiliation_sport=ChoixAffiliationSport[affiliation_sport] if affiliation_sport else None,
            etudiant_solidaire=etudiant_solidaire,
            type_numero_compte=ChoixTypeCompteBancaire[type_numero_compte] if type_numero_compte else None,
            numero_compte_iban=numero_compte_iban,
            iban_valide=iban_valide,
            numero_compte_autre_format=numero_compte_autre_format,
            code_bic_swift_banque=code_bic_swift_banque,
            prenom_titulaire_compte=prenom_titulaire_compte,
            nom_titulaire_compte=nom_titulaire_compte,
        )

    def specifier_statut_checklist_parcours_anterieur(
        self,
        statut_checklist_cible: str,
        titres_acces_selectionnes: List[TitreAccesSelectionnable],
    ):
        ModifierStatutChecklistParcoursAnterieurValidatorList(
            statut=ChoixStatutChecklist[statut_checklist_cible],
            titres_acces_selectionnes=titres_acces_selectionnes,
            condition_acces=self.condition_acces,
            millesime_condition_acces=self.millesime_condition_acces,
        ).validate()

        self.checklist_actuelle.parcours_anterieur.statut = ChoixStatutChecklist[statut_checklist_cible]

    def specifier_condition_acces(
        self,
        condition_acces: str,
        millesime_condition_acces: Optional[int],
        titre_acces_selectionnable_repository: 'ITitreAccesSelectionnableRepository',
    ):
        nouveau_millesime_condition_acces = millesime_condition_acces
        nouvelle_condition_acces = getattr(ConditionAcces, condition_acces, None)

        # Si la condition d'accès a changé, et qu'un seul titre d'accès a été sélectionné,
        # le millésime correspond à l'année de ce titre
        if nouvelle_condition_acces and nouvelle_condition_acces != self.condition_acces:
            titres_selectionnes = titre_acces_selectionnable_repository.search_by_proposition(
                proposition_identity=self.entity_id,
                seulement_selectionnes=True,
            )

            if len(titres_selectionnes) == 1:
                nouveau_millesime_condition_acces = titres_selectionnes[0].annee

        self.condition_acces = nouvelle_condition_acces
        self.millesime_condition_acces = nouveau_millesime_condition_acces

    def specifier_equivalence_titre_acces(
        self,
        type_equivalence_titre_acces: str,
        statut_equivalence_titre_acces: str,
        etat_equivalence_titre_acces: str,
        date_prise_effet_equivalence_titre_acces: Optional[datetime.date],
    ):
        self.type_equivalence_titre_acces = getattr(TypeEquivalenceTitreAcces, type_equivalence_titre_acces, None)
        self.statut_equivalence_titre_acces = getattr(StatutEquivalenceTitreAcces, statut_equivalence_titre_acces, None)
        self.etat_equivalence_titre_acces = getattr(EtatEquivalenceTitreAcces, etat_equivalence_titre_acces, None)
        self.date_prise_effet_equivalence_titre_acces = date_prise_effet_equivalence_titre_acces

    def completer_informations_complementaires(
        self,
        reponses_questions_specifiques: Dict,
        documents_additionnels: List[str],
        poste_diplomatique: Optional[PosteDiplomatiqueIdentity],
    ):
        self.reponses_questions_specifiques = reponses_questions_specifiques
        self.documents_additionnels = documents_additionnels
        self.poste_diplomatique = poste_diplomatique

    def completer_informations_complementaires_par_gestionnaire(
        self,
        reponses_questions_specifiques: Dict,
        documents_additionnels: List[str],
        poste_diplomatique: Optional[PosteDiplomatiqueIdentity],
        est_bachelier_belge: Optional[bool],
        est_reorientation_inscription_externe: Optional[bool],
        attestation_inscription_reguliere: List[str],
        est_modification_inscription_externe: Optional[bool],
        formulaire_modification_inscription: List[str],
        est_non_resident_au_sens_decret: Optional[bool],
    ):
        self.reponses_questions_specifiques = reponses_questions_specifiques
        self.documents_additionnels = documents_additionnels

        self.poste_diplomatique = poste_diplomatique

        self.est_non_resident_au_sens_decret = est_non_resident_au_sens_decret
        self.est_bachelier_belge = est_bachelier_belge
        self.est_reorientation_inscription_externe = est_reorientation_inscription_externe
        self.attestation_inscription_reguliere = attestation_inscription_reguliere
        self.est_modification_inscription_externe = est_modification_inscription_externe
        self.formulaire_modification_inscription = formulaire_modification_inscription

    def specifier_financabilite_resultat_calcul(
        self,
        financabilite_regle_calcule: RegleCalculeResultatAvecFinancable,
        financabilite_regle_calcule_le: datetime.datetime,
    ):
        self.financabilite_regle_calcule = financabilite_regle_calcule
        self.financabilite_regle_calcule_le = financabilite_regle_calcule_le

    def specifier_financabilite_regle(self, financabilite_regle: RegleCalculeResultatAvecFinancable, etabli_par: str):
        self.financabilite_regle = financabilite_regle
        self.financabilite_regle_etabli_par = etabli_par

        self.checklist_actuelle.financabilite = StatutChecklist(
            statut=ChoixStatutChecklist.GEST_REUSSITE,
            libelle=__('Approval'),
            extra={},
        )<|MERGE_RESOLUTION|>--- conflicted
+++ resolved
@@ -164,9 +164,6 @@
     email_personne_contact_programme_annuel_annuel: str = ''
     commentaire_programme_conjoint: str = ''
 
-<<<<<<< HEAD
-    reponse_digit: str = ''
-=======
     condition_acces: Optional[ConditionAcces] = None
     millesime_condition_acces: Optional[int] = None
 
@@ -174,7 +171,8 @@
     statut_equivalence_titre_acces: Optional[StatutEquivalenceTitreAcces] = None
     etat_equivalence_titre_acces: Optional[EtatEquivalenceTitreAcces] = None
     date_prise_effet_equivalence_titre_acces: Optional[datetime.date] = None
->>>>>>> 555f7a42
+
+    reponse_digit: str = ''
 
     def modifier_choix_formation(
         self,
