##############################################################################
#
#    OSIS stands for Open Student Information System. It's an application
#    designed to manage the core business of higher education institutions,
#    such as universities, faculties, institutes and professional schools.
#    The core business involves the administration of students, teachers,
#    courses, programs and so on.
#
#    Copyright (C) 2015-2025 Université catholique de Louvain (http://www.uclouvain.be)
#
#    This program is free software: you can redistribute it and/or modify
#    it under the terms of the GNU General Public License as published by
#    the Free Software Foundation, either version 3 of the License, or
#    (at your option) any later version.
#
#    This program is distributed in the hope that it will be useful,
#    but WITHOUT ANY WARRANTY; without even the implied warranty of
#    MERCHANTABILITY or FITNESS FOR A PARTICULAR PURPOSE.  See the
#    GNU General Public License for more details.
#
#    A copy of this license - GNU General Public License - is available
#    at the root of the source code of this program.  If not,
#    see http://www.gnu.org/licenses/.
#
##############################################################################
import datetime

from django.utils.translation import gettext_lazy as _

from admission.ddd.admission.formation_generale.domain.model.enums import (
    STATUTS_PROPOSITION_GENERALE_GESTIONNAIRE_PEUT_DEMANDER_PAIEMENT,
    ChoixStatutPropositionGenerale,
)
from education_group.templatetags.academic_year_display import display_as_academic_year
from osis_common.ddd.interface import BusinessException


class FormationNonTrouveeException(BusinessException):
    status_code = "FORMATION-GENERALE-1"

    def __init__(self, **kwargs):
        message = _("No training found.")
        super().__init__(message, **kwargs)


class PropositionNonTrouveeException(BusinessException):
    status_code = "FORMATION-GENERALE-2"

    def __init__(self, **kwargs):
        message = _("Proposition not found.")
        super().__init__(message, **kwargs)


class EtudesSecondairesNonCompleteesException(BusinessException):
    status_code = "FORMATION-GENERALE-3"

    def __init__(self, **kwargs):
        message = _("Secondary studies must be completed.")
        super().__init__(message, **kwargs)


class FichierCurriculumNonRenseigneException(BusinessException):
    status_code = "FORMATION-GENERALE-4"

    def __init__(self, **kwargs):
        message = _("Please provide a copy of your curriculum.")
        super().__init__(message, **kwargs)


class EquivalenceNonRenseigneeException(BusinessException):
    status_code = "FORMATION-GENERALE-5"

    def __init__(self, **kwargs):
        message = _(
            "Please provide a copy of your decision of equivalence for your diploma(s) giving access to the training."
        )
        super().__init__(message, **kwargs)


class EtudesSecondairesNonCompleteesPourDiplomeBelgeException(BusinessException):
    status_code = "FORMATION-GENERALE-8"

    def __init__(self, **kwargs):
        message = _("Some information about the Belgian diploma of the secondary studies are missing.")
        super().__init__(message, **kwargs)


class EtudesSecondairesNonCompleteesPourDiplomeEtrangerException(BusinessException):
    status_code = "FORMATION-GENERALE-9"

    def __init__(self, **kwargs):
        message = _("Some information about the foreign diploma of the secondary studies are missing.")
        super().__init__(message, **kwargs)


class EtudesSecondairesNonCompleteesPourAlternativeException(BusinessException):
    status_code = "FORMATION-GENERALE-10"

    def __init__(self, **kwargs):
        message = _("Some information about the alternative to the secondary studies are missing.")
        super().__init__(message, **kwargs)


class PropositionPourPaiementInvalideException(BusinessException):
    status_code = "FORMATION-GENERALE-11"

    def __init__(self, **kwargs):
        message = _("The proposition must not be concerned by the payment.")
        super().__init__(message, **kwargs)


class PropositionDoitEtreEnAttenteDePaiementException(BusinessException):
    status_code = "FORMATION-GENERALE-12"

    def __init__(self, **kwargs):
        message = _("The proposition must be concerned by the payment.")
        super().__init__(message, **kwargs)


class StatutPropositionInvalidePourPaiementInscriptionException(BusinessException):
    status_code = "FORMATION-GENERALE-13"

    def __init__(self, current_status, **kwargs):
        message = _(
            'The status of the request is currently "{current_status}". Only the statuses "{from_statuses}" allow you '
            'to move to the "{to_status}" status for the application fee.'
        ).format(
            current_status=current_status,
            from_statuses=ChoixStatutPropositionGenerale.get_specific_values(
                STATUTS_PROPOSITION_GENERALE_GESTIONNAIRE_PEUT_DEMANDER_PAIEMENT
            ),
            to_status=_("Must pay"),
        )
        super().__init__(message, **kwargs)


class PaiementNonRealiseException(BusinessException):
    status_code = "FORMATION-GENERALE-14"

    def __init__(self, **kwargs):
        message = _("The payment has not been made.")
        super().__init__(message, **kwargs)


class SituationPropositionNonSICException(BusinessException):
    status_code = "FORMATION-GENERALE-15"

    def __init__(self, **kwargs):
        message = _("The proposition must be managed by SIC to realized this action.")
        super().__init__(message, **kwargs)


class SituationPropositionNonFACException(BusinessException):
    status_code = "FORMATION-GENERALE-16"

    def __init__(self, **kwargs):
        message = _("The proposition must be managed by FAC to realized this action.")
        super().__init__(message, **kwargs)


class MotifRefusFacultaireNonSpecifieException(BusinessException):
    status_code = "FORMATION-GENERALE-17"

    def __init__(self, **kwargs):
        message = _("When refusing a proposition, the reason must be specified.")
        super().__init__(message, **kwargs)


class InformationsAcceptationFacultaireNonSpecifieesException(BusinessException):
    status_code = "FORMATION-GENERALE-18"

    def __init__(self, **kwargs):
        message = _(
            "When accepting a proposition, all the required information in the approval form must be specified.",
        )
        super().__init__(message, **kwargs)


class PaiementDejaRealiseException(BusinessException):
    status_code = "FORMATION-GENERALE-19"

    def __init__(self, **kwargs):
        message = _("The payment has already been made.")
        super().__init__(message, **kwargs)


class InformationsVisaNonCompleteesException(BusinessException):
    status_code = "FORMATION-GENERALE-20"

    def __init__(self, **kwargs):
        message = _("Mandatory fields are missing in the 'Additional information > Visa' tab.")
        super().__init__(message, **kwargs)


class TitreAccesEtreSelectionneException(BusinessException):
    status_code = "FORMATION-GENERALE-21"

    def __init__(self, **kwargs):
        message = _("You must choose a title of access among the previous experiences of the candidate.")
        super().__init__(message, **kwargs)


class ConditionAccesEtreSelectionneException(BusinessException):
    status_code = "FORMATION-GENERALE-22"

    def __init__(self, **kwargs):
        message = _("You must choose an admission requirement.")
        super().__init__(message, **kwargs)


class PdfSicInconnu(BusinessException):
    status_code = "FORMATION-GENERALE-23"

    def __init__(self, **kwargs):
        message = _("Unknown PDF type.")
        super().__init__(message, **kwargs)


class TitreAccesEtreSelectionnePourEnvoyerASICException(BusinessException):
    status_code = "FORMATION-GENERALE-24"

    def __init__(self, **kwargs):
        message = _(
            'Please select in the previous experience, the diploma(s), or non-academic activity(ies) giving '
            'access to the chosen program.'
        )
        super().__init__(message, **kwargs)


class ParcoursAnterieurNonSuffisantException(BusinessException):
    status_code = "FORMATION-GENERALE-25"

    def __init__(self, **kwargs):
        message = _('The Previous experience must be in the "Sufficient" status in order to do this action.')
        super().__init__(message, **kwargs)


class DocumentAReclamerImmediatException(BusinessException):
    status_code = "FORMATION-GENERALE-26"

    def __init__(self, **kwargs):
        message = _(
            "The authorization can not be done while there is one or more documents to be requested immediately."
        )
        super().__init__(message, **kwargs)


class InscriptionTardiveAvecConditionAccesException(BusinessException):
    status_code = "FORMATION-GENERALE-27"

    def __init__(self, **kwargs):
        message = _("The proposition must be a late enrollment with a defined access condition.")
        super().__init__(message, **kwargs)


class ComplementsFormationEtreVidesSiPasDeComplementsFormationException(BusinessException):
    status_code = "FORMATION-GENERALE-28"

    def __init__(self, **kwargs):
        message = _(
            'If the answer to the additional courses question is no, there must be no additional LU and the '
            'communication relating to the additional courses must be completely empty.'
        )
        super().__init__(message, **kwargs)


class DemandeDoitEtreAdmissionException(BusinessException):
    status_code = "FORMATION-GENERALE-29"

    def __init__(self, **kwargs):
        message = _("The proposition must be an admission.")
        super().__init__(message, **kwargs)


class DemandeDoitEtreInscriptionException(BusinessException):
    status_code = "FORMATION-GENERALE-30"

    def __init__(self, **kwargs):
        message = _("The proposition must be an enrollment.")
        super().__init__(message, **kwargs)


class EtatChecklistDecisionSicNonValidePourApprouverUneInscription(BusinessException):
    status_code = "FORMATION-GENERALE-31"

    def __init__(self, **kwargs):
        message = _(
            'To approve an enrollment, the status of the checklist for the sic decision must be '
            '"To be processed" or "Non-progression dispensation needed" (with management approval '
            'of the dispensation).'
        )
        super().__init__(message, **kwargs)


class EtatChecklistFinancabiliteNonValidePourApprouverDemande(BusinessException):
    status_code = "FORMATION-GENERALE-32"

    def __init__(self, **kwargs):
        message = _(
            'The status of the checklist for the financability must be '
            '"Not concerned" or "Financable" or "Dispensation granted".'
        )
        super().__init__(message, **kwargs)


class PremierePropositionSoumisesNonTrouveeException(BusinessException):
    status_code = "FORMATION-GENERALE-33"

    def __init__(self, **kwargs):
        message = _("First submitted proposition not found (Admission with state 'Application accepted' / Enrolment)")
        super().__init__(message, **kwargs)


class CurriculumNonCompletePourAcceptationException(BusinessException):
    status_code = "FORMATION-GENERALE-34"

    def __init__(self, **kwargs):
        message = _("The 'Approved' status requires the last 5 years to be justified in the previous experience.")
        super().__init__(message, **kwargs)


class ReorientationExterneAvecConditionAccesException(BusinessException):
    status_code = "FORMATION-GENERALE-35"

    def __init__(self, **kwargs):
        message = _("The proposition must involve a change of course and must have a defined access condition.")
        super().__init__(message, **kwargs)


class BoursesEtudesNonRenseignees(BusinessException):
    status_code = "FORMATION-GENERALE-36"

    def __init__(self, **kwargs):
        message = _("The information about the scholarships must be specified in the 'Course choice' tab.")
        super().__init__(message, **kwargs)


<<<<<<< HEAD
class DateLimitePaiementDepasseeException(BusinessException):
    status_code = "FORMATION-GENERALE-37"

    def __init__(self, date_limite: datetime.date, annee_formation: int, **kwargs):
        message = _(
            "The application fee payment period for {anac} admissions is now closed."
            "The deadline was {date_limite}. It is no longer possible to regularize your situation."
        ).format(
            date_limite=date_limite.strftime("%d/%m/%Y"),
            anac=display_as_academic_year(annee_formation)
=======
class StatutsChecklistExperiencesEtreValidesException(BusinessException):
    status_code = "FORMATION-GENERALE-37"

    def __init__(self, **kwargs):
        message = _(
            "All experiences must be in the 'Validated' status so that the previous experience "
            "can be changed to the 'Sufficient' status."
>>>>>>> 3d3144d3
        )
        super().__init__(message, **kwargs)<|MERGE_RESOLUTION|>--- conflicted
+++ resolved
@@ -335,9 +335,19 @@
         super().__init__(message, **kwargs)
 
 
-<<<<<<< HEAD
+class StatutsChecklistExperiencesEtreValidesException(BusinessException):
+    status_code = "FORMATION-GENERALE-37"
+
+    def __init__(self, **kwargs):
+        message = _(
+            "All experiences must be in the 'Validated' status so that the previous experience "
+            "can be changed to the 'Sufficient' status."
+        )
+        super().__init__(message, **kwargs)
+
+
 class DateLimitePaiementDepasseeException(BusinessException):
-    status_code = "FORMATION-GENERALE-37"
+    status_code = "FORMATION-GENERALE-38"
 
     def __init__(self, date_limite: datetime.date, annee_formation: int, **kwargs):
         message = _(
@@ -346,14 +356,5 @@
         ).format(
             date_limite=date_limite.strftime("%d/%m/%Y"),
             anac=display_as_academic_year(annee_formation)
-=======
-class StatutsChecklistExperiencesEtreValidesException(BusinessException):
-    status_code = "FORMATION-GENERALE-37"
-
-    def __init__(self, **kwargs):
-        message = _(
-            "All experiences must be in the 'Validated' status so that the previous experience "
-            "can be changed to the 'Sufficient' status."
->>>>>>> 3d3144d3
         )
         super().__init__(message, **kwargs)