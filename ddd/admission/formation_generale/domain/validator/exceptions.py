--- conflicted
+++ resolved
@@ -360,12 +360,6 @@
         super().__init__(message, **kwargs)
 
 
-<<<<<<< HEAD
-class EtatChecklistDonneesPersonnellesNonValidePourApprouverDemande(BusinessException):
-    status_code = "FORMATION-GENERALE-39"
-
-    def __init__(self, **kwargs):
-=======
 class ExamenNonCompletesException(BusinessException):
     status_code = "FORMATION-GENERALE-39"
 
@@ -378,6 +372,5 @@
     status_code = "FORMATION-GENERALE-40"
 
     def __init__(self, **kwargs):
->>>>>>> 0059481b
         message = _('The status of the checklist for the personal data must be "Validated".')
         super().__init__(message, **kwargs)