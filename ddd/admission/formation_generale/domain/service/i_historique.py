# ##############################################################################
#
#  OSIS stands for Open Student Information System. It's an application
#  designed to manage the core business of higher education institutions,
#  such as universities, faculties, institutes and professional schools.
#  The core business involves the administration of students, teachers,
#  courses, programs and so on.
#
#  Copyright (C) 2015-2025 Université catholique de Louvain (http://www.uclouvain.be)
#
#  This program is free software: you can redistribute it and/or modify
#  it under the terms of the GNU General Public License as published by
#  the Free Software Foundation, either version 3 of the License, or
#  (at your option) any later version.
#
#  This program is distributed in the hope that it will be useful,
#  but WITHOUT ANY WARRANTY; without even the implied warranty of
#  MERCHANTABILITY or FITNESS FOR A PARTICULAR PURPOSE.  See the
#  GNU General Public License for more details.
#
#  A copy of this license - GNU General Public License - is available
#  at the root of the source code of this program.  If not,
#  see http://www.gnu.org/licenses/.
#
# ##############################################################################
from abc import abstractmethod
from email.message import EmailMessage
from typing import Optional

from admission.ddd.admission.domain.model.enums.authentification import (
    EtatAuthentificationParcours,
)
from admission.ddd.admission.formation_generale.domain.model.enums import (
    ChoixStatutPropositionGenerale,
)
from admission.ddd.admission.formation_generale.domain.model.proposition import (
    Proposition,
)
from ddd.logic.shared_kernel.personne_connue_ucl.dtos import PersonneConnueUclDTO
from osis_common.ddd import interface


class IHistorique(interface.DomainService):
    @classmethod
    @abstractmethod
    def historiser_paiement_frais_dossier_suite_soumission(cls, proposition: Proposition):
        raise NotImplementedError

    @classmethod
    @abstractmethod
    def historiser_paiement_frais_dossier_suite_demande_gestionnaire(cls, proposition: Proposition):
        raise NotImplementedError

    @classmethod
    @abstractmethod
    def historiser_demande_paiement_par_gestionnaire(
        cls,
        proposition: Proposition,
        gestionnaire: str,
        message: EmailMessage,
        rappel: bool = False,
    ):
        raise NotImplementedError

    @classmethod
    @abstractmethod
    def historiser_annulation_demande_paiement_par_gestionnaire(
        cls,
        proposition: Proposition,
        gestionnaire: str,
        statut_initial: ChoixStatutPropositionGenerale,
    ):
        raise NotImplementedError

    @classmethod
    @abstractmethod
    def historiser_envoi_fac_par_sic_lors_de_la_decision_facultaire(
        cls,
        proposition: Proposition,
        message: Optional[EmailMessage],
        gestionnaire: str,
    ):
        raise NotImplementedError

    @classmethod
    @abstractmethod
    def historiser_envoi_sic_par_fac_lors_de_la_decision_facultaire(
        cls,
        proposition: Proposition,
        gestionnaire: str,
        envoi_par_fac: bool,
    ):
        raise NotImplementedError

    @classmethod
    @abstractmethod
    def historiser_refus_fac(cls, proposition: Proposition, gestionnaire: PersonneConnueUclDTO):
        raise NotImplementedError

    @classmethod
    @abstractmethod
    def historiser_acceptation_fac(cls, proposition: Proposition, gestionnaire: PersonneConnueUclDTO):
        raise NotImplementedError

    @classmethod
    @abstractmethod
    def historiser_refus_sic(cls, proposition: Proposition, message: EmailMessage, gestionnaire: str):
        raise NotImplementedError

    @classmethod
    @abstractmethod
    def historiser_acceptation_sic(
        cls,
        proposition: Proposition,
        gestionnaire: str,
        message: Optional[EmailMessage] = None,
    ):
        raise NotImplementedError

    @classmethod
    @abstractmethod
    def historiser_mail_acceptation_inscription_sic(
        cls,
        proposition_uuid: str,
        gestionnaire: str,
        message: EmailMessage,
    ):
        raise NotImplementedError

    @classmethod
    def historiser_modification_authentification_experience_parcours(
        cls,
        proposition: Proposition,
        gestionnaire: str,
        etat_authentification: str,
        message: Optional[EmailMessage],
        uuid_experience: str,
    ):
        historize_method = {
            EtatAuthentificationParcours.AUTHENTIFICATION_DEMANDEE.name: (
                cls.historiser_demande_verification_titre_acces
            ),
            EtatAuthentificationParcours.ETABLISSEMENT_CONTACTE.name: (
                cls.historiser_information_candidat_verification_parcours_en_cours
            ),
        }.get(etat_authentification)

        if historize_method:
            historize_method(
                proposition=proposition,
                gestionnaire=gestionnaire,
                message=message,
                uuid_experience=uuid_experience,
            )

    @classmethod
    @abstractmethod
    def historiser_demande_verification_titre_acces(
        cls,
        proposition: Proposition,
        gestionnaire: str,
        message: EmailMessage,
        uuid_experience: str,
    ):
        raise NotImplementedError

    @classmethod
    @abstractmethod
    def historiser_information_candidat_verification_parcours_en_cours(
        cls,
        proposition: Proposition,
        gestionnaire: str,
        message: EmailMessage,
        uuid_experience: str,
    ):
        raise NotImplementedError

    @classmethod
    @abstractmethod
    def historiser_specification_motifs_refus_sic(
        cls,
        proposition: Proposition,
        gestionnaire: str,
        statut_original: ChoixStatutPropositionGenerale,
    ):
        raise NotImplementedError

    @classmethod
    @abstractmethod
    def historiser_specification_informations_acceptation_sic(
        cls,
        proposition: Proposition,
        gestionnaire: str,
        statut_original: ChoixStatutPropositionGenerale,
    ):
        raise NotImplementedError

    @classmethod
    @abstractmethod
    def historiser_derogation_financabilite(
        cls,
        proposition: Proposition,
        gestionnaire: str,
        message: Optional[EmailMessage] = None,
    ):
        raise NotImplementedError

    @classmethod
    @abstractmethod
    def historiser_derogation_delegue_vrae(
        cls,
        proposition: Proposition,
        gestionnaire: str,
    ):
<<<<<<< HEAD
=======
        raise NotImplementedError

    @classmethod
    @abstractmethod
    def historiser_derogation_vrae_financabilite(
        cls,
        proposition: Proposition,
        gestionnaire: str,
    ):
>>>>>>> e4216105
        raise NotImplementedError<|MERGE_RESOLUTION|>--- conflicted
+++ resolved
@@ -212,8 +212,6 @@
         proposition: Proposition,
         gestionnaire: str,
     ):
-<<<<<<< HEAD
-=======
         raise NotImplementedError
 
     @classmethod
@@ -223,5 +221,4 @@
         proposition: Proposition,
         gestionnaire: str,
     ):
->>>>>>> e4216105
         raise NotImplementedError