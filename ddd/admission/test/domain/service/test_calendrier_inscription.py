# ##############################################################################
#
#  OSIS stands for Open Student Information System. It's an application
#  designed to manage the core business of higher education institutions,
#  such as universities, faculties, institutes and professional schools.
#  The core business involves the administration of students, teachers,
#  courses, programs and so on.
#
#  Copyright (C) 2015-2024 Université catholique de Louvain (http://www.uclouvain.be)
#
#  This program is free software: you can redistribute it and/or modify
#  it under the terms of the GNU General Public License as published by
#  the Free Software Foundation, either version 3 of the License, or
#  (at your option) any later version.
#
#  This program is distributed in the hope that it will be useful,
#  but WITHOUT ANY WARRANTY; without even the implied warranty of
#  MERCHANTABILITY or FITNESS FOR A PARTICULAR PURPOSE.  See the
#  GNU General Public License for more details.
#
#  A copy of this license - GNU General Public License - is available
#  at the root of the source code of this program.  If not,
#  see http://www.gnu.org/licenses/.
#
# ##############################################################################
from unittest.mock import PropertyMock

import freezegun
import mock
from django.test import TestCase

from admission.ddd.admission.doctorat.preparation.domain.validator.exceptions import (
    AdresseDomicileLegalNonCompleteeException,
    IdentificationNonCompleteeException,
)
from admission.ddd.admission.doctorat.preparation.test.factory.proposition import (
    PropositionAdmissionECGE3DPMinimaleFactory,
)
from admission.ddd.admission.domain.service.i_titres_acces import ITitresAcces, Titres
from admission.ddd.admission.domain.validator.exceptions import (
    FormationNonTrouveeException,
    ModificationInscriptionExterneNonConfirmeeException,
    PoolNonResidentContingenteNonOuvertException,
    ReorientationInscriptionExterneNonConfirmeeException,
    ResidenceAuSensDuDecretNonRenseigneeException,
    AucunPoolCorrespondantException,
)
from admission.ddd.admission.enums import TypeSituationAssimilation
from admission.ddd.admission.formation_continue.test.factory.proposition import (
    PropositionFactory as PropositionContinueFactory,
)
from admission.ddd.admission.formation_generale.test.factory.proposition import PropositionFactory
from admission.ddd.admission.test.factory.formation import FormationFactory, FormationIdentityFactory
from admission.ddd.admission.test.factory.profil import ProfilCandidatFactory
from admission.infrastructure.admission.domain.service.in_memory.calendrier_inscription import (
    CalendrierInscriptionInMemory,
)
from admission.infrastructure.admission.domain.service.in_memory.profil_candidat import (
    ProfilCandidatInMemoryTranslator,
)
from admission.infrastructure.admission.formation_generale.domain.service.in_memory.formation import (
    FormationGeneraleInMemoryTranslator,
)
from admission.tests.factories.conditions import AdmissionConditionsDTOFactory
from base.models.enums.academic_calendar_type import AcademicCalendarTypes
from base.models.enums.education_group_types import TrainingType


@freezegun.freeze_time('2022-03-15')
class CalendrierInscriptionTestCase(TestCase):
    def setUp(self):
        self.profil_candidat_translator = ProfilCandidatInMemoryTranslator()
        self.formation_translator = FormationGeneraleInMemoryTranslator()
        self.profil_candidat_translator.reset()
        mock_calendrier_inscription = mock.patch(
            'admission.ddd.admission.domain.service.i_calendrier_inscription.ICalendrierInscription.'
            'INTERDIRE_INSCRIPTION_ETUDES_CONTINGENTES_POUR_NON_RESIDENT',
            new_callable=PropertyMock,
            return_value=False,
        )
        mock_calendrier_inscription.start()
        self.addCleanup(mock_calendrier_inscription.stop)

    def test_verification_calendrier_inscription_doctorat(self):
        proposition = PropositionAdmissionECGE3DPMinimaleFactory()
        dto = CalendrierInscriptionInMemory.determiner_annee_academique_et_pot(
            formation_id=FormationFactory(type=TrainingType.FORMATION_PHD).entity_id,
            proposition=proposition,
            matricule_candidat=proposition.matricule_candidat,
            titres_acces=Titres(AdmissionConditionsDTOFactory()),
            type_formation=TrainingType.FORMATION_PHD,
            profil_candidat_translator=self.profil_candidat_translator,
        )
        self.assertEqual(dto.pool, AcademicCalendarTypes.DOCTORATE_EDUCATION_ENROLLMENT)

    def test_verification_calendrier_inscription_formation_continue(self):
        proposition = PropositionContinueFactory()
        profil = ProfilCandidatFactory(matricule=proposition.matricule_candidat)
        self.profil_candidat_translator.profil_candidats.append(profil.identification)
        dto = CalendrierInscriptionInMemory.determiner_annee_academique_et_pot(
            formation_id=FormationFactory(type=TrainingType.UNIVERSITY_FIRST_CYCLE_CERTIFICATE).entity_id,
            proposition=proposition,
            matricule_candidat=proposition.matricule_candidat,
            titres_acces=Titres(AdmissionConditionsDTOFactory()),
            type_formation=TrainingType.UNIVERSITY_FIRST_CYCLE_CERTIFICATE,
            profil_candidat_translator=self.profil_candidat_translator,
        )
        self.assertEqual(dto.pool, AcademicCalendarTypes.CONTINUING_EDUCATION_ENROLLMENT)

    @freezegun.freeze_time('2022-10-15')
    def test_verification_calendrier_inscription_modification_non_renseignee(self):
        # Nous sommes dans la période modification, mais le candidat n'a pas renseigné sa réponse à la modification
        proposition = PropositionFactory(
            formation_id__sigle='ECGE3DP',
            formation_id__annee=2022,
            est_modification_inscription_externe=None,
        )
        profil = ProfilCandidatFactory(matricule=proposition.matricule_candidat)
        self.profil_candidat_translator.profil_candidats.append(profil.identification)
        self.profil_candidat_translator.get_coordonnees = lambda m: profil.coordonnees
        with self.assertRaises(ModificationInscriptionExterneNonConfirmeeException):
            CalendrierInscriptionInMemory.verifier(
                formation_id=proposition.formation_id,
                proposition=proposition,
                matricule_candidat=proposition.matricule_candidat,
                titres_acces=Titres(AdmissionConditionsDTOFactory()),
                type_formation=TrainingType.BACHELOR,
                profil_candidat_translator=self.profil_candidat_translator,
                formation_translator=self.formation_translator,
            )

    @freezegun.freeze_time('2022-10-15')
    def test_verification_calendrier_inscription_modification_renseignee_sans_piece_jointe(self):
        # Nous sommes dans la période modification, mais le candidat n'a pas renseigné la pièce jointe associée
        proposition = PropositionFactory(
            formation_id__sigle='ECGE3DP',
            formation_id__annee=2022,
            est_modification_inscription_externe=True,
            formulaire_modification_inscription=[],
        )
        profil = ProfilCandidatFactory(matricule=proposition.matricule_candidat)
        self.profil_candidat_translator.profil_candidats.append(profil.identification)
        self.profil_candidat_translator.get_coordonnees = lambda m: profil.coordonnees
        with self.assertRaises(ModificationInscriptionExterneNonConfirmeeException):
            CalendrierInscriptionInMemory.verifier(
                formation_id=proposition.formation_id,
                proposition=proposition,
                matricule_candidat=proposition.matricule_candidat,
                titres_acces=Titres(AdmissionConditionsDTOFactory()),
                type_formation=TrainingType.BACHELOR,
                profil_candidat_translator=self.profil_candidat_translator,
                formation_translator=self.formation_translator,
            )

    @freezegun.freeze_time('2022-10-15')
    def test_verification_calendrier_inscription_modification_validee(self):
        # Nous sommes dans la période modification et le candidat l'a validée
        proposition = PropositionFactory(est_bachelier_en_modification=True)
        profil = ProfilCandidatFactory(matricule=proposition.matricule_candidat)
        self.profil_candidat_translator.profil_candidats.append(profil.identification)
        dto = CalendrierInscriptionInMemory.determiner_annee_academique_et_pot(
            formation_id=proposition.formation_id,
            proposition=proposition,
            matricule_candidat=proposition.matricule_candidat,
            titres_acces=Titres(AdmissionConditionsDTOFactory()),
            type_formation=TrainingType.BACHELOR,
            profil_candidat_translator=self.profil_candidat_translator,
        )
        self.assertEqual(dto.pool, AcademicCalendarTypes.ADMISSION_POOL_EXTERNAL_ENROLLMENT_CHANGE)

    @freezegun.freeze_time('2022-10-15')
    def test_verification_calendrier_inscription_modification_non_choisie(self):
        # Nous sommes dans la période modification et le candidat ne l'a pas choisi (mais répondu)
        proposition = PropositionFactory(est_modification_inscription_externe=False)
        profil = ProfilCandidatFactory(matricule=proposition.matricule_candidat)
        self.profil_candidat_translator.profil_candidats.append(profil.identification)
        self.profil_candidat_translator.get_coordonnees = lambda m: profil.coordonnees
        pool = None
        try:
            dto = CalendrierInscriptionInMemory.determiner_annee_academique_et_pot(
                formation_id=proposition.formation_id,
                proposition=proposition,
                matricule_candidat=proposition.matricule_candidat,
                titres_acces=Titres(AdmissionConditionsDTOFactory()),
                type_formation=TrainingType.BACHELOR,
                profil_candidat_translator=self.profil_candidat_translator,
            )
            pool = dto.pool
        except AucunPoolCorrespondantException:
            pass
        self.assertNotEqual(pool, AcademicCalendarTypes.ADMISSION_POOL_EXTERNAL_ENROLLMENT_CHANGE)

    @freezegun.freeze_time('2022-12-15')
    def test_verification_calendrier_inscription_reorientation_non_renseignee(self):
        # Nous sommes dans la période réorientation, mais le candidat n'a pas renseigné sa réponse à la réorientation
        proposition = PropositionFactory(
            formation_id__sigle='ECGE3DP',
            formation_id__annee=2022,
            est_reorientation_inscription_externe=None,
        )
        profil = ProfilCandidatFactory(matricule=proposition.matricule_candidat)
        self.profil_candidat_translator.profil_candidats.append(profil.identification)
        self.profil_candidat_translator.get_coordonnees = lambda m: profil.coordonnees
        with self.assertRaises(ReorientationInscriptionExterneNonConfirmeeException):
            CalendrierInscriptionInMemory.verifier(
                formation_id=proposition.formation_id,
                proposition=proposition,
                matricule_candidat=proposition.matricule_candidat,
                titres_acces=Titres(AdmissionConditionsDTOFactory()),
                type_formation=TrainingType.BACHELOR,
                profil_candidat_translator=self.profil_candidat_translator,
                formation_translator=self.formation_translator,
            )

    @freezegun.freeze_time('2022-12-15')
    def test_verification_calendrier_inscription_reorientation_renseignee_sans_piece_jointe(self):
        # Nous sommes dans la période réorientation, mais le candidat n'a pas téléversé la pièce jointe requise
        proposition = PropositionFactory(
            formation_id__sigle='ECGE3DP',
            formation_id__annee=2022,
            est_reorientation_inscription_externe=True,
            attestation_inscription_reguliere=[],
            formulaire_reorientation=['uuid-formulaire_reorientation'],
        )
        profil = ProfilCandidatFactory(matricule=proposition.matricule_candidat)
        self.profil_candidat_translator.profil_candidats.append(profil.identification)
        self.profil_candidat_translator.get_coordonnees = lambda m: profil.coordonnees
        with self.assertRaises(ReorientationInscriptionExterneNonConfirmeeException):
            CalendrierInscriptionInMemory.verifier(
                formation_id=proposition.formation_id,
                proposition=proposition,
                matricule_candidat=proposition.matricule_candidat,
                titres_acces=Titres(AdmissionConditionsDTOFactory()),
                type_formation=TrainingType.BACHELOR,
                profil_candidat_translator=self.profil_candidat_translator,
                formation_translator=self.formation_translator,
            )

        proposition = PropositionFactory(
            formation_id__sigle='ECGE3DP',
            formation_id__annee=2022,
            est_reorientation_inscription_externe=True,
            formulaire_reorientation=[],
            attestation_inscription_reguliere=['uuid_attestation_inscription_reguliere'],
        )
        profil = ProfilCandidatFactory(matricule=proposition.matricule_candidat)
        self.profil_candidat_translator.profil_candidats.append(profil.identification)
        self.profil_candidat_translator.get_coordonnees = lambda m: profil.coordonnees
        with self.assertRaises(ReorientationInscriptionExterneNonConfirmeeException):
            CalendrierInscriptionInMemory.verifier(
                formation_id=proposition.formation_id,
                proposition=proposition,
                matricule_candidat=proposition.matricule_candidat,
                titres_acces=Titres(AdmissionConditionsDTOFactory()),
                type_formation=TrainingType.BACHELOR,
                profil_candidat_translator=self.profil_candidat_translator,
                formation_translator=self.formation_translator,
            )

    @freezegun.freeze_time('2022-12-15')
    def test_verification_calendrier_inscription_reorientation_validee(self):
        # Nous sommes dans la période réorientation et le candidat l'a validée
        proposition = PropositionFactory(est_bachelier_en_reorientation=True)
        profil = ProfilCandidatFactory(matricule=proposition.matricule_candidat)
        self.profil_candidat_translator.profil_candidats.append(profil.identification)
        self.profil_candidat_translator.get_coordonnees = lambda m: profil.coordonnees
        dto = CalendrierInscriptionInMemory.determiner_annee_academique_et_pot(
            formation_id=proposition.formation_id,
            proposition=proposition,
            matricule_candidat=proposition.matricule_candidat,
            titres_acces=Titres(AdmissionConditionsDTOFactory()),
            type_formation=TrainingType.BACHELOR,
            profil_candidat_translator=self.profil_candidat_translator,
        )
        self.assertEqual(dto.pool, AcademicCalendarTypes.ADMISSION_POOL_EXTERNAL_REORIENTATION)
        self.assertEqual(dto.annee, 2022)

    @freezegun.freeze_time('2022-03-15')
    def test_verification_calendrier_inscription_reorientation_validee_hors_periode(self):
        # Nous ne sommes pas dans la période réorientation mais le candidat l'a validée
        proposition = PropositionFactory(est_bachelier_en_reorientation=True)
        profil = ProfilCandidatFactory(matricule=proposition.matricule_candidat)
        self.profil_candidat_translator.profil_candidats.append(profil.identification)
        self.profil_candidat_translator.get_coordonnees = lambda m: profil.coordonnees
<<<<<<< HEAD
        dto = CalendrierInscriptionInMemory.determiner_annee_academique_et_pot(
            formation_id=proposition.formation_id,
            proposition=proposition,
            matricule_candidat=proposition.matricule_candidat,
            titres_acces=Titres(AdmissionConditionsDTOFactory()),
            type_formation=TrainingType.BACHELOR,
            profil_candidat_translator=self.profil_candidat_translator,
        )
        self.assertNotEqual(dto.pool, AcademicCalendarTypes.ADMISSION_POOL_EXTERNAL_REORIENTATION)
=======
        pool = None
        try:
            dto = CalendrierInscriptionInMemory.determiner_annee_academique_et_pot(
                formation_id=proposition.formation_id,
                proposition=proposition,
                matricule_candidat=proposition.matricule_candidat,
                titres_acces=Titres(AdmissionConditionsDTOFactory()),
                type_formation=TrainingType.BACHELOR,
                profil_candidat_translator=self.profil_candidat_translator,
            )
            pool = dto.pool
        except AucunPoolCorrespondantException:
            pass
        self.assertNotEqual(pool, AcademicCalendarTypes.ADMISSION_POOL_EXTERNAL_REORIENTATION)
>>>>>>> a6dd056c

    @freezegun.freeze_time('2022-12-15')
    def test_verification_calendrier_inscription_reorientation_non_choisie(self):
        # Nous sommes dans la période réorientation et le candidat ne l'a pas choisi (mais répondu)
        proposition = PropositionFactory(est_reorientation_inscription_externe=False)
        profil = ProfilCandidatFactory(matricule=proposition.matricule_candidat)
        self.profil_candidat_translator.profil_candidats.append(profil.identification)
        self.profil_candidat_translator.get_coordonnees = lambda m: profil.coordonnees
        pool = None
        try:
            dto = CalendrierInscriptionInMemory.determiner_annee_academique_et_pot(
                formation_id=proposition.formation_id,
                proposition=proposition,
                matricule_candidat=proposition.matricule_candidat,
                titres_acces=Titres(AdmissionConditionsDTOFactory()),
                type_formation=TrainingType.BACHELOR,
                profil_candidat_translator=self.profil_candidat_translator,
            )
            pool = dto.pool
        except AucunPoolCorrespondantException:
            pass
        self.assertNotEqual(pool, AcademicCalendarTypes.ADMISSION_POOL_EXTERNAL_REORIENTATION)

    def test_formation_contigentee_mais_residence_non_choisie(self):
        # Inscription à une formation contingentée, mais le candidat n'a pas renseigné sa résidence
        proposition = PropositionFactory(formation_id__sigle="VETE1BA", est_non_resident_au_sens_decret=None)
        profil = ProfilCandidatFactory(matricule=proposition.matricule_candidat)
        self.profil_candidat_translator.profil_candidats.append(profil.identification)
        self.profil_candidat_translator.get_coordonnees = lambda m: profil.coordonnees
        with self.assertRaises(ResidenceAuSensDuDecretNonRenseigneeException):
            CalendrierInscriptionInMemory.verifier(
                formation_id=proposition.formation_id,
                proposition=proposition,
                matricule_candidat=proposition.matricule_candidat,
                titres_acces=Titres(AdmissionConditionsDTOFactory()),
                type_formation=TrainingType.BACHELOR,
                profil_candidat_translator=self.profil_candidat_translator,
                formation_translator=self.formation_translator,
            )

    @freezegun.freeze_time('2022-03-15')
    def test_formation_contigentee_et_non_residence_validee_hors_periode(self):
        # Inscription à une formation contingentée et le candidat a validé sa non-résidence
        proposition = PropositionFactory(
            formation_id__sigle="VETE1BA",
            formation_id__annee=2022,
            est_non_resident_au_sens_decret=True,
        )
        profil = ProfilCandidatFactory(matricule=proposition.matricule_candidat)
        self.profil_candidat_translator.profil_candidats.append(profil.identification)
        self.profil_candidat_translator.get_coordonnees = lambda m: profil.coordonnees
        with self.assertRaises(PoolNonResidentContingenteNonOuvertException):
            CalendrierInscriptionInMemory.verifier(
                formation_id=proposition.formation_id,
                proposition=proposition,
                matricule_candidat=proposition.matricule_candidat,
                titres_acces=Titres(AdmissionConditionsDTOFactory()),
                type_formation=TrainingType.BACHELOR,
                profil_candidat_translator=self.profil_candidat_translator,
                formation_translator=self.formation_translator,
            )

    @freezegun.freeze_time('2022-06-02')
    def test_formation_contigentee_et_non_residence_validee_dans_periode(self):
        # Inscription à une formation contingentée et le candidat a validé sa non-résidence
        proposition = PropositionFactory(
            formation_id__annee=2022,
            formation_id__sigle="VETE1BA",
            est_non_resident_au_sens_decret=True,
        )
        profil = ProfilCandidatFactory(matricule=proposition.matricule_candidat)
        self.profil_candidat_translator.profil_candidats.append(profil.identification)
        self.profil_candidat_translator.get_coordonnees = lambda m: profil.coordonnees
        dto = CalendrierInscriptionInMemory.determiner_annee_academique_et_pot(
            formation_id=proposition.formation_id,
            proposition=proposition,
            matricule_candidat=proposition.matricule_candidat,
            titres_acces=Titres(AdmissionConditionsDTOFactory()),
            type_formation=TrainingType.BACHELOR,
            profil_candidat_translator=self.profil_candidat_translator,
        )
        self.assertEqual(dto.pool, AcademicCalendarTypes.ADMISSION_POOL_NON_RESIDENT_QUOTA)

    def test_formation_contigentee_et_residence(self):
        # Inscription à une formation contingentée et le candidat est résident
        proposition = PropositionFactory(formation_id__sigle="VETE1BA", est_non_resident_au_sens_decret=False)
        profil = ProfilCandidatFactory(matricule=proposition.matricule_candidat)
        self.profil_candidat_translator.profil_candidats.append(profil.identification)
        self.profil_candidat_translator.get_coordonnees = lambda m: profil.coordonnees
        pool = None
        try:
            dto = CalendrierInscriptionInMemory.determiner_annee_academique_et_pot(
                formation_id=proposition.formation_id,
                proposition=proposition,
                matricule_candidat=proposition.matricule_candidat,
                titres_acces=Titres(AdmissionConditionsDTOFactory()),
                type_formation=TrainingType.BACHELOR,
                profil_candidat_translator=self.profil_candidat_translator,
            )
            pool = dto.pool
        except AucunPoolCorrespondantException:
            pass
        self.assertNotEqual(pool, AcademicCalendarTypes.ADMISSION_POOL_NON_RESIDENT_QUOTA)

    def test_determination_sans_adresse(self):
        proposition = PropositionFactory()
        profil = ProfilCandidatFactory(matricule=proposition.matricule_candidat)
        self.profil_candidat_translator.profil_candidats.append(profil.identification)
        with self.assertRaises(AdresseDomicileLegalNonCompleteeException):
            CalendrierInscriptionInMemory.determiner_annee_academique_et_pot(
                formation_id=proposition.formation_id,
                proposition=proposition,
                matricule_candidat=proposition.matricule_candidat,
                titres_acces=Titres(AdmissionConditionsDTOFactory()),
                type_formation=TrainingType.BACHELOR,
                profil_candidat_translator=self.profil_candidat_translator,
            )

    def test_determination_sans_nationalite(self):
        proposition = PropositionFactory()
        profil = ProfilCandidatFactory(matricule=proposition.matricule_candidat, identification__pays_nationalite=None)
        self.profil_candidat_translator.profil_candidats.append(profil.identification)
        with self.assertRaises(IdentificationNonCompleteeException):
            CalendrierInscriptionInMemory.determiner_annee_academique_et_pot(
                formation_id=proposition.formation_id,
                proposition=proposition,
                matricule_candidat=proposition.matricule_candidat,
                titres_acces=Titres(AdmissionConditionsDTOFactory()),
                type_formation=TrainingType.BACHELOR,
                profil_candidat_translator=self.profil_candidat_translator,
            )

    @freezegun.freeze_time('22/09/2022')
    def test_formation_non_dispensee_annee_suivante(self):
        proposition = PropositionFactory(
            formation_id=FormationIdentityFactory(
                annee=2025,
                sigle='MA_FORMATION_NON_TROUVEE',
            )
        )
        profil = ProfilCandidatFactory(matricule=proposition.matricule_candidat)
        self.profil_candidat_translator.profil_candidats.append(profil.identification)
        self.profil_candidat_translator.get_coordonnees = lambda m: profil.coordonnees
        conditions = ITitresAcces.condition_matrix[(TrainingType.BACHELOR,)]
        with self.assertRaises(FormationNonTrouveeException):
            CalendrierInscriptionInMemory.verifier(
                formation_id=proposition.formation_id,
                proposition=proposition,
                matricule_candidat=proposition.matricule_candidat,
                titres_acces=Titres(AdmissionConditionsDTOFactory(diplomation_secondaire_belge=True), *conditions),
                type_formation=TrainingType.BACHELOR,
                profil_candidat_translator=self.profil_candidat_translator,
                formation_translator=self.formation_translator,
            )

    @freezegun.freeze_time('22/10/2021')
    def test_vip(self):
        proposition = PropositionFactory()
        profil = ProfilCandidatFactory(matricule=proposition.matricule_candidat)
        self.profil_candidat_translator.profil_candidats.append(profil.identification)
        self.profil_candidat_translator.get_coordonnees = lambda m: profil.coordonnees
        self.profil_candidat_translator.est_changement_etablissement = lambda *_: True
        dto = CalendrierInscriptionInMemory.determiner_annee_academique_et_pot(
            formation_id=proposition.formation_id,
            proposition=proposition,
            matricule_candidat=proposition.matricule_candidat,
            titres_acces=Titres(AdmissionConditionsDTOFactory()),
            type_formation=TrainingType.MASTER_M1,
            profil_candidat_translator=self.profil_candidat_translator,
        )
        self.assertEqual(dto.pool, AcademicCalendarTypes.ADMISSION_POOL_VIP)

    @freezegun.freeze_time('22/09/2022')
    def test_changement_etablissement(self):
        proposition = PropositionFactory()
        profil = ProfilCandidatFactory(matricule=proposition.matricule_candidat, coordonnees__domicile_legal__pays="BE")
        self.profil_candidat_translator.profil_candidats.append(profil.identification)
        self.profil_candidat_translator.get_coordonnees = lambda m: profil.coordonnees
        self.profil_candidat_translator.get_changements_etablissement = lambda *_: {2022: True}
        conditions = ITitresAcces.condition_matrix[(TrainingType.BACHELOR,)]
        dto = CalendrierInscriptionInMemory.determiner_annee_academique_et_pot(
            formation_id=proposition.formation_id,
            proposition=proposition,
            matricule_candidat=proposition.matricule_candidat,
            titres_acces=Titres(AdmissionConditionsDTOFactory(diplomation_secondaire_belge=True), *conditions),
            type_formation=TrainingType.BACHELOR,
            profil_candidat_translator=self.profil_candidat_translator,
        )
        self.assertEqual(dto.pool, AcademicCalendarTypes.ADMISSION_POOL_INSTITUT_CHANGE)

    @freezegun.freeze_time('22/10/2022')
    def test_changement_filiere(self):
        proposition = PropositionFactory()
        profil = ProfilCandidatFactory(
            identification__annee_derniere_inscription_ucl=2021,
            matricule=proposition.matricule_candidat,
            coordonnees__domicile_legal__pays="AR",
            identification__pays_nationalite="AR",
        )
        self.profil_candidat_translator.profil_candidats.append(profil.identification)
        self.profil_candidat_translator.get_coordonnees = lambda m: profil.coordonnees
        dto = CalendrierInscriptionInMemory.determiner_annee_academique_et_pot(
            formation_id=proposition.formation_id,
            proposition=proposition,
            matricule_candidat=proposition.matricule_candidat,
            titres_acces=Titres(AdmissionConditionsDTOFactory()),
            type_formation=TrainingType.BACHELOR,
            profil_candidat_translator=self.profil_candidat_translator,
        )
        self.assertEqual(dto.pool, AcademicCalendarTypes.ADMISSION_POOL_HUE_UCL_PATHWAY_CHANGE)

    @freezegun.freeze_time('01/03/2022')
    def test_ue5_belge(self):
        proposition = PropositionFactory()
        profil = ProfilCandidatFactory(
            matricule=proposition.matricule_candidat,
            identification__pays_nationalite="FR",
        )
        self.profil_candidat_translator.profil_candidats.append(profil.identification)
        self.profil_candidat_translator.get_coordonnees = lambda m: profil.coordonnees
        conditions = ITitresAcces.condition_matrix[(TrainingType.BACHELOR,)]
        dto = CalendrierInscriptionInMemory.determiner_annee_academique_et_pot(
            formation_id=proposition.formation_id,
            proposition=proposition,
            matricule_candidat=proposition.matricule_candidat,
            titres_acces=Titres(AdmissionConditionsDTOFactory(diplomation_secondaire_belge=True), *conditions),
            type_formation=TrainingType.BACHELOR,
            profil_candidat_translator=self.profil_candidat_translator,
        )
        self.assertEqual(dto.pool, AcademicCalendarTypes.ADMISSION_POOL_UE5_BELGIAN)

    @freezegun.freeze_time('01/03/2022')
    def test_ue5_belge_pour_certificat(self):
        proposition = PropositionFactory()
        profil = ProfilCandidatFactory(
            matricule=proposition.matricule_candidat,
            identification__pays_nationalite="FR",
        )
        self.profil_candidat_translator.profil_candidats.append(profil.identification)
        self.profil_candidat_translator.get_coordonnees = lambda m: profil.coordonnees
        dto = CalendrierInscriptionInMemory.determiner_annee_academique_et_pot(
            formation_id=FormationFactory(type=TrainingType.CERTIFICATE).entity_id,
            proposition=proposition,
            matricule_candidat=proposition.matricule_candidat,
            titres_acces=Titres(AdmissionConditionsDTOFactory()),
            type_formation=TrainingType.CERTIFICATE,
            profil_candidat_translator=self.profil_candidat_translator,
        )
        self.assertEqual(dto.pool, AcademicCalendarTypes.ADMISSION_POOL_UE5_BELGIAN)

    @freezegun.freeze_time('22/10/2022')
    def test_ue5_non_belge(self):
        proposition = PropositionFactory()
        profil = ProfilCandidatFactory(
            matricule=proposition.matricule_candidat,
            identification__pays_nationalite="FR",
        )
        self.profil_candidat_translator.profil_candidats.append(profil.identification)
        self.profil_candidat_translator.get_coordonnees = lambda m: profil.coordonnees
        conditions = ITitresAcces.condition_matrix[(TrainingType.BACHELOR,)]
        dto = CalendrierInscriptionInMemory.determiner_annee_academique_et_pot(
            formation_id=proposition.formation_id,
            proposition=proposition,
            matricule_candidat=proposition.matricule_candidat,
            titres_acces=Titres(AdmissionConditionsDTOFactory(diplomation_secondaire_etranger=True), *conditions),
            type_formation=TrainingType.BACHELOR,
            profil_candidat_translator=self.profil_candidat_translator,
        )
        self.assertEqual(dto.pool, AcademicCalendarTypes.ADMISSION_POOL_UE5_NON_BELGIAN)

    @freezegun.freeze_time('22/10/2022')
    def test_hors_ue5_assimile(self):
        proposition = PropositionFactory(
            comptabilite__type_situation_assimilation=TypeSituationAssimilation.PRIS_EN_CHARGE_OU_DESIGNE_CPAS
        )
        profil = ProfilCandidatFactory(
            matricule=proposition.matricule_candidat,
            identification__pays_nationalite="AR",
            coordonnees__domicile_legal__pays="AR",
        )

        conditions = ITitresAcces.condition_matrix[(TrainingType.BACHELOR,)]
        self.profil_candidat_translator.profil_candidats.append(profil.identification)
        self.profil_candidat_translator.get_coordonnees = lambda m: profil.coordonnees
        dto = CalendrierInscriptionInMemory.determiner_annee_academique_et_pot(
            formation_id=proposition.formation_id,
            proposition=proposition,
            matricule_candidat=proposition.matricule_candidat,
            titres_acces=Titres(AdmissionConditionsDTOFactory(diplomation_secondaire_etranger=True), *conditions),
            type_formation=TrainingType.BACHELOR,
            profil_candidat_translator=self.profil_candidat_translator,
        )
        self.assertEqual(dto.pool, AcademicCalendarTypes.ADMISSION_POOL_UE5_NON_BELGIAN)

    @freezegun.freeze_time('22/10/2022')
    def test_hors_ue5_residence_belge(self):
        proposition = PropositionFactory()
        profil = ProfilCandidatFactory(
            matricule=proposition.matricule_candidat,
            identification__pays_nationalite="AR",
            coordonnees__domicile_legal__pays="BE",
        )
        self.profil_candidat_translator.profil_candidats.append(profil.identification)
        self.profil_candidat_translator.get_coordonnees = lambda m: profil.coordonnees
        dto = CalendrierInscriptionInMemory.determiner_annee_academique_et_pot(
            formation_id=proposition.formation_id,
            proposition=proposition,
            matricule_candidat=proposition.matricule_candidat,
            titres_acces=Titres(AdmissionConditionsDTOFactory()),
            type_formation=TrainingType.BACHELOR,
            profil_candidat_translator=self.profil_candidat_translator,
        )
        self.assertEqual(dto.pool, AcademicCalendarTypes.ADMISSION_POOL_HUE5_BELGIUM_RESIDENCY)

    def test_hors_ue5_residence_etranger(self):
        proposition = PropositionFactory()
        profil = ProfilCandidatFactory(
            matricule=proposition.matricule_candidat,
            identification__pays_nationalite="AR",
            coordonnees__domicile_legal__pays="AR",
        )
        self.profil_candidat_translator.profil_candidats.append(profil.identification)
        self.profil_candidat_translator.get_coordonnees = lambda m: profil.coordonnees
        dto = CalendrierInscriptionInMemory.determiner_annee_academique_et_pot(
            formation_id=proposition.formation_id,
            proposition=proposition,
            matricule_candidat=proposition.matricule_candidat,
            titres_acces=Titres(AdmissionConditionsDTOFactory()),
            type_formation=TrainingType.BACHELOR,
            profil_candidat_translator=self.profil_candidat_translator,
        )
        self.assertEqual(dto.pool, AcademicCalendarTypes.ADMISSION_POOL_HUE5_FOREIGN_RESIDENCY)<|MERGE_RESOLUTION|>--- conflicted
+++ resolved
@@ -282,17 +282,6 @@
         profil = ProfilCandidatFactory(matricule=proposition.matricule_candidat)
         self.profil_candidat_translator.profil_candidats.append(profil.identification)
         self.profil_candidat_translator.get_coordonnees = lambda m: profil.coordonnees
-<<<<<<< HEAD
-        dto = CalendrierInscriptionInMemory.determiner_annee_academique_et_pot(
-            formation_id=proposition.formation_id,
-            proposition=proposition,
-            matricule_candidat=proposition.matricule_candidat,
-            titres_acces=Titres(AdmissionConditionsDTOFactory()),
-            type_formation=TrainingType.BACHELOR,
-            profil_candidat_translator=self.profil_candidat_translator,
-        )
-        self.assertNotEqual(dto.pool, AcademicCalendarTypes.ADMISSION_POOL_EXTERNAL_REORIENTATION)
-=======
         pool = None
         try:
             dto = CalendrierInscriptionInMemory.determiner_annee_academique_et_pot(
@@ -307,7 +296,6 @@
         except AucunPoolCorrespondantException:
             pass
         self.assertNotEqual(pool, AcademicCalendarTypes.ADMISSION_POOL_EXTERNAL_REORIENTATION)
->>>>>>> a6dd056c
 
     @freezegun.freeze_time('2022-12-15')
     def test_verification_calendrier_inscription_reorientation_non_choisie(self):
