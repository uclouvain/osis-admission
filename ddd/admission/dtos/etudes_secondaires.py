--- conflicted
+++ resolved
@@ -31,73 +31,7 @@
 
 
 @attr.dataclass(slots=True, frozen=True)
-<<<<<<< HEAD
-class DiplomeBelgeEtudesSecondairesDTO(interface.DTO):
-    uuid: str = ''
-    diplome: List = attr.Factory(list)
-    type_enseignement: str = ''
-    autre_type_enseignement: str = ''
-    nom_institut: str = ''
-    adresse_institut: str = ''
-    communaute: str = ''
-
-    def __str__(self):
-        return _('CESS')
-
-
-@attr.dataclass(slots=True, frozen=True)
-class DiplomeEtrangerEtudesSecondairesDTO(interface.DTO):
-    uuid: str = ''
-    type_diplome: str = ''
-    regime_linguistique: str = ''
-    pays_regime_linguistique: str = ''
-    pays_membre_ue: Optional[bool] = None
-    pays_iso_code: str = ''
-    pays_nom: str = ''
-    releve_notes: List = attr.Factory(list)
-    traduction_releve_notes: List = attr.Factory(list)
-    diplome: List = attr.Factory(list)
-    traduction_diplome: List = attr.Factory(list)
-    equivalence: str = ''
-    decision_final_equivalence_ue: List = attr.Factory(list)
-    decision_final_equivalence_hors_ue: List = attr.Factory(list)
-    preuve_decision_equivalence: List = attr.Factory(list)
-
-    def __str__(self):
-        return str(ForeignDiplomaTypes.get_value(self.type_diplome))
-
-
-@attr.dataclass(slots=True, frozen=True)
-class AlternativeSecondairesDTO(interface.DTO):
-    uuid: str = ''
-    examen_admission_premier_cycle: List = attr.Factory(list)
-
-    def __str__(self):
-        return _("Bachelor's course entrance exam")
-
-
-@attr.dataclass(slots=True, frozen=True)
-class EtudesSecondairesDTO(interface.DTO):
-    uuid: str = ''
-    diplome_belge: Optional[DiplomeBelgeEtudesSecondairesDTO] = None
-    diplome_etranger: Optional[DiplomeEtrangerEtudesSecondairesDTO] = None
-    alternative_secondaires: Optional[AlternativeSecondairesDTO] = None
-    diplome_etudes_secondaires: str = ''
-    annee_diplome_etudes_secondaires: Optional[int] = None
-    valorisees: Optional[bool] = False
-
-    @property
-    def experience(self):
-        if self.diplome_belge:
-            return self.diplome_belge
-        if self.diplome_etranger:
-            return self.diplome_etranger
-        if self.alternative_secondaires:
-            return self.alternative_secondaires
-
-=======
 class EtudesSecondairesAdmissionDTO(EtudesSecondairesDTO):
->>>>>>> 33a6cb06
     @property
     def uuid(self):
         return OngletsDemande.ETUDES_SECONDAIRES.name