# ##############################################################################
#
#  OSIS stands for Open Student Information System. It's an application
#  designed to manage the core business of higher education institutions,
#  such as universities, faculties, institutes and professional schools.
#  The core business involves the administration of students, teachers,
#  courses, programs and so on.
#
#  Copyright (C) 2015-2024 Université catholique de Louvain (http://www.uclouvain.be)
#
#  This program is free software: you can redistribute it and/or modify
#  it under the terms of the GNU General Public License as published by
#  the Free Software Foundation, either version 3 of the License, or
#  (at your option) any later version.
#
#  This program is distributed in the hope that it will be useful,
#  but WITHOUT ANY WARRANTY; without even the implied warranty of
#  MERCHANTABILITY or FITNESS FOR A PARTICULAR PURPOSE.  See the
#  GNU General Public License for more details.
#
#  A copy of this license - GNU General Public License - is available
#  at the root of the source code of this program.  If not,
#  see http://www.gnu.org/licenses/.
#
# ##############################################################################
import datetime
import uuid
from typing import Dict, List, Optional, Union

import attr

from admission.ddd.admission.doctorat.preparation.domain.model._comptabilite import (
    Comptabilite,
    comptabilite_non_remplie,
)
from admission.ddd.admission.doctorat.preparation.domain.model._detail_projet import (
    DetailProjet,
)
from admission.ddd.admission.doctorat.preparation.domain.model._experience_precedente_recherche import (
    ExperiencePrecedenteRecherche,
    aucune_experience_precedente_recherche,
)
from admission.ddd.admission.doctorat.preparation.domain.model._financement import (
    Financement,
    financement_non_rempli,
)
from admission.ddd.admission.doctorat.preparation.domain.model._institut import InstitutIdentity
from admission.ddd.admission.doctorat.preparation.domain.model.doctorat import Doctorat
from admission.ddd.admission.domain.model._profil_candidat import ProfilCandidat
from admission.ddd.admission.domain.model.enums.type_gestionnaire import TypeGestionnaire
from admission.ddd.admission.enums import (
    ChoixAssimilation1,
    ChoixAssimilation2,
    ChoixAssimilation3,
    ChoixAssimilation5,
    ChoixAssimilation6,
    ChoixTypeCompteBancaire,
    LienParente,
    TypeSituationAssimilation,
)
from admission.ddd.admission.doctorat.preparation.domain.model.enums import (
    ChoixCommissionProximiteCDEouCLSM,
    ChoixCommissionProximiteCDSS,
    ChoixDoctoratDejaRealise,
    ChoixLangueRedactionThese,
    ChoixSousDomaineSciences,
    ChoixStatutPropositionDoctorale,
    ChoixTypeAdmission,
    ChoixTypeFinancement,
)
from admission.ddd.admission.doctorat.preparation.domain.validator.validator_by_business_action import (
    CompletionPropositionValidatorList,
    ModifierTypeAdmissionValidatorList,
    ProjetDoctoralValidatorList,
)
from admission.ddd.admission.domain.model.bourse import BourseIdentity
from admission.ddd.admission.domain.model.formation import FormationIdentity
from admission.ddd.admission.enums.type_demande import TypeDemande
from base.models.enums.academic_calendar_type import AcademicCalendarTypes
from osis_common.ddd import interface


@attr.dataclass(frozen=True, slots=True)
class PropositionIdentity(interface.EntityIdentity):
    uuid: str


@attr.dataclass(slots=True, hash=False, eq=False)
class Proposition(interface.RootEntity):
    entity_id: 'PropositionIdentity'
    type_admission: ChoixTypeAdmission
    formation_id: 'FormationIdentity'
    matricule_candidat: str
    reference: int
    projet: 'DetailProjet'
    auteur_derniere_modification: str = ''
    annee_calculee: Optional[int] = None
    type_demande: 'TypeDemande' = TypeDemande.ADMISSION
    pot_calcule: Optional[AcademicCalendarTypes] = None
    justification: Optional[str] = ''
    statut: ChoixStatutPropositionDoctorale = ChoixStatutPropositionDoctorale.EN_BROUILLON
    commission_proximite: Optional[
        Union[
            ChoixCommissionProximiteCDEouCLSM,
            ChoixCommissionProximiteCDSS,
            ChoixSousDomaineSciences,
        ]
    ] = None
    financement: 'Financement' = financement_non_rempli
    experience_precedente_recherche: 'ExperiencePrecedenteRecherche' = aucune_experience_precedente_recherche

    creee_le: Optional[datetime.datetime] = None
    modifiee_le: Optional[datetime.datetime] = None

    profil_soumis_candidat: ProfilCandidat = None

    fiche_archive_signatures_envoyees: List[str] = attr.Factory(list)
    comptabilite: 'Comptabilite' = comptabilite_non_remplie
    reponses_questions_specifiques: Dict = attr.Factory(dict)
    curriculum: List[str] = attr.Factory(list)
    elements_confirmation: Dict[str, str] = attr.Factory(dict)
    documents_demandes: Dict = attr.Factory(dict)

    @property
    def sigle_formation(self):
        return self.formation_id.sigle

    @property
    def annee(self):
        return self.formation_id.annee

    valeur_reference_base = 300000

    @property
    def est_verrouillee_pour_signature(self) -> bool:
        return self.statut == ChoixStatutPropositionDoctorale.EN_ATTENTE_DE_SIGNATURE

    def est_en_cours(self):
        return self.statut != ChoixStatutPropositionDoctorale.ANNULEE

    def completer(
        self,
<<<<<<< HEAD
        doctorat: Doctorat,
        type_admission: str,
=======
>>>>>>> 6b601bfe
        justification: Optional[str],
        commission_proximite: Optional[str],
        type_financement: Optional[str],
        type_contrat_travail: Optional[str],
        eft: Optional[int],
        bourse_recherche: Optional[BourseIdentity],
        autre_bourse_recherche: Optional[str],
        bourse_date_debut: Optional[datetime.date],
        bourse_date_fin: Optional[datetime.date],
        bourse_preuve: List[str],
        duree_prevue: Optional[int],
        temps_consacre: Optional[int],
        est_lie_fnrs_fria_fresh_csc: Optional[bool],
        commentaire_financement: Optional[str],
        langue_redaction_these: str,
        institut_these: Optional[str],
        lieu_these: Optional[str],
        titre: Optional[str],
        resume: Optional[str],
        doctorat_deja_realise: str,
        institution: Optional[str],
        domaine_these: Optional[str],
        date_soutenance: Optional[datetime.date],
        raison_non_soutenue: Optional[str],
        projet_doctoral_deja_commence: Optional[bool],
        projet_doctoral_institution: Optional[str],
        projet_doctoral_date_debut: Optional[datetime.date],
        documents: List[str] = None,
        graphe_gantt: List[str] = None,
        proposition_programme_doctoral: List[str] = None,
        projet_formation_complementaire: List[str] = None,
        lettres_recommandation: List[str] = None,
    ) -> None:
        CompletionPropositionValidatorList(
            type_admission=self.type_admission.name,
            type_financement=type_financement,
            justification=justification,
            type_contrat_travail=type_contrat_travail,
            doctorat_deja_realise=doctorat_deja_realise,
            institution=institution,
            domaine_these=domaine_these,
            doctorat=doctorat,
            commission_proximite=commission_proximite,
        ).validate()
        self._completer_proposition(justification, commission_proximite)
        self._completer_financement(
            type=type_financement,
            type_contrat_travail=type_contrat_travail,
            eft=eft,
            bourse_recherche=bourse_recherche,
            autre_bourse_recherche=autre_bourse_recherche,
            bourse_date_debut=bourse_date_debut,
            bourse_date_fin=bourse_date_fin,
            bourse_preuve=bourse_preuve,
            duree_prevue=duree_prevue,
            temps_consacre=temps_consacre,
            est_lie_fnrs_fria_fresh_csc=est_lie_fnrs_fria_fresh_csc,
            commentaire=commentaire_financement,
        )
        self._completer_projet(
            titre=titre,
            resume=resume,
            langue_redaction_these=langue_redaction_these,
            institut_these=institut_these,
            lieu_these=lieu_these,
            deja_commence=projet_doctoral_deja_commence,
            deja_commence_institution=projet_doctoral_institution,
            date_debut=projet_doctoral_date_debut,
            documents=documents,
            graphe_gantt=graphe_gantt,
            proposition_programme_doctoral=proposition_programme_doctoral,
            projet_formation_complementaire=projet_formation_complementaire,
            lettres_recommandation=lettres_recommandation,
        )
        self._completer_experience_precedente(
            doctorat_deja_realise=doctorat_deja_realise,
            institution=institution,
            domaine_these=domaine_these,
            date_soutenance=date_soutenance,
            raison_non_soutenue=raison_non_soutenue,
        )

    def _completer_proposition(
        self,
        justification: Optional[str],
        commission_proximite: Optional[str],
    ):
        self.justification = justification or ''
        self._definir_commission(commission_proximite)

    def _definir_commission(self, commission_proximite):
        self.commission_proximite = None
        if commission_proximite and commission_proximite in ChoixCommissionProximiteCDEouCLSM.get_names():
            self.commission_proximite = ChoixCommissionProximiteCDEouCLSM[commission_proximite]
        elif commission_proximite and commission_proximite in ChoixCommissionProximiteCDSS.get_names():
            self.commission_proximite = ChoixCommissionProximiteCDSS[commission_proximite]
        elif commission_proximite and commission_proximite in ChoixSousDomaineSciences.get_names():
            self.commission_proximite = ChoixSousDomaineSciences[commission_proximite]

    def _completer_financement(
        self,
        type: Optional[str],
        type_contrat_travail: Optional[str],
        eft: Optional[int],
        bourse_recherche: Optional[BourseIdentity],
        autre_bourse_recherche: Optional[str],
        bourse_date_debut: Optional[datetime.date],
        bourse_date_fin: Optional[datetime.date],
        bourse_preuve: List[str],
        duree_prevue: Optional[int],
        temps_consacre: Optional[int],
        est_lie_fnrs_fria_fresh_csc: Optional[bool],
        commentaire: Optional[str],
    ):
        if type:
            self.financement = Financement(
                type=ChoixTypeFinancement[type],
                type_contrat_travail=type_contrat_travail or '',
                eft=eft,
                bourse_recherche=bourse_recherche,
                autre_bourse_recherche=autre_bourse_recherche or '',
                bourse_date_debut=bourse_date_debut,
                bourse_date_fin=bourse_date_fin,
                bourse_preuve=bourse_preuve or [],
                duree_prevue=duree_prevue,
                temps_consacre=temps_consacre,
                est_lie_fnrs_fria_fresh_csc=est_lie_fnrs_fria_fresh_csc,
                commentaire=commentaire,
            )
        else:
            self.financement = financement_non_rempli

    def _completer_projet(
        self,
        titre: Optional[str],
        resume: Optional[str],
        langue_redaction_these: str,
        institut_these: Optional[str],
        lieu_these: Optional[str],
        deja_commence: Optional[bool] = None,
        deja_commence_institution: Optional[str] = '',
        date_debut: Optional[datetime.date] = None,
        documents: List[str] = None,
        graphe_gantt: List[str] = None,
        proposition_programme_doctoral: List[str] = None,
        projet_formation_complementaire: List[str] = None,
        lettres_recommandation: List[str] = None,
    ):
        self.projet = DetailProjet(
            titre=titre or '',
            resume=resume or '',
            langue_redaction_these=langue_redaction_these,
            institut_these=InstitutIdentity(uuid.UUID(institut_these)) if institut_these else None,
            lieu_these=lieu_these or '',
            documents=documents or [],
            graphe_gantt=graphe_gantt or [],
            proposition_programme_doctoral=proposition_programme_doctoral or [],
            projet_formation_complementaire=projet_formation_complementaire or [],
            lettres_recommandation=lettres_recommandation or [],
            deja_commence=deja_commence,
            deja_commence_institution=deja_commence_institution,
            date_debut=date_debut,
        )

    def _completer_experience_precedente(
        self,
        doctorat_deja_realise: str,
        institution: Optional[str],
        domaine_these: Optional[str],
        date_soutenance: Optional[datetime.date],
        raison_non_soutenue: Optional[str],
    ):
        if doctorat_deja_realise == ChoixDoctoratDejaRealise.NO.name:
            self.experience_precedente_recherche = aucune_experience_precedente_recherche
        else:
            self.experience_precedente_recherche = ExperiencePrecedenteRecherche(
                doctorat_deja_realise=ChoixDoctoratDejaRealise[doctorat_deja_realise],
                institution=institution or '',
                domaine_these=domaine_these or '',
                date_soutenance=date_soutenance,
                raison_non_soutenue=raison_non_soutenue or '',
            )

    def completer_curriculum(
        self,
        curriculum: List[str],
        reponses_questions_specifiques: Dict,
    ):
        self.curriculum = curriculum
        self.reponses_questions_specifiques = reponses_questions_specifiques

    def completer_comptabilite(
        self,
        attestation_absence_dette_etablissement: List[str],
        type_situation_assimilation: Optional[str],
        sous_type_situation_assimilation_1: Optional[str],
        carte_resident_longue_duree: List[str],
        carte_cire_sejour_illimite_etranger: List[str],
        carte_sejour_membre_ue: List[str],
        carte_sejour_permanent_membre_ue: List[str],
        sous_type_situation_assimilation_2: Optional[str],
        carte_a_b_refugie: List[str],
        annexe_25_26_refugies_apatrides: List[str],
        attestation_immatriculation: List[str],
        preuve_statut_apatride: List[str],
        carte_a_b: List[str],
        decision_protection_subsidiaire: List[str],
        decision_protection_temporaire: List[str],
        carte_a: List[str],
        sous_type_situation_assimilation_3: Optional[str],
        titre_sejour_3_mois_professionel: List[str],
        fiches_remuneration: List[str],
        titre_sejour_3_mois_remplacement: List[str],
        preuve_allocations_chomage_pension_indemnite: List[str],
        attestation_cpas: List[str],
        relation_parente: Optional[str],
        sous_type_situation_assimilation_5: Optional[str],
        composition_menage_acte_naissance: List[str],
        acte_tutelle: List[str],
        composition_menage_acte_mariage: List[str],
        attestation_cohabitation_legale: List[str],
        carte_identite_parent: List[str],
        titre_sejour_longue_duree_parent: List[str],
        annexe_25_26_protection_parent: List[str],
        titre_sejour_3_mois_parent: List[str],
        fiches_remuneration_parent: List[str],
        attestation_cpas_parent: List[str],
        sous_type_situation_assimilation_6: Optional[str],
        decision_bourse_cfwb: List[str],
        attestation_boursier: List[str],
        titre_identite_sejour_longue_duree_ue: List[str],
        titre_sejour_belgique: List[str],
        etudiant_solidaire: Optional[bool],
        type_numero_compte: Optional[str],
        numero_compte_iban: Optional[str],
        iban_valide: Optional[bool],
        numero_compte_autre_format: Optional[str],
        code_bic_swift_banque: Optional[str],
        prenom_titulaire_compte: Optional[str],
        nom_titulaire_compte: Optional[str],
    ):
        self.comptabilite = Comptabilite(
            attestation_absence_dette_etablissement=attestation_absence_dette_etablissement,
            type_situation_assimilation=TypeSituationAssimilation[type_situation_assimilation]
            if type_situation_assimilation
            else None,
            sous_type_situation_assimilation_1=ChoixAssimilation1[sous_type_situation_assimilation_1]
            if sous_type_situation_assimilation_1
            else None,
            carte_resident_longue_duree=carte_resident_longue_duree,
            carte_cire_sejour_illimite_etranger=carte_cire_sejour_illimite_etranger,
            carte_sejour_membre_ue=carte_sejour_membre_ue,
            carte_sejour_permanent_membre_ue=carte_sejour_permanent_membre_ue,
            sous_type_situation_assimilation_2=ChoixAssimilation2[sous_type_situation_assimilation_2]
            if sous_type_situation_assimilation_2
            else None,
            carte_a_b_refugie=carte_a_b_refugie,
            annexe_25_26_refugies_apatrides=annexe_25_26_refugies_apatrides,
            attestation_immatriculation=attestation_immatriculation,
            preuve_statut_apatride=preuve_statut_apatride,
            carte_a_b=carte_a_b,
            decision_protection_subsidiaire=decision_protection_subsidiaire,
            decision_protection_temporaire=decision_protection_temporaire,
            carte_a=carte_a,
            sous_type_situation_assimilation_3=ChoixAssimilation3[sous_type_situation_assimilation_3]
            if sous_type_situation_assimilation_3
            else None,
            titre_sejour_3_mois_professionel=titre_sejour_3_mois_professionel,
            fiches_remuneration=fiches_remuneration,
            titre_sejour_3_mois_remplacement=titre_sejour_3_mois_remplacement,
            preuve_allocations_chomage_pension_indemnite=preuve_allocations_chomage_pension_indemnite,
            attestation_cpas=attestation_cpas,
            relation_parente=LienParente[relation_parente] if relation_parente else None,
            sous_type_situation_assimilation_5=ChoixAssimilation5[sous_type_situation_assimilation_5]
            if sous_type_situation_assimilation_5
            else None,
            composition_menage_acte_naissance=composition_menage_acte_naissance,
            acte_tutelle=acte_tutelle,
            composition_menage_acte_mariage=composition_menage_acte_mariage,
            attestation_cohabitation_legale=attestation_cohabitation_legale,
            carte_identite_parent=carte_identite_parent,
            titre_sejour_longue_duree_parent=titre_sejour_longue_duree_parent,
            annexe_25_26_refugies_apatrides_decision_protection_parent=annexe_25_26_protection_parent,
            titre_sejour_3_mois_parent=titre_sejour_3_mois_parent,
            fiches_remuneration_parent=fiches_remuneration_parent,
            attestation_cpas_parent=attestation_cpas_parent,
            sous_type_situation_assimilation_6=ChoixAssimilation6[sous_type_situation_assimilation_6]
            if sous_type_situation_assimilation_6
            else None,
            decision_bourse_cfwb=decision_bourse_cfwb,
            attestation_boursier=attestation_boursier,
            titre_identite_sejour_longue_duree_ue=titre_identite_sejour_longue_duree_ue,
            titre_sejour_belgique=titre_sejour_belgique,
            etudiant_solidaire=etudiant_solidaire,
            type_numero_compte=ChoixTypeCompteBancaire[type_numero_compte] if type_numero_compte else None,
            numero_compte_iban=numero_compte_iban,
            iban_valide=iban_valide,
            numero_compte_autre_format=numero_compte_autre_format,
            code_bic_swift_banque=code_bic_swift_banque,
            prenom_titulaire_compte=prenom_titulaire_compte,
            nom_titulaire_compte=nom_titulaire_compte,
        )

    def reinitialiser_archive(self):
        self.fiche_archive_signatures_envoyees = []

    def verrouiller_proposition_pour_signature(self):
        self.statut = ChoixStatutPropositionDoctorale.EN_ATTENTE_DE_SIGNATURE

    def deverrouiller_projet_doctoral(self):
        self.statut = ChoixStatutPropositionDoctorale.EN_BROUILLON

    def verifier_projet_doctoral(self):
        """Vérification de la validité du projet doctoral avant demande des signatures"""
        ProjetDoctoralValidatorList(
            self.type_admission,
            self.projet,
            self.financement,
            self.experience_precedente_recherche,
        ).validate()

    def finaliser(
        self,
        formation_id: FormationIdentity,
        type_demande: 'TypeDemande',
        pool: 'AcademicCalendarTypes',
        elements_confirmation: Dict[str, str],
    ):
        self.statut = ChoixStatutPropositionDoctorale.TRAITEMENT_FAC
        self.type_demande = type_demande
        self.annee_calculee = formation_id.annee
        self.formation_id = formation_id
        self.pot_calcule = pool
        self.elements_confirmation = elements_confirmation

    def supprimer(self):
        self.statut = ChoixStatutPropositionDoctorale.ANNULEE

    def valider_inscription(self):
        self.statut = ChoixStatutPropositionDoctorale.INSCRIPTION_AUTORISEE

    def definir_institut_these(self, institut_these: Optional[str]):
        if institut_these:
            self.projet = attr.evolve(
                self.projet,
                institut_these=InstitutIdentity(uuid.UUID(institut_these)),
            )

    def modifier_type_admission(
        self,
        doctorat: Doctorat,
        type_admission: str,
        justification: Optional[str],
        reponses_questions_specifiques: Dict,
        commission_proximite: Optional[str],
    ):
        ModifierTypeAdmissionValidatorList(
            type_admission=type_admission,
            justification=justification,
            commission_proximite=commission_proximite,
            doctorat=doctorat,
        ).validate()
        self._definir_commission(commission_proximite)
        self.formation_id = doctorat.entity_id
        self.type_admission = ChoixTypeAdmission[type_admission]
        self.justification = justification or ''
        self.reponses_questions_specifiques = reponses_questions_specifiques
        self.auteur_derniere_modification = self.matricule_candidat

    def modifier_choix_formation_gestionnaire(
        self,
        doctorat: Doctorat,
        type_admission: str,
        justification: Optional[str],
        reponses_questions_specifiques: Dict,
        commission_proximite: Optional[str],
        auteur: str,
    ):
        ModifierTypeAdmissionValidatorList(
            type_admission=type_admission,
            justification=justification,
            commission_proximite=commission_proximite,
            doctorat=doctorat,
        ).validate()

        self._definir_commission(commission_proximite)
        self.type_admission = ChoixTypeAdmission[type_admission]
        self.justification = justification or ''
        self.reponses_questions_specifiques = reponses_questions_specifiques
        self.auteur_derniere_modification = auteur

    def reclamer_documents(self, auteur_modification: str, type_gestionnaire: str):
        self.statut = {
            TypeGestionnaire.FAC.name: ChoixStatutPropositionDoctorale.A_COMPLETER_POUR_FAC,
            TypeGestionnaire.SIC.name: ChoixStatutPropositionDoctorale.A_COMPLETER_POUR_SIC,
        }[type_gestionnaire]
        self.auteur_derniere_modification = auteur_modification

    def annuler_reclamation_documents(self, auteur_modification: str, type_gestionnaire: str):
        self.statut = {
            TypeGestionnaire.FAC.name: ChoixStatutPropositionDoctorale.TRAITEMENT_FAC,
            TypeGestionnaire.SIC.name: ChoixStatutPropositionDoctorale.CONFIRMEE,
        }[type_gestionnaire]
        self.auteur_derniere_modification = auteur_modification

    def completer_documents_par_candidat(self):
        self.statut = {
            ChoixStatutPropositionDoctorale.A_COMPLETER_POUR_SIC: ChoixStatutPropositionDoctorale.COMPLETEE_POUR_SIC,
            ChoixStatutPropositionDoctorale.A_COMPLETER_POUR_FAC: ChoixStatutPropositionDoctorale.COMPLETEE_POUR_FAC,
        }.get(self.statut)
        self.auteur_derniere_modification = self.matricule_candidat<|MERGE_RESOLUTION|>--- conflicted
+++ resolved
@@ -140,11 +140,8 @@
 
     def completer(
         self,
-<<<<<<< HEAD
         doctorat: Doctorat,
         type_admission: str,
-=======
->>>>>>> 6b601bfe
         justification: Optional[str],
         commission_proximite: Optional[str],
         type_financement: Optional[str],
