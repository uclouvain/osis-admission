--- conflicted
+++ resolved
@@ -46,11 +46,8 @@
 
     # WHEN
     proposition_candidat.completer(
-<<<<<<< HEAD
         doctorat=doctorat,
         type_admission=cmd.type_admission,
-=======
->>>>>>> 6b601bfe
         justification=cmd.justification,
         commission_proximite=cmd.commission_proximite,
         type_financement=cmd.type_financement,
