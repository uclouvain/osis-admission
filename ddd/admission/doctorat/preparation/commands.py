# ##############################################################################
#
#  OSIS stands for Open Student Information System. It's an application
#  designed to manage the core business of higher education institutions,
#  such as universities, faculties, institutes and professional schools.
#  The core business involves the administration of students, teachers,
#  courses, programs and so on.
#
#  Copyright (C) 2015-2024 Université catholique de Louvain (http://www.uclouvain.be)
#
#  This program is free software: you can redistribute it and/or modify
#  it under the terms of the GNU General Public License as published by
#  the Free Software Foundation, either version 3 of the License, or
#  (at your option) any later version.
#
#  This program is distributed in the hope that it will be useful,
#  but WITHOUT ANY WARRANTY; without even the implied warranty of
#  MERCHANTABILITY or FITNESS FOR A PARTICULAR PURPOSE.  See the
#  GNU General Public License for more details.
#
#  A copy of this license - GNU General Public License - is available
#  at the root of the source code of this program.  If not,
#  see http://www.gnu.org/licenses/.
#
# ##############################################################################
import datetime
from typing import Dict, List, Optional

import attr

from admission.ddd.admission import commands
from admission.ddd.admission.doctorat.preparation.domain.model.enums import (
    ChoixDoctoratDejaRealise,
    ChoixLangueRedactionThese,
)
from admission.ddd.interface import SortedQueryRequest
from osis_common.ddd import interface

UUID = str


@attr.dataclass(frozen=True, slots=True)
class InitierPropositionCommand(interface.CommandRequest):
    type_admission: str
    matricule_candidat: str
    sigle_formation: Optional[str] = ''
    annee_formation: Optional[int] = None
    pre_admission_associee: Optional[str] = ''
    justification: Optional[str] = ''
    commission_proximite: Optional[str] = ''


@attr.dataclass(frozen=True, slots=True)
class CompleterPropositionCommand(interface.CommandRequest):
    uuid: str
    matricule_auteur: str
    justification: Optional[str] = ''
    commission_proximite: Optional[str] = ''
    type_financement: Optional[str] = ''
    type_contrat_travail: Optional[str] = ''
    eft: Optional[int] = None
    bourse_recherche: Optional[str] = ''
    autre_bourse_recherche: Optional[str] = ''
    bourse_date_debut: Optional[datetime.date] = None
    bourse_date_fin: Optional[datetime.date] = None
    bourse_preuve: List[str] = attr.Factory(list)
    duree_prevue: Optional[int] = None
    temps_consacre: Optional[int] = None
    est_lie_fnrs_fria_fresh_csc: Optional[bool] = None
    commentaire_financement: Optional[str] = ''
    titre_projet: Optional[str] = ''
    resume_projet: Optional[str] = ''
    documents_projet: List[str] = attr.Factory(list)
    graphe_gantt: List[str] = attr.Factory(list)
    proposition_programme_doctoral: List[str] = attr.Factory(list)
    projet_formation_complementaire: List[str] = attr.Factory(list)
    lettres_recommandation: List[str] = attr.Factory(list)
    langue_redaction_these: str = ChoixLangueRedactionThese.UNDECIDED.name
    institut_these: Optional[str] = ''
    lieu_these: Optional[str] = ''
    projet_doctoral_deja_commence: Optional[bool] = None
    projet_doctoral_institution: Optional[str] = ''
    projet_doctoral_date_debut: Optional[datetime.date] = None
    doctorat_deja_realise: str = ChoixDoctoratDejaRealise.NO.name
    institution: Optional[str] = ''
    domaine_these: Optional[str] = ''
    date_soutenance: Optional[datetime.date] = None
    raison_non_soutenue: Optional[str] = ''


@attr.dataclass(frozen=True, slots=True)
class RechercherDoctoratQuery(interface.QueryRequest):
    sigle_secteur_entite_gestion: str
    terme_de_recherche: Optional[str] = ''
    campus: Optional[str] = ''
    annee: Optional[int] = None


@attr.dataclass(frozen=True, slots=True)
class RecupererResumePropositionQuery(interface.QueryRequest):
    uuid_proposition: str


@attr.dataclass(frozen=True, slots=True)
class IdentifierPromoteurCommand(interface.CommandRequest):
    uuid_proposition: str
    matricule_auteur: str
    matricule: Optional[str]
    prenom: Optional[str]
    nom: Optional[str]
    email: Optional[str]
    est_docteur: Optional[bool]
    institution: Optional[str]
    ville: Optional[str]
    pays: Optional[str]
    langue: Optional[str]


@attr.dataclass(frozen=True, slots=True)
class IdentifierMembreCACommand(interface.CommandRequest):
    uuid_proposition: str
    matricule_auteur: str
    matricule: Optional[str]
    prenom: Optional[str]
    nom: Optional[str]
    email: Optional[str]
    est_docteur: Optional[bool]
    institution: Optional[str]
    ville: Optional[str]
    pays: Optional[str]
    langue: Optional[str]


@attr.dataclass(frozen=True, slots=True)
class ModifierMembreSupervisionExterneCommand(interface.CommandRequest):
    uuid_proposition: str
    matricule_auteur: str
    uuid_membre: str
    prenom: Optional[str]
    nom: Optional[str]
    email: Optional[str]
    est_docteur: Optional[bool]
    institution: Optional[str]
    ville: Optional[str]
    pays: Optional[str]
    langue: Optional[str]


@attr.dataclass(frozen=True, slots=True)
class DemanderSignaturesCommand(interface.CommandRequest):
    uuid_proposition: str
    matricule_auteur: str


@attr.dataclass(frozen=True, slots=True)
class RedonnerLaMainAuCandidatCommand(interface.CommandRequest):
    uuid_proposition: str
    matricule_gestionnaire: str


@attr.dataclass(frozen=True, slots=True)
class RenvoyerInvitationSignatureExterneCommand(interface.CommandRequest):
    uuid_proposition: str
    uuid_membre: str


@attr.dataclass(frozen=True, slots=True)
class VerifierPropositionQuery(interface.QueryRequest):
    uuid_proposition: str


@attr.dataclass(frozen=True, slots=True)
class VerifierProjetQuery(interface.QueryRequest):
    uuid_proposition: str


@attr.dataclass(frozen=True, slots=True)
class SupprimerPromoteurCommand(interface.CommandRequest):
    uuid_proposition: str
    uuid_promoteur: str
    matricule_auteur: str


@attr.dataclass(frozen=True, slots=True)
class DesignerPromoteurReferenceCommand(interface.CommandRequest):
    uuid_proposition: str
    uuid_promoteur: str
    matricule_auteur: str


@attr.dataclass(frozen=True, slots=True)
class SupprimerMembreCACommand(interface.CommandRequest):
    uuid_proposition: str
    uuid_membre_ca: str
    matricule_auteur: str


@attr.dataclass(frozen=True, slots=True)
class ApprouverPropositionCommand(interface.CommandRequest):
    uuid_proposition: str
    uuid_membre: str
    institut_these: Optional[str] = ''
    commentaire_interne: Optional[str] = ''
    commentaire_externe: Optional[str] = ''


@attr.dataclass(frozen=True, slots=True)
class RefuserPropositionCommand(interface.CommandRequest):
    uuid_proposition: str
    uuid_membre: str
    motif_refus: str
    commentaire_interne: Optional[str] = ''
    commentaire_externe: Optional[str] = ''


@attr.dataclass(frozen=True, slots=True)
class SoumettrePropositionCommand(interface.CommandRequest):
    uuid_proposition: str
    annee: int
    pool: str
    elements_confirmation: Dict[str, str]


@attr.dataclass(frozen=True, slots=True)
class DefinirCotutelleCommand(interface.CommandRequest):
    uuid_proposition: str
    matricule_auteur: str
    motivation: Optional[str] = ''
    institution_fwb: Optional[bool] = None
    institution: Optional[str] = ''
    autre_institution_nom: Optional[str] = ''
    autre_institution_adresse: Optional[str] = ''
    demande_ouverture: List[str] = attr.Factory(list)
    convention: List[str] = attr.Factory(list)
    autres_documents: List[str] = attr.Factory(list)


@attr.dataclass(frozen=True, slots=True)
class ListerPropositionsCandidatQuery(interface.QueryRequest):
    matricule_candidat: str
    type_admission: Optional[str] = ''
    statut: Optional[str] = ''
    est_pre_admission_d_une_admission_en_cours: Optional[bool] = None


@attr.dataclass(frozen=True, slots=True)
class ListerPropositionsSuperviseesQuery(interface.QueryRequest):
    matricule_membre: str


@attr.dataclass(frozen=True, slots=True)
class GetPropositionCommand(interface.QueryRequest):
    uuid_proposition: str


@attr.dataclass(frozen=True, slots=True)
class GetGroupeDeSupervisionCommand(interface.QueryRequest):
    uuid_proposition: str


@attr.dataclass(frozen=True, slots=True)
class GetCotutelleCommand(interface.QueryRequest):
    uuid_proposition: str


@attr.dataclass(frozen=True, slots=True)
class SupprimerPropositionCommand(interface.CommandRequest):
    uuid_proposition: str


@attr.dataclass(frozen=True, slots=True)
class ApprouverPropositionParPdfCommand(interface.CommandRequest):
    uuid_proposition: str
    matricule_auteur: str
    uuid_membre: str
    pdf: List[str] = attr.Factory(list)


@attr.dataclass(frozen=True, slots=True)
class GetComptabiliteQuery(interface.QueryRequest):
    uuid_proposition: str


@attr.dataclass(frozen=True, slots=True)
class CompleterComptabilitePropositionCommand(interface.CommandRequest):
    uuid_proposition: str
    auteur_modification: str

    # Absence de dettes
    attestation_absence_dette_etablissement: List[str]

    # Assimilation
    type_situation_assimilation: Optional[str]

    # Assimilation 1
    sous_type_situation_assimilation_1: Optional[str]
    carte_resident_longue_duree: List[str]
    carte_cire_sejour_illimite_etranger: List[str]
    carte_sejour_membre_ue: List[str]
    carte_sejour_permanent_membre_ue: List[str]

    # Assimilation 2
    sous_type_situation_assimilation_2: Optional[str]
    carte_a_b_refugie: List[str]
    annexe_25_26_refugies_apatrides: List[str]
    attestation_immatriculation: List[str]
    preuve_statut_apatride: List[str]
    carte_a_b: List[str]
    decision_protection_subsidiaire: List[str]
    decision_protection_temporaire: List[str]
    carte_a: List[str]

    # Assimilation 3
    sous_type_situation_assimilation_3: Optional[str]
    titre_sejour_3_mois_professionel: List[str]
    fiches_remuneration: List[str]
    titre_sejour_3_mois_remplacement: List[str]
    preuve_allocations_chomage_pension_indemnite: List[str]

    # Assimilation 4
    attestation_cpas: List[str]

    # Assimilation 5
    relation_parente: Optional[str]
    sous_type_situation_assimilation_5: Optional[str]
    composition_menage_acte_naissance: List[str]
    acte_tutelle: List[str]
    composition_menage_acte_mariage: List[str]
    attestation_cohabitation_legale: List[str]
    carte_identite_parent: List[str]
    titre_sejour_longue_duree_parent: List[str]
    annexe_25_26_refugies_apatrides_decision_protection_parent: List[str]
    titre_sejour_3_mois_parent: List[str]
    fiches_remuneration_parent: List[str]
    attestation_cpas_parent: List[str]

    # Assimilation 6
    sous_type_situation_assimilation_6: Optional[str]
    decision_bourse_cfwb: List[str]
    attestation_boursier: List[str]

    # Assimilation 7
    titre_identite_sejour_longue_duree_ue: List[str]
    titre_sejour_belgique: List[str]

    # Affiliations
    etudiant_solidaire: Optional[bool]

    # Compte bancaire
    type_numero_compte: Optional[str]
    numero_compte_iban: Optional[str]
    iban_valide: Optional[bool]
    numero_compte_autre_format: Optional[str]
    code_bic_swift_banque: Optional[str]
    prenom_titulaire_compte: Optional[str]
    nom_titulaire_compte: Optional[str]


@attr.dataclass(frozen=True, slots=True)
class ModifierTypeAdmissionCommand(interface.CommandRequest):
    uuid_proposition: str

    type_admission: str
    sigle_formation: str
    annee_formation: int
    commission_proximite: Optional[str] = ''

    justification: Optional[str] = ''

    reponses_questions_specifiques: Dict = attr.Factory(dict)


@attr.dataclass(frozen=True, slots=True)
class CompleterCurriculumCommand(interface.CommandRequest):
    uuid_proposition: str
    auteur_modification: str

    curriculum: List[str] = attr.Factory(list)
    reponses_questions_specifiques: Dict = attr.Factory(dict)


@attr.dataclass(frozen=True, slots=True)
class VerifierCurriculumQuery(interface.QueryRequest):
    uuid_proposition: str


@attr.dataclass(frozen=True, slots=True)
class DeterminerAnneeAcademiqueEtPotQuery(interface.QueryRequest):
    uuid_proposition: str


@attr.dataclass(frozen=True, slots=True)
class RecupererElementsConfirmationQuery(interface.QueryRequest):
    uuid_proposition: str


@attr.dataclass(frozen=True, slots=True)
class RecupererQuestionsSpecifiquesQuery(commands.RecupererQuestionsSpecifiquesQuery):
    pass


@attr.dataclass(frozen=True, slots=True)
class RecupererDocumentsPropositionQuery(interface.QueryRequest):
    uuid_proposition: str


@attr.dataclass(frozen=True, slots=True)
class RecupererDocumentsReclamesPropositionQuery(interface.QueryRequest):
    uuid_proposition: str


@attr.dataclass(frozen=True, slots=True)
class RecalculerEmplacementsDocumentsNonLibresPropositionCommand(interface.CommandRequest):
    uuid_proposition: str


@attr.dataclass(frozen=True, slots=True)
class CompleterEmplacementsDocumentsParCandidatCommand(interface.CommandRequest):
    uuid_proposition: str
    reponses_documents_a_completer: Dict[str, List[str]]


@attr.dataclass(frozen=True, slots=True)
class AnnulerReclamationDocumentsAuCandidatCommand(interface.CommandRequest):
    uuid_proposition: str
    auteur: str
    type_gestionnaire: str


@attr.dataclass(frozen=True, slots=True)
class InitialiserEmplacementDocumentLibreNonReclamableCommand(
    commands.InitialiserEmplacementDocumentLibreNonReclamableCommand
):
    pass


@attr.dataclass(frozen=True, slots=True)
class InitialiserEmplacementDocumentLibreAReclamerCommand(commands.InitialiserEmplacementDocumentLibreAReclamerCommand):
    pass


@attr.dataclass(frozen=True, slots=True)
class InitialiserEmplacementDocumentAReclamerCommand(commands.InitialiserEmplacementDocumentAReclamerCommand):
    pass


@attr.dataclass(frozen=True, slots=True)
class ModifierReclamationEmplacementDocumentCommand(commands.ModifierReclamationEmplacementDocumentCommand):
    pass


@attr.dataclass(frozen=True, slots=True)
class AnnulerReclamationEmplacementDocumentCommand(commands.AnnulerReclamationEmplacementDocumentCommand):
    pass


@attr.dataclass(frozen=True, slots=True)
class SupprimerEmplacementDocumentCommand(commands.SupprimerEmplacementDocumentCommand):
    pass


@attr.dataclass(frozen=True, slots=True)
class RemplacerEmplacementDocumentCommand(commands.RemplacerEmplacementDocumentCommand):
    pass


@attr.dataclass(frozen=True, slots=True)
class RemplirEmplacementDocumentParGestionnaireCommand(commands.RemplirEmplacementDocumentParGestionnaireCommand):
    pass


@attr.dataclass(frozen=True, slots=True)
class RetyperDocumentCommand(interface.CommandRequest):
    uuid_proposition: str
    identifiant_source: str
    identifiant_cible: str
    auteur: str


@attr.dataclass(frozen=True, slots=True)
class ReclamerDocumentsAuCandidatCommand(interface.CommandRequest):
    uuid_proposition: str
    identifiants_emplacements: List[str]
    a_echeance_le: datetime.date
    objet_message: str
    corps_message: str
    auteur: str
    type_gestionnaire: str


@attr.dataclass(frozen=True, slots=True)
class ListerDemandesQuery(SortedQueryRequest):
    annee_academique: Optional[int] = None
    numero: Optional[int] = None
    matricule_candidat: Optional[str] = ''
    nationalite: Optional[str] = ''
    etats: Optional[List[str]] = None
    type: Optional[str] = ''
    cdds: Optional[List[str]] = None
    commission_proximite: Optional[str] = ''
    sigles_formations: Optional[List[str]] = None
    matricule_promoteur: Optional[str] = ''
    type_financement: Optional[str] = ''
    bourse_recherche: Optional[str] = ''
    cotutelle: Optional[bool] = None
    date_soumission_debut: Optional[datetime.date] = None
    date_soumission_fin: Optional[datetime.date] = None
    mode_filtres_etats_checklist: Optional[str] = ''
    filtres_etats_checklist: Optional[Dict[str, List[str]]] = None
    demandeur: Optional[str] = ''
    fnrs_fria_fresh: Optional[bool] = None


@attr.dataclass(frozen=True, slots=True)
class RecupererPropositionGestionnaireQuery(interface.QueryRequest):
    uuid_proposition: str


@attr.dataclass(frozen=True, slots=True)
class ModifierChoixFormationParGestionnaireCommand(interface.CommandRequest):
    uuid_proposition: str
    auteur: str

    type_admission: str
    commission_proximite: str
    justification: str

    reponses_questions_specifiques: Dict


@attr.dataclass(frozen=True, slots=True)
class EnvoyerMessageCandidatCommand(interface.CommandRequest):
    matricule_emetteur: str
    proposition_uuid: str
    sujet: str
    message: str
    cc_promoteurs: bool
    cc_membres_ca: bool


@attr.dataclass(frozen=True, slots=True)
class RecupererResumeEtEmplacementsDocumentsPropositionQuery(interface.QueryRequest):
    uuid_proposition: str
    avec_document_libres: bool = False


@attr.dataclass(frozen=True, slots=True)
class ModifierStatutChecklistExperienceParcoursAnterieurCommand(interface.CommandRequest):
    uuid_proposition: str
    uuid_experience: str
    gestionnaire: str
    statut: str
    statut_authentification: Optional[bool]


@attr.dataclass(frozen=True, slots=True)
class EnvoyerPropositionACddLorsDeLaDecisionCddCommand(interface.CommandRequest):
    uuid_proposition: str
    gestionnaire: str


@attr.dataclass(frozen=True, slots=True)
class EnvoyerPropositionAuSicLorsDeLaDecisionCddCommand(interface.CommandRequest):
    uuid_proposition: str
    gestionnaire: str
    envoi_par_cdd: bool


@attr.dataclass(frozen=True, slots=True)
class RefuserPropositionParCddCommand(interface.CommandRequest):
    uuid_proposition: str
    gestionnaire: str
    objet_message: str
    corps_message: str


@attr.dataclass(frozen=True, slots=True)
class ApprouverPropositionParCddCommand(interface.CommandRequest):
    uuid_proposition: str
    gestionnaire: str
    objet_message: str
    corps_message: str


@attr.dataclass(frozen=True, slots=True)
class ModifierChecklistChoixFormationCommand(interface.CommandRequest):
    uuid_proposition: str
    gestionnaire: str

    type_demande: str
    sigle_formation: str
    annee_formation: int


@attr.dataclass(frozen=True, slots=True)
class SpecifierInformationsAcceptationPropositionParCddCommand(interface.CommandRequest):
    uuid_proposition: str
    gestionnaire: str
    avec_complements_formation: Optional[bool] = None
    uuids_complements_formation: List[str] = attr.Factory(list)
    commentaire_complements_formation: str = ''
    nombre_annees_prevoir_programme: Optional[int] = None
    nom_personne_contact_programme_annuel: str = ''
    email_personne_contact_programme_annuel: str = ''
    commentaire_programme_conjoint: str = ''


@attr.dataclass(frozen=True, slots=True)
class ModifierStatutChecklistParcoursAnterieurCommand(interface.CommandRequest):
    uuid_proposition: str
    statut: str
    gestionnaire: str


@attr.dataclass(frozen=True, slots=True)
class SpecifierConditionAccesPropositionCommand(interface.CommandRequest):
    uuid_proposition: str
    gestionnaire: str
    condition_acces: str = ''
    millesime_condition_acces: Optional[int] = None
    avec_complements_formation: Optional[bool] = None


@attr.dataclass(frozen=True, slots=True)
class SpecifierEquivalenceTitreAccesEtrangerPropositionCommand(interface.CommandRequest):
    uuid_proposition: str
    gestionnaire: str
    type_equivalence_titre_acces: str = ''
    statut_equivalence_titre_acces: str = ''
    etat_equivalence_titre_acces: str = ''
    information_a_propos_de_la_restriction: str = ''
    date_prise_effet_equivalence_titre_acces: Optional[datetime.date] = None


@attr.dataclass(frozen=True, slots=True)
class SpecifierFinancabiliteResultatCalculCommand(interface.CommandRequest):
    uuid_proposition: str
    financabilite_regle_calcule: str
    financabilite_regle_calcule_situation: str


@attr.dataclass(frozen=True, slots=True)
class SpecifierFinancabiliteRegleCommand(interface.CommandRequest):
    uuid_proposition: str
    financabilite_regle: str
    etabli_par: str
    gestionnaire: str


@attr.dataclass(frozen=True, slots=True)
class SpecifierFinancabiliteNonConcerneeCommand(interface.CommandRequest):
    uuid_proposition: str
    etabli_par: str
    gestionnaire: str


@attr.dataclass(frozen=True, slots=True)
class SpecifierDerogationFinancabiliteCommand(interface.CommandRequest):
    uuid_proposition: str
    statut: str
    gestionnaire: str
    refus_uuids_motifs: List[str] = attr.Factory(list)
    refus_autres_motifs: List[str] = attr.Factory(list)


@attr.dataclass(frozen=True, slots=True)
class NotifierCandidatDerogationFinancabiliteCommand(interface.CommandRequest):
    uuid_proposition: str
    gestionnaire: str
    objet_message: str
    corps_message: str


@attr.dataclass(frozen=True, slots=True)
class ModifierStatutChecklistExperienceParcoursAnterieurCommand(interface.CommandRequest):
    uuid_proposition: str
    uuid_experience: str
    gestionnaire: str
    statut: str
    statut_authentification: Optional[bool]


@attr.dataclass(frozen=True, slots=True)
class ModifierAuthentificationExperienceParcoursAnterieurCommand(interface.CommandRequest):
    uuid_proposition: str
    uuid_experience: str
    gestionnaire: str
    etat_authentification: str


@attr.dataclass(frozen=True, slots=True)
class SpecifierBesoinDeDerogationSicCommand(interface.CommandRequest):
    uuid_proposition: str
    besoin_de_derogation: str
    gestionnaire: str


@attr.dataclass(frozen=True, slots=True)
class SpecifierInformationsAcceptationPropositionParSicCommand(interface.CommandRequest):
    uuid_proposition: str
    gestionnaire: str
    avec_complements_formation: Optional[bool] = None
    uuids_complements_formation: List[str] = attr.Factory(list)
    commentaire_complements_formation: str = ''
    nombre_annees_prevoir_programme: Optional[int] = None
    nom_personne_contact_programme_annuel: str = ''
    email_personne_contact_programme_annuel: str = ''
    droits_inscription_montant: str = ''
    droits_inscription_montant_autre: Optional[float] = None
    dispense_ou_droits_majores: str = ''
    est_mobilite: Optional[bool] = None
    nombre_de_mois_de_mobilite: str = ''
    doit_se_presenter_en_sic: Optional[bool] = None
    communication_au_candidat: str = ''
    doit_fournir_visa_etudes: Optional[bool] = None


@attr.dataclass(frozen=True, slots=True)
class SpecifierInformationsAcceptationInscriptionParSicCommand(interface.CommandRequest):
    uuid_proposition: str
    gestionnaire: str
    avec_complements_formation: Optional[bool] = None
    uuids_complements_formation: List[str] = attr.Factory(list)
    commentaire_complements_formation: str = ''
    nombre_annees_prevoir_programme: Optional[int] = None
    nom_personne_contact_programme_annuel: str = ''
    email_personne_contact_programme_annuel: str = ''


@attr.dataclass(frozen=True, slots=True)
class ApprouverAdmissionParSicCommand(interface.CommandRequest):
    uuid_proposition: str
    objet_message: str
    corps_message: str
    auteur: str


@attr.dataclass(frozen=True, slots=True)
class ApprouverInscriptionParSicCommand(interface.CommandRequest):
    uuid_proposition: str
    objet_message: str
    corps_message: str
    auteur: str


@attr.dataclass(frozen=True, slots=True)
class EnvoyerEmailApprobationInscriptionAuCandidatCommand(interface.CommandRequest):
    uuid_proposition: str
    objet_message: str
    corps_message: str
    auteur: str


@attr.dataclass(frozen=True, slots=True)
class RecupererPdfTemporaireDecisionSicQuery(interface.QueryRequest):
    uuid_proposition: str
    pdf: str
    auteur: str


@attr.dataclass(frozen=True, slots=True)
class VerifierCurriculumApresSoumissionQuery(interface.QueryRequest):
    uuid_proposition: str


@attr.dataclass(frozen=True, slots=True)
class RecupererAdmissionDoctoratQuery(interface.QueryRequest):
    doctorat_uuid: str


@attr.dataclass(frozen=True, slots=True)
class DemanderCandidatModificationCACommand(interface.CommandRequest):
    uuid_proposition: str
    auteur: str
    objet_message: str
    corps_message: str


@attr.dataclass(frozen=True, slots=True)
class SoumettreCACommand(interface.QueryRequest):
<<<<<<< HEAD
    uuid_proposition: str
=======
    uuid_proposition: str


@attr.dataclass(frozen=True, slots=True)
class ListerPreAdmissionsCandidatQuery(interface.QueryRequest):
    matricule_candidat: str
>>>>>>> 3c9e137f
<|MERGE_RESOLUTION|>--- conflicted
+++ resolved
@@ -778,13 +778,9 @@
 
 @attr.dataclass(frozen=True, slots=True)
 class SoumettreCACommand(interface.QueryRequest):
-<<<<<<< HEAD
-    uuid_proposition: str
-=======
     uuid_proposition: str
 
 
 @attr.dataclass(frozen=True, slots=True)
 class ListerPreAdmissionsCandidatQuery(interface.QueryRequest):
-    matricule_candidat: str
->>>>>>> 3c9e137f
+    matricule_candidat: str