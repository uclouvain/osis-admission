# ##############################################################################
#
#  OSIS stands for Open Student Information System. It's an application
#  designed to manage the core business of higher education institutions,
#  such as universities, faculties, institutes and professional schools.
#  The core business involves the administration of students, teachers,
#  courses, programs and so on.
#
#  Copyright (C) 2015-2024 Université catholique de Louvain (http://www.uclouvain.be)
#
#  This program is free software: you can redistribute it and/or modify
#  it under the terms of the GNU General Public License as published by
#  the Free Software Foundation, either version 3 of the License, or
#  (at your option) any later version.
#
#  This program is distributed in the hope that it will be useful,
#  but WITHOUT ANY WARRANTY; without even the implied warranty of
#  MERCHANTABILITY or FITNESS FOR A PARTICULAR PURPOSE.  See the
#  GNU General Public License for more details.
#
#  A copy of this license - GNU General Public License - is available
#  at the root of the source code of this program.  If not,
#  see http://www.gnu.org/licenses/.
#
# ##############################################################################
import datetime
from typing import Dict, List, Optional

import attr

from admission.ddd.admission import commands
from admission.ddd.admission.doctorat.preparation.domain.model.enums import (
    ChoixDoctoratDejaRealise,
    ChoixLangueRedactionThese,
)
from admission.ddd.interface import SortedQueryRequest
from osis_common.ddd import interface

UUID = str


@attr.dataclass(frozen=True, slots=True)
class InitierPropositionCommand(interface.CommandRequest):
    type_admission: str
    sigle_formation: str
    annee_formation: int
    matricule_candidat: str
    justification: Optional[str] = ''
    commission_proximite: Optional[str] = ''


@attr.dataclass(frozen=True, slots=True)
class CompleterPropositionCommand(interface.CommandRequest):
    uuid: str
    type_admission: str
    justification: Optional[str] = ''
    commission_proximite: Optional[str] = ''
    type_financement: Optional[str] = ''
    type_contrat_travail: Optional[str] = ''
    eft: Optional[int] = None
    bourse_recherche: Optional[str] = ''
    autre_bourse_recherche: Optional[str] = ''
    bourse_date_debut: Optional[datetime.date] = None
    bourse_date_fin: Optional[datetime.date] = None
    bourse_preuve: List[str] = attr.Factory(list)
    duree_prevue: Optional[int] = None
    temps_consacre: Optional[int] = None
    titre_projet: Optional[str] = ''
    resume_projet: Optional[str] = ''
    documents_projet: List[str] = attr.Factory(list)
    graphe_gantt: List[str] = attr.Factory(list)
    proposition_programme_doctoral: List[str] = attr.Factory(list)
    projet_formation_complementaire: List[str] = attr.Factory(list)
    lettres_recommandation: List[str] = attr.Factory(list)
    langue_redaction_these: str = ChoixLangueRedactionThese.UNDECIDED.name
    institut_these: Optional[str] = ''
    lieu_these: Optional[str] = ''
    doctorat_deja_realise: str = ChoixDoctoratDejaRealise.NO.name
    institution: Optional[str] = ''
    domaine_these: Optional[str] = ''
    date_soutenance: Optional[datetime.date] = None
    raison_non_soutenue: Optional[str] = ''


@attr.dataclass(frozen=True, slots=True)
class RechercherDoctoratQuery(interface.QueryRequest):
    sigle_secteur_entite_gestion: str
    terme_de_recherche: Optional[str] = ''
    campus: Optional[str] = ''


@attr.dataclass(frozen=True, slots=True)
class RecupererResumePropositionQuery(interface.QueryRequest):
    uuid_proposition: str


@attr.dataclass(frozen=True, slots=True)
class IdentifierPromoteurCommand(interface.CommandRequest):
    uuid_proposition: str
    matricule: Optional[str]
    prenom: Optional[str]
    nom: Optional[str]
    email: Optional[str]
    est_docteur: Optional[bool]
    institution: Optional[str]
    ville: Optional[str]
    pays: Optional[str]
    langue: Optional[str]


@attr.dataclass(frozen=True, slots=True)
class IdentifierMembreCACommand(interface.CommandRequest):
    uuid_proposition: str
    matricule: Optional[str]
    prenom: Optional[str]
    nom: Optional[str]
    email: Optional[str]
    est_docteur: Optional[bool]
    institution: Optional[str]
    ville: Optional[str]
    pays: Optional[str]
    langue: Optional[str]


@attr.dataclass(frozen=True, slots=True)
class ModifierMembreSupervisionExterneCommand(interface.CommandRequest):
    uuid_proposition: str
    uuid_membre: str
    prenom: Optional[str]
    nom: Optional[str]
    email: Optional[str]
    est_docteur: Optional[bool]
    institution: Optional[str]
    ville: Optional[str]
    pays: Optional[str]
    langue: Optional[str]


@attr.dataclass(frozen=True, slots=True)
class DemanderSignaturesCommand(interface.CommandRequest):
    uuid_proposition: str


@attr.dataclass(frozen=True, slots=True)
class RenvoyerInvitationSignatureExterneCommand(interface.CommandRequest):
    uuid_proposition: str
    uuid_membre: str


@attr.dataclass(frozen=True, slots=True)
class VerifierPropositionQuery(interface.QueryRequest):
    uuid_proposition: str


@attr.dataclass(frozen=True, slots=True)
class VerifierProjetQuery(interface.QueryRequest):
    uuid_proposition: str


@attr.dataclass(frozen=True, slots=True)
class SupprimerPromoteurCommand(interface.CommandRequest):
    uuid_proposition: str
    uuid_promoteur: str


@attr.dataclass(frozen=True, slots=True)
class DesignerPromoteurReferenceCommand(interface.CommandRequest):
    uuid_proposition: str
    uuid_promoteur: str


@attr.dataclass(frozen=True, slots=True)
class SupprimerMembreCACommand(interface.CommandRequest):
    uuid_proposition: str
    uuid_membre_ca: str


@attr.dataclass(frozen=True, slots=True)
class ApprouverPropositionCommand(interface.CommandRequest):
    uuid_proposition: str
    uuid_membre: str
    institut_these: Optional[str] = ''
    commentaire_interne: Optional[str] = ''
    commentaire_externe: Optional[str] = ''


@attr.dataclass(frozen=True, slots=True)
class RefuserPropositionCommand(interface.CommandRequest):
    uuid_proposition: str
    uuid_membre: str
    motif_refus: str
    commentaire_interne: Optional[str] = ''
    commentaire_externe: Optional[str] = ''


@attr.dataclass(frozen=True, slots=True)
class SoumettrePropositionCommand(interface.CommandRequest):
    uuid_proposition: str
    annee: int
    pool: str
    elements_confirmation: Dict[str, str]


@attr.dataclass(frozen=True, slots=True)
class DefinirCotutelleCommand(interface.CommandRequest):
    uuid_proposition: str
    motivation: Optional[str] = ''
    institution_fwb: Optional[bool] = None
    institution: Optional[str] = ''
    demande_ouverture: List[str] = attr.Factory(list)
    convention: List[str] = attr.Factory(list)
    autres_documents: List[str] = attr.Factory(list)


@attr.dataclass(frozen=True, slots=True)
class ListerPropositionsCandidatQuery(interface.QueryRequest):
    matricule_candidat: str


@attr.dataclass(frozen=True, slots=True)
class ListerPropositionsSuperviseesQuery(interface.QueryRequest):
    matricule_membre: str


@attr.dataclass(frozen=True, slots=True)
class GetPropositionCommand(interface.QueryRequest):
    uuid_proposition: str


@attr.dataclass(frozen=True, slots=True)
class GetGroupeDeSupervisionCommand(interface.QueryRequest):
    uuid_proposition: str


@attr.dataclass(frozen=True, slots=True)
class GetCotutelleCommand(interface.QueryRequest):
    uuid_proposition: str


@attr.dataclass(frozen=True, slots=True)
class SupprimerPropositionCommand(interface.CommandRequest):
    uuid_proposition: str


@attr.dataclass(frozen=True, slots=True)
class ApprouverPropositionParPdfCommand(interface.CommandRequest):
    uuid_proposition: str
    uuid_membre: str
    pdf: List[str] = attr.Factory(list)


@attr.dataclass(frozen=True, slots=True)
class GetComptabiliteQuery(interface.QueryRequest):
    uuid_proposition: str


@attr.dataclass(frozen=True, slots=True)
class CompleterComptabilitePropositionCommand(interface.CommandRequest):
    uuid_proposition: str
    auteur_modification: str

    # Absence de dettes
    attestation_absence_dette_etablissement: List[str]

    # Assimilation
    type_situation_assimilation: Optional[str]

    # Assimilation 1
    sous_type_situation_assimilation_1: Optional[str]
    carte_resident_longue_duree: List[str]
    carte_cire_sejour_illimite_etranger: List[str]
    carte_sejour_membre_ue: List[str]
    carte_sejour_permanent_membre_ue: List[str]

    # Assimilation 2
    sous_type_situation_assimilation_2: Optional[str]
    carte_a_b_refugie: List[str]
    annexe_25_26_refugies_apatrides: List[str]
    attestation_immatriculation: List[str]
    preuve_statut_apatride: List[str]
    carte_a_b: List[str]
    decision_protection_subsidiaire: List[str]
    decision_protection_temporaire: List[str]
    carte_a: List[str]

    # Assimilation 3
    sous_type_situation_assimilation_3: Optional[str]
    titre_sejour_3_mois_professionel: List[str]
    fiches_remuneration: List[str]
    titre_sejour_3_mois_remplacement: List[str]
    preuve_allocations_chomage_pension_indemnite: List[str]

    # Assimilation 4
    attestation_cpas: List[str]

    # Assimilation 5
    relation_parente: Optional[str]
    sous_type_situation_assimilation_5: Optional[str]
    composition_menage_acte_naissance: List[str]
    acte_tutelle: List[str]
    composition_menage_acte_mariage: List[str]
    attestation_cohabitation_legale: List[str]
    carte_identite_parent: List[str]
    titre_sejour_longue_duree_parent: List[str]
    annexe_25_26_refugies_apatrides_decision_protection_parent: List[str]
    titre_sejour_3_mois_parent: List[str]
    fiches_remuneration_parent: List[str]
    attestation_cpas_parent: List[str]

    # Assimilation 6
    sous_type_situation_assimilation_6: Optional[str]
    decision_bourse_cfwb: List[str]
    attestation_boursier: List[str]

    # Assimilation 7
    titre_identite_sejour_longue_duree_ue: List[str]
    titre_sejour_belgique: List[str]

    # Affiliations
    etudiant_solidaire: Optional[bool]

    # Compte bancaire
    type_numero_compte: Optional[str]
    numero_compte_iban: Optional[str]
    iban_valide: Optional[bool]
    numero_compte_autre_format: Optional[str]
    code_bic_swift_banque: Optional[str]
    prenom_titulaire_compte: Optional[str]
    nom_titulaire_compte: Optional[str]


@attr.dataclass(frozen=True, slots=True)
class ModifierTypeAdmissionCommand(interface.CommandRequest):
    uuid_proposition: str

    type_admission: str
    sigle_formation: str
    annee_formation: int
    commission_proximite: Optional[str] = ''

    justification: Optional[str] = ''

    reponses_questions_specifiques: Dict = attr.Factory(dict)


@attr.dataclass(frozen=True, slots=True)
class CompleterCurriculumCommand(interface.CommandRequest):
    uuid_proposition: str
    auteur_modification: str

    curriculum: List[str] = attr.Factory(list)
    reponses_questions_specifiques: Dict = attr.Factory(dict)


@attr.dataclass(frozen=True, slots=True)
class VerifierCurriculumQuery(interface.QueryRequest):
    uuid_proposition: str


@attr.dataclass(frozen=True, slots=True)
class DeterminerAnneeAcademiqueEtPotQuery(interface.QueryRequest):
    uuid_proposition: str


@attr.dataclass(frozen=True, slots=True)
class RecupererElementsConfirmationQuery(interface.QueryRequest):
    uuid_proposition: str


@attr.dataclass(frozen=True, slots=True)
class RecupererQuestionsSpecifiquesQuery(commands.RecupererQuestionsSpecifiquesQuery):
    pass


@attr.dataclass(frozen=True, slots=True)
class RecupererDocumentsPropositionQuery(interface.QueryRequest):
    uuid_proposition: str


@attr.dataclass(frozen=True, slots=True)
class RecupererDocumentsReclamesPropositionQuery(interface.QueryRequest):
    uuid_proposition: str


@attr.dataclass(frozen=True, slots=True)
class RecalculerEmplacementsDocumentsNonLibresPropositionCommand(interface.CommandRequest):
    uuid_proposition: str


@attr.dataclass(frozen=True, slots=True)
class CompleterEmplacementsDocumentsParCandidatCommand(interface.CommandRequest):
    uuid_proposition: str
    reponses_documents_a_completer: Dict[str, List[str]]


@attr.dataclass(frozen=True, slots=True)
class AnnulerReclamationDocumentsAuCandidatCommand(interface.CommandRequest):
    uuid_proposition: str
    auteur: str
    type_gestionnaire: str


@attr.dataclass(frozen=True, slots=True)
class InitialiserEmplacementDocumentLibreNonReclamableCommand(
    commands.InitialiserEmplacementDocumentLibreNonReclamableCommand
):
    pass


@attr.dataclass(frozen=True, slots=True)
class InitialiserEmplacementDocumentLibreAReclamerCommand(commands.InitialiserEmplacementDocumentLibreAReclamerCommand):
    pass


@attr.dataclass(frozen=True, slots=True)
class InitialiserEmplacementDocumentAReclamerCommand(commands.InitialiserEmplacementDocumentAReclamerCommand):
    pass


@attr.dataclass(frozen=True, slots=True)
class ModifierReclamationEmplacementDocumentCommand(commands.ModifierReclamationEmplacementDocumentCommand):
    pass


@attr.dataclass(frozen=True, slots=True)
class AnnulerReclamationEmplacementDocumentCommand(commands.AnnulerReclamationEmplacementDocumentCommand):
    pass


@attr.dataclass(frozen=True, slots=True)
class SupprimerEmplacementDocumentCommand(commands.SupprimerEmplacementDocumentCommand):
    pass


@attr.dataclass(frozen=True, slots=True)
class RemplacerEmplacementDocumentCommand(commands.RemplacerEmplacementDocumentCommand):
    pass


@attr.dataclass(frozen=True, slots=True)
class RemplirEmplacementDocumentParGestionnaireCommand(commands.RemplirEmplacementDocumentParGestionnaireCommand):
    pass


@attr.dataclass(frozen=True, slots=True)
class RetyperDocumentCommand(interface.CommandRequest):
    uuid_proposition: str
    identifiant_source: str
    identifiant_cible: str
    auteur: str


@attr.dataclass(frozen=True, slots=True)
class ReclamerDocumentsAuCandidatCommand(interface.CommandRequest):
    uuid_proposition: str
    identifiants_emplacements: List[str]
    a_echeance_le: datetime.date
    objet_message: str
    corps_message: str
    auteur: str
    type_gestionnaire: str


@attr.dataclass(frozen=True, slots=True)
<<<<<<< HEAD
class ListerDemandesQuery(SortedQueryRequest):
    annee_academique: Optional[int] = None
    numero: Optional[int] = None
    matricule_candidat: Optional[str] = ''
    nationalite: Optional[str] = ''
    etats: Optional[List[str]] = None
    type: Optional[str] = ''
    cdds: Optional[List[str]] = None
    commission_proximite: Optional[str] = ''
    sigles_formations: Optional[List[str]] = None
    matricule_promoteur: Optional[str] = ''
    type_financement: Optional[str] = ''
    bourse_recherche: Optional[str] = ''
    cotutelle: Optional[bool] = None
    date_soumission_debut: Optional[datetime.datetime] = None
    date_soumission_fin: Optional[datetime.datetime] = None
    mode_filtres_etats_checklist: Optional[str] = ''
    filtres_etats_checklist: Optional[Dict[str, List[str]]] = None
    demandeur: Optional[str] = ''
=======
class RecupererPropositionGestionnaireQuery(interface.QueryRequest):
    uuid_proposition: str
>>>>>>> d1f6736f
<|MERGE_RESOLUTION|>--- conflicted
+++ resolved
@@ -462,7 +462,6 @@
 
 
 @attr.dataclass(frozen=True, slots=True)
-<<<<<<< HEAD
 class ListerDemandesQuery(SortedQueryRequest):
     annee_academique: Optional[int] = None
     numero: Optional[int] = None
@@ -482,7 +481,8 @@
     mode_filtres_etats_checklist: Optional[str] = ''
     filtres_etats_checklist: Optional[Dict[str, List[str]]] = None
     demandeur: Optional[str] = ''
-=======
+
+
+@attr.dataclass(frozen=True, slots=True)
 class RecupererPropositionGestionnaireQuery(interface.QueryRequest):
-    uuid_proposition: str
->>>>>>> d1f6736f
+    uuid_proposition: str