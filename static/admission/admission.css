--- conflicted
+++ resolved
@@ -530,11 +530,8 @@
 .vertical-modal.modal.in {
   display: flex !important;
   align-items: center;
-<<<<<<< HEAD
-=======
 }
 
 .vertical-aligne-middle {
   vertical-align: middle;
->>>>>>> e4216105
 }