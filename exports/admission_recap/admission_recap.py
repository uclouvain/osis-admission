# ##############################################################################
#
#    OSIS stands for Open Student Information System. It's an application
#    designed to manage the core business of higher education institutions,
#    such as universities, faculties, institutes and professional schools.
#    The core business involves the administration of students, teachers,
#    courses, programs and so on.
#
#    Copyright (C) 2015-2024 Université catholique de Louvain (http://www.uclouvain.be)
#
#    This program is free software: you can redistribute it and/or modify
#    it under the terms of the GNU General Public License as published by
#    the Free Software Foundation, either version 3 of the License, or
#    (at your option) any later version.
#
#    This program is distributed in the hope that it will be useful,
#    but WITHOUT ANY WARRANTY; without even the implied warranty of
#    MERCHANTABILITY or FITNESS FOR A PARTICULAR PURPOSE.  See the
#    GNU General Public License for more details.
#
#    A copy of this license - GNU General Public License - is available
#    at the root of the source code of this program.  If not,
#    see http://www.gnu.org/licenses/.
#
# ##############################################################################
import unicodedata
from io import BytesIO
from typing import Union, Optional

from django.utils.translation import override
<<<<<<< HEAD
from osis_document.utils import save_raw_content_remotely
from pikepdf import Pdf, OutlineItem, PdfError
=======
from pikepdf import Pdf, OutlineItem, PdfError, PasswordError
>>>>>>> 97ee0370

from admission.contrib.models import (
    ContinuingEducationAdmission,
    GeneralEducationAdmission,
    DoctorateAdmission,
)
from admission.contrib.models.base import BaseAdmission
from admission.ddd.admission.doctorat.preparation import commands as doctorate_education_commands
from admission.ddd.admission.dtos.resume import ResumePropositionDTO
from admission.ddd.admission.formation_continue import commands as continuing_education_commands
from admission.ddd.admission.formation_generale import commands as general_education_commands
from admission.exports.admission_recap.section import (
    get_sections,
)
from infrastructure.messages_bus import message_bus_instance


def admission_pdf_recap(
    admission: Union[BaseAdmission, ContinuingEducationAdmission, GeneralEducationAdmission, DoctorateAdmission],
    language: str,
    admission_class: Optional[type] = None,
    with_annotated_documents=False,
):
    """Generates the admission pdf and returns a token to access it."""
    from admission.exports.utils import get_pdf_from_template
    from osis_document.api.utils import get_several_remote_metadata, get_remote_tokens

    commands = {
        ContinuingEducationAdmission: continuing_education_commands,
        GeneralEducationAdmission: general_education_commands,
        DoctorateAdmission: doctorate_education_commands,
    }[admission_class or type(admission)]

    # Get admission with proper annotation if needed
    if not hasattr(admission, 'formatted_reference'):
        if admission_class:
            admission = admission_class.objects.with_training_management_and_reference().get(pk=admission.pk)
        else:
            admission = BaseAdmission.objects.with_training_management_and_reference().get(pk=admission.pk)

    with override(language=language):
        context: ResumePropositionDTO = message_bus_instance.invoke(
            commands.RecupererResumePropositionQuery(uuid_proposition=admission.uuid),
        )

        default_content = BytesIO(get_pdf_from_template('admission/exports/recap/default_content.html', [], {}))

        specific_questions = message_bus_instance.invoke(
            commands.RecupererQuestionsSpecifiquesQuery(uuid_proposition=admission.uuid),
        )

        pdf_sections = get_sections(
            context,
            specific_questions,
            load_content=True,
            hide_curriculum=True,
            with_additional_documents=False,
            with_free_requestable_documents=True,
        )

        # Get a read token and metadata of all attachments
        all_file_uuids = [
            file_uuid
            for section in pdf_sections
            for attachment in section.attachments
            for file_uuid in attachment.uuids
        ]

        file_tokens = get_remote_tokens(all_file_uuids, for_modified_upload=with_annotated_documents)
        file_metadata = get_several_remote_metadata(list(file_tokens.values()))

        # Generate the PDF
        pdf = Pdf.new()
        version = pdf.pdf_version
        page_count = 0

        # If too much memory usage -> use temporary files or subprocess
        with pdf.open_outline() as outline:
            for section in pdf_sections:
                if section.content is not None:
                    # There is a content to display so we create an outline item to put it and the related attachments
                    outline_item = OutlineItem(str(section.label), page_count)
                    outline_item_children = outline_item.children

                    content = BytesIO(section.content)

                    # Add section data
                    with Pdf.open(content) as pdf_content:
                        version = max(version, pdf_content.pdf_version)
                        pdf.pages.extend(pdf_content.pages)
                        page_count += len(pdf_content.pages)
                else:
                    # There is no content to display so the attachments will be directly added to the outline root
                    outline_item_children = outline.root

                # Add section attachments
                for attachment in section.attachments:
                    if attachment.uuids:
                        outline_item_children.append(OutlineItem(str(attachment.label), page_count))
                    for attachment_uuid in attachment.uuids:
                        token = file_tokens.get(attachment_uuid)
                        raw_content = attachment.get_raw(
                            token=token,
                            metadata=file_metadata.get(token),
                            default_content=default_content,
                        )
                        try:
                            with Pdf.open(raw_content) as attachment_content:
                                version = max(version, attachment_content.pdf_version)
                                pdf.pages.extend(attachment_content.pages)
                                page_count += len(attachment_content.pages)
                        except (PdfError, PasswordError):
                            # If an error occurs when opening the attachment, we add the default content
                            with Pdf.open(default_content) as attachment_content:
                                version = max(version, attachment_content.pdf_version)
                                pdf.pages.extend(attachment_content.pages)
                                page_count += len(attachment_content.pages)

                if section.content is not None:
                    outline.root.append(outline_item)

        # Finalize the PDF
        final_pdf = BytesIO()
        pdf.save(final_pdf, min_version=version)

        # Generate the filename
        def format_value_for_filename(value):
            value = unicodedata.normalize('NFKD', value).encode('ascii', 'ignore').decode('ascii')
            value = value.replace(' ', '_')
            value = value[:30]
            return value

        first_name = format_value_for_filename(admission.candidate.first_name)
        last_name = format_value_for_filename(admission.candidate.last_name)
        reference = admission.formatted_reference
        filename = f'{last_name} - {first_name} - {reference}.pdf'

        # Save the pdf
        token = save_raw_content_remotely(final_pdf.getvalue(), filename, 'application/pdf')

        # Return the token
        return token<|MERGE_RESOLUTION|>--- conflicted
+++ resolved
@@ -28,12 +28,8 @@
 from typing import Union, Optional
 
 from django.utils.translation import override
-<<<<<<< HEAD
 from osis_document.utils import save_raw_content_remotely
-from pikepdf import Pdf, OutlineItem, PdfError
-=======
 from pikepdf import Pdf, OutlineItem, PdfError, PasswordError
->>>>>>> 97ee0370
 
 from admission.contrib.models import (
     ContinuingEducationAdmission,
