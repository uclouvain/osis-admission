# SOME DESCRIPTIVE TITLE.
# Copyright (C) YEAR THE PACKAGE'S COPYRIGHT HOLDER
# This file is distributed under the same license as the PACKAGE package.
# FIRST AUTHOR <EMAIL@ADDRESS>, YEAR.
#
msgid ""
msgstr ""
"Project-Id-Version: \n"
"Report-Msgid-Bugs-To: \n"
"POT-Creation-Date: 2024-03-22 18:08+0100\n"
"PO-Revision-Date: 2024-04-05 19:27+0200\n"
"Last-Translator: \n"
"Language-Team: \n"
"Language: fr_BE\n"
"MIME-Version: 1.0\n"
"Content-Type: text/plain; charset=UTF-8\n"
"Content-Transfer-Encoding: 8bit\n"
"Plural-Forms: nplurals=2; plural=(n > 1);\n"
"X-Generator: Poedit 3.0.1\n"

#, python-brace-format
msgid " (last update by {author} on {date} at {time}):"
msgstr " (dernière modification par {author} le {date} à {time}) :"

#, python-format
msgid "%(added)s ECTS added with %(validated)s validated by the CDD."
msgstr "%(added)s ECTS ajoutés dont %(validated)s validés par la CDD."

#, python-format
msgid "%(label)s:"
msgstr "%(label)s :"

#, python-format
msgid ""
"%(person_concerned)s has a long-term residence permit (B, C, D, F, F+, K, L "
"or M cards) in Belgium."
msgstr ""
"%(person_concerned)s est titulaire d’un titre de séjour de longue durée "
"(Cartes B, C, D, F, F+, K, L ou M) en Belgique."

#, python-format
msgid ""
"%(person_concerned)s has a residence permit valid for more than 3 months and "
"receives professional or replacement income."
msgstr ""
"%(person_concerned)s a une autorisation de séjour de plus de 3 mois et "
"bénéficie de revenus professionnels ou de remplacement."

#, python-format
msgid ""
"%(person_concerned)s has the nationality of a European Union member state."
msgstr ""
"%(person_concerned)s a la nationalité d’un pays d’un état membre de l’Union "
"européenne."

#, python-format
msgid ""
"%(person_concerned)s is a refugee applicant, refugee, stateless person, or "
"has temporary/subsidiary protection."
msgstr ""
"%(person_concerned)s est candidat réfugié, réfugié, apatride, ou bénéficie "
"de la protection temporaire/subsidiaire."

#, python-format
msgid ""
"%(person_concerned)s is supported by the CPAS or a CPAS care home, or is "
"nominated by the CPAS."
msgstr ""
"%(person_concerned)s est pris en charge par le CPAS, ou par un home du CPAS, "
"ou désigné par le CPAS."

#, python-format
msgid "%(rule)s (Established by %(established_by)s)"
msgstr "%(rule)s (Établi par %(established_by)s)"

#, python-format
msgid "%(state)s on %(date)s"
msgstr "%(state)s le %(date)s"

#, python-format
msgid "%(years)s year"
msgid_plural "%(years)s years"
msgstr[0] "%(years)s an"
msgstr[1] "%(years)s ans"

#, python-format
msgid "(%(minutes)s ago)"
msgstr "(il y a %(minutes)s)"

msgid ", on"
msgstr ", le"

msgid "102 change of course"
msgstr "Réorientation 102"

msgid "12"
msgstr "12"

msgid "6"
msgstr "6"

#, python-format
msgid ""
"<a href=\"%(admission_link_back)s\">%(reference)s</a> - "
"%(candidate_first_name)s %(candidate_last_name)s requested signatures for "
"%(training_title)s"
msgstr ""
"<a href=\"%(admission_link_back)s\">%(reference)s</a> - "
"%(candidate_first_name)s %(candidate_last_name)s a demandé les signatures "
"pour %(training_title)s"

#, python-format
msgid ""
"<a href=\"%(admission_link_back)s\">%(reference)s</a> - "
"%(candidate_first_name)s %(candidate_last_name)s submitted request for "
"%(training_title)s"
msgstr ""
"<a href=\"%(admission_link_back)s\">%(reference)s</a> - "
"%(candidate_first_name)s %(candidate_last_name)s a soumis une demande pour "
"%(training_title)s"

#, python-format
msgid ""
"<a href=\"%(admission_link_front)s\">%(reference)s</a> - "
"%(signataire_first_name)s %(signataire_last_name)s (%(actor_role)s) has "
"approved your signature request."
msgstr ""
"<a href=\"%(admission_link_front)s\">%(reference)s</a> - "
"%(signataire_first_name)s %(signataire_last_name)s (%(actor_role)s) a "
"approuvé votre demande de signature."

#, python-format
msgid ""
"<a href=\"%(admission_link_front_complementary_training)s\">%(reference)s</"
"a> - Some complementary training activities have been approved."
msgstr ""
"<a href=\"%(admission_link_front_complementary_training)s\">%(reference)s</"
"a> - Des activités de formation complémentaire ont été approuvées."

#, python-format
msgid ""
"<a href=\"%(admission_link_front_course_enrollment)s\">%(reference)s</a> - "
"Some course enrollment have been approved."
msgstr ""
"<a href=\"%(admission_link_front_course_enrollment)s\">%(reference)s</a> - "
"Des inscriptions aux cours ont été approuvées."

#, python-format
msgid ""
"<a href=\"%(admission_link_front_doctoral_training)s\">%(reference)s</a> - "
"Some doctoral training activities have been approved."
msgstr ""
"<a href=\"%(admission_link_front_doctoral_training)s\">%(reference)s</a> - "
"Des activités de formation doctorale ont été approuvées."

#, python-format
msgid ""
"<a href=\"%(confirmation_paper_link_back)s\">%(reference)s</a> - "
"%(student_first_name)s %(student_last_name)s proposed a new deadline "
"(%(extension_request_proposed_date)s) for the confirmation paper for "
"%(training_title)s"
msgstr ""
"<a href=\"%(confirmation_paper_link_back)s\">%(reference)s</a> - "
"%(student_first_name)s %(student_last_name)s a proposé une nouvelle échéance "
"(%(extension_request_proposed_date)s) pour son épreuve de confirmation pour "
"%(training_title)s"

#, python-format
msgid ""
"<a href=\"%(confirmation_paper_link_back)s\">%(reference)s</a> - "
"%(student_first_name)s %(student_last_name)s submitted data for the first "
"time for the confirmation paper for %(training_title)s"
msgstr ""
"<a href=\"%(confirmation_paper_link_back)s\">%(reference)s</a> - "
"%(student_first_name)s %(student_last_name)s a soumis pour la première fois "
"des données pour son épreuve de confirmation pour %(training_title)s"

#, python-format
msgid ""
"<a href=\"%(confirmation_paper_link_back)s\">%(reference)s</a> - "
"%(student_first_name)s %(student_last_name)s submitted new data for the "
"confirmation paper for %(training_title)s"
msgstr ""
"<a href=\"%(confirmation_paper_link_back)s\">%(reference)s</a> - "
"%(student_first_name)s %(student_last_name)s a soumis de nouvelles données "
"pour son épreuve de confirmation pour %(training_title)s"

#, python-format
msgid ""
"<a href=\"%(confirmation_paper_link_back)s\">%(reference)s</a> - A promoter "
"submitted documents related to the confirmation paper of "
"%(student_first_name)s %(student_last_name)s for %(training_title)s"
msgstr ""
"<a href=\"%(confirmation_paper_link_back)s\">%(reference)s</a> - Un "
"promoteur a soumis des documents relatifs à l'épreuve de confirmation de "
"%(student_first_name)s %(student_last_name)s pour %(training_title)s"

#, python-format
msgid ""
"<a href=\"%(enrollment_url)s\">Go to course enrolment</a> or <a "
"href=\"%(add_url)s\">add a course</a>"
msgstr ""
"<a href=\"%(enrollment_url)s\">Aller à l'inscription aux cours</a> ou <a "
"href=\"%(add_url)s\">ajouter un cours</a>"

#, python-format
msgid ""
"<h2>Delete \"%(name)s\" custom mail template?</h2> <p>Are you sure you want "
"to delete the custom mail template? This cannot be undone.</p>"
msgstr ""
"<h2>Supprimer le template d'email personnalisé \"%(name)s\" ?</h2><p>Êtes-"
"vous sûr de vouloir supprimer ce template d'email personnalisé ? Cette "
"action est irréversible.</p>"

msgid ""
"<strong>Warning</strong> the candidate is reported as a <strong>fraudster</"
"strong>"
msgstr ""
"<strong>Attention</strong> le candidat est signalé <strong>fraudeur</strong>"

#, python-format
msgid ""
"<ul><li>the information I have provided is accurate and complete. UCLouvain "
"reserves the right to verify the information contained in the application "
"with third parties</li><li>I have uploaded all relevant documents confirming "
"the information provided</li><li>I undertake to inform %(to_service)s of any "
"changes to the information in my application</li></ul>"
msgstr ""
"<ul><li>les renseignements que j'ai fournis dans ce cadre sont exacts et "
"complets. L’UCLouvain se réserve le droit d’assurer toute vérification des "
"éléments constitutifs du dossier avec des tiers.</li><li>j'ai téléversé tous "
"les documents utiles confirmant les renseignements fournis</li><li>je "
"m'engage à transmettre %(to_service)s toutes les modifications de données "
"reprises dans mon dossier</li></ul>"

msgid "A cancel mail has already been sent to the candidate."
msgstr "Un courrier d'annulation a été envoyé au candidat."

msgid ""
"A candidate is considered as VIP if he/she is in double degree or if he/she "
"benefits from an international scholarship or if he/she is Erasmus Mundus."
msgstr ""
"Un candidat est considéré VIP s'il est en double diplomation ou s'il "
"bénéficie d'une bourse internationale ou s'il est Erasmus Mundus."

msgid "A card"
msgstr "Carte A"

msgid "A close mail has already been sent to the candidate."
msgstr "Un courrier de clotûre a déjà été envoyé au candidat."

msgid "A comment is required."
msgstr "Un commentaire est requis."

msgid "A deny mail has already been sent to the candidate."
msgstr "Un courrier de refus a été envoyé au candidat."

msgid "A justification is needed when creating a pre-admission."
msgstr "Une justification est requise pour une pré-admission."

msgid ""
"A legal guardian has the prerogatives of parental authority over the child "
"in the event of the parents' death or their inability to exercise parental "
"authority following a court decision. A student of legal age cannot have a "
"guardian. Under no circumstances is a guarantor a legal guardian."
msgstr ""
"Un tuteur légal dispose des prérogatives de l'autorité parentale sur "
"l’enfant en cas de décès des parents ou d’incapacité de ceux-ci à exercer "
"leur autorité parentale suite à une décision de justice. Un étudiant majeur "
"ne peut pas avoir de tuteur. Un garant n’est en aucun cas un tuteur légal."

msgid ""
"A member should be either internal or external, please check the fields."
msgstr ""
"Un membre doit être soit interne, soit externe, veuillez vérifier les champs."

msgid "A new version of the analysis folder has been generated."
msgstr "Une nouvelle version du dossier d'analyse a été générée."

msgid "A non doctor member must have a justification."
msgstr ""
"Un membre non porteur du titre de docteur doit avoir une justification."

msgid "A or B card"
msgstr "Carte A ou B"

msgid "A or B card with refugee mention"
msgstr "Carte A ou B avec la mention de refugié"

msgid "A promoter can not be president."
msgstr "Un promoteur ne peut pas être président."

msgid "A promoter can not be removed from the jury."
msgstr "Un promoteur ne peut pas être retiré du jury."

msgid "A promoter can not be updated from the jury."
msgstr "Un promoteur ne peut pas être modifié dans le jury."

msgid "A refusal mail has been sent to the candidate."
msgstr "Un courrier de refus a été envoyé au candidat."

msgid "A specific education"
msgstr "Une formation spécifique"

msgid "A transcript for your last year of secondary school"
msgstr "Un relevé de notes pour votre dernière année d'études secondaires"

msgid ""
"A translation of your official transcript of marks for your final year of "
"secondary school by a sworn translator"
msgstr ""
"Une traduction de votre relevé de notes pour votre dernière année d'études "
"secondaires par un traducteur juré"

msgid "A translation of your secondary school diploma by a sworn translator"
msgstr ""
"Une traduction de votre diplôme d'études secondaires par un traducteur juré"

msgid "ACCEPTED"
msgstr "Accepté"

msgid "ACCEPTEE"
msgstr "Acceptée"

msgid "ACCORD_DIRECTION"
msgstr "Accord dérogation direction"

msgid "ACKNOWLEDGED"
msgstr "Réceptionné"

msgid "ACQUIS_75_POURCENTS_CREDITS"
msgstr "Acquis 75 pourcents crédits du PAE de l'année précédente"

msgid "ADMISSIBLE"
msgstr "Recevable"

msgid "ADMISSION"
msgstr "Admission"

msgid "ADMISSION_IN_PROGRESS"
msgstr "Admission en cours"

msgid "ADMITTED"
msgstr "Admis"

msgid "AGREGATION"
msgstr "279 € - Agrégation"

msgid "AUTRE"
msgstr "Autre"

msgid "AVIS_DIRECTION_DEMANDE"
msgstr "Avis direction demandé"

msgid "A_CLARIFIER"
msgstr "À clarifier"

msgid "Absence of debt"
msgstr "Absence de dettes"

msgid "Abstract"
msgstr "Résumé"

msgid "Academic Regulations"
msgstr "Règlement général des études"

msgid "Academic course"
msgstr "Formation académique"

msgid "Academic experience"
msgstr "Expérience académique"

msgid "Academic year"
msgstr "Année académique"

msgctxt "admission"
msgid "Academic year"
msgstr "Année académique"

msgid "Academic year of the admission"
msgstr "Année académique de l'admission'"

msgid "Academic year:"
msgstr "Année académique :"

msgid "Academics trainings view"
msgstr "Vue formations académiques"

msgid "Accept"
msgstr "Accepter"

msgid "Accept selected activities"
msgstr "Accepter les activités sélectionnées"

msgid "Accept selected courses"
msgstr "Accepter les cours sélectionnées"

msgid "Acceptation condition"
msgstr "Condition d'acceptation"

msgctxt "publication-status"
msgid "Accepted"
msgstr "Acceptée"

msgid "Access condition:"
msgstr "Condition d'accès :"

msgid "Access title"
msgstr "Titre d'accès"

msgid "Account holder first name"
msgstr "Prénom du titulaire du compte"

msgid "Account holder surname"
msgstr "Nom du titulaire du compte"

msgid "Account number"
msgstr "Numéro de compte"

msgid "Account number type"
msgstr "Type de numéro de compte"

msgid "Accounting"
msgstr "Comptabilité"

msgid "Achieved additional training"
msgstr "Formation complémentaire réalisée"

msgid "Acquired credit number"
msgstr "Crédits acquis"

msgid "Acronym / Title"
msgstr "Sigle / Intitulé"

msgid "Acronym of the management entity"
msgstr "Sigle de l'entité de gestion"

msgid "Acronym of the training"
msgstr "Sigle de la formation"

msgid "Actions"
msgstr "Actions"

msgid "Active"
msgstr "Actif"

msgid ""
"Active items are available for new instantiations, and are shown to "
"candidates if necessary. Inactive elements are unavailable for future "
"instantiations and are never shown to candidates."
msgstr ""
"Les éléments actifs sont disponibles pour de nouvelles instantiations, et "
"sont montrés aux candidats le cas échéant. Les éléments inactifs sont "
"indisponibles pour de futures instantiations et ne sont jamais montrés aux "
"candidats."

msgid "Activities"
msgstr "Activités"

msgid "Activity"
msgstr "Activité"

msgid "Activity begin date"
msgstr "Date de début de l'activité"

msgid "Activity date"
msgstr "Date de l'activité"

msgid "Activity description"
msgstr "Description de l'activité"

msgid "Activity end date"
msgstr "Date de fin de l'activité"

msgid "Activity name"
msgstr "Nom de l'activité"

msgid "Activity subtype"
msgstr "Sous-type d'activité"

msgid "Activity type"
msgstr "Type d'activité"

msgid "Actor"
msgstr "Acteur"

msgid "Actors as list items"
msgstr "Acteurs en tant qu'éléments de liste"

msgid "Actors, comma-separated"
msgstr "Acteurs, séparés par une virgule"

msgid "Add"
msgstr "Ajouter"

msgid "Add a conference"
msgstr "Ajouter une conférence"

msgid "Add a course unit"
msgstr "Ajouter un cours"

#, python-format
msgid "Add a custom mail template for <em>%(description)s</em>"
msgstr "Ajouter un template d'email personnalisé pour <em>%(description)s</em>"

msgid "Add a new member"
msgstr "Ajouter un nouveau membre."

msgid "Add a paper"
msgstr "Ajouter une épreuve"

msgid "Add a paper/presentation"
msgstr "Ajouter une communication"

msgid "Add a paper/presentation for this conference"
msgstr "Ajouter une communication à cette conférence"

msgid "Add a paper/presentation for this residency"
msgstr "Ajouter une communication à ce séjour"

msgid "Add a paper/presentation for this seminar"
msgstr "Ajouter une communication à ce séminaire"

msgid "Add a publication"
msgstr "Ajouter une publication"

msgid "Add a publication to this conference"
msgstr "Ajouter une publication à cette conférence"

msgid "Add a residency"
msgstr "Ajouter un séjour"

msgid "Add a seminar"
msgstr "Ajouter un séminaire"

msgid "Add a service"
msgstr "Ajouter un service"

msgid "Add an activity"
msgstr "Ajouter une activité"

msgid "Add an internal note"
msgstr "Ajouter une note interne"

msgid "Add validation of prior experience (VAE)"
msgstr "Ajouter une valorisation des acquis d'expérience"

msgid "Additional approval condition"
msgstr "Condition complémentaire d'acceptation"

msgid "Additional approval conditions"
msgstr "Conditions complémentaires d'acceptation"

msgid "Additional conditions"
msgstr "Conditions complémentaires"

msgid "Additional conditions:"
msgstr "Conditions complémentaires :"

msgid "Additional course(s):"
msgstr "Complément de formation :"

msgid "Additional documents"
msgstr "Documents additionnels"

msgid "Additional documents uploaded by a manager"
msgstr "Documents additionnels téléversés par un gestionnaire"

msgid "Additional information"
msgstr "Informations complémentaires"

msgid "Admission"
msgstr "Admission"

msgid "Admission applications"
msgstr "Demandes d'admission"

msgid "Admission applications export"
msgstr "Export des demandes d'admission"

msgid "Admission conditions not met."
msgstr "Conditions d'accès non remplies."

msgid "Admission date"
msgstr "Date admission"

msgid "Admission export"
msgstr "Export d'admission"

msgid "Admission form item"
msgstr "Élément de formulaire pour admission"

msgid "Admission form item instantiation"
msgstr "Instantiation d'un élément de formulaire pour admission"

msgid "Admission form item instantiations"
msgstr "Instantiations des éléments de formulaire pour admission"

msgid "Admission form items"
msgstr "Éléments de formulaire pour admission"

msgid ""
"Admission is not yet valid for searching UCLouvain. The following fields are "
"required: "
msgstr ""
"L'admission n'est pas encore pour rechercher une correspondance UCLouvain. "
"Les champs suivants sont requis: "

#, python-format
msgid ""
"Admission request for the academic year %(academic_year)s to the program:"
msgstr ""
"Demande d'admission pour l'année académique %(academic_year)s au programme "
"de :"

msgid "Admission requirement"
msgstr "Condition d'accès"

msgid "Admission requirement year"
msgstr "Millésime de la condition d'accès"

msgid "Admission statuses"
msgstr "Les statuts de l'admission"

msgid "Admission to regulated professions"
msgstr "Accès aux professions réglementées"

msgid "Admission type"
msgstr "Type de l'admission"

msgid "Admissions"
msgstr "Admissions"

msgid "Advanced filters"
msgstr "Filtres avancés"

#, python-format
msgid ""
"After considering the opinion of your supervisory panel, which met on "
"%(confirmation_date)s, the %(cdd_title)s notes that your doctoral "
"confirmation paper has been successfully completed."
msgstr ""
"Après examen de l’avis de votre comité d’accompagnement réuni le "
"%(confirmation_date)s, la %(cdd_title)s constate la réussite de votre "
"épreuve de confirmation au doctorat."

msgid "All"
msgstr "Tous"

msgctxt "feminine"
msgid "All"
msgstr "Toutes"

msgctxt "filters"
msgid "All"
msgstr "Tous"

msgid "All CA members must have approved the proposition."
msgstr ""
"Tous les membres du comité d'accompagnement doivent approuver la proposition."

msgid "All history"
msgstr "Historique complet"

msgid "All supervisors must have approved the proposition."
msgstr "Tous les promoteurs doivent approuver la proposition."

msgid "Already a member."
msgstr "Déjà membre."

msgid "Amount"
msgstr "Montant"

msgid "Amount (without EUR/)"
msgstr "Montant (sans EUR/€)"

msgid "An approval mail has already been sent to the candidate."
msgstr "Un courrier d'accord a été envoyé au candidat."

msgid "An approval mail has been sent to the candidate."
msgstr "Un courrier d'autorisation a été envoyé au candidat."

msgid "An education type"
msgstr "Un type de formation"

msgid "An external member must have a country."
msgstr "Un membre externe doit avoir un pays."

msgid "An external member must have a first name."
msgstr "Un membre externe doit avoir un prénom."

msgid "An external member must have a gender."
msgstr "Un membre externe doit avoir un genre."

msgid "An external member must have a last name."
msgstr "Un membre externe doit avoir un nom."

msgid "An external member must have a title."
msgstr "Un membre externe doit avoir un titre."

msgid "An external member must have an email."
msgstr "Un membre externe doit avoir un email."

msgid "An external member must have an institute."
msgstr "Un membre externe doit avoir une institution."

msgid "An holding mail has already been sent to the candidate."
msgstr "Un courrier  de mise en attente a déjà été envoyé au candidat."

msgid ""
"An integer greater than zero indicating the position of the item in relation "
"to the others. Important point: the questions are displayed together "
"according to the field \"Display according to training\" (the elements for "
"all trainings, then the elements for a type of training, then the elements "
"for a specific training and finally the elements associated with a single "
"admission)."
msgstr ""
"Entier supérieur à zéro indiquant la position de l’élément par rapport aux "
"autres. Point important : les questions sont affichées groupées suivant le "
"champ \"Affichage selon la formation\" (les éléments pour toutes les "
"formations, puis les éléments pour un type de formation, puis les éléments "
"pour une formation spécifique et enfin les éléments associés à une admission "
"unique)."

msgid ""
"An international scholarship may be awarded to students as part of a "
"project. These international grants are awarded by ARES and a scholarship "
"certificate must be provided."
msgstr ""
"Une bourse internationale peut être octroyée à des étudiants dans le cadre "
"d'un projet. Ces bourses internationales sont notamment attribuées par "
"l'organisme ARES et une attestation de bourse est dès lors à fournir."

msgid ""
"Analysis file generated when the documents requested from the candidate are "
"received"
msgstr ""
"Dossier d'analyse généré à la réception des documents réclamés au candidat"

msgid "Analysis folder"
msgstr "Dossier d'analyse"

msgid "Analysis folder for a general education admission"
msgstr "Dossier d'analyse pour une demande en formation générale"

msgid "Annex 1 visa form"
msgstr "Formulaire visa annexe 1"

msgid "Annex 25 or 26 for refugees and stateless persons"
msgstr "Annexe 25 ou 26 pour les réfugiés et apatrides"

msgid ""
"Annex 25 or 26 or the A/B card mentioning the refugee status or the decision "
"confirming the protection of the parent"
msgstr ""
"Annexe 26 ou 26 ou la carte A/B mentionnant le statut de réfugié ou la "
"décision confirmant la protection du parent"

msgid "Annexe approval certificate from SIC"
msgstr "Annexe au certificat d'approbation SIC"

msgid "Annual programme contact person:"
msgstr "Personne de contact pour la composition du programme annuel :"

msgid ""
"Another admission has been authorized for this candidate for this academic "
"year."
msgstr ""
"Une autre demande a été autorisée pour le·la candidat·e pour cette année "
"académique."

msgid "Another admission has been submitted."
msgstr "Une autre admission a déjà été soumise."

msgid "Application"
msgstr "Demande"

msgid "Application accepted"
msgstr "Inscription autorisée"

msgid "Application confirmed"
msgstr "Demande confirmée"

msgid "Application denied"
msgstr "Inscription refusée"

msgid "Application fee"
msgstr "Frais de dossier"

msgid "Application fee request message"
msgstr "Message de demande de paiement des frais de dossier"

#, python-format
msgid "Application fee: <strong>&euro;%(amount)s</strong>"
msgstr "Montant des frais de dossier : <strong>%(amount)s €</strong>"

msgid "Application fees where also received."
msgstr "Le payement des frais de dossier a bien été réceptionné."

msgid "Application for a study allowance from the French Community of Belgium"
msgstr ""
"Demande d'allocation d'études auprès de la Communauté française de Belgique"

msgid "Application form"
msgstr "Dossier de candidature"

msgid "Application no."
msgstr "N° de demande"

msgid "Application numero"
msgstr "Numéro de demande"

msgid "Application status"
msgstr "État de la demande"

msgid "Application type"
msgstr "Type de la demande"

msgid "Applications"
msgstr "Demandes"

msgid "Approbation by pdf"
msgstr "Approbation par pdf"

msgid "Approval"
msgstr "Accord"

msgid "Approval by faculty condition:"
msgstr "Condition d'acceptation par la faculté :"

msgid "Approval certificate from SIC"
msgstr "Certificat d'approbation SIC"

msgid "Approval certificate of faculty"
msgstr "Attestation d'accord facultaire"

msgid "Approval condition by faculty"
msgstr "Condition d'acceptation par la faculté"

msgid "Approval for a late enrolment"
msgstr "Accord pour une inscription tardive"

msgid "Approval for another training"
msgstr "Accord pour une autre formation "

msgid "Approval to validate"
msgstr "Autorisation à valider"

msgid "Approvals"
msgstr "Approbations"

msgid "Approved"
msgstr "Autorisée"

msgctxt "admission decision"
msgid "Approved"
msgstr "Approuvée"

msgid "Approximate date for completing the thesis:"
msgstr "Date approximative d'achèvement de la thèse :"

msgid "Archived record when signatures were sent"
msgstr "Fiche archivée lors de l'envoi des signatures"

msgid "Are the secondary studies the access title for this admission?"
msgstr ""
"Les études secondaires sont-elles le titre d'accès de cette proposition ?"

msgid "Are there any additional conditions (subject to ...)?"
msgstr "Y a-t-il des conditions complémentaires (\"sous réserve de ...\") ?"

msgid "Are there any prerequisite courses?"
msgstr "Y a-t-il des compléments de formation ?"

msgid "Are you a dual degree student?"
msgstr "Êtes-vous en double diplomation ?"

msgid "Are you an Erasmus Mundus student?"
msgstr "Êtes-vous Erasmus Mundus ?"

msgid "Are you confirming that the application will be sent to the SIC?"
msgstr "Confirmez-vous l'envoi du dossier en SIC ?"

msgid ""
"Are you currently enrolled in the first year of a bachelor's degree at a "
"French Community of Belgium haute ecole or university?"
msgstr ""
"Êtes-vous actuellement inscrit∙e en première année de bachelier dans une "
"haute école ou une université de la Communauté française de Belgique ?"

msgid "Are you sure you want to change the status?"
msgstr "Êtes-vous sûr·e de vouloir changer d'état ?"

#, python-format
msgctxt "admission"
msgid "Are you sure you want to delete \"%(object)s\"?"
msgstr "Êtes-vous sûr de vouloir supprimer \"%(object)s\" ?"

#, python-format
msgid "Are you sure you want to delete this experience (%(experience_name)s)?"
msgstr ""
"Êtes-vous sûr de vouloir supprimer cette expérience (%(experience_name)s) ?"

#, python-format
msgid ""
"Are you sure you want to duplicate this experience (%(experience_name)s)?"
msgstr ""
"Êtes-vous sûr de vouloir dupliquer cette expérience (%(experience_name)s) ?"

msgid ""
"Are you sure you want to go back to the \"Application confirmed\" status?"
msgstr "Êtes-vous sûr·e de vouloir repasser à l'état \"Demande confirmée\" ?"

msgid "Are you sure you want to realize this deletion?"
msgstr "Êtes-vous sûr·e de vouloir réaliser cette suppression ?"

msgid "Are you sure you want to realize this duplication?"
msgstr "Êtes-vous sûr·e de vouloir réaliser cette duplication ?"

#, python-format
msgid "Are you sure you want to refuse \"%(object)s\"?"
msgstr "Êtes-vous sûr de vouloir refuser \"%(object)s\" ?"

#, python-format
msgid "Are you sure you want to remove \"%(prenom)s %(nom)s\" from the jury?"
msgstr "Êtes-vous sûr de vouloir retirer \"%(prenom)s %(nom)s\" du jury ?"

#, python-format
msgid "Are you sure you want to restore \"%(object)s\"?"
msgstr "Êtes-vous sûr de vouloir remettre \"%(object)s\" au statut soumis ?"

msgid "Are you sure your want to delete this document?"
msgstr "Êtes-vous sûr de vouloir supprimer ce document ?"

msgid "Are you sure your want to reset the content of the message?"
msgstr "Êtes-vous sûr de vouloir réinitialiser le message ?"

msgid "Are you sure your want to reset the object of the message?"
msgstr "Êtes-vous sûr de vouloir réinitialiser le sujet du message ?"

msgid "Are you the child of a UCLouvain or Martin V staff member?"
msgstr ""
"Êtes-vous l'enfant d'un membre du personnel de l'UCLouvain ou de l'entité "
"Martin V ?"

msgid ""
"As the email address of the faculty recipient is not defined, no email will "
"be sent. Do you still want to send the application to the faculty?"
msgstr ""
"L'adresse mail du destinataire facultaire n'étant pas définie, aucun e-mail "
"ne sera envoyé. Voulez-vous malgré tout envoyer le dossier en faculté ?"

msgid ""
"As you are applying for a limited course as a non-resident (as defined by "
"government decree) candidate, applications for the 2024-2025 academic year "
"must be submitted via this <a href=\"https://uclouvain.be/fr/etudier/"
"inscriptions/demande-en-ligne\" target=\"_blank\">specific platform</a>."
msgstr ""
"Comme vous postulez pour des études contingentées en tant que candidat·es "
"non-résident·es, les inscriptions pour l'année académique 2024-2025 sont à "
"introduire via cette <a href=\"https://uclouvain.be/fr/etudier/inscriptions/"
"demande-en-ligne\" target=\"_blank\">plateforme spécifique</a>."

msgid "Assessment test presented"
msgstr "A présenté l'épreuve d'évaluation"

msgid "Assessment test succeeded"
msgstr "A réussi l'épreuve d'évaluation"

msgid "Assimilated,Non-assimilated"
msgstr "Assimilé(e),Non assimilé(e)"

msgid "Assimilation 1"
msgstr "Assimilation 1"

msgid "Assimilation 1 situation types"
msgstr "Types de situation de l'assimilation 1"

msgid "Assimilation 2"
msgstr "Assimilation 2"

msgid "Assimilation 2 situation types"
msgstr "Types de situation de l'assimilation 2"

msgid "Assimilation 3"
msgstr "Assimilation 3"

msgid "Assimilation 3 situation types"
msgstr "Types de situation de l'assimilation 3"

msgid "Assimilation 4"
msgstr "Assimilation 4"

msgid "Assimilation 5"
msgstr "Assimilation 5"

msgid "Assimilation 5 situation types"
msgstr "Types de situation de l'assimilation 5"

msgid "Assimilation 6"
msgstr "Assimilation 6"

msgid "Assimilation 6 situation types"
msgstr "Types de situation de l'assimilation 6"

msgid "Assimilation 7"
msgstr "Assimilation 7"

msgid "Assimilation start date"
msgstr "Date de début d'assimilation"

msgid "At least one academic year is required."
msgstr "Au-moins une année académique est requise."

msgid "At least one document must be selected."
msgstr "Au-moins un document doit être sélectionné."

msgid "Attachment: PhD training"
msgstr "Annexe : Formation doctorale"

msgid "Attachments"
msgstr "Pièces jointes"

msgid "Attachments:"
msgstr "Annexes :"

#, python-format
msgid ""
"Attention, the following entity doesn't exist at UCLouvain: %(entities)s"
msgid_plural ""
"Attention, the following entities don't exist at UCLouvain: %(entities)s"
msgstr[0] ""
"Attention, l'entité suivante n'existe pas à l'UCLouvain : %(entities)s"
msgstr[1] ""
"Attention, les entités suivantes n'existent pas à l'UCLouvain : %(entities)s"

msgid "Attestation of the communication"
msgstr "Attestation de communication"

msgid "Authentication"
msgstr "Authentification"

msgid "Authentication requested"
msgstr "Authentification demandée"

msgid "Author"
msgstr "Auteur"

msgid "Authorization"
msgstr "Autorisation"

msgid "Authorization to validate"
msgstr "Autorisation à valider"

msgid "Authorize"
msgstr "Autoriser"

msgid "Authors"
msgstr "Auteurs et autrices"

msgid "Available information (Digit)"
msgstr "Information connue (Digit)"

msgid "Awaiting approval"
msgstr "En révision"

msgid "Awaiting management approval"
msgstr "En attente de validation de la direction"

msgid "BESOIN_DE_COMPLEMENT"
msgstr "Besoin de complément"

msgid "BIC/SWIFT code identifying the bank from which the account originates"
msgstr "Code BIC/SWIFT identifiant la banque dont provient le compte"

msgid "BIOLOGY"
msgstr "Biologie"

msgid "Bachelor"
msgstr "Bachelier"

msgid "Back to checklist"
msgstr "Retour à la checklist"

msgctxt "admission"
msgid "Back to page"
msgstr "Revenir à la page"

msgid "Back to the list"
msgstr "Retour à la liste"

msgid "Bank account"
msgstr "Compte bancaire"

msgid "Belgian"
msgstr "Belge"

msgid "Belgian diploma"
msgstr "Diplôme belge"

msgid "Belgian education community"
msgstr "Communauté d'enseignement"

msgid "Belgian flag"
msgstr "Drapeau belge"

msgid "Belgian national registry number (NISS)"
msgstr "Numéro de registre national belge (NISS)"

msgid "Belgian student status"
msgstr "Assimilation"

msgid "Billing address"
msgstr "Adresse de facturation"

msgid "Billing address city"
msgstr "La ville de l'adresse de facturation"

msgid "Billing address country"
msgstr "Le pays de l'adresse de facturation"

msgid "Billing address postal box"
msgstr "La boîte postale de l'adresse de facturation"

msgid "Billing address postal code"
msgstr "Le code postal de l'adresse de facturation"

msgid "Billing address recipient"
msgstr "Le destinataire de l'adresse de facturation"

msgid "Billing address street"
msgstr "La rue de l'adresse de facturation"

msgid "Billing address street number"
msgstr "Le numéro de rue de l'adresse de facturation"

msgid "Billing address type"
msgstr "Le type de l'adresse de facturation"

msgid "Block 1"
msgstr "Bloc 1"

msgid "Body"
msgstr "Corps"

msgid "Box"
msgstr "Boîte"

msgid "Brief justification"
msgstr "Motivation succincte"

msgid ""
"By finalising my application, I undertake to pay the registration fees upon "
"receipt of the invoice (provided my application is accepted). In case of "
"cancellation, the modalities depend on the Faculties."
msgstr ""
"En finalisant ma demande d’admission, je m’engage à payer les droits "
"d’inscription dès réception de la facture (pour autant que ma demande "
"d’admission soit acceptée). En cas d’annulation, les modalités dépendent des "
"Facultés."

msgid "CA Member"
msgstr "Membre du comité d'accompagnement"

msgid "CA members"
msgstr "Membres du comité d'accompagnement"

msgid "CDD"
msgstr "CDD"

msgid "CDD Mail template"
msgstr "Template d'email de CDD"

msgid "CDD Mail templates"
msgstr "Templates d'email de CDD"

msgid "CDD configuration"
msgstr "Configuration de la CDD"

msgid "CDD manager comment"
msgstr "Commentaire du gestionnaire CDD"

msgid "CDD opinion"
msgstr "Avis de la CDD"

msgid "CDD status"
msgstr "Statut CDD"

msgid "CDD:"
msgstr "CDD :"

msgid "CDDs"
msgstr "CDDs"

msgid "CENT_VINGT_CREDITS_NON_ENCORE_ACQUIS"
msgstr "120 crédits non encore acquis"

msgid "CEP"
msgstr "CEP"

msgid "CERTIFICAT_60_CREDITS"
msgstr "1065 € - Certificat 60 crédits"

msgctxt "equivalence_type"
msgid "CESS equivalence"
msgstr "Equivalence au CESS"

msgid "CFWB scholarship decision"
msgstr "Décision de la bourse de la CFWB"

msgid "CHEMISTRY"
msgstr "Chimie"

msgid "CINQ_G_1ERE_INSCRIPTION_MEME_CYCLE"
msgstr "5G 1ère inscription au même cycle"

msgid "CINQ_G_2EME_INSCRIPTION_AVEC_REORIENTATION"
msgstr "5G 2ème inscription avec réorientation"

msgid "CINQ_G_2EME_INSCRIPTION_MEME_CYCLE"
msgstr "5G 2ème inscription au même cycle"

msgid "CIRE, unlimited stay or foreigner`s card"
msgstr "Carte CIRE, séjour illimité ou d'étranger"

msgctxt "CategorieActivite"
msgid "COMMUNICATION"
msgstr "Communication orale (hors conférence)"

msgid "COMMUNICATION types"
msgstr ""
"Types d'activité pour la catégorie Communication orale (hors conférence)"

msgid "COMPLEMENTARY_TRAINING"
msgstr "Formation complémentaire"

msgctxt "CategorieActivite"
msgid "CONFERENCE"
msgstr "Colloques et conférences"

msgid "CONFERENCE PUBLICATION types"
msgstr "Types d'activité pour une communication dans la catégorie Conférence"

msgid "CONFERENCE types"
msgstr "Types d'activité pour la catégorie Conférence"

msgid "CONFIRMATION_PAPER"
msgstr "Épreuve de confirmation"

msgid "CONFIRMATION_TO_BE_REPEATED"
msgstr "Confirmation à représenter"

msgctxt "CategorieActivite"
msgid "COURSE"
msgstr "Cours, formation et écoles"

msgid "COURSE types"
msgstr "Types d'activité pour la catégorie Cours"

msgid "COURSE types for complementary training"
msgstr "Type de cours pour la formation complémentaire"

msgid "CSS class"
msgstr "Classe CSS"

msgid "Campus"
msgstr "Campus"

msgid "Campus (optional)"
msgstr "Campus (optionnel)"

msgid "Can add a member to the supervision group"
msgstr "Peut ajouter un membre au groupe de supervision"

msgid "Can appose CDD notice"
msgstr "Peut apposer un avis CDD"

msgid "Can appose SIC notice"
msgstr "Peut apposer un avis SIC"

msgid "Can approve confirmation paper"
msgstr "Peut approuver la lettre de confirmation"

msgid "Can approve jury"
msgstr "Peut approuver le jury"

msgid "Can approve proposition"
msgstr "Peut approuver la proposition"

msgid "Can be submitted"
msgstr "Peut être soumis"

msgid "Can check copyright"
msgstr "Peut vérifier le copyright"

msgid "Can check publication autorisation"
msgstr "Peut vérifier l'autorisation de publication"

msgid "Can download PDF confirmation"
msgstr "Peut télécharger la confirmation PDF"

msgid "Can download jury-approved PDF"
msgstr "Peut télécharger le PDF d'avis du jury"

msgid "Can fill thesis"
msgstr "Peut spécifier la thèse"

msgid "Can remove a member from the supervision group"
msgstr "Peut retirer un membre du groupe de supervision"

msgid "Can request signatures"
msgstr "Peut demander les signatures"

msgid "Can sign diploma"
msgstr "Peut signer le diplôme"

msgid "Can submit a doctorate admission proposition"
msgstr "Peut soumettre une proposition d'admission en doctorat"

msgid "Can submit thesis"
msgstr "Peut soumettre la thèse"

msgid "Can update the coordinates of the admission request author"
msgstr "Peut modifier les coordonnées de l'auteur de la demande d'admission"

msgid "Can update the information related to language knowledge"
msgstr "Peut modifier les informations relatives à la connaissance des langues"

msgid "Can update the information related to the admission cotutelle"
msgstr "Peut modifier les informations relatives à la cotutelle"

msgid "Can update the information related to the admission jury"
msgstr "Peut modifier les informations relatives au jury d'admission"

msgid "Can update the information related to the admission project"
msgstr "Peut modifier les informations relatives au projet d'admission"

msgid "Can update the information related to the admission request author"
msgstr ""
"Peut modifier les informations relatives à l'auteur de la demande d'admission"

msgid "Can update the information related to the admission supervision"
msgstr ""
"Peut modifier les informations relatives à la supervision de l'admission"

msgid "Can update the information related to the confirmation paper"
msgstr "Peut modifier les informations relatives à l'épreuve de confirmation"

msgid "Can update the information related to the curriculum"
msgstr "Peut modifier les informations relatives au curriculum"

msgid "Can update the information related to the secondary studies"
msgstr "Peut modifier les informations relatives aux études secondaires"

msgid "Can upload PDF confirmation"
msgstr "Peut téléverser le PDF de confirmation"

msgid "Can upload defense report"
msgstr "Peut téléverser le rapport de soutenance"

msgid "Can upload jury-approved PDF"
msgstr "Peut téléverser le PDF d'avis du jury"

msgid "Can upload signed scholarship"
msgstr "Peut téléverser la bourse signée"

msgid "Can validate doctoral training"
msgstr "Peut valider la formation doctorale"

msgid "Can validate registration"
msgstr "Peut valider l'inscription"

msgid "Can view the coordinates of the admission request author"
msgstr "Peut voir les coordonnées de l'auteur de la demande d'admission"

msgid "Can view the information related to language knowledge"
msgstr "Peut voir les informations relatives à la connaissance des langues"

msgid "Can view the information related to the admission cotutelle"
msgstr "Peut voir les informations relatives à la cotutelle"

msgid "Can view the information related to the admission jury"
msgstr "Peut voir les informations relatives au jury d'admission"

msgid "Can view the information related to the admission project"
msgstr "Peut voir les informations relatives au projet d'admission"

msgid "Can view the information related to the admission request author"
msgstr ""
"Peut voir les informations relatives à l'auteur de la demande d'admission"

msgid "Can view the information related to the admission supervision"
msgstr "Peut voir les informations relatives à la supervision de l'admission"

msgid "Can view the information related to the confirmation paper"
msgstr "Peut voir les informations relatives à l'épreuve de confirmation"

msgid "Can view the information related to the curriculum"
msgstr "Peut voir les informations relatives au curriculum"

msgid "Can view the information related to the secondary studies"
msgstr "Peut voir les informations relatives aux études secondaires"

msgid "Cancel"
msgstr "Annuler"

msgid "Cancel reason"
msgstr "Motif d'annulation"

msgid "Cancel reason:"
msgstr "Motifs d'annulation :"

msgid "Cancel the application fee request"
msgstr "Annuler la demande des frais de dossier"

msgid "Cancel the request"
msgstr "Annuler la réclamation"

msgid "Canceled"
msgstr "Annulée"

msgid "Cancelled application"
msgstr "Demande annulée"

msgid "Cancelled application by a manager"
msgstr "Demande annulée par un gestionnaire"

msgid "Candidate"
msgstr "Candidat"

msgid "Candidate information"
msgstr "Information du candidat"

msgctxt "gender"
msgid "Candidate"
msgstr "Candidat·e"

msgid "Candidate nationality"
msgstr "Nationalité du candidat"

msgid "Candidate not found."
msgstr "Candidat non trouvé."

msgid "Candidate of the admission"
msgstr "Candidat de la proposition"

msgid "Candidate's country of nationality"
msgstr "Pays de la nationalité du candidat"

msgid "Candidate:"
msgstr "Candidat :"

#, python-brace-format
msgid ""
"Cannot delete the experience because it is used as additional condition for "
"the proposition {admission}."
msgstr ""
"Impossible de supprimer l'expérience parce qu'elle est utilisée comme "
"condition additionnelle pour la proposition {admission}."

msgid "Cannot delete the experience because it is used in another context."
msgstr ""
"Impossible de supprimer l'expérience parce qu'elle est utilisée dans un "
"autre contexte."

msgid "Canvas"
msgstr "Canvas"

msgid "Canvas of the report of the supervisory panel"
msgstr "Canevas du procès-verbal du comité d'accompagnement"

msgid "Canvas of the supervisory panel report to download"
msgstr "Canevas du procès-verbal du comité d'accompagnement à télécharger"

msgid "Carbon-copy the CA members"
msgstr "Mettre en copie les membres du groupe de supervision"

msgid "Carbon-copy the promoters"
msgstr "Mettre en copie les promoteurs"

msgid "Category"
msgstr "Catégorie"

msgid "Category labels"
msgstr "Libellés de catégories"

msgid "Certificate"
msgstr "Attestation"

msgid "Certificate for children of staff"
msgstr "Attestation enfant du personnel"

msgid "Certificate of achievement"
msgstr "Attestation de réussite"

msgid "Certificate of experience"
msgstr "Attestation d'une expérience"

msgid "Certificate of failure"
msgstr "Attestation d'échec"

msgid "Certificate of language knowledge"
msgstr "Certificat de connaissance des langues"

msgid "Certificate of legal cohabitation"
msgstr "Attestation de cohabitation légale"

msgid "Certificate of participation in the presentation"
msgstr "Attestation de participation à l'exposé"

msgid "Certificate of passing the bachelor's course entrance exam"
msgstr ""
"Attestation de réussite de l'examen d'admission aux études de premier cycle "
"de l'enseignement supérieur"

msgid "Certificate of regular enrolment"
msgstr "Attestation d'inscription régulière"

msgid "Certificate of support from the CPAS"
msgstr "Attestation de prise en charge par le CPAS"

msgid "Certificate provided"
msgstr "Diplôme produit"

msgid "Certificate stating no debts to the institution"
msgstr "Attestation stipulant l'absence de dettes vis-à-vis de l'établissement"

msgid ""
"Certificate stating no debts to the institution attended during the academic "
"year"
msgstr ""
"Attestation stipulant l'absence de dettes vis-à-vis de l'établissement "
"fréquenté durant l'année académique"

#, python-format
msgid ""
"Certificate stating no debts to the institution attended during the academic "
"year %(academic_year)s: %(names)s."
msgid_plural ""
"Certificates stating no debts to the institutions attended during the "
"academic year %(academic_year)s: %(names)s."
msgstr[0] ""
"Attestation stipulant l'absence de dettes vis-à-vis de l'établissement "
"fréquenté durant l'année académique %(academic_year)s : %(names)s."
msgstr[1] ""
"Attestations stipulant l'absence de dettes vis-à-vis des établissements "
"fréquentés durant l'année académique %(academic_year)s : %(names)s."

#, python-format
msgid "Change <em>%(name)s</em> configuration"
msgstr "Modifier la configuration de <em>%(name)s</em>"

#, python-format
msgid "Change <em>%(name)s</em> custom mail template"
msgstr "Modifier le template d'email personnalisé <em>%(name)s</em>"

msgid "Change of enrolment"
msgstr "Modification d'inscription"

msgid "Change of enrolment and course change"
msgstr "Modification d'inscription et réorientation"

msgid "Change of enrolment form"
msgstr "Formulaire de modification d'inscription"

msgid "Change rule"
msgstr "Changer la règle"

msgid "Change the paper for this residency"
msgstr "Modifier la communication de ce séjour"

msgid "Change the paper for this seminar"
msgstr "Modifier la communication de ce séminaire"

msgid "Change the publication for this conference"
msgstr "Modifier la publication de cette conférence"

msgid "Checklist"
msgstr "Checklist"

msgctxt "admission"
msgid "Checklist"
msgstr "Checklist"

msgid "Checklist filters"
msgstr "Filtres de la checklist"

msgid "Checklist filters mode"
msgstr "Le mode des filtres de la checklist"

msgid "Child of a member of the staff of the UCLouvain or the Martin V entity"
msgstr "Enfant d'un membre du personnel de l'UCLouvain ou de l'entité Martin V"

msgid "China Scholarship Council (CSC)"
msgstr "China Scholarship Council (CSC)"

msgid "Choice of joint supervision is not yet defined"
msgstr "Le choix de la cotutelle n'est pas encore défini"

msgid "Choose from the following"
msgstr "Choisissez parmi les propositions suivantes"

msgid "Choose the financing rule"
msgstr "Choix de la règle de financement"

msgid "Choose your course"
msgstr "Formation souhaitée"

msgid "Chosen Belgian student status"
msgstr "Assimilation choisie"

msgid "Citizenship"
msgstr "Nationalité"

msgid "City"
msgstr "Ville"

msgid "Civil state"
msgstr "État civil"

msgid "Civil status"
msgstr "État civil"

msgid "Claim cancelled on"
msgstr "Réclamation annulée le"

msgid "Cleaned"
msgstr "Toiletté"

msgid "Clinical Research Fund (FRC)"
msgstr "FRC - Fonds de recherche clinique"

msgid "Close"
msgstr "Fermer"

msgctxt "Admission"
msgid "Close"
msgstr "Clôturer"

msgctxt "modal"
msgid "Close"
msgstr "Fermer"

msgid "Closed"
msgstr "Clôturée"

msgid "Comment"
msgstr "Commentaire"

msgid "Comment about dispensation"
msgstr "Commentaire sur la dérogation"

msgid "Comment about jury"
msgstr "Commentaire sur le jury"

msgid "Comment about the authentication"
msgstr "Commentaire sur l'authentification"

msgid "Comment for PhD Committee manager"
msgstr "Commentaire du gestionnaire CDD"

msgid "Comment from IUFC to the faculty"
msgstr "Commentaire de l'IUFC pour la Faculté"

msgid "Comment to the candidate:"
msgstr "Commentaire à destination du candidat :"

msgid "Comments"
msgstr "Commentaires"

msgctxt "tab"
msgid "Comments"
msgstr "Commentaires"

msgid "Commitment and declaration"
msgstr "Engagement et déclaration"

msgid "Communication attestation"
msgstr "Attestation de communication"

msgid "Communication to the candidate"
msgstr "Communication au candidat"

#, python-brace-format
msgid ""
"Communication to the candidate (refusal reason), in <span class=\"label "
"label-admission-primary\">{language_code}]</span>"
msgstr ""
"Communication au candidat (motif de refus), en langue <span class=\"label "
"label-admission-primary\">{language_code}</span>"

msgid "Communication to the candidate about additional trainings"
msgstr "Autre communication au candidat à propos des compléments"

msgid "Communication with Host Hospitals"
msgstr "Communication avec les Hôpitaux d'Accueil"

msgid "Communication with the diplomatic post for your visa application"
msgstr "Communication avec le poste diplomatique pour votre demande de visa"

msgid "Communication with your secondary school"
msgstr "Communication avec votre école secondaire"

msgid "Competent diplomatic post"
msgstr "Poste diplomatique compétent"

msgid "Complement"
msgstr "Complément"

msgid "Complementary training"
msgstr "Formation complémentaire"

msgid "Complementary training not enabled"
msgstr "Formation complémentaire non activée"

msgid "Complementary training proposition"
msgstr "Proposition de formation complémentaire"

msgctxt "equivalence_status"
msgid "Completed"
msgstr "Complète"

msgid "Completed after the request"
msgstr "Complété après la réclamation"

msgid "Completed for Fac"
msgstr "Complétée pour Fac"

msgid "Completed for SIC"
msgstr "Complétée pour SIC"

msgid "Condition for approval"
msgstr "Condition d'acceptation"

msgid "Configuration"
msgstr "Configuration"

msgid "Configuration saved."
msgstr "Configuration enregistrée."

msgctxt "admission"
msgid "Configure"
msgstr "Configurer"

msgid "Confirm"
msgstr "Confirmer"

msgctxt "admission"
msgid "Confirm"
msgstr "Confirmer"

msgid "Confirm and send the message"
msgstr "Confirmer et envoyer le message"

msgid "Confirm restoring activity to submitted"
msgstr "Confirmer la remise au statut soumise de cette activité"

msgid "Confirm the state change"
msgstr "Confirmer le passage à un nouvel état"

msgid "Confirm the status change"
msgstr "Confirmer le changement de statut"

msgid "Confirm the submit"
msgstr "Confirmer l'envoi"

msgctxt "tab"
msgid "Confirmation"
msgstr "Confirmation"

msgid "Confirmation date"
msgstr "Date confirmation"

msgid "Confirmation date:"
msgstr "Date de confirmation :"

msgid "Confirmation deadline"
msgstr "Date limite pour la confirmation"

msgid "Confirmation deadline:"
msgstr "Date limite pour la confirmation :"

msgid "Confirmation exam"
msgstr "Épreuve de confirmation"

msgid "Confirmation exam date"
msgstr "Date de l'épreuve de confirmation"

msgid "Confirmation exam date:"
msgstr "Date de l'épreuve de confirmation :"

msgid "Confirmation exam not completed."
msgstr "Épreuve de confirmation non complète."

msgid "Confirmation exam not found."
msgstr "Épreuve de confirmation non trouvée."

msgid "Confirmation success attestation"
msgstr "Attestation de réussite de l'épreuve de confirmation"

msgid ""
"Consult the credits grid released by your domain doctoral commission. Refer "
"to the website of your commission for more details."
msgstr ""
"Référez-vous à la grille de crédits communiquées par votre commission "
"doctorale de domaine. Consultez le site web de votre commission pour plus de "
"détails."

msgid "Contact"
msgstr "Contact"

msgid "Contact details"
msgstr "Coordonnées"

msgid "Contact language"
msgstr "Langue de contact"

msgid "Contact person for the design of the annual program"
msgstr "Personne de contact pour la composition du programme annuel"

msgid "Contact person for the design of the annual program (PAE)"
msgstr "Personne de contact pour la composition du programme annuel (PAE)"

msgid "Context"
msgstr "Contexte"

msgid "Continuing education"
msgstr "Formation continue"

msgid "Continuing education admission"
msgstr "Admission en formation continue"

msgctxt "ways_hear_about_training"
msgid "Continuing education website"
msgstr "Par le site de la formation continue"

msgid "Continuing enrolment applications"
msgstr "Demandes d'inscription en formation continue"

msgid "Coordinates"
msgstr "Coordonnées"

msgid "Copy of \"orange card\" enrolment certificate"
msgstr "Copie de l’attestation d’immatriculation « carte orange »"

msgid "Copy of 6 payslips issued in the 12 months preceding application"
msgstr ""
"Copie de 6 fiches de rémunération éditées dans les 12 mois précédant la "
"demande d’inscription"

#, python-format
msgid ""
"Copy of 6 payslips issued in the 12 months preceding application or proof of "
"receipt of unemployment benefit, pension or allowance from a mutual "
"insurance company of %(person_concerned)s"
msgstr ""
"Copie des 6 fiches de rémunération éditées dans les 12 mois de "
"%(person_concerned)s précédant la demande d’inscription ou la preuve de la "
"perception d’allocations de chômage, de pension ou une indemnité de la "
"mutuelle"

msgid ""
"Copy of Annex 25 or 26 completed by the Office of the Commissioner General "
"for Refugees and Stateless Persons"
msgstr ""
"Copie de l’Annexe 25 ou 26 complétée par le Commissariat général aux "
"réfugiés et aux apatrides"

#, python-format
msgid ""
"Copy of Annex 25 or 26 or A/B Card indicating refugee status or copy of "
"Foreign Nationals Office decision confirming temporary/subsidiary protection "
"of %(person_concerned)s or copy of official Foreign Nationals Office or "
"municipality document proving the stateless status of %(person_concerned)s"
msgstr ""
"Copie de l’annexe 25 ou 26 ou de la carte A/B mentionnant le statut de "
"réfugié ou copie de la décision de l’Office des étrangers attestant de la "
"protection temporaire/subsidiaire de %(person_concerned)s ou copie du "
"document officiel de la commune ou de l’Office des étrangers prouvant le "
"statut d’apatride de %(person_concerned)s"

msgid ""
"Copy of Foreign Nationals Office decision granting subsidiary protection"
msgstr ""
"Copie de la décision de l’Office des étrangers attestant de l’octroi de la "
"protection subsidiaire"

msgid "Copy of Foreign Nationals Office decision granting temporary protection"
msgstr ""
"Copie de la décision de l’Office des étrangers attestant de l’octroi de la "
"protection temporaire"

msgid "Copy of both sides of A Card"
msgstr "Copie recto-verso de la Carte A"

msgid "Copy of both sides of A or B Card"
msgstr "Copie recto-verso de la Carte A ou B"

msgid "Copy of both sides of A or B Card (with \"refugee\" on card back)"
msgstr ""
"Copie recto-verso de la Carte A ou B (avec mention de « réfugié » sur le "
"verso de la carte)"

msgid ""
"Copy of both sides of Certificate of Registration in the Foreigners Registry "
"(CIRE), unlimited stay (B Card), or of Foreign National's Card, unlimited "
"stay (C or K Card)"
msgstr ""
"Copie recto-verso du Certificat d'Inscription au Registre des Etrangers CIRE "
"- séjour illimité (Carte B) ou copie de la carte d'étranger - séjour "
"illimité (Carte C ou K)"

msgid "Copy of both sides of EC long-term resident card (D or L Card)"
msgstr ""
"Copie recto-verso de la carte de résident·e longue durée-CE (Carte D ou L)"

#, python-format
msgid "Copy of both sides of identity card of %(person_concerned)s"
msgstr "Copie recto-verso de la carte d’identité de %(person_concerned)s"

msgid ""
"Copy of both sides of identity document proving long-term residence in a "
"European Union member state"
msgstr ""
"Copie recto-verso du titre d’identité prouvant le séjour longue durée dans "
"un pays membre de l’Union européenne"

#, python-format
msgid ""
"Copy of both sides of long-term residence permit in Belgium of "
"%(person_concerned)s (B, C, D, F, F+, K, L or M Card)"
msgstr ""
"Copie recto-verso du titre de séjour de longue durée en Belgique de "
"%(person_concerned)s (cartes B, C, D, F, F+, K, L ou M)"

msgid ""
"Copy of both sides of permanent residence card of a family member of a "
"European Union citizen (F+ Card)"
msgstr ""
"Copie recto-verso de la carte de séjour permanent de membre de la famille "
"d’un citoyen de l'Union européenne (Carte F+)"

msgid ""
"Copy of both sides of residence permit for a family member of a European "
"Union citizen (F Card)"
msgstr ""
"Copie recto-verso de la carte de séjour de membre de la famille d’un citoyen "
"de l'Union européenne (Carte F)"

msgid "Copy of both sides of residence permit in Belgium"
msgstr "Copie recto-verso du titre de séjour en Belgique"

msgid "Copy of both sides of residence permit valid for more than 3 months"
msgstr ""
"Copie recto-verso du titre de séjour d’une validité supérieure à 3 mois"

#, python-format
msgid ""
"Copy of both sides of residence permit valid for more than 3 months of "
"%(person_concerned)s"
msgstr ""
"Copie recto-verso du titre de séjour d’une validité supérieure à 3 mois de "
"%(person_concerned)s"

msgid ""
"Copy of both sides of the definitive equivalency decision (accompanied, "
"where applicable, by the DAES or undergraduate exam, in the case of "
"restrictive equivalency)"
msgstr ""
"Copie recto-verso de la décision d'équivalence définitive (accompagnée "
"éventuellement du DAES ou de l'examen aux études de premier cycle, en cas "
"d'équivalence restrictive)"

msgid ""
"Copy of both sides of the definitive equivalency decision by the Ministry of "
"the French-speaking Community of Belgium (possibly accompanied by the DAES "
"or the undergraduate studies exam, if your equivalency does not confer "
"eligibility for the desired programme)"
msgstr ""
"Copie recto-verso de la décision d'équivalence définitive délivrée par le "
"Ministère de la Communauté française de Belgique (accompagnée éventuellement "
"du DAES ou de l'examen aux études de premier cycle, si votre équivalence ne "
"donne pas accès au programme souhaité)"

msgid "Copy of decision to grant CFWB scholarship"
msgstr ""
"Copie de la décision de l’octroi de la bourse du service d’allocations "
"d’études de la CFWB"

msgid ""
"Copy of equivalency decision issued by the French Community of Belgium "
"making your bachelor's diploma (bac+5) equivalent to the academic rank of a "
"corresponding master's degree."
msgstr ""
"Copie de la décision d'équivalence délivrée par la Communauté française de "
"Belgique rendant votre diplôme de 2ème cycle (bac+5) équivalent au grade "
"académique d'un master correspondant."

msgid "Copy of guardianship appointment legalised by Belgian authorities"
msgstr "Copie de l’acte de tutelle légalisé par des autorités belges"

msgid ""
"Copy of holder's certificate of scholarship issued by the General "
"Administration for Development Cooperation"
msgstr ""
"Copie de l’attestation de boursier délivrée par l'administration générale de "
"la Coopération au Développement"

msgid ""
"Copy of official document from the local authority or Foreign Nationals "
"Office proving stateless status"
msgstr ""
"Copie du document officiel de la commune ou de l’Office des étrangers "
"prouvant le statut d’apatride"

msgid ""
"Copy of residence permit covering entire course, including assessment test "
"(except for online courses)."
msgstr ""
"Copie du titre de séjour qui couvre la totalité de la formation, épreuve "
"d’évaluation comprise (sauf pour les formations organisées en ligne)"

msgid ""
"Copy of your student visa D (permission to stay longer than 90 days in "
"Belgium) issued by the Belgian Embassy or Consulate."
msgstr ""
"Une copie de votre Visa d'études (Visa D - autorisation de séjourner plus de "
"90 jours en Belgique) délivré par l'ambassade ou le poste consulaire belge."

msgid "Cotutelle"
msgstr "Cotutelle"

msgid "Cotutelle request document"
msgstr "Demande d'ouverture de cotutelle"

msgid "Cotutelle thesis"
msgstr "Thèse en cotutelle"

msgid "Countries"
msgstr "Pays"

msgid "Country"
msgstr "Pays"

msgid "Country of birth"
msgstr "Pays de naissance"

msgid "Country of citizenship"
msgstr "Pays de nationalité"

msgid "Country of citizenship name"
msgstr "Pays de nationalité"

msgctxt "admission"
msgid "Course"
msgstr "Formation"

msgid "Course change"
msgstr "Réorientation"

msgid "Course change asked by the candidate"
msgstr "Réorientation demandé par le candidat"

msgid "Course change requested"
msgstr "Modification demandée"

msgid "Course choice"
msgstr "Choix de formation"

msgid "Course completed"
msgstr "Cours terminé"

msgid "Course cycle"
msgstr "Cycle de formation"

#, python-format
msgid "Course duration: 1 year."
msgid_plural "Course duration: %(years)s years."
msgstr[0] "Durée des études : 1 an."
msgstr[1] "Durée des études : %(years)s ans."

msgid "Course name"
msgstr "Intitulé de la formation"

msgctxt "admission"
msgid "Course name"
msgstr "Intitulé de la formation"

msgid "Course owner"
msgstr "Titulaire du cours"

msgid "Course type"
msgstr "Type de formation"

msgid "Course unit code (if applicable)"
msgstr "Code du cours (le cas échéant)"

msgid "Course unit enrolment"
msgstr "Inscriptions aux cours"

msgid "Course unit instructor (if applicable)"
msgstr "Titulaire du cours (le cas échéant)"

msgid "Course unit with evaluation"
msgstr "Cours avec évaluation"

msgctxt "admission"
msgid "Course units"
msgstr "Cours"

msgid "Courses taken"
msgstr "Cours suivis"

msgid "Create message"
msgstr "Créer le message"

msgid "Create new doctorate admission"
msgstr "Créer une nouvelle admission en doctorat"

#, python-format
msgid "Create the confirmation paper success attestation (%(reference)s)"
msgstr ""
"Création de l'attestation de réussite de l'épreuve de confirmation "
"(%(reference)s)"

msgid "Create the confirmation paper success attestation as PDF"
msgstr ""
"Création du PDF de l'attestation de réussite de l'épreuve de confirmation"

msgid ""
"Create the folder analysis of the proposition containing the requested "
"documents that the candidate submitted."
msgstr ""
"Création du dossier d'analyse de la proposition contenant les documents "
"réclamés que le candidat a soumis."

msgid "Create the recap of the proposition"
msgstr "Créer le récapitulatif de la la proposition"

msgid "Created"
msgstr "Créé"

msgctxt "admission"
msgid "Created at"
msgstr "Créé le"

msgctxt "masculine"
msgid "Created by"
msgstr "Créé par"

msgid "Creation date"
msgstr "Date de création"

msgid "Credits earned"
msgstr "Crédits acquis"

msgid "Curriculum"
msgstr "Curriculum"

msgid "Custom mail template"
msgstr "Template d'email personnalisé"

msgid "Custom mail template deleted successfully"
msgstr "Template d'email personnalisé supprimé avec succès"

msgid "Custom mail template saved successfully."
msgstr "Template d'email personnalisé enregistré avec succès."

msgid "Custom mail templates"
msgstr "Templates d'email personnalisé"

msgid "Cycle pursuit"
msgstr "Poursuite de cycle"

msgid "DD/scholarship/EM?"
msgstr "DD/boursier/EM ?"

msgid "DISPENSE_BOURSE"
msgstr "Dispense bourse"

msgid "DISPENSE_CESS_FWB"
msgstr "Dispense CESS FWB"

msgid "DISPENSE_DUREE"
msgstr "Dispense durée"

msgid "DISPENSE_LDC"
msgstr "Dispense LDC"

msgid "DISPENSE_OFFRE"
msgstr "Dispense offre"

msgid "DISPENSE_REUSSITE"
msgstr "Dispense réussite"

msgid "DISPENSE_UNIV"
msgstr "Dispense UNIV"

msgid "DISPENSE_VCRC"
msgstr "Dispense VCRC"

msgid "DOCTORAL_TRAINING"
msgstr "Formation doctorale"

msgid "DROITS_MAJORES"
msgstr "4175 € - Droits majorés"

msgid "DROITS_MAJORES_DEMANDES"
msgstr "Droits majorés demandés"

msgid "Data protection"
msgstr "Protection des données"

msgid "Date"
msgstr "Date"

msgid "Date of birth"
msgstr "Date de naissance"

msgid "Date of the confirmation paper (DD/MM/YYYY)"
msgstr "Date de l'épreuve de confirmation (JJ/MM/AAAA)"

msgid "Date the application is sent to the supervision group"
msgstr "Date d’envoi de la demande au comité d’accompagnement"

msgid "Date the application was sent to the faculty"
msgstr "Date de transmission du dossier en faculté"

msgid "Deadline extended"
msgstr "Nouvelle échéance"

msgid "Deadline for documents to be requested immediately"
msgstr "Échéance pour les documents à fournir immédiatement"

msgid "Deadline for the candidate to upload documents"
msgstr "Date limite de téléversement des documents par le candidat"

msgid "Deadline of the confirmation paper (DD/MM/YYYY)"
msgstr "Date limite pour la confirmation (JJ/MM/AAAA)"

msgid "Deadline on"
msgstr "Échéance le"

msgid "Deadline type"
msgstr "Type d'échéance"

msgctxt "female gender"
msgid "Dear"
msgstr "Chère"

msgctxt "male gender"
msgid "Dear"
msgstr "Cher"

msgctxt "other gender"
msgid "Dear"
msgstr "Cher·ère"

#, python-format
msgid "Dear %(name)s,"
msgstr "Cher·ère %(name)s,"

#, python-format
msgctxt "F"
msgid "Dear %(name)s,"
msgstr "Chère %(name)s,"

#, python-format
msgctxt "M"
msgid "Dear %(name)s,"
msgstr "Cher %(name)s,"

msgid "Debug"
msgstr "Debug"

msgid "Decision"
msgstr "Décision"

msgid "Decision confirming the granting of subsidiary protection"
msgstr "Décision confirmant l'octroi de la protection subsidiaire"

msgid "Decision confirming the granting of temporary protection"
msgstr "Décision confirmant l'octroi de la protection temporaire"

msgid "Decision of SIC"
msgstr "Décision en SIC"

msgid "Decision of the faculty"
msgstr "Décision de la faculté"

msgid "Declared assimilated"
msgstr "Déclaré(e) assimilé(e)"

msgid "Declared assimilated or not"
msgstr "Déclaré(e) assimilé(e) ou non"

msgid "Declared not assimilated"
msgstr "Déclaré(e) non assimilé(e)"

msgid "Dedicated time (in EFT)"
msgstr "Temps consacré (en EFT)"

msgid "Defence date"
msgstr "Date de soutenance"

msgid "Defense"
msgstr "Soutenance"

msgctxt "doctorate tab"
msgid "Defense"
msgstr "Défense"

msgid "Defense indicative date"
msgstr "Date de soutenance indicative"

msgid "Defense language"
msgstr "Langue de la soutenance"

msgid "Defense method"
msgstr "Formule de défense"

msgctxt "admission tab"
msgid "Defense method"
msgstr "Modalités de défense"

msgctxt "equivalence_state"
msgid "Definitive"
msgstr "Définitive"

msgid "Definitive admission date to doctorate"
msgstr "Date de l'admission définitive au doctorat"

msgid "Definitive admission date:"
msgstr "Date de l'admission définitive :"

msgctxt "admission"
msgid "Delete"
msgstr "Supprimer"

msgid "Delete experience"
msgstr "Supprimer l'expérience"

msgid "Delete the document"
msgstr "Supprimer le document"

msgid "Delete?"
msgstr "Supprimer ?"

msgid "Deletion of an experience"
msgstr "Suppression d'une expérience"

msgid "Denied"
msgstr "Refusée"

msgctxt "admission decision"
msgid "Denied"
msgstr "Rejetée"

msgid "Deny reason"
msgstr "Motif de refus"

msgid "Description"
msgstr "Description"

msgid "Description of your communication"
msgstr "Description de votre communication"

msgid "Detailed curriculum vitae"
msgstr "Curriculum vitae détaillé"

msgid "Detailed curriculum vitae, dated and signed"
msgstr "Curriculum vitae détaillé, daté et signé"

msgid "Development cooperation (ARES)"
msgstr "ARES - Coopération au développement"

msgid "Did you graduate from this course?"
msgstr "Avez-vous été diplômé·e au terme de cette formation ?"

msgid "Diploma"
msgstr "Diplôme"

msgid "Diploma equivalence"
msgstr "Équivalence du diplôme"

msgid "Diploma nationality"
msgstr "Nationalité du diplôme"

msgid "Diploma translation"
msgstr "Traduction du diplôme"

msgid "Diploma(s) or non-academic activity(ies) giving access to"
msgstr "Diplôme(s) ou activité(s) non-académique(s) donnant accès"

msgid "Diplomatic post"
msgstr "Poste diplomatique"

msgid "Diplomatic post code"
msgstr "Code poste diplomatique"

msgctxt "F"
msgid "Director of the Enrolment Office"
msgstr "Directrice du Service des inscriptions"

msgctxt "H"
msgid "Director of the Enrolment Office"
msgstr "Directeur du Service des inscriptions"

msgctxt "X"
msgid "Director of the Enrolment Office"
msgstr "Directeur·trice du Service des inscriptions"

msgctxt "F"
msgid "Director of the Saint-Louis Bruxelles Enrolment Office"
msgstr "Directrice du Service des inscriptions Saint-Louis Bruxelles"

msgctxt "H"
msgid "Director of the Saint-Louis Bruxelles Enrolment Office"
msgstr "Directeur du Service des inscriptions Saint-Louis Bruxelles"

msgctxt "X"
msgid "Director of the Saint-Louis Bruxelles Enrolment Office"
msgstr "Directeur·trice du Service des inscriptions Saint-Louis Bruxelles"

msgid "Disabled"
msgstr "Désactivé"

msgid "Discard fusion"
msgstr "Rejeter la fusion"

msgid "Dispensation needed"
msgstr "Besoin dérogation"

msgid "Dispensation or increased fees"
msgstr "Dispense ou droits majorés"

msgid "Dispensed"
msgstr "Dispensé"

msgid "Display according education"
msgstr "Affichage selon la formation"

msgid "Display problem"
msgstr "Problème d'affichage"

msgid "Dissertation mark"
msgstr "Note du mémoire"

msgid "Dissertation summary"
msgstr "Résumé du mémoire"

msgid "Dissertation title"
msgstr "Titre du mémoire"

msgid "Do not reorder values, and keep the same count"
msgstr "Ne pas réordonner les valeurs, and garder le même nombre"

#, python-format
msgid ""
"Do you confirm the sending of this email to the <a href=\"mailto:"
"%(email_address)s\" target=\"_blank\">%(email_address)s</a> address?"
msgstr ""
"Confirmez-vous l'envoi de ce mail à l'adresse <a href=\"mailto:"
"%(email_address)s\" target=\"_blank\">%(email_address)s</a> ?"

msgid "Do you confirm the valuation of this experience?"
msgstr "Confirmez-vous la valorisation de cette expérience ?"

msgid "Do you have a Belgian National Register Number (NISS)?"
msgstr "Avez-vous un numéro de registre national belge (NISS) ?"

msgid "Do you have a secondary school diploma?"
msgstr "Avez-vous obtenu un diplôme de fin d'études secondaires ?"

msgid "Do you have an international scholarship?"
msgstr "Bénéficiez-vous d'une bourse internationale ?"

msgid "Do you want to authorize this inscription type admission now?"
msgstr "Voulez-vous autoriser cette demande de type inscription maintenant ?"

msgid "Do you want to continue?"
msgstr "Souhaitez-vous continuer ?"

msgid "Do you want to refuse the application now?"
msgstr "Voulez-vous refuser la demande maintenant ?"

msgid "Do you want to request the application fee now?"
msgstr "Voulez-vous réclamer les frais de dossier maintenant ?"

msgid "Do you want to send the approval to the candidate now?"
msgstr "Voulez-vous envoyer l'autorisation au candidat maintenant ?"

msgid "Do you want to send the refusal to the candidate now?"
msgstr "Voulez-vous envoyer le refus au candidat maintenant ?"

#, python-format
msgid "Do you wish to move the doctorate to the \"%(status)s\" state?"
msgstr "Souhaitez-vous passer la demande dans l'état \"%(status)s\" ?"

msgid "Doctor"
msgstr "Docteur"

msgid "Doctoral student:"
msgstr "Doctorant :"

msgid "Doctorate admission"
msgstr "Admission en doctorat"

msgid "Doctorate admissions"
msgstr "Admissions en doctorat"

msgctxt "inclusive"
msgid "Doctorate candidate"
msgstr "Candidat.e doctorant.e"

msgid "Doctorate enrolment applications"
msgstr "Demandes d'inscription en doctorat"

msgid "Document"
msgstr "Document"

#, python-format
msgid "Document merging of the proposition %(reference)s"
msgstr "Fusion des documents de la proposition %(reference)s"

msgctxt "admission"
msgid "Document name"
msgstr "Nom du document"

msgid "Document not found."
msgstr "Document non trouvé."

msgid "Document to be requested"
msgstr "Document à réclamer"

msgctxt "admission"
msgid "Document type"
msgstr "Type de document"

msgid "Documents"
msgstr "Documents"

msgid ""
"Documents requested by the SIC are still expected from the candidate. The "
"application could be sent to the faculty once they have been received."
msgstr ""
"Des documents réclamés au candidat par le SIC sont encore attendus. L'envoi "
"du dossier en faculté pourra être réalisé après leur réception."

msgid ""
"Documents requested by the faculty are still expected from the candidate. "
"The application could be sent to the SIC once they have been received."
msgstr ""
"Des documents réclamés au candidat par la faculté sont encore attendus. "
"L'envoi du dossier en SIC pourra être réalisé après leur réception."

msgid ""
"Documents requested by the faculty are still expected from the candidate. "
"The application will be sent to the SIC once they have been received."
msgstr ""
"Des documents réclamés au candidat par la faculté sont encore attendus. "
"L'envoi du dossier en SIC pourra être réalisé après leur réception."

msgid "Documents specific to limited-enrolment courses"
msgstr "Documents spécifiques aux études contingentées"

msgid "Does not have a doctor title"
msgstr "N'est pas porteur du titre de docteur"

msgid "Done in"
msgstr "Fait à"

msgid "Dossier"
msgstr "Dossier"

msgid "Dossier confirmation"
msgstr "Confirmation dossier"

msgid "Dossier not found."
msgstr "Dossier non trouvé."

msgid "Dossier numero"
msgstr "Numéro de dossier"

msgid "Dossier reference:"
msgstr "Numéro de dossier :"

msgid "Dossier status"
msgstr "Statut dossier"

msgid "Double degree:"
msgstr "Bourse double diplomation:"

msgid "Download the document"
msgstr "Télécharger un document"

msgid "Dr"
msgstr "Dr."

msgid "Dual degree scholarship"
msgstr "Bourse double diplomation"

msgid ""
"Dual degrees involve joint coursework between two or more universities, "
"leading to two separate diplomas awarded by each signatory university."
msgstr ""
"La double diplomation concerne une formation conjointe entre deux ou "
"plusieurs universités, qui débouchera sur l'obtention de deux diplômes "
"distincts fournis par chaque université signataire."

msgid "Dual or triple degree"
msgstr "Double ou triple diplomation"

msgid "Duplicate experience"
msgstr "Dupliquer l'expérience"

msgid "Duplication of an experience"
msgstr "Duplication d'une expérience"

msgid "Dynamic questions about \"Specific aspects\" sub-tab"
msgstr "Questions dynamiques du sous-onglet \"Spécificités\""

msgid "ECONOMY"
msgstr "Economie"

msgid "ECTS"
msgstr "ECTS"

msgctxt "summary"
msgid "ECTS added"
msgstr "ECTS ajoutés"

msgid "ECTS credits"
msgstr "Crédits ECTS"

msgid "ECTS for participating"
msgstr "ECTS pour la participation"

msgid "ECTS for the participation"
msgstr "ECTS pour la participation"

msgid "ECTS must be positive"
msgstr "ECTS doit être positif"

msgid "EFT"
msgstr "EFT"

msgid "EN"
msgstr "EN"

#, python-format
msgid "ENROLMENT AUTHORISATION<br>for the %(academic_year)s academic year"
msgstr "AUTORISATION D’INSCRIPTION<br>à l’année académique %(academic_year)s"

msgid "EPC status"
msgstr "Statut EPC"

msgid "EU,NEU"
msgstr "UE,HUE"

msgid "Edit"
msgstr "Modifier"

#, python-format
msgid "Edit <em>%(category)s</em> activity."
msgstr "Modifier l'activité de type <em>%(category)s</em>"

msgid "Edit the communication of this conference"
msgstr "Modifier la communication de cette conférence"

msgid "Edition"
msgstr "Édition"

msgctxt "admission"
msgid "Education"
msgstr "Formation"

<<<<<<< HEAD
msgid "Educational experience"
msgstr "Expériences académiques"

msgid "Educational experience not found."
msgstr "Expérience académique non trouvée."

=======
>>>>>>> dee9c905
msgid "Educational experiences"
msgstr "Expériences académiques"

msgid "Effective date"
msgstr "Date de prise d'effet"

msgctxt "admission"
msgid "Email"
msgstr "Email"

msgctxt "ways_hear_about_training"
msgid "Email"
msgstr "Emailing"

msgid "Email address"
msgstr "Courriel"

msgid "Email content"
msgstr "Contenu du mail"

msgid "Email object"
msgstr "Objet du mail"

msgid "Email of the contact person for the design of the annual program"
msgstr ""
"E-mail de la personne de contact pour la composition du programme annuel"

msgid "Email of the enrollment campus"
msgstr "Email du campus d'inscription"

msgid "Email receiving the documents"
msgstr "E-mail recevant les documents"

#, python-format
msgid ""
"Email requesting the application fee sent to the candidate on %(date)s by "
"%(author)s."
msgstr ""
"Mail réclamant les frais de dossier au candidat le %(date)s par %(author)s."

msgid "Email sent to the EU+5 candidate when SIC approves an admission."
msgstr "E-mail envoyé au candidat UE+5 lorsque SIC approuve une proposition."

msgid "Email sent to the NEU+5 candidate when SIC approves an admission."
msgstr ""
"E-mail envoyé au candidat H(UE+5) lorsque SIC approuve une proposition."

msgid ""
"Email sent to the candidate to inform him that he must pay the application "
"fee to finalize an application for general education"
msgstr ""
"E-mail envoyé au candidat pour l'informer de la nécessité de payer les frais "
"de dossier pour finaliser une demande en formation générale"

msgid ""
"Email sent to the candidate to inform him that the checking of the "
"authentication of its background is in progress."
msgstr ""
"E-mail envoyé au candidat pour l'informer que la vérification de "
"l'authentification de son parcours est en cours."

msgid ""
"Email sent to the candidate when IUFC or the faculty cancel the application."
msgstr "E-mail envoyé au candidat lorsque l'IUFC clotûre une proposition."

msgid ""
"Email sent to the candidate when IUFC or the faculty deny the application."
msgstr "E-mail envoyé au candidat lorsque l'IUFC refuse une proposition."

msgid ""
"Email sent to the candidate when IUFC or the faculty put the application on "
"hold."
msgstr ""
"E-mail envoyé au candidat lorsque l'IUFC met une proposition en attente."

msgid "Email sent to the candidate when IUFC validate the application."
msgstr "E-mail envoyé au candidat lorsque l'IUFC valide une proposition."

msgid "Email sent to the candidate when SIC refuses an admission."
msgstr "E-mail envoyé au candidat lorsque SIC refuse une proposition."

msgid ""
"Email sent to the candidate when the faculty approve the application with "
"conditions."
msgstr ""
"E-mail envoyé au candidat lorsque la faculté approuve une proposition avec "
"conditions."

msgid ""
"Email sent to the candidate when the faculty approve the application without "
"condition."
msgstr ""
"E-mail envoyé au candidat lorsque la faculté approuve une proposition sans "
"conditions."

msgid ""
"Email sent to the checkers to inform them to check the background "
"authentication of the candidate."
msgstr ""
"E-Mail envoyé aux vérificateurs pour les informer de la nécessité de "
"vérifier l'authentification du parcours du candidat"

msgid "Email sent to the faculty when IUFC needs more information."
msgstr "E-mail envoyé à la Faculté lorsque l'IUFC demande plus d'information."

msgid ""
"Email sent to the faculty when the SIC submits the application during the "
"faculty decision process."
msgstr ""
"E-mail envoyé à la faculté quand le SIC envoie le dossier lors du processus "
"de décision facultaire."

msgid "Emails of the training managers"
msgstr "Emails des gestionnaires de la formation"

msgid "Emergency contact (telephone number)"
msgstr "Contact en cas d'urgence (numéro de téléphone)"

msgctxt "admission"
msgid "Emergency contact (telephone number)"
msgstr "Contact en cas d'urgence (numéro de téléphone)"

msgid "Employer"
msgstr "Employeur"

msgid "Enable complementary training tab"
msgstr "Activer l'onglet Formation complémentaire"

msgid "Enabled"
msgstr "Activé"

msgctxt "admission"
msgid "End"
msgstr "Fin"

msgid "End date"
msgstr "Date de fin"

msgid "English"
msgstr "Anglais"

msgid "English name"
msgstr "Nom en anglais"

msgid "English value"
msgstr "Valeur en anglais"

msgid "English values"
msgstr "Valeurs en anglais"

msgid "Enroll in a course"
msgstr "S'inscrire à un cours"

msgid "Enrollment authorization document link"
msgstr "Lien du document d'autorisation d'inscription"

msgid "Enrolment Office"
msgstr "Service des inscriptions"

msgid "Enrolment applications"
msgstr "Demandes d'inscription"

msgid "Enrolment authorisation"
msgstr "Autorisation d'inscription"

msgid "Enrolment campus"
msgstr "Site d'inscription"

msgid "Enrolment campus email"
msgstr "Adresse e-mail du site d'inscription"

msgid "Enrolment in limited enrolment bachelor's course"
msgstr "Inscription à un bachelier contingenté"

msgid "Enrolment management"
msgstr "Gestion des inscriptions"

msgid "Enrolments"
msgstr "Inscriptions"

msgid "Enter a list of values."
msgstr "Saisissez une liste de valeurs."

msgctxt "admission"
msgid "Entities"
msgstr "Entité(s)"

msgctxt "admission"
msgid "Entity"
msgstr "Entité"

msgid "Equivalency of the foreign access title"
msgstr "Équivalence du titre d'accès étranger"

msgid "Erasmus Mundus"
msgstr "Erasmus Mundus"

msgid ""
"Erasmus Mundus is a study abroad programme devised by an international "
"partnership of higher education institutions. Scholarships are awarded to "
"students and proof of funding is therefore required."
msgstr ""
"L'Erasmus Mundus est un programme d'études à l'étranger conçu par un "
"partenariat international d'établissements d'enseignement supérieurs. Des "
"bourses sont octroyées aux étudiants et une attestation de financement est "
"dès lors à fournir."

msgid "Erasmus Mundus scholarship"
msgstr "Bourse Erasmus Mundus"

msgid "Erasmus mundus:"
msgstr "Erasmus Mundus :"

msgid "Estimated time to complete the PhD (in months)"
msgstr "Durée prévue pour la réalisation du doctorat (en mois)"

msgid "European Research Council (ERC)"
msgstr "ERC - European Research Council"

msgid "European Union country"
msgstr "Pays de l'Union Européenne"

msgid "Evaluation system"
msgstr "Système d'évaluation"

msgid "Event description"
msgstr "Description de l'événement"

msgid "Event name"
msgstr "Nom de l'événement"

msgid "Event website"
msgstr "Site web de l'événement"

msgid "Every education"
msgstr "Toutes les formations"

msgid "Example"
msgstr "Exemple"

msgid "Excel export of admission"
msgstr "Export excel à partir d'admission"

msgid "Excel export of admission applications"
msgstr "Export excel des demandes d'admission"

msgid "Exclude"
msgstr "Exclure"

msgid "Exit without saving"
msgstr "Quitter sans enregistrer"

msgctxt "admission"
msgid "Expected date of graduation"
msgstr "Date (prévue) de délivrance du diplôme"

msgid "Expected graduation date (signed diploma)"
msgstr "Date (prévue) de délivrance du diplôme (document signé)"

msgid "Experience merge proposal"
msgstr "Proposition de fusion du parcours antérieur"

msgid "Experience knowledge valorisation"
msgstr "Valorisation des acquis d'expérience"

msgid "Experience not found."
msgstr "Expérience non trouvée."

msgid "Experiences"
msgstr "Expériences"

msgid "Expert advice"
msgstr "Avis expert"

msgid "Expert opinion"
msgstr "Avis expert"

msgid "Expirable link to the admission recap"
msgstr "Lien expirable vers le récapitulatif de l'admission"

msgid "Export"
msgstr "Exporter"

#, python-format
msgid "Exporting %(reference)s to PDF"
msgstr "Export de %(reference)s en PDF"

msgid "Exporting the admission information to PDF"
msgstr "Export des information de la demande d'inscription en PDF"

msgid "Extension request not completed."
msgstr "Demande de prolongation non complète."

msgid "Extension request not defined."
msgstr "Demande de prolongation non définie."

msgid "External enrollment change"
msgstr "Modification d'inscription externe"

msgid "External reorientation"
msgstr "Réorientation externe"

msgid "External reorientation / modification"
msgstr "Modification / réorientation externe"

msgid "External reorientation/modification"
msgstr "Réorientation/modification externe"

msgid "FNRS"
msgstr "FNRS"

msgid "FR"
msgstr "FR"

msgid "FREE_COURSE"
msgstr "Cours libre"

msgid "FRESH"
msgstr "FRESH"

msgid "FRIA"
msgstr "FRIA"

msgid "FWB - Credits earned"
msgstr "FWB - Crédits acquis"

msgid "FWB - Registered credits"
msgstr "FWB - Crédits inscrits"

msgctxt "equivalence_type"
msgid "FWB academic degree equivalence"
msgstr "Equivalence de grade académique FWB"

msgid "FWB equivalent course"
msgstr "Formation FWB équivalente"

msgid "Fac approval"
msgstr "Accord fac"

msgctxt "ways_hear_about_training"
msgid "Facebook"
msgstr "Sur Facebook"

msgid "Faculty"
msgstr "Faculté"

msgid "Faculty comment about the collaborative program"
msgstr "Commentaire facultaire concernant le programme conjoint"

msgid "Faculty comment for IUFC"
msgstr "Commentaire de la Faculté pour l'IUFC"

msgid "Faculty comment for the SIC"
msgstr "Commentaire de la Faculté pour le SIC"

msgid "Faculty comment for the SIC:"
msgstr "Commentaire de la Faculté pour le SIC :"

msgid "Faculty decision:"
msgstr "Décision facultaire :"

msgid "Faculty process"
msgstr "Traitement facultaire"

msgid "Failure of the confirmation paper"
msgstr "Échec de l'épreuve de confirmation"

msgid "Failure of the test"
msgstr "Échec de l'épreuve"

msgid "False"
msgstr "Faux"

msgid "Feedback from Fac"
msgstr "Retour de FAC"

msgctxt "admission gender"
msgid "Female"
msgstr "Féminin"

msgctxt "admission sex"
msgid "Female"
msgstr "Féminin"

msgid "File"
msgstr "Fichier"

msgid "Filter by documents"
msgstr "Filtrer par documents"

msgctxt "tab"
msgid "Finalization"
msgstr "Finalisation"

msgid "Financability computed rule"
msgstr "Règle calculé de financabilité"

msgid "Financability computed rule on"
msgstr "Règle calculé de financabilité le"

msgid "Financability rule"
msgstr "Règle de financabilité"

msgid "Financability rule established by"
msgstr "Règle de financabilité établi par"

msgid "Financable"
msgstr "Finançable"

msgid "Financeability"
msgstr "Financabilité"

msgid "Financeability view"
msgstr "Vue financabilité"

msgid "Financeabilty algorithm proposition not computed yet."
msgstr "Proposition de l'algorithme de financabilité non calculée."

#, python-format
msgid "Financeabilty algorithm proposition on the %(date)s : %(result)s"
msgstr "Proposition de l'algorithme de financabilité le %(date)s : %(result)s"

msgid "Financeable"
msgstr "Financable"

msgid "Financing rule"
msgstr "Règle de financement"

msgid "First name"
msgstr "Prénom"

msgid "First name Last name:"
msgstr "Prénom Nom :"

msgid "First name and last name"
msgstr "Prénom et nom"

msgid "First year of"
msgstr "Première année de"

msgid "First year of inscription + status"
msgstr "Année de première inscription + statut"

#, python-format
msgid "Folder analysis of the proposition %(reference)s"
msgstr "Dossier d'analyse de la proposition %(reference)s"

msgid "Following authorization"
msgstr "Suite à l'autorisation"

msgctxt "female gender"
msgid ""
"Following the presentation of the state of the research and the subsequent "
"discussion with the candidate, the supervisory panel assessed the progress "
"of the work and announces:"
msgstr ""
"À la suite de la présentation de l'état de la recherche et de l'échange qui "
"s'en est suivi avec la candidate, le comité d'accompagnement a évalué "
"l'avancement du travail et conclut à :"

msgctxt "male gender"
msgid ""
"Following the presentation of the state of the research and the subsequent "
"discussion with the candidate, the supervisory panel assessed the progress "
"of the work and announces:"
msgstr ""
"À la suite de la présentation de l'état de la recherche et de l'échange qui "
"s'en est suivi avec le candidat, le comité d'accompagnement a évalué "
"l'avancement du travail et conclut à :"

msgid "Fondation Mont-Godinne"
msgstr "Fondation Mont Godinne"

msgid "Fondation Saint-Luc"
msgstr "Fondation Saint-Luc"

msgid "Fonds Speciaux de Recherche (FSR)"
msgstr "FSR - Fonds Spéciaux de Recherche"

msgid ""
"For a message, it is possible to specify the CSS class that we want to apply "
"on it by using the \"CLASSE_CSS\" property. This is a string which can "
"contain several classes, separated with a space. <a href=\"https://"
"getbootstrap.com/docs/3.3/css/#helper-classes\">Bootstrap classes</a> can be "
"used here.<br>Full example: <code>{\"CLASSE_CSS\": \"bg-info\"}</code>."
"<br><br>For a text field, it is possible to specify if the user can enter a "
"short (\"COURT\", by default) or a long (\"LONG\") text by using the "
"\"TAILLE_TEXTE\" property.<br>Full example: <code>{\"TAILLE_TEXTE\": "
"\"LONG\"}</code>.<br><br>For a file field, it is possible to specify the "
"maximum number (\"NOMBRE_MAX_DOCUMENT\", default to 1) and the MIME types "
"(\"TYPES_MIME_FICHIER\") of the files that can be uploaded.<br>Full example: "
"<code>{\"TYPES_MIME_FICHIER\": [\"application/pdf\"], "
"\"NOMBRE_MAX_DOCUMENTS\": 3}</code>.<br><br>For a selection field, it is "
"possible to specify if the selection is realised through a list (\"LISTE\", "
"by default), checkboxes (\"CASES_A_COCHER\") or radio buttons "
"(\"BOUTONS_RADIOS\") by using the \"TYPE_SELECTION\" property. The list and "
"the radios buttons allow to select only one value whereas the checkboxes "
"allow to select several values.<br>Full example: <code>{\"TYPE_SELECTION\": "
"\"CASES_A_COCHER\"}</code>."
msgstr ""
"Pour un message, il est possible de spécifier la classe CSS qu'on veut y "
"appliquer en utilisant la propriété \"CLASSE_CSS\". C'est une chaîne de "
"caractères qui peut contenir plusieurs classes, séparées par un espace. Des "
"<a href=\"https://getbootstrap.com/docs/3.3/css/#helper-classes\">classes "
"Bootstrap</a> peuvent être utilisées ici.<br>Exemple complet : "
"<code>{\"CLASSE_CSS\": \"bg-info\"}</code>.<br><br>Pour un champ texte, il "
"est possible de spécifier si l'utilisateur peut saisir un texte court "
"(\"COURT\", par défaut) ou long (\"LONG\") en utilisant la propriété "
"\"TAILLE_TEXTE\".<br>Exemple complet : <code>{\"TAILLE_TEXTE\": \"LONG\"}</"
"code>.<br><br>Pour un champ fichier, il est possible de spécifier le nombre "
"maximum (\"NOMBRE_MAX_DOCUMENT\", défaut à 1) et les types MIME "
"(\"TYPES_MIME_FICHIER\") des fichiers téléversables.<br>Exemple complet : "
"<code>{\"TYPES_MIME_FICHIER\": [\"application/pdf\"], "
"\"NOMBRE_MAX_DOCUMENTS\": 3}</code>.<br><br>Pour un champ sélection, il est "
"possible de spécifier si la sélection sera réalisée via une liste "
"(\"LISTE\", par défaut), des cases à cocher (\"CASES_A_COCHER\") ou des "
"boutons radios (\"BOUTONS_RADIOS\") en utilisant la propriété "
"\"TYPE_SELECTION\".<br>Exemple complet : <code>{\"TYPE_SELECTION\": "
"\"CASES_A_COCHER\"}</code>."

#, python-format
msgid ""
"For the jury president, %(manager_first_name)s %(manager_last_name)s on "
"%(date)s."
msgstr ""
"Pour le président du jury, %(manager_first_name)s %(manager_last_name)s Le "
"%(date)s."

#, python-format
msgid ""
"For your information, applications for the %(academic_year)s academic year "
"will be processed from %(start_date)s."
msgstr ""
"Pour votre bonne information, les dossiers d’inscription pour l’année "
"académique %(academic_year)s seront traités à partir de %(start_date)s."

msgid "Foreign access title equivalence effective date"
msgstr "Date de prise d'effet de l'équivalence du titre d'accès étranger"

msgid "Foreign access title equivalence state"
msgstr "État de l'équivalence du titre d'accès étranger"

msgid "Foreign access title equivalence status"
msgstr "Statut de l'équivalence du titre d'accès étranger"

msgid "Foreign access title equivalence type"
msgstr "Type d'équivalence du titre d'accès étranger"

msgid "Foreign diploma"
msgstr "Diplôme étranger"

msgid "Form item"
msgstr "Élément de formulaire"

#, python-format
msgid "Formation is not available for this year (%(sigle)s in %(annee)s)."
msgstr ""
"La formation n'est pas disponible pour cette année (%(sigle)s en %(annee)s)."

msgid "Formation is not available for this year."
msgstr "La formation n'est pas disponible pour cette année."

msgid "Former UCLouvain student"
msgstr "Ancien·ne étudiant·e UCLouvain"

msgctxt "ways_hear_about_training"
msgid "Former students"
msgstr "Par des anciens étudiants"

msgid "Fraudster"
msgstr "Fraudeur"

msgid "Fraudster (ARES)"
msgstr "Fraudeur (ARES)"

msgid "Fraudster status from ARES"
msgstr "Statut fraudeur d'après l'ARES"

msgid "Fraudster status from SIC"
msgstr "Statut fraudeur d'après SIC"

msgid "Free additional approval condition"
msgstr "Condition complémentaire d'acceptation libre"

msgid "Free additional approval conditions"
msgstr "Conditions complémentaires d'acceptation libres"

msgid "Free additional conditions"
msgstr "Conditions complémentaires libres"

msgid "Free and requestable by FAC"
msgstr "Libre et réclamable par FAC"

msgid "Free and requestable by SIC"
msgstr "Libre et réclamable par SIC"

msgid "Free and uploaded by FAC for the managers"
msgstr "Libre et téléversé par FAC pour les gestionnaires"

msgid "Free and uploaded by SIC for the managers"
msgstr "Libre et téléversé par SIC pour les gestionnaires"

msgid "Free documents"
msgstr "Documents libres"

msgid "French"
msgstr "Français"

msgid "French name"
msgstr "Nom en français"

msgid "French value"
msgstr "Valeur en français"

msgid "French values"
msgstr "Valeurs en français"

msgctxt "ways_hear_about_training"
msgid "Friends"
msgstr "Par des amis"

msgid "From"
msgstr "De"

#, python-format
msgid "From %(debut_periode)s to %(fin_periode)s"
msgstr "De %(debut_periode)s à %(fin_periode)s"

#, no-python-format
msgid "Full-time equivalent (as %)"
msgstr "Équivalent temps plein (en %)"

msgctxt "curriculum"
msgid "Function"
msgstr "Fonction"

msgctxt "admission"
msgid "Funding"
msgstr "Financement"

msgid "Funding type"
msgstr "Type de financement"

msgid "Fusion proposal"
msgstr "Proposition de fusion"

msgid "GEOGRAPHY"
msgstr "Géographie"

msgid "GEST_BLOCAGE"
msgstr "Gestionnaire blocage"

msgid "GEST_BLOCAGE_ULTERIEUR"
msgstr "Gestionnaire blocage ultérieur"

msgid "GEST_EN_COURS"
msgstr "Gestionnaire en cours"

msgid "GEST_REUSSITE"
msgstr "Gestionnaire réussite"

msgid "Gantt chart"
msgstr "Graphe de Gantt"

msgid "Gender"
msgstr "Genre"

msgid "General"
msgstr "Général"

msgid "General data"
msgstr "Données générales"

msgid "General education admission"
msgstr "Admission en formation générale"

msgid "General enrolments"
msgstr "Inscriptions en formation générale"

msgid "Generate an analysis folder"
msgstr "Générer un dossier d'analyse"

msgid "Generate an in-progress analysis folder"
msgstr "Générer un brouillon de dossier d'analyse"

msgid "Generate the PDF recap"
msgstr "Générer le PDF récapitulatif"

msgid "Generated by the system"
msgstr "Généré par le système"

msgid "Generic"
msgstr "Générique"

msgid "Generic mail that can be manually sent once the candidate is admitted"
msgstr ""
"E-mail générique qui peut être envoyé manuellement une fois que le candidat "
"est admis"

msgid "Global"
msgstr "Global"

msgid "Global FAC/CDD comments"
msgstr "Commentaires globaux FAC/CDD"

msgid "Global SIC comments"
msgstr "Commentaires globaux SIC"

msgid "Global comment"
msgstr "Commentaire global"

msgctxt "admission"
msgid "Grade"
msgstr "Mention obtenue"

#, python-brace-format
msgid "Graduation of {program_name}"
msgstr "L'obtention de votre diplôme de {program_name}"

msgid "Greetings depending on the gender of the candidate"
msgstr "Salutations en fonction du genre du candidat"

msgid "Grounds for denied"
msgstr "Motif de refus"

msgid "HTML"
msgstr "HTML"

msgid ""
"Has this diploma been recognised as equivalent by the French Community of "
"Belgium?"
msgstr ""
"Ce diplôme a-t-il fait l'objet d'une décision d'équivalence par les services "
"de la Communauté française de Belgique ?"

msgid ""
"Have you applied <a href='https://allocations-etudes.cfwb.be/etudes-"
"superieures/' target='_blank'>for a student grant</a> from the French "
"Community of Belgium?"
msgstr ""
"Avez-vous fait une <a href='https://allocations-etudes.cfwb.be/etudes-"
"superieures/' target='_blank'>demande d'allocation d'études</a> auprès de la "
"Communauté française de Belgique ?"

msgid ""
"Have you applied for a student grant from the French Community of Belgium?"
msgstr ""
"Avez-vous fait une demande d'allocation d'études auprès de la Communauté "
"française de Belgique ?"

msgid "Have you previously enrolled at UCLouvain?"
msgstr "Avez-vous déjà été inscrit·e à l'UCLouvain antérieurement ?"

msgid "Have you previously enrolled for a PhD?"
msgstr ""
"Avez-vous été inscrit antérieurement pour réaliser une thèse de doctorat ?"

msgid "Head office name"
msgstr "Nom du siège social"

msgid "Help text"
msgstr "Texte d'aide"

msgid "Hide the checklist menu"
msgstr "Cacher le menu de la checklist"

msgid "High school graduation year"
msgstr "Année d'obtention du diplôme d'études secondaires"

msgid "Hide the states of the checklist"
msgstr "Cacher les états de la checklist"

msgctxt "tab"
msgid "History"
msgstr "Historique"

msgid "Holding reason"
msgstr "Raison de mise en attente"

msgid "Home"
msgstr "Accueil"

msgid ""
"Household composition or marriage certificate authenticated by the Belgian "
"authorities"
msgstr ""
"Composition de ménage ou acte de mariage légalisé par les autorités belges"

msgid "Household composition or the birth certificate"
msgstr "Composition de ménage ou acte de naissance"

msgid "Household composition or the marriage certificate"
msgstr "Composition de ménage ou acte de mariage"

msgid "Household composition, or copy of your birth certificate"
msgstr "Composition de ménage, ou copie de votre acte de naissance"

msgid "How did the candidate find out about this course?"
msgstr "Comment le candidat a connu l'existence de cette formation ?"

msgid "How did you hear about this course?"
msgstr "Comment avez-vous connu l'existence de cette formation ?"

msgid "I am a long-term resident in the European Union outside Belgium"
msgstr "Je suis résident·e de longue durée en Union Européenne hors Belgique "

msgid ""
"I am a long-term resident of the European Union outside Belgium (Belgian "
"student status category 7)"
msgstr ""
"Je suis résident·e de longue durée en Union Européenne hors Belgique "
"(assimilation 7)"

msgid "I am a refugee"
msgstr "Je suis réfugié·e"

msgid ""
"I am a refugee, an asylum seeker, or a stateless person or have subsidiary/"
"temporary protection (Belgian student status category 2)"
msgstr ""
"Je suis réfugié·e, demandeur d'asile, apatride, ou je bénéficie d’une "
"protection subsidiaire/temporaire (assimilation 2)"

msgid "I am a stateless person"
msgstr "Je suis apatride"

msgid "I am an asylum seeker"
msgstr "Je suis demandeur d’asile"

msgid ""
"I am aware that as an applicant without a European Union nationality or "
"Belgian student status, I am required to pay an application fee of &euro;200 "
"via online payment. The application fee must be received by UCLouvain within "
"15 calendar days. Otherwise, my application will not be considered. For more "
"information: <a href=\"https://uclouvain.be/en/study/inscriptions/tuition-"
"fees-non-eu-students.html\" target=\"_blank\">https://uclouvain.be/en/study/"
"inscriptions/tuition-fees-non-eu-students.html</a>."
msgstr ""
"J'ai pris connaissance qu'en tant qu'étudiant de nationalité hors Union "
"européenne, non-assimilé, je suis tenu de verser 200 € de frais de dossier "
"via le paiement en ligne. Le montant des frais de dossier devra parvenir à "
"l'UCLouvain <strong>impérativement dans les 15 jours calendrier</strong>. A "
"défaut, ma demande sera clôturée. Pour plus d'informations : <a "
"target=\"_blank\" href=\"https://uclouvain.be/fr/etudier/inscriptions/droits-"
"d-inscription-etudiants-de-nationalite-hors-union-europeenne.html\">www."
"uclouvain.be/frais-dossier</a>."

msgid ""
"I am aware that no additional documents specific to limited-enrolment "
"courses can be added once my online application has been confirmed."
msgstr ""
"J'ai pris connaissance qu'aucun document supplémentaire spécifique aux "
"études contingentées ne pourra être ajouté après la confirmation de ma "
"demande en ligne."

msgid ""
"I am aware that the UCLouvain Faculty of Medicine and Dentistry has provided "
"certain personal details (surname(s), first name(s), NOMA, date of birth, "
"place of birth, address) to the Host Hospitals in order to establish the "
"various user rights that I will need as part of my internships, in "
"compliance with the General Data Protection Regulation (GDPR) and the law of "
"30 July 2018 on the protection of individuals with regard to the processing "
"of personal data. My data is kept for the time necessary for the proper "
"performance of the internship and is never transmitted to parties other than "
"those mentioned above. Appropriate technical and organisational measures are "
"put in place to ensure an adequate level of protection for this data."
msgstr ""
"J’ai pris connaissance du fait que la faculté de médecine et médecine "
"dentaire de l'UCLouvain à fourni certaines coordonnées personnelles (nom(s), "
"prénom(s), NOMA, date de naissance, lieu de naissance, adresse) aux Hôpitaux "
"d'Accueil en vue d'établir les différents accès qui me seront nécessaires "
"dans le cadre de mes stages, et ce, dans le respect du Règlement général sur "
"la Protection des Données (RGPD) et la loi du 30 juillet 2018 relative à la "
"protection des personnes physiques à l'égard des traitements de données à "
"caractère personnel. Mes données sont conservées pour la durée nécessaire à "
"la bonne exécution du stage et ne sont jamais transmises à d'autres parties "
"que celles susmentionnées. Des mesures techniques et organisationnelles "
"appropriées sont mises en place afin d'assurer un niveau de protection "
"adéquat de ces données."

msgid ""
"I am aware that the university may verify with third parties all of the "
"application information I provide. In this context, I understand UCLouvain "
"reserves the right to send the information or documents in my application to "
"the selected diplomatic post (e.g. diplomas, transcripts, enrolment "
"authorisation, etc.) in order to ensure their authenticity."
msgstr ""
"J’ai pris connaissance que l’Université pourra vérifier tous les éléments "
"constitutifs du dossier avec des tiers. Dans ce cadre, l’UCLouvain se "
"réserve également le droit de transmettre des informations ou des documents "
"constitutifs du dossier au poste diplomatique sélectionné (exemples : "
"diplômes, relevés de notes, autorisation d’inscription, …) afin de s’assurer "
"de l’authenticité des documents transmis par mes soins."

msgid "I am interested in this course even if it is closed"
msgstr "Je marque mon intérêt pour cette formation même si celle-ci est fermée"

#, python-format
msgid ""
"I am pleased to inform you that the faculty has authorised you to enrol for "
"the %(academic_year)s academic year in:"
msgstr ""
"Par la présente, j'ai le plaisir de vous faire savoir que la Faculté vous "
"autorise à vous inscrire pour l'année académique %(academic_year)s en :"

msgid ""
"I am supported by the CPAS or by a CPAS home or nominated by the CPAS "
"(Belgian student status category 4)"
msgstr ""
"Je suis pris·e en charge par le CPAS, ou par un home du CPAS ou désigné par "
"le CPAS (assimilation 4)"

msgid ""
"I am supported by the CPAS, or by a CPAS rest home or designated by the CPAS"
msgstr ""
"Je suis pris·e en charge par le CPAS, ou par un home du CPAS ou désigné par "
"le CPAS"

msgid "I authorise"
msgstr "J'autorise"

msgid "I do not authorize"
msgstr "Je n'autorise pas"

msgid "I have a Development Cooperation scholarship"
msgstr "Je bénéficie d’une bourse de la Coopération au développement"

msgid "I have a foreign national card"
msgstr "Je suis titulaire d’une carte d’étranger"

msgid "I have a long-term resident card"
msgstr "Je suis titulaire d’une carte de résident·e de longue durée"

msgid ""
"I have a permanent resident card as a family member of a European Union "
"citizen"
msgstr ""
"Je suis titulaire d’une carte de séjour permanent de membre de la famille "
"d’un citoyen de l'Union européenne"

msgid ""
"I have a residence permit valid for more than 3 months and earn professional "
"income"
msgstr ""
"J’ai une autorisation de séjour de plus de 3 mois, et je bénéficie de "
"revenus professionnels"

msgid ""
"I have a residence permit valid for more than 3 months and earn replacement "
"income"
msgstr ""
"J’ai une autorisation de séjour de plus de 3 mois, et je bénéficie de "
"revenus de remplacement"

msgid ""
"I have a residence permit valid for more than 3 months and receive "
"professional or replacement income (Belgian student status category 3)"
msgstr ""
"J’ai une autorisation de séjour de plus de 3 mois, et je bénéficie également "
"de revenus professionnels ou de remplacement (assimilation 3)"

msgid "I have a resident card as a family member of a European Union citizen."
msgstr ""
"Je suis titulaire d’une carte de séjour de membre de la famille d’un citoyen "
"de l'Union européenne."

msgid ""
"I have a scholarship as referred to in Article 105 S 2 of the Decree of 7 "
"November 2013 (CFWB or Development Cooperation) (Belgian student status "
"category 6)"
msgstr ""
"Je bénéficie d’une bourse visée à l’article 105 § 2 du décret du 7 novembre "
"2013 (CFWB ou Coopération au développement) (assimilation 6)"

msgid "I have a scholarship from the French Community student grant service"
msgstr ""
"Je bénéficie d’une bourse octroyée par le service d'allocations d'études de "
"la Communauté française"

msgid ""
"I have a settlement permit or am a long-term resident in Belgium (Belgian "
"student status category 1)"
msgstr ""
"J’ai une autorisation d’établissement, ou je suis résident·e de longue durée "
"en Belgique (assimilation 1)"

msgid "I have been granted subsidiary protection"
msgstr "Je bénéficie de la protection subsidiaire"

msgid "I have been granted temporary protection"
msgstr "Je bénéficie de la protection temporaire"

msgid ""
"I have read and understood the latest version of the Internship Framework "
"Agreement between UCLouvain and the Host Hospitals drawn up as part of the "
"UCLouvain bachelor's or master's course in medicine with a view to acquiring "
"the corresponding course units, and I undertake to comply with its terms: <a "
"href=\"https://cdn.uclouvain.be/groups/cms-editors-mede/ConventionStageMed."
"pdf\" target=\"_blank\">https://cdn.uclouvain.be/groups/cms-editors-mede/"
"ConventionStageMed.pdf</a>"
msgstr ""
"J'ai bien pris connaissance de la dernière version de la Convention cadre de "
"Stage entre l'UCLouvain et les Hôpitaux d'Accueil établie dans le cadre de "
"la formation de bachelier ou de master en médecine organisée par l'UCLouvain "
"en vue d'acquérir les unités d'enseignement correspondantes, et m'engage à "
"en respecter les termes : <a href=\"https://cdn.uclouvain.be/groups/cms-"
"editors-mede/ConventionStageMed.pdf\" target=\"_blank\">https://cdn."
"uclouvain.be/groups/cms-editors-mede/ConventionStageMed.pdf</a>"

msgid "I hereby declare that"
msgstr "Je déclare sur l'honneur que"

#, python-format
msgid ""
"I undertake to send any supporting documents requested %(by_service)s "
"<strong>within 15 calendar days</strong>. If I fail to do so, I acknowledge "
"and accept that my application will be considered inadmissible in accordance "
"with Article 9 of the Academic Regulations and Procedures (RGEE)."
msgstr ""
"Je m'engage à faire parvenir <strong>impérativement dans les 15 jours "
"calendrier</strong> tout justificatif demandé %(by_service)s. A défaut, je "
"prends bonne note et accepte que ma demande sera considérée comme "
"irrecevable conformément à l’article 9 du RGEE et dès lors clôturée."

#, python-format
msgid "I will be graduating from secondary school during the %s academic year"
msgstr ""
"Je vais obtenir mon diplôme d'études secondaires lors de l'année académique "
"%s"

msgid ""
"I would like to receive my mail at an address other than my legal address"
msgstr ""
"Je souhaite recevoir mon courrier à une autre adresse que mon domicile légal"

msgid "IBAN account number"
msgstr "Numéro de compte IBAN"

msgid "INDISPONIBLE"
msgstr "Indisponible"

msgid "INITIAL_CANDIDAT"
msgstr "Initial candidat"

msgid "INITIAL_NON_CONCERNE"
msgstr "Initial non concerné(e)"

msgid "INSCRIPTION"
msgstr "Inscription"

msgid "INSCRIPTION_AU_ROLE"
msgstr "66 € - Inscription au rôle (pré-admission doctorat, ...)"

msgid "INSCRIPTION_REGULIERE"
msgstr "835 € - Inscription régulière"

msgid "INVALID"
msgstr "Invalide"

msgid "INVITED"
msgstr "Invité"

msgid "IN_PROGRESS"
msgstr "En cours"

<<<<<<< HEAD
msgid "Id card expiry date"
msgstr "Date de fin de validité de la carte d'identité"

msgid "Id card number"
msgstr "Numéro de carte d'identité"
=======
msgid "IUFC comment for the Faculty"
msgstr "Commentaire de l'IUFC pour la Faculté"
>>>>>>> dee9c905

msgid "Identification"
msgstr "Identification"

msgid "Identification photo"
msgstr "Photo d'identité"

msgid "Identification photo of the candidate"
msgstr "Photo d'identité du candidat"

msgid "Identifier"
msgstr "Identifiant"

msgid "Identity card"
msgstr "Carte d'identité"

msgid "Identity card (both sides)"
msgstr "Carte d'identité (recto/verso)"

msgid "Identity card expiry date"
msgstr "Date de fin de validité de la carte d'identité"

msgid "Identity card number"
msgstr "Numéro de carte d'identité"

msgid "Identity document"
msgstr "Pièce d'identité"

msgid ""
"Identity document proving the long-term stay in a member state of the "
"European Union"
msgstr ""
"Titre d’identité prouvant le séjour longue durée dans un pays membre de "
"l’Union européenne"

msgid ""
"If necessary, please finish inputting doctoral activities and complete the "
"defense preparation below before submitting the jury proposition."
msgstr ""
"Le cas échéant, veuillez terminer l’encodage des activités de formation "
"doctorale et compléter les modalités de défenses ci-dessous avant de "
"soumettre la proposition de jury"

msgid "If other, specify"
msgstr "Si autre, préciser"

msgid ""
"If you submit the activity, you will no longer be able to modify the seminar "
"or the various activities within it."
msgstr ""
"Si vous soumettez l'activité, vous ne pourrez plus modifier le séminaire, ni "
"les différentes activités en faisant partie."

msgid ""
"If you want, you can save these information and directly send the "
"application to the SIC by selecting the appropriate button below."
msgstr ""
"Si vous le souhaitez, vous pouvez sauvegarder ces informations et "
"directement transmettre le dossier à SIC en sélectionnant le bouton "
"approprié ci-dessous."

msgid "Immediately"
msgstr "Immédiatement"

msgid "Important information:"
msgstr "Informations importantes"

msgid "Impossible action"
msgstr "Action impossible"

msgid ""
"Impossible action: please be sure that the confirmation date and report are "
"specified."
msgstr ""
"Action impossible : veuillez-vous assurer que la date et le procès-verbal de "
"l'épreuve ont bien été complétés."

msgid ""
"In accordance with the information at <a target=\"_blank\" href=\"https://"
"uclouvain.be/en/study/inscriptions/acces-aux-professions-reglementees."
"html\">https://uclouvain.be/en/study/inscriptions/acces-aux-professions-"
"reglementees.html</a>, I declare that, if the courses listed therein concern "
"me, I have received the information relating to their requirements for "
"admission or continuation and to the specific rules or restrictions of "
"accreditation or professional establishment to which the professional or "
"accredited title is subject and I accept the terms thereof."
msgstr ""
"Conformément aux informations reprises sur le lien <a target=\"_blank\" "
"href=\"https://uclouvain.be/fr/etudier/inscriptions/acces-aux-professions-"
"reglementees.html\">www.uclouvain.be/professions-reglementees</a>, je "
"déclare avoir reçu, si ces études me concernent, les informations relatives "
"aux conditions d'accès à ces études ou d'accès à la suite de ces études et "
"aux règles ou restrictions d'agrément ou d'établissement professionnel "
"particulières auxquelles le titre professionnel ou d'agrégé est soumis et "
"j'en accepte les termes."

msgid ""
"In accordance with the information at <a target=\"_blank\" href=\"https://"
"uclouvain.be/en/study/inscriptions/reglementations.html\">https://uclouvain."
"be/en/study/inscriptions/reglementations.html</a>, I declare that I have "
"read the university regulations and accept their terms."
msgstr ""
"Conformément aux informations reprises sur le lien <a target=\"_blank\" "
"href=\"https://uclouvain.be/fr/etudier/inscriptions/reglementations."
"html\">www.uclouvain.be/reglementation-inscriptions</a>, je déclare avoir lu "
"le règlement de l'université et j'en accepte les termes."

msgid ""
"In accordance with the information at <a target=\"_blank\" href=\"https://"
"uclouvain.be/en/study/inscriptions/vie-privee.html\">https://uclouvain.be/en/"
"study/inscriptions/vie-privee.html</a>, I declare that I have read the data "
"protection policy of the Universite catholique de Louvain and accept its "
"terms."
msgstr ""
"Conformément aux informations reprises sur le lien <a target=\"_blank\" "
"href=\"https://uclouvain.be/fr/etudier/inscriptions/vie-privee.html\">www."
"uclouvain.be/vie-privee-inscriptions</a>, je déclare avoir lu la politique "
"de protection des données de l'Université catholique de Louvain et j'en "
"accepte les termes."

#, python-format
msgid ""
"In accordance with the registration calendar <a href=\"https://uclouvain.be/"
"en/study/inscriptions/calendrier-inscriptions.html\" target=\"_blank\">www."
"uclouvain.be/enrolment-calendar</a>, I confirm that I am applying for the "
"academic year %(year)s."
msgstr ""
"Conformément au calendrier des inscriptions <a href=\"https://uclouvain.be/"
"fr/etudier/inscriptions/calendrier-inscriptions.html\" target=\"_blank\">www."
"uclouvain.be/calendrier-inscriptions</a>, je confirme postuler pour l'année "
"académique %(year)s."

msgid "In draft form"
msgstr "En brouillon"

#, python-format
msgid ""
"In order to proceed with your enrolment at the university, please go to the "
"Enrolment Office (see address below) between 1 June and 30 September "
"%(year)s with the following documents:"
msgstr ""
"Afin de finaliser votre inscription à l'Université, veuillez-vous présenter "
"au Service des inscriptions (voir adresse ci-dessous) entre le 1 juin et le "
"30 septembre %(year)s muni·e des documents ci-dessous :"

#, python-format
msgid ""
"In order to proceed with your enrolment at the university, please send the "
"document(s) listed below between 1 June and 30 September %(year)s to <a "
"href=\"mailto:%(email)s\">%(email)s</a>:"
msgstr ""
"Afin de finaliser à votre inscription à l'Université, nous vous remercions "
"de nous transmettre entre le 1 juin et le 30 septembre %(year)s au plus tard "
"à l'adresse <a href=\"mailto:%(email)s\">%(email)s</a> le/les document.s "
"repris ci-dessous :"

msgid "In payement order"
msgstr "En ordre de paiement"

msgid "In person"
msgstr "En présentiel"

msgctxt "ways_hear_about_training"
msgid "In the press"
msgstr "Dans la presse"

msgid "Include"
msgstr "Inclure"

msgid "Include or exclude the checklist filters"
msgstr "Inclure ou exclure les filtres de la checklist"

msgid "Incomplete field"
msgstr "Non renseigné(e)"

msgid ""
"Information about a potential cotutelle are to be inputted in the \"Doctoral "
"project\" part."
msgstr ""
"Les informations concernant une éventuelle cotutelle sont à indiquer dans la "
"partie « Projet doctoral »."

msgid "Information about the restriction"
msgstr "Information à propos de la restriction"

msgid "Information provided to the candidate."
msgstr "Information communiquée au candidat."

msgid "Initialization of the predefined specific questions"
msgstr "Initialisation des questions spécifiques prédéfinies"

msgid "Initialization of the predefined specific questions completed."
msgstr "Initialisation des questions spécifiques prédéfinies complétée."

msgid ""
"Initialization of the predefined specific questions for an academic year"
msgstr ""
"Initialisation des questions spécifiques prédéfinies pour une année "
"académique"

msgctxt "admission"
msgid "Institute"
msgstr "Établissement"

msgctxt "jury"
msgid "Institute"
msgstr "Institution"

msgid "Institute address"
msgstr "Adresse de l'établissement"

msgid "Institute contacted"
msgstr "Établissement contacté"

msgid "Institute name"
msgstr "Nom de l'établissement"

msgid "Institute type"
msgstr "Type d'établissement"

msgid "Institution"
msgstr "Institution"

msgid "Institution Federation Wallonie-Bruxelles"
msgstr "Institution de la Federation Wallonie-Bruxelles"

msgid "Institution contacted"
msgstr "Établissement contacté"

msgid "Institution should be set when PhD has been set to yes or partial"
msgstr ""
"L'institution doit être renseignée quand le doctorat a déjà été réalisé "
"partiellement ou complètement"

msgid "Insufficient"
msgstr "Insuffisant"

msgid "Interested mark"
msgstr "Marque d'intérêt"

msgid "Internal comment"
msgstr "Commentaire interne"

msgid "Internal comment:"
msgstr "Commentaire interne :"

msgid "Internal label"
msgstr "Label interne"

msgid "Internal notes"
msgstr "Notes internes"

msgid "International for doctorate"
msgstr "Internationale pour les doctorats"

msgid "International for general education"
msgstr "Internationale pour les formation générales"

msgid "International scholarship"
msgstr "Bourse internationale"

msgid "International:"
msgstr "Bourse internationale :"

msgid "Internship Framework Agreement"
msgstr "Convention cadre de stages"

msgid "Invalid date"
msgstr "Date invalide"

msgid "Invalid phone number"
msgstr "Numéro de téléphone invalide"

#, python-format
msgid "Invalid property: %(config_params)s"
msgid_plural "Invalid properties: %(config_params)s"
msgstr[0] "Propriété invalide : %(config_params)s"
msgstr[1] "Propriétés invalides : %(config_params)s"

msgid "Invitations have not been sent"
msgstr "Les invitations n'ont pas été envoyées"

msgid "Invitations must have been sent"
msgstr "Les invitations doivent avoir été envoyées"

msgid "Is access title of the proposition?"
msgstr "Est-ce que c'est un titre d'accès de la proposition ?"

msgid "Is active?"
msgstr "Actif ?"

msgid "Is an external modification"
msgstr "Est une modification externe"

msgid "Is an external reorientation"
msgstr "Est une réorientation externe"

msgid "Is belgian bachelor"
msgstr "Est bachelier belge"

msgid "Is it a Wallonia-Brussels Federation institution?"
msgstr "S'agit-il d'une institution de la Fédération Wallonie-Bruxelles ?"

msgid "Is non-resident (as defined in decree)"
msgstr "Est non-résident (au sens du décret)"

msgid "It is not possible to go from the \"validated\" status to this status."
msgstr "Il n'est pas possible de passer du statut \"validé\" à ce statut."

msgid "JURY_APPROUVE_ADRE"
msgstr "JURY_APPROUVE_ADRE"

msgid "JURY_APPROUVE_CA"
msgstr "JURY_APPROUVE_CA"

msgid "JURY_APPROUVE_CDD"
msgstr "JURY_APPROUVE_CDD"

msgid "JURY_REFUSE_ADRE"
msgstr "JURY_REFUSE_ADRE"

msgid "JURY_REFUSE_CDD"
msgstr "JURY_REFUSE_CDD"

msgid "JURY_SOUMIS"
msgstr "JURY_SOUMIS"

msgid "Joint research project (ARC)"
msgstr "ARC - Action de Recherche Concertée"

msgid "Joint supervision agreement"
msgstr "Convention de cotutelle"

msgid "Joint supervision request"
msgstr "Demande d'ouverture de cotutelle"

msgid "Journal or publishing house name"
msgstr "Nom de la revue ou de la maison d'édition"

msgid "Jury approval"
msgstr "Approbation du jury"

msgid "Jury composition"
msgstr "Composition du jury"

msgid "Justification letter"
msgstr "Lettre de justification"

msgid "Keys"
msgstr "Clés"

msgctxt "admission"
msgid "Keywords"
msgstr "Mots-clés"

msgid "Knowledge of languages"
msgstr "Connaissance des langues"

msgid "Language"
msgstr "Langue"

msgid "Language regime"
msgstr "Régime linguistique"

msgid "Last email sent by"
msgstr "Dernière email envoyé par"

msgid "Last email sent the"
msgstr "Dernière email envoyé le"

msgid "Last hour views:"
msgstr "Vues de la dernière heure :"

msgid "Last modif."
msgstr "Dernière modif."

msgid "Last modification"
msgstr "Dernière modification"

msgid "Last modification (author)"
msgstr "Dernière modif. (auteur)"

msgid "Last name"
msgstr "Nom"

msgid "Last name / First name / Email"
msgstr "Nom / Prénom / E-mail"

msgid "Last name / First name / Email / NOMA"
msgstr "Nom / Prénom / E-mail / NOMA"

msgid "Last name / First name / Global id"
msgstr "Nom / Prénom / Identifiant global"

msgid "Last update author"
msgstr "Auteur de la dernière mise à jour"

msgid "Late enrollment"
msgstr "Inscription tardive"

msgid "Later > blocking"
msgstr "Ultérieurement > bloquant"

msgid "Later > non-blocking"
msgstr "Ultérieurement > non-bloquant"

msgid "Launch"
msgstr "Lancer"

msgid "Lead supervisor"
msgstr "Promoteur de référence"

msgid "Lead supervisor approval"
msgstr "Avis positif du promoteur de référence"

msgid "Lead supervisor assent"
msgstr "Avis du promoteur de référence"

msgid "Lead supervisor comment"
msgstr "Commentaire du promoteur de référence"

msgctxt "admission"
msgid "Learning unit"
msgstr "Unité d'enseignement"

msgid "Leave page?"
msgstr "Quitter la page ?"

msgid "Legal cohabitation certificate"
msgstr "Attestation de cohabitation légale"

msgid "Legal domicile"
msgstr "Domicile légal"

msgid "Letters of recommendation"
msgstr "Lettres de recommandation"

msgctxt "equivalence_type"
msgid "Level equivalence"
msgstr "Equivalence de niveau"

msgid ""
"Link to download a copy of the file related to the admission (frontoffice)."
msgstr "Lien pour télécharger une copie du dossier (back-office)."

msgid "Link to the admission (back-office)"
msgstr "Lien vers l'admission (back-office)"

msgid "Link to the admission (front-office)"
msgstr "Lien vers l'admission (front-office)"

msgid "Link to the admission confirmation paper panel (back-office)"
msgstr "Lien vers la page liée à l'épreuve de confirmation (back-office)"

msgid "Link to the admission confirmation paper panel (front-office)"
msgstr "Lien vers la page liée à l'épreuve de confirmation (front-office)"

msgid "Link to the admission supervisory panel (front-office)"
msgstr "Lien vers le groupe de supervision de l'admission (front-office)"

msgid "Link to the admissions (front-office)"
msgstr "Lien vers la liste des admissions (front-office)"

msgid "Link to the application in the back-office"
msgstr "Lien vers l'admission (back-office)"

msgid "Link to the application on the portal"
msgstr "Lien vers l'admission (portail)"

msgid "Link to the complementary training panel (front-office)"
msgstr "Lien vers la page liée à la formation complémentaire (front-office)"

msgid "Link to the doctoral training panel (back-office)"
msgstr "Lien vers la page liée à la formation doctorale (back-office)"

msgid "Link to the doctoral training panel (front-office)"
msgstr "Lien vers la page liée à la formation doctorale (front-office)"

msgid ""
"Link to the page of the faculty decision in the checklist of the admission "
"(back-office)"
msgstr ""
"Lien vers la page de décision facultaire dans la checklist de l'admission "
"(back-office)"

msgctxt "ways_hear_about_training"
msgid "Linkedin"
msgstr "Sur LinkedIn"

msgid "List"
msgstr "Liste"

msgid "List a missing document"
msgstr "Lister un document manquant"

msgid "List of LUs of the additional module or others"
msgstr "Liste des UEs du module complémentaire ou autres"

msgid "List of emails of the program managers."
msgstr "Liste des emails des gestionnaires d'admission d'un programme."

msgid "List of names of the program managers."
msgstr "Liste des noms des gestionnaires d'admission d'un programme."

msgid ""
"List of the mandatory requested documents that must be submitted "
"immediately, with the reason"
msgstr ""
"Liste des documents réclamés obligatoires qui doivent être déposés "
"immédiatement, avec la raison associée"

msgid ""
"List of the requested documents that can be submitted later, with the reason"
msgstr ""
"Liste des documents réclamés qui peuvent être déposés plus tard, avec la "
"raison associée"

msgid "List of the requested documents that have been submitted"
msgstr "Liste des documents réclamés qui ont été déposés."

msgid "List of the requested documents that haven't been submitted"
msgstr "Liste des documents réclamés qui n'ont pas été déposés."

msgid "List of the values that the Selection elements can take (one per row)."
msgstr ""
"Liste de valeurs que les éléments de type Sélection peuvent prendre (une par "
"ligne)."

msgid "Listening comprehension"
msgstr "Compréhension à l'audition"

msgid "Long"
msgstr "Long"

msgid "Long label in english"
msgstr "Libellé long en anglais"

msgid "Long label in french"
msgstr "Libellé long en français"

msgid "Long name"
msgstr "Nom long"

msgid "Long-term resident card"
msgstr "Carte de résident longue durée"

msgid "Lookup somebody"
msgstr "Rechercher une personne"

msgid "MANAGEMENT"
msgstr "Gestion"

msgid "MASTER_DE_SPECIALISATION_SANTE"
msgstr "485 € - Master de spécialisation santé"

msgid "MATHEMATICS"
msgstr "Mathématiques"

msgid "MEMBRE"
msgstr "MEMBRE"

msgid "MIME file types"
msgstr "Types de fichier MIME"

msgctxt "ways_hear_about_training"
msgid "MOOCs"
msgstr "Par les Moocs"

msgid "Madam"
msgstr "Madame"

msgid "Mail salutation"
msgstr "Formule de salutation de l'email"

msgid ""
"Mail sent to ADRE on first submission of the confirmation paper by the "
"doctoral student"
msgstr ""
"E-Mail envoyé à ADRE lors de la première soumission du formulaire d'une "
"épreuve de confirmation par le doctorand"

msgid ""
"Mail sent to ADRE to inform him of the defavourable opinion on one "
"confirmation paper"
msgstr ""
"E-Mail envoyé à ADRE pour l'informer de l'issue défavorable d'une épreuve de "
"confirmation"

msgid ""
"Mail sent to ADRE to inform him of the favourable opinion on one "
"confirmation paper"
msgstr ""
"E-Mail envoyé à ADRE pour l'informer de l'issue favorable d'une épreuve de "
"confirmation"

msgid ""
"Mail sent to ADRE to inform him of the necessity to retake one confirmation "
"paper"
msgstr ""
"E-Mail envoyé à ADRE pour l'informer de la nécessité de repasser une épreuve "
"de confirmation"

msgid ""
"Mail sent to ADRI to inform him of the defavourable opinion on one "
"confirmation paper"
msgstr ""
"E-Mail envoyé à ADRI pour l'informer de l'issue défavorable d'une épreuve de "
"confirmation"

msgid ""
"Mail sent to ADRI to inform him of the favourable opinion on one "
"confirmation paper"
msgstr ""
"E-Mail envoyé à ADRI pour l'informer de l'issue favorable d'une épreuve de "
"confirmation"

msgid ""
"Mail sent to ADRI to inform him of the necessity to retake one confirmation "
"paper"
msgstr ""
"E-Mail envoyé à ADRI pour l'informer de la nécessité de repasser une épreuve "
"de confirmation"

msgid "Mail sent to each actor of the supervision group to request a signature"
msgstr ""
"E-mail envoyé aux membres du groupe de supervision pour demander une "
"signature"

msgid "Mail sent to promoters when a member of the supervision panel refuses"
msgstr ""
"E-mail envoyé aux promoteurs lors du refus d'un membre du groupe de "
"supervision"

msgid ""
"Mail sent to reference promoter to inform of the submission of complementary "
"training activities"
msgstr ""
"E-mail envoyé au promoteur de référence lors de la soumission d'une activité "
"de formation complémentaire"

msgid ""
"Mail sent to reference promoter to inform of the submission of course "
"enrollment"
msgstr ""
"E-mail envoyé au promoteur de référence lors de la soumission d'une "
"inscription à un cours"

msgid ""
"Mail sent to reference promoter to inform of the submission of doctoral "
"training activities"
msgstr ""
"E-mail envoyé au promoteur de référence lors de la soumission d'une activité "
"de formation doctorale"

msgid ""
"Mail sent to the CDD to inform them that a new application has been submitted"
msgstr ""
"E-mail envoyé à la CDD pour l'informer qu'une nouvelle demande a été soumise"

msgid ""
"Mail sent to the applicant following approval or rejection by a member of "
"the supervisory group"
msgstr ""
"E-mail envoyé au candidat suite à l'approbation ou au refus d'un membre du "
"groupe de supervision"

msgid ""
"Mail sent to the candidate to confirm supervision group signature requests "
"are sent"
msgstr ""
"E-mail envoyé au candidat pour confirmer l'envoi des demandes de signature"

msgid ""
"Mail sent to the candidate to confirm that his application for continuing "
"education has been taken into account by UCLouvain"
msgstr ""
"E-mail envoyé au candidat pour lui confirmer que sa demande d'admission en "
"formation continue est prise en compte par l'UCLouvain"

msgid ""
"Mail sent to the candidate to confirm that his application for general "
"education has been taken into account by UCLouvain"
msgstr ""
"E-mail envoyé au candidat pour lui confirmer que sa demande d'admission en "
"formation générale est prise en compte par l'UCLouvain"

msgid ""
"Mail sent to the candidate to confirm that his application has been taken "
"into account by UCLouvain"
msgstr ""
"E-mail envoyé au candidat pour lui confirmer la bonne prise en compte de sa "
"demande par l'UCLouvain"

msgid ""
"Mail sent to the candidate to inform him that all requested documents have "
"been received for general education"
msgstr ""
"E-mail envoyé au candidat pour l'informer que tous les documents réclamés "
"ont été reçus pour sa demande en formation générale"

msgid ""
"Mail sent to the candidate to inform him that some FAC documents are missing "
"or invalid in his application for doctorate education"
msgstr ""
"E-mail envoyé au candidat pour l'informer que des documents FAC sont "
"manquants ou invalides dans sa demande en doctorat"

msgid ""
"Mail sent to the candidate to inform him that some FAC documents are missing "
"or invalid in his application for general education"
msgstr ""
"E-mail envoyé au candidat pour l'informer que des documents FAC sont "
"manquants ou invalides dans sa demande en formation générale"

msgid ""
"Mail sent to the candidate to inform him that some SIC documents are missing "
"or invalid in his application for continuing education"
msgstr ""
"E-mail envoyé au candidat pour l'informer que des documents SIC sont "
"manquants ou invalides dans sa demande en formation continue"

msgid ""
"Mail sent to the candidate to inform him that some SIC documents are missing "
"or invalid in his application for doctorate education"
msgstr ""
"E-mail envoyé au candidat pour l'informer que des documents SIC sont "
"manquants ou invalides dans sa demande en doctorat"

msgid ""
"Mail sent to the candidate to inform him that some SIC documents are missing "
"or invalid in his application for general education"
msgstr ""
"E-mail envoyé au candidat pour l'informer que des documents SIC sont "
"manquants ou invalides dans sa demande en formation générale"

msgid ""
"Mail sent to the candidate to inform him that some requested documents have "
"been received and some are still missing for general education"
msgstr ""
"E-mail envoyé au candidat pour l'informer que certains documents réclamés "
"ont été reçus et que d'autres sont encore manquants pour sa demande en "
"formation générale"

msgid ""
"Mail sent to the candidate to inform of the refusal of complementary "
"training activity"
msgstr ""
"E-mail envoyé au candidat pour lui informer du refus d'une activité de "
"formation complémentaire"

msgid ""
"Mail sent to the candidate to inform of the refusal of course enrollment"
msgstr ""
"E-mail envoyé au candidat pour lui informer du refus d'une inscription à un "
"cours"

msgid ""
"Mail sent to the candidate to inform of the refusal of doctoral training "
"activity"
msgstr ""
"E-mail envoyé au candidat pour lui informer du refus d'une activité de "
"formation doctorale"

msgid "Mail sent to the candidate to update a complementary training activity"
msgstr ""
"E-mail envoyé au candidat pour mettre à jour une activité de formation "
"complémentaire"

msgid "Mail sent to the candidate to update a course enrollment"
msgstr ""
"E-mail envoyé au candidat pour mettre à jour une inscription à un cours"

msgid "Mail sent to the candidate to update a doctoral training activity"
msgstr ""
"E-mail envoyé au candidat pour mettre à jour une activité de formation "
"doctorale"

msgid ""
"Mail sent to the doctoral student to give him some information about the "
"confirmation paper"
msgstr ""
"E-Mail envoyé au doctorand pour lui communiquer quelques informations "
"relatives à l'épreuve de confirmation"

msgid ""
"Mail sent to the doctoral student to inform him of the defavourable opinion "
"on the confirmation paper"
msgstr ""
"E-Mail envoyé au doctorand pour l'informer de l'issue défavorable de son "
"épreuve de confirmation"

msgid ""
"Mail sent to the doctoral student to inform him of the favourable opinion on "
"the confirmation paper"
msgstr ""
"E-Mail envoyé au doctorand pour l'informer de l'issue favorable de son "
"épreuve de confirmation"

msgid ""
"Mail sent to the doctoral student to inform him of the necessity to retake "
"the confirmation paper"
msgstr ""
"E-Mail envoyé au doctorand pour l'informer de la nécessité de repasser son "
"épreuve de confirmation"

msgid ""
"Mail sent to the member of the supervision panel when deleted by the "
"candidate"
msgstr ""
"E-mail envoyé au membre du groupe de supervision lors de sa suppression par "
"le candidat"

msgid ""
"Mail sent to the members of the supervision panel to inform them that the "
"application has been submitted to UCLouvain by the applicant"
msgstr ""
"E-mail envoyé aux membres du groupe de supervision pour les informer que la "
"demande a été soumise à l'UCLouvain par le candidat"

msgid "Main institute"
msgstr "Institution principale"

msgctxt "admission gender"
msgid "Male"
msgstr "Masculin"

msgctxt "admission sex"
msgid "Male"
msgstr "Masculin"

msgctxt "tab"
msgid "Management"
msgstr "Gestion"

msgid "Management of the continuing enrolment applications"
msgstr "Gestion des demandes d'inscription en formation continue"

msgid "Management of the doctorate enrolments"
msgstr "Gestion des demandes d'inscription en doctorat"

msgid "Management of the enrolment applications"
msgstr "Gestion des demandes d'inscription"

msgid "Manager follow-up"
msgstr "Suivi gestionnaire"

msgid ""
"Mandatory fields are missing in the 'Additional information > Specific "
"questions' tab."
msgstr ""
"Les champs requis dans l'onglet 'Informations complémentaires > Questions "
"spécifiques' sont manquants."

msgid ""
"Mandatory fields are missing in the 'Additional information > Visa' tab."
msgstr ""
"Les champs requis dans l'onglet 'Informations complémentaires > Visa' sont "
"manquants."

msgid "Mandatory fields are missing in the 'Course choice' tab."
msgstr "Les champs requis dans l'onglet 'Choix de formation' sont manquants."

msgid "Mandatory fields are missing in the cotutelle."
msgstr "Les champs requis de la cotutelle sont manquants."

msgid "Mandatory fields are missing in the project details of the proposition."
msgstr ""
"Les champs requis des details du projet de la proposition sont manquants."

msgid ""
"Mandatory fields are missing in the specific questions of the 'Additional "
"information > Specific questions' tab"
msgstr ""
"Les champs requis des questions spécifiques dans l'onglet 'Informations "
"complémentaires > Questions spécifiques' sont manquants."

msgid ""
"Mandatory fields are missing in the specific questions of the 'Course "
"choice' tab"
msgstr ""
"Les champs requis des questions spécifiques dans l'onglet 'Choix de "
"formation' sont manquants."

msgid ""
"Mandatory fields are missing in the specific questions of the 'Previous "
"Experience > Curriculum vitae' tab."
msgstr ""
"Les champs requis des questions spécifiques dans l'onglet 'Parcours "
"antérieur > Curriculum' sont manquants."

msgid ""
"Mandatory fields are missing in the specific questions of the 'Previous "
"experience > Secondary studies' tab"
msgstr ""
"Les champs requis des questions spécifiques dans l'onglet 'Parcours "
"antérieur > Études secondaires' sont manquants."

msgid "Mandatory languages are missing."
msgstr "Des langues obligatoires sont manquantes."

msgid ""
"Martin V comprises both the Martin V Ecole Fondamentale and the Martin V "
"Lycee."
msgstr "L'entité Martin V regroupe l'Ecole Fondamentale et le Lycée Martin V."

msgctxt "course"
msgid "Master"
msgstr "Master"

msgid "Maximum number of documents"
msgstr "Nombre maximum de documents"

msgid "Member of supervision group already invited."
msgstr "Membre du groupe de supervision déjà invité."

msgid "Member of supervision group not found."
msgstr "Membre du groupe de supervision non trouvé."

msgid "Member of supervision group not invited."
msgstr "Membre du groupe de supervision non invité."

msgid "Members"
msgstr "Membres"

msgid "Memberships"
msgstr "Affiliations"

msgid "Membre CA not found."
msgstr "Membre du comité d'accompagnement non trouvé."

msgctxt "admission"
msgid "Merge"
msgstr "Fusionner"

msgid "Merge all non-empty data from digit match to merge form"
msgstr "Fusionner toutes les données valides provenant de la correspondance"

msgid "Merge all non-empty data from original to merge form"
msgstr "Fusionner toutes les données valides provenant de l'original"

msgid "Merge with existing entry"
msgstr "Fusionner avec l'entrée existante"

msgid "Merging of each document field of a continuing proposition into one PDF"
msgstr "Fusion de chaque champ document d'une proposition continue en un PDF"

msgid "Merging of each document field of a doctorate proposition into one PDF"
msgstr "Fusion de chaque champ document d'une proposition doctorale en un PDF"

msgid "Merging of each document field of a general proposition into one PDF"
msgstr "Fusion de chaque champ document d'une proposition générale en un PDF"

msgid "Merging of each document field of the proposition into one PDF"
msgstr "Fusion de chaque champ document d'une proposition en un PDF"

msgid "Message"
msgstr "Message"

msgid "Message body"
msgstr "Corps du message"

msgid "Message for the candidate"
msgstr "Message pour le candidat"

msgid "Message for the faculty"
msgstr "Message pour la Faculté"

msgid "Message object"
msgstr "Sujet du message"

msgid "Message sent successfully"
msgstr "Message envoyé avec succès"

msgid "Message subject"
msgstr "Sujet du message"

msgid "Message to candidate concerning the prerequisite courses"
msgstr "Communication au candidat à propos des compléments"

msgid ""
"Method 1 (the private defense and the public defense are separated by at "
"least a month"
msgstr ""
"Formule 1 (la défense privée et la soutenance publique sont séparées d’au "
"moins un mois) "

msgid ""
"Method 2 (The private defense and the public defense are organised the same "
"day, and subjected to an admissibility condition)"
msgstr ""
"Formule 2 (La défense et la soutenance sont organisées le même jour, et "
"soumises à une condition de recevabilité)"

msgid "Middle name"
msgstr "Autres prénoms"

msgid "Missing"
msgstr "Manquants"

msgid "Mobility months amount"
msgstr "Nombre de mois de mobilité"

msgid "Modification asked by the candidate"
msgstr "Modification demandée par le candidat"

msgid "Modification author"
msgstr "Auteur modif."

msgid "Modification date"
msgstr "Date modif."

msgid "Modification of the secondary studies"
msgstr "Modification des études secondaires"

msgid "Modification of the specificities of the curriculum"
msgstr "Modification des spécificités du curriculum"

msgid "Modification requested"
msgstr "Modification demandée"

msgctxt "feminine"
msgid "Modified"
msgstr "Modifiée"

msgid "Modified at"
msgstr "Modifié le"

msgid "Mollie ID"
msgstr "ID Mollie"

msgid "Most recent year of enrolment"
msgstr "Dernière année d'inscription"

msgid "Motivation"
msgstr "Motivation"

msgid "Motivation for joint supervision"
msgstr "Motivation de la cotutelle"

msgid "Motivations"
msgstr "Motivations"

#, python-format
msgid "Move the doctorate to the \"%(status)s\" state?"
msgstr "Passer la demande dans l'état \"%(status)s\" ?"

msgid "Must be a dictionary."
msgstr "Doit être un dictionnaire."

msgid "Must be enrolled"
msgstr "Doit être inscrit"

msgid "Must be in the process of the enrolment"
msgstr "Doit être en cours inscription"

msgid "Must not be pre-admission"
msgstr "Ne doit pas être une pré-admission"

msgid "Must pay"
msgstr "Doit payer"

msgid "My father"
msgstr "Mon père"

msgid ""
"My father, mother, legal guardian, spouse or legal cohabitant has the "
"nationality of a country of a European Union member state, or fulfils the "
"conditions covered by one of the Belgian student statuses from 1 to 4 "
"(Belgian student status 5)"
msgstr ""
"Mon père, ma mère, mon tuteur légal, conjoint ou cohabitant légal a la "
"nationalité d’un pays d’un état membre de l’Union européenne, ou remplit les "
"conditions visées par l’une des assimilations de 1 à 4 (assimilation 5)"

msgid "My legal cohabitant"
msgstr "Mon cohabitant légal"

msgid "My legal guardian"
msgstr "Mon tuteur légal"

msgid "My mother"
msgstr "Ma mère"

msgid "My partner"
msgstr "Mon conjoint"

msgid "N/A"
msgstr "Sans objet"

msgid "NO"
msgstr "Non"

msgid "NOMA"
msgstr "NOMA"

msgid "NON_CONCERNE"
msgstr "Non concerné(e)"

msgid "NON_FINANCABLE"
msgstr "Non finançable"

msgid "NON_SOUMISE"
msgstr "Non soumise"

msgid "NOT_ALLOWED_TO_CONTINUE"
msgstr "Non autorisé à poursuivre"

msgid "NOT_INVITED"
msgstr "Pas encore invité à signer"

msgid "NOUVEAUX_DROITS_MAJORES"
msgstr "2505 € - Nouveaux droits majorés"

msgid "Name"
msgstr "Nom"

msgid "Name in english"
msgstr "Nom en anglais"

msgid "Name in french"
msgstr "Nom en français"

msgid "Name in the language of the manifestation"
msgstr "Nom dans la langue de la manifestation"

msgid "Name of the contact person for the design of the annual program"
msgstr "Nom de la personne de contact pour la composition du programme annuel"

msgid "Name of the management entity"
msgstr "Nom de l'entité de gestion"

<<<<<<< HEAD
msgid "National number"
msgstr "Numéro de registre national belge (NISS)"
=======
msgid "Name of the manager sending the email"
msgstr "Nom du gestionnaire qui envois l'email"
>>>>>>> dee9c905

msgid "Name of the working list"
msgstr "Nom de la liste de travail"

msgid "Nationality"
msgstr "Nationalité"

msgid "Nationality:"
msgstr "Nationalité :"

msgid "Negative assessment by lead supervisor"
msgstr "Avis négatif du promoteur de référence"

msgid "New deadline"
msgstr "Nouvelle échéance"

msgid "New thesis title (if applicable):"
msgstr "Nouveau titre de la thèse (le cas échéant) :"

msgid "No"
msgstr "Non"

msgid ""
"No 'ValidationError' exception must be triggered with the the provided data."
msgstr ""
"Aucune erreur de validation ne doit être déclenchée avec les données "
"spécifiées."

msgid "No English studies"
msgstr "Aucune étude en anglais"

msgid "No French studies"
msgstr "Aucune étude en français"

msgid "No PhD found."
msgstr "Pas de doctorat trouvé."

msgid "No defense reason"
msgstr "Raison de non-soutenance"

msgid "No diplomatic post found."
msgstr "Poste diplomatique non trouvé."

msgid "No doctorate found."
msgstr "Doctorat non trouvé."

msgid "No document"
msgstr "Pas de document"

msgid "No document is defined as requestable. At least one is required."
msgstr ""
"Aucun document n'est spécifié comme réclamable. Au-moins un est requis."

msgid "No enrolment application"
msgstr "Aucune demande d'inscription n'a été trouvée"

msgid "No fraud identified"
msgstr "Pas de fraude identifiée"

msgid "No general enrolment"
msgstr "Aucune inscription en formation générale n'a été trouvée"

msgid "No joint supervision"
msgstr "Pas de cotutelle"

msgid "No jury found."
msgstr "Pas de jury trouvé."

msgid "No knowledge of languages provided."
msgstr "Aucune connaissance des langues renseignée."

msgid "No longer designate the document as to be requested"
msgstr "Ne plus désigner le document comme étant à réclamer"

msgid "No one invited"
msgstr "Aucun invité"

msgid "No pool was found to match."
msgstr "Aucun pot ne correspond."

msgid "No scholarship found."
msgstr "Bourse non trouvée."

msgid "No specific profile"
msgstr "Pas de profil particulier"

msgid "No specific question available for this dossier."
msgstr "Aucune question spécifique n'est disponible pour cette demande."

msgid "No training found."
msgstr "Formation non trouvée."

msgid "No."
msgstr "Non."

msgid "Noma"
msgstr "Noma"

msgid "Non doctor reason"
msgstr "Justification"

msgid "Non-academic experience"
msgstr "Expérience non-académique"

msgid "Non-resident (as defined by government decree)"
msgstr "Non-résident (au sens du Décret)"

msgid "Non-retrievable attachment"
msgstr "Pièce jointe non récupérable"

msgid "Non-retrievable document"
msgstr "Document non récupérable"

msgid "None of these are relevant to me"
msgstr "Aucune de ces propositions ne me correspond"

msgid "Not Belgian"
msgstr "Non-Belge"

msgid "Not UE"
msgstr "Non-UE"

msgid "Not VIP"
msgstr "Non-VIP"

msgid "Not analyzed"
msgstr "Non analysé"

msgid "Not assimilated"
msgstr "Non-assimilé·e"

msgid "Not concerned"
msgstr "Non concerné·e"

msgctxt "checklist"
msgid "Not concerned"
msgstr "Non concerné·e"

msgctxt "equivalence_type"
msgid "Not concerned"
msgstr "Non concerné·e"

msgid "Not financeable"
msgstr "Non-finançable"

msgid "Not free"
msgstr "Non libre"

msgid "Not fundable"
msgstr "Non-finançable"

msgid "Not specified"
msgstr "Non précisée"

msgctxt "admission-header"
msgid "Not specified"
msgstr "Non précisée"

msgctxt "equivalence_status"
msgid "Not specified"
msgstr "Non renseigné"

msgctxt "equivalence_type"
msgid "Not specified"
msgstr "Non renseigné"

msgctxt "address"
msgid "Number"
msgstr "Numéro"

msgctxt "admission"
msgid "Number of additional years the candidate can have"
msgstr "Nombre d'années supplémentaires auxquelles le candidat a droit"

msgid "Number of days participating"
msgstr "Nombre de jours de participation"

msgctxt "admission"
msgid "Number of previous registration"
msgstr "Nombre d'inscriptions précédemment réalisées"

msgid "Number of values mismatch"
msgstr "Le nombre de valeurs ne correspond pas"

msgid "Number of years required for the full program"
msgstr "Nombre d'années à prévoir pour le programme complet"

msgid ""
"Number of years required for the full program (including prerequisite "
"courses)"
msgstr ""
"Nombre d'années à prévoir pour le programme complet (y compris pour les "
"compléments de formation)"

msgid "OTHER"
msgstr "Autre"

msgid "Obtained grade"
msgstr "Grade obtenu"

msgid "Ok"
msgstr "Ok"

msgid "On hold"
msgstr "Mise en attente"

msgid "On hold other reason"
msgstr "Autre motif de mise en attente"

msgid "On hold reason"
msgstr "Motif de mise en attente"

msgid "On hold reason:"
msgstr "Motif de mise en attente :"

msgid ""
"On the basis of the information you have provided, you will need to apply "
"for a student visa if your application to attend our university is accepted "
"(i.e. if UCLouvain sends you an \"enrolment authorisation\"). Please read "
"the student <a href=\"https://uclouvain.be/en/study/inscriptions/welcome-to-"
"international-students.html\" target=\"_blank\"> visa </a> application "
"information."
msgstr ""
"Sur la base des informations que vous avez précédemment complétées, vous "
"êtes concerné·e par la demande de visa si vous deviez obtenir une "
"autorisation d’inscription. Nous vous invitons à prendre connaissance des "
"informations relatives à la demande <a href=\"https://uclouvain.be/fr/"
"etudier/inscriptions/bienvenue-aux-etudiants-internationaux-et-aux-"
"etudiantes-internationales.html\" target=\"_blank\"> visa</a>."

msgid "One choice per line, leave the \"Other\" value out"
msgstr "Un choix, par ligne, ne pas renseigner la valeur \"Autre\""

#, python-format
msgid "One education group could not be found: %(education_groups)s."
msgid_plural ""
"Several education groups could not be found: %(education_groups)s."
msgstr[0] ""
"Une organisation de formation n'a pas été trouvée : %(education_groups)s."
msgstr[1] ""
"Plusieurs organisations de formation n'ont pas été trouvées : "
"%(education_groups)s."

#, python-format
msgid "One enrolment application"
msgid_plural ""
"%(start_index)s to %(end_index)s of %(total_counts)s enrolment applications"
msgstr[0] "Une demande d'inscription"
msgstr[1] ""
"%(start_index)s à %(end_index)s sur %(total_counts)s demandes d'inscription"

msgid "Online"
msgstr "En ligne"

msgid "Online event"
msgstr "Événement en ligne"

msgid "Online or in person"
msgstr "En ligne ou en présentiel"

msgid "Online payment history"
msgstr "Historique des paiements en ligne"

msgid "Only one admission"
msgstr "Une seule admission"

msgid ""
"Only the \"to be processed\" status is available from the \"closed\" status."
msgstr ""
"Seul l'état \"À traiter\" est accessible à partir de l'état \"clôturée\"."

msgid "Opinion of the CA following the format provided by the CDD"
msgstr "Avis du comité d'accompagnement suivant le format fourni par la CDD"

msgid "Opinion on research mandate renewal"
msgstr "Avis sur le renouvellement du mandat de recherche"

msgid "Oral communication"
msgstr "Communication orale"

msgid "Oral presentation"
msgstr "Exposé oral"

msgid "Order"
msgstr "Ordre"

msgid "Organising country"
msgstr "Pays organisateur"

msgid "Organising institution"
msgstr "Institution organisatrice"

msgid "Other"
msgstr "Autre"

msgctxt "admission gender"
msgid "Other"
msgstr "Autre"

msgctxt "ways_hear_about_training"
msgid "Other"
msgstr "Autre"

msgid "Other address"
msgstr "Une autre adresse"

msgid "Other application(s)"
msgstr "Autre(s) demande(s)"

msgid "Other authorized program"
msgstr "Autre formation autorisée"

msgid "Other communication for the candidate about the prerequisite courses"
msgstr "Autre communication au candidat à propos des compléments"

msgid "Other cotutelle-related documents"
msgstr "Autres documents relatifs à la cotutelle"

msgid "Other course"
msgstr "Autre formation"

msgid "Other course accepted by the faculty"
msgstr "Autre formation acceptée par la facultée"

msgid "Other demand(s) by the candidate."
msgstr "Autre(s) demande(s) du candidat."

msgid "Other documents relating to joint supervision"
msgstr "Autres documents relatifs à la cotutelle"

msgid "Other given names"
msgstr "Autres prénoms"

msgid "Other holding reason"
msgstr "Autre motif de mise en attente"

msgid "Other institute"
msgstr "Autre institution"

msgid "Other institute (if necessary)"
msgstr "Autre institution (le cas échéant)"

msgid "Other international scholarship"
msgstr "Autre bourse internationale"

msgid "Other members of the supervisory panel"
msgstr "Autres membres du comité d’accompagnement"

msgctxt "admission"
msgid "Other reasons"
msgstr "Autres motifs"

msgid "Other refusal reason"
msgstr "Autre motif de refus"

msgid "Other refusal reasons"
msgstr "Autres motifs de refus facultaire"

msgid ""
"Our University is pleased to welcome you and wishes you an enriching and "
"fruitful stay."
msgstr ""
"Notre Université est heureuse de vous accueillir et vous souhaite un "
"enrichissant et fructueux séjour."

msgctxt "CategorieActivite"
msgid "PAPER"
msgstr "Épreuve"

msgid "PARTIAL"
msgstr "Partiel"

msgid "PASSED_CONFIRMATION"
msgstr "Epreuve de confirmation réussie"

msgid "PAS_DE_DROITS_D_INSCRIPTION"
msgstr "0 € - Pas de droits d'inscription"

msgid "PDF Export"
msgstr "Export PDF"

msgid "PDF file"
msgstr "Fichier PDF"

msgid "PDF recap for a continuing education admission"
msgstr "PDF récapitulatif d'une admission en formation continue"

msgid "PDF recap for a doctorate education admission"
msgstr "PDF récapitulatif d'une admission en doctorat"

msgid "PDF recap for a general education admission"
msgstr "PDF récapitulatif d'une admission en formation générale"

msgid "PDF recap of the proposition"
msgstr "PDF récapitulatif de la proposition"

msgid "PHYSICS"
msgstr "Physique"

msgid "PREMIERE_INSCRIPTION_MEME_CYCLE"
msgstr "1ère inscription au même cycle"

msgid "PREMIERE_REORIENTATION_SUR_5_ANS"
msgstr "Première réorientation sur 5 ans"

msgid "PRESIDENT"
msgstr "PRESIDENT"

msgid "PRE_ADMISSION"
msgstr "Pré-admission"

msgid "PRIVATE_DEFENSE"
msgstr "Défense privée"

msgctxt "CategorieActivite"
msgid "PUBLICATION"
msgstr "Publication"

msgid "PUBLICATION types"
msgstr "Types d'activité pour la catégorie Publication"

msgid "PUBLIC_DEFENSE"
msgstr "Soutenance publique"

msgid "Page"
msgstr "Page"

msgid "Page size"
msgstr "Taille de la page"

msgid "Paid"
msgstr "Payé"

msgid "Parcours"
msgstr "Parcours"

msgid "Parent certificate of support from the CPAS"
msgstr "Attestation de prise en charge du parent par le CPAS"

msgid "Parent identity card"
msgstr "Carte d'identité du parent"

msgid "Parent long-term residence permit"
msgstr "Titre de séjour de longue durée du parent"

msgid "Parent residence permit valid for more than 3 months"
msgstr "Titre de séjour du parent d’une validité supérieure à 3 mois"

msgid "Parent salary slips"
msgstr "Fiches de rémunération du parent"

msgid "Participating proof"
msgstr "Preuve de participation"

msgid "Participation"
msgstr "Participation"

msgid "Participation certification"
msgstr "Certificat de participation"

msgid "Participation to symposium/conference"
msgstr "Participation à des colloques/conférences"

msgid "Particular cost"
msgstr "Tarif particulier"

msgid "Partner institution"
msgstr "Institution partenaire"

msgid "Passport"
msgstr "Passeport"

msgid "Passport expiry date"
msgstr "Date de fin de validité du passeport"

msgid "Passport number"
msgstr "Numéro de passeport"

msgid "Past experiences authentication"
msgstr "Authentification parcours"

msgid "Pay by training cheque"
msgstr "Paye par chèque formation"

msgid "Payed"
msgstr "Payés"

msgid "Payement spread"
msgstr "Étalement des paiements"

msgid "Payment method"
msgstr "Méthode de paiement"

msgid "Pending application fee"
msgstr "Frais de dossier en attente"

msgid "Permanent residence card of a family member of a European Union citizen"
msgstr ""
"Carte de séjour permanent de membre de la famille d’un citoyen de l'Union "
"européenne"

msgid "Person"
msgstr "Personne"

msgid "Personal data"
msgstr "Données personnelles"

msgctxt "admission"
msgid "Personal email"
msgstr "E-mail privé"

msgctxt "ways_hear_about_training"
msgid "Personalised mail"
msgstr "Par courrier personnalisé"

msgid "Personalized"
msgstr "Personnalisée"

msgid "PhD"
msgstr "Doctorat"

msgid "PhD already done"
msgstr "Doctorat déjà réalisé"

msgctxt "tab"
msgid "PhD project"
msgstr "Projet doctoral"

msgid "PhD proposal"
msgstr "Projet de formation doctorale"

msgid "PhD research project"
msgstr "Projet de recherche doctoral"

msgid "PhD training"
msgstr "Formation doctorale"

msgid "Place of birth"
msgstr "Lieu de naissance"

msgid ""
"Placeholder text for Text form elements. Not used for Document, Selection "
"and Message elements."
msgstr ""
"Texte du placeholder pour les éléments de formulaire de type Texte. N'est "
"pas utilisé pour les éléments de type Document, Sélection et Message."

msgid "Plain text"
msgstr "Texte brut"

msgid "Planned duration"
msgstr "Durée prévue"

msgid ""
"Please check the details of the activity (and sub-activities) to fill in all "
"the mandatory fields"
msgstr ""
"Veuillez vérifier le détail de l’activité (et des sous-activités) pour "
"renseigner tous les champs obligatoires"

msgid ""
"Please check the details of the activity to fill in all mandatory fields"
msgstr ""
"Veuillez vérifier le détail de l’activité pour renseigner tous les champs "
"obligatoires"

msgid "Please choose the institute or specify another institute"
msgstr "Veuillez définir l'établissement ou précisez un autre établissement"

msgid "Please choose the language regime or specify another regime."
msgstr "Veuillez définir le régime linguistique ou précisez un autre régime."

msgid "Please complete this field: {}"
msgstr "Merci de spécifier une valeur pour le champ suivant : {}"

msgid "Please confirm the change to this new state."
msgstr "Veuillez confirmer le passage à ce nouvel état."

msgid "Please confirm the change to this new status."
msgstr "Merci de confirmer le changement vers ce nouveau statut."

msgid ""
"Please fill in all the required information in the 'Personal Data > "
"Coordinates' tab."
msgstr ""
"Merci de compléter intégralement les informations requises de l'onglet "
"'Données personnelles > Coordonnées'."

msgid ""
"Please fill in all the required information in the 'Personal Data > "
"Identification' tab."
msgstr ""
"Merci de compléter intégralement les informations requises de l'onglet "
"'Données personnelles > Identification'."

msgid ""
"Please fill in all the required information in the 'Previous experience > "
"Knowledge of languages' tab."
msgstr ""
"Merci de compléter intégralement les informations requises de l'onglet "
"'Parcours antérieur > Connaissance des langues'."

msgid ""
"Please fill in all the required information related to your contact address."
msgstr ""
"Merci de compléter toutes les informations requises relatives à votre "
"adresse de contact."

msgid "Please fill in at least your last or first name."
msgstr "Merci de spécifier au-moins votre nom ou votre prénom."

msgid ""
"Please indicate your other given names in accordance with your identity "
"document. If there are no other given names on your identity document, you "
"do not need to enter anything."
msgstr ""
"Nous vous invitons à indiquer vos autres prénoms conformément à votre "
"document d'identité. Si aucun autre prénom n'est mentionné sur votre "
"document d'identité, vous ne devez rien indiquer."

msgid "Please justify why the member does not have a doctor title"
msgstr ""
"Merci de justifier pourquoi le membre n'est pas porteur du titre de docteur"

#, python-format
msgid "Please note that the first term begins on %(date)s."
msgstr "Nous vous signalons que le 1er quadrimestre débute le %(date)s."

msgid ""
"Please note that this document will be removed from the list of the missing "
"documents."
msgstr ""
"Veuillez noter que ce document sera retiré de la liste des documents "
"manquants."

msgid ""
"Please note that this experience was not part of the application when it was "
"submitted."
msgstr ""
"Attention, cette expérience ne faisait pas partie de la demande lors de sa "
"soumission."

msgid "Please provide a copy of your curriculum."
msgstr "Merci de fournir une copie de votre curriculum."

msgid ""
"Please provide a copy of your decision of equivalence for your diploma(s) "
"giving access to the training."
msgstr ""
"Merci de fournir une copie de votre décision d'équivalence pour votre/vos "
"diplôme(s) donnant accès à la formation."

msgid ""
"Please provide a copy of your identity card and specify its expiry date."
msgstr ""
"Merci de fournir une copie de votre carte d'identité et de spécifier sa date "
"de fin de validité."

msgid "Please provide a copy of your passport and specify its expiry date."
msgstr ""
"Merci de fournir une copie de votre passeport et de spécifier sa date de fin "
"de validité."

msgid "Please provide one of these two pieces of identification information:"
msgstr "Veuillez fournir l’une de ces deux informations d’identification :"

msgid ""
"Please refer to the specifics disposition of your domain doctoral commission "
"for your activities choice."
msgstr ""
"Veuillez consulter les dispositions particulières de votre commission "
"doctorale de domaine pour le choix des activités."

msgid ""
"Please select in the previous experience, the diploma(s), or non-academic "
"activity(ies) giving access to the chosen program."
msgstr ""
"Veuillez préciser dans le parcours antérieur le(s) diplôme(s), ou la/les "
"activité(s) donnant accès à la formation choisie."

msgid ""
"Please select the Belgian student status situation that most applies to you"
msgstr ""
"Veuillez sélectionner la première situation d’assimilation qui vous "
"correspond"

msgid "Please specify at least one identity number."
msgstr "Merci de spécifier au-moins un numéro d'identité."

msgid "Please specify either your date of birth or your year of birth."
msgstr "Merci de spécifier votre date ou votre année de naissance."

msgid ""
"Please specify the details of your most recent academic training and your "
"most recent non-academic experience."
msgstr ""
"Veuillez renseigner les détails de votre dernière formation académique ainsi "
"que de votre expérience non-académique la plus récente."

msgid "Please specify your Belgian national register number."
msgstr "Merci de spécifier votre numéro de registre national belge."

msgid "Please specify your old NOMA (matriculation number)."
msgstr "Merci de spécifier votre ancien NOMA (numéro de matricule)."

msgid "Post-enrolment status"
msgstr "Statut après inscription"

msgctxt "admission"
msgid "Postal address"
msgstr "Adresse de correspondance"

msgid "Postal box"
msgstr "Boîte"

msgid "Postcode"
msgstr "Code postal"

msgid "Poster"
msgstr "Poster"

msgid "Pre-admission date"
msgstr "Date de pré-admission"

msgid "Pre-admission submission date"
msgstr "Date de soumission Pré-admission"

msgid "Prerequisite courses"
msgstr "Compléments de formation"

msgid "Prerequisite courses:"
msgstr "Compléments de formation :"

msgid "Presentation date"
msgstr "Date de l'exposé"

msgctxt "jury"
msgid "President"
msgstr "Président"

#, python-format
msgctxt "female gender"
msgid "President of the %(cdd_title)s"
msgstr "Présidente de la %(cdd_title)s"

#, python-format
msgctxt "male gender"
msgid "President of the %(cdd_title)s"
msgstr "Président de la %(cdd_title)s"

msgid "Preview"
msgstr "Prévisualiser"

#, python-format
msgid "Preview <em>%(name)s</em> custom mail template"
msgstr "Prévisualiser le template d'email personnalisé <em>%(name)s</em>"

msgid "Previous confirmation exams"
msgstr "Epreuves de confirmation passées"

msgid "Previous experience"
msgstr "Parcours antérieur"

msgid "Previous experiences"
msgstr "Expériences du parcours"

msgid "Previous notes"
msgstr "Notes précédentes"

msgid "Previous research experience"
msgstr "Expérience précédente de recherche"

msgid "Private"
msgstr "Privé"

msgid "Processing by Fac"
msgstr "Traitement en Fac"

msgid "Produce xls"
msgstr "Produire un fichier xls"

msgid "Professional"
msgstr "Professionnel"

msgid "Professional email"
msgstr "Adresse e-mail professionnelle"

msgid "Professional experience"
msgstr "Expérience professionnelle"

msgid "Professional experiences"
msgstr "Expériences professionnelles"

msgid "Professor"
msgstr "Professeur"

msgid "Program proposition"
msgstr "Proposition de programme"

msgid "Project"
msgstr "Projet"

msgid "Project resume"
msgstr "Résumé"

msgid "Project title"
msgstr "Sujet"

msgid "Promoters"
msgstr "Promoteurs"

msgid "Promotion"
msgstr "Promotion"

msgid "Proof"
msgstr "Preuve"

msgid "Proof (if applicable)"
msgstr "Preuve (le cas échéant)"

msgid "Proof of acceptance or publication"
msgstr "Preuve d'acceptation ou de publication"

msgid "Proof of acceptation by the committee"
msgstr "Preuve d'acceptation par le comité de sélection"

msgid "Proof of equivalency request"
msgstr "Preuve de la demande d'équivalence"

msgid "Proof of participation for the whole activity"
msgstr "Attestation de participation pour l'ensemble de l'activité"

msgid "Proof of participation or success"
msgstr "Certificat de participation ou de réussite"

msgid "Proof of publication"
msgstr "Preuve de publication"

msgid "Proof of receipt of unemployment benefit, pension or compensation"
msgstr ""
"Preuve de la perception d’allocations de chômage, de pension ou d’une "
"indemnité de la mutuelle"

msgid ""
"Proof of receipt of unemployment benefit, pension or compensation from the "
"mutual insurance company"
msgstr ""
"Preuve de la perception d’allocations de chômage, de pension ou d’une "
"indemnité de la mutuelle"

msgid "Proof of regular registration"
msgstr "Attestation d'inscription régulière'"

msgid "Proof of scholarship"
msgstr "Preuve d'octroi de la bourse"

msgid "Proposed new deadline"
msgstr "Nouvelle échéance proposée"

msgid "Proposed thesis title"
msgstr "Titre proposé pour la thèse"

msgid "Proposition features"
msgstr "Caractéristiques de la demande"

msgid "Proposition not found."
msgstr "Proposition non trouvée."

msgid "Proposition submission"
msgstr "Soumission de la demande"

msgid "Proposition type"
msgstr "Type de la demande"

msgctxt "equivalence_state"
msgid "Provisional"
msgstr "Provisoire"

msgid "Proximity Commission for Dental Sciences (DENT)"
msgstr "Commission de proximité de sciences dentaires (DENT)"

msgid "Proximity Commission for Genetics and Immunology (GIM)"
msgstr "Commission de proximité de génétique et immunologie (GIM)"

msgid "Proximity Commission for Motricity Sciences (MOTR)"
msgstr "Commission de proximité de sciences de la motricité (MOTR)"

msgid "Proximity Commission for Neuroscience (NRSC)"
msgstr "Commission de proximité de neurosciences (NRSC)"

msgid "Proximity Commission for Pharmaceutical Sciences (DFAR)"
msgstr "Commission de proximité de sciences pharmaceutiques (DFAR)"

msgid "Proximity commission"
msgstr "Commission de proximité"

msgid "Proximity commission / Subdomain"
msgstr "Commission de proximité"

msgid ""
"Proximity commission for cellular and molecular biology, biochemistry (BCM)"
msgstr ""
"Commission de proximité de biologie cellulaire et moléculaire, biochimie "
"(BCM)"

msgid "Proximity commission for experimental and clinical research (ECLI)"
msgstr "Commission de proximité de recherche expérimentale et clinique (ECLI)"

msgid "Proximity commission for public health, health and society (SPSS)"
msgstr "Commission de proximité de santé publique, santé et société (SPSS)"

msgid ""
"Proximity commission should be filled in only if the doctorate's entity is "
"CDE, CLSM or CDSS"
msgstr ""
"La commission de proximité doit être remplie uniquement si l'entité du "
"doctorat est CDE, CLSM ou CDSS"

msgid "Publication date"
msgstr "Date de publication"

msgid "Publication status"
msgstr "Statut de publication"

msgid "Publication title"
msgstr "Intitulé de la publication"

msgid "Publication type"
msgstr "Type de publication"

msgid "Publications"
msgstr "Publications"

msgid "Published"
msgstr "Publié"

msgid ""
"Question label for Document, Selection and Text form elements. Not used for "
"Message elements."
msgstr ""
"Libellé de la question pour les éléments de formulaire de type Document, "
"Sélection et Texte. N'est pas utilisé pour les éléments de type Message."

msgid ""
"Question tooltip text for Document, Selection and Text form elements. "
"Content of the message to be displayed for Message elements."
msgstr ""
"Texte du tooltip de la question pour les éléments de formulaire de type "
"Document, Sélection et Texte. Contenu du message à afficher pour les "
"éléments de type Message."

msgid "REDUCTION_VCRC"
msgstr "Réduction VCRC"

msgid "REFUSEE"
msgstr "Refusée"

msgid "REFUS_AGREGATION"
msgstr "Refus agrégation"

msgid "REFUS_ARTICLE_95_JURY"
msgstr "Refus article 95 Jury"

msgid "REFUS_ARTICLE_95_SIC_CONDITIONS_PUBLIESS"
msgstr "Refus 95 SIC - conditions publiées"

msgid "REFUS_ARTICLE_96_HUE_NON_PROGRESSION"
msgstr "96 HUE – non progression (art. 3)"

msgid "REFUS_ARTICLE_96_HUE_RAISON_ACADEMIQUE"
msgstr "Refus 96 (NF) HUE - raison académique"

msgid "REFUS_ARTICLE_96_UE_HUE_ASSIMILES"
msgstr "96 (NF) UE/HUE assimilés"

msgid "REFUS_BAC_HUE_ACADEMIQUE"
msgstr "Refus BAC HUE académique"

msgid "REFUS_COMPLEMENT_TARDIF"
msgstr "Refus complément tardif"

msgid "REFUS_DIRECTION"
msgstr "Refus dérogation direction"

msgid "REFUS_DOSSIER_TARDIF"
msgstr "Refus dossier tardif"

msgid "REFUS_EQUIVALENCE"
msgstr "Refus équivalence"

msgid "REFUS_LIBRE"
msgstr "Refus libre"

msgid "REJECTED"
msgstr "Rejeté"

msgctxt "CategorieActivite"
msgid "RESIDENCY"
msgstr "Séjours de recherche"

msgid "RESIDENCY types"
msgstr ""
"Types d'activité pour la catégorie Séjour de perfectionnement de recherche"

msgid "Radio buttons"
msgstr "Boutons radios"

msgid "Rank in diploma"
msgstr "Rang dans le diplôme"

msgid "Reason for cancellation"
msgstr "Motif d'annulation"

msgid "Reason for exceeding the deadline"
msgstr "Motif du dépassement de l’échéance"

msgid "Reason for refusal"
msgstr "Motif de refus"

msgid "Reasons"
msgstr "Motifs"

msgid "Reasons for not accepting"
msgstr "Motif de refus"

msgid "Reasons for putting on hold"
msgstr "Motif de mise en attente"

msgid "Rebilling or third-party payer"
msgstr "Refacturation ou tiers-payant"

#, python-format
msgid "Recap of the proposition %(reference)s"
msgstr "Récapitulatif de la proposition %(reference)s"

msgid "Received"
msgstr "Reçus"

msgid "Recent CPAS certificate of coverage"
msgstr "Attestation récente de prise en charge par le CPAS"

#, python-format
msgid "Recent CPAS certificate of coverage for %(person_concerned)s"
msgstr ""
"Attestation récente de la prise en charge par le CPAS de %(person_concerned)s"

msgid "Recipient"
msgstr "Destinataire"

msgid "Recompute"
msgstr "Recalculer"

msgctxt "F"
msgid "Rector"
msgstr "Rectrice"

msgctxt "H"
msgid "Rector"
msgstr "Recteur"

msgctxt "X"
msgid "Rector"
msgstr "Recteur·trice"

msgid "Reduced rights"
msgstr "Droits réduits"

msgid "Reduced tuition fee"
msgstr "Réduction des droits d’inscription"

msgid "Reduction"
msgstr "Allègement"

msgid ""
"Refer to the specific measures of your doctoral commission to know if one of "
"these method is mandatory to you."
msgstr ""
"Référez-vous aux dispositions particulières de votre commission doctorale "
"afin de savoir si l'une de ces formules vous est imposée"

msgid "Reference"
msgstr "Référence"

msgid "Reference DIAL.Pr"
msgstr "Référence DIAL.Pr"

msgid "Reference of the admission"
msgstr "Référence de la proposition"

msgid "Reference of the application"
msgstr "Référence de la demande"

msgid "Reference:"
msgstr "Référence :"

msgid "Refusal"
msgstr "Refus"

msgid "Refusal certificate from SIC"
msgstr "Attestation de refus SIC"

msgid "Refusal certificate of SIC"
msgstr "Attestation de refus SIC"

msgid "Refusal certificate of faculty"
msgstr "Attestation de refus facultaire"

msgid "Refusal document link"
msgstr "Lien du document de refus"

msgid "Refusal reason"
msgstr "Motif de refus"

msgid "Refusal reason categories"
msgstr "Catégories des motifs de refus"

msgid "Refusal reason category"
msgstr "Catégorie d'un motif de refus"

msgid "Refusal reason other"
msgstr "Autre motif de refus"

msgid "Refusal reason:"
msgstr "Motifs de refus :"

msgid "Refusal reasons"
msgstr "Motifs de refus"

msgid "Refusal reasons:"
msgstr "Motifs de refus :"

msgid "Refusal to validate"
msgstr "Refus à valider"

msgid "Refusal type"
msgstr "Type de refus"

msgctxt "admission"
msgid "Refuse"
msgstr "Refuser"

msgid "Refuse activity"
msgstr "Refuser l'activité"

msgid "Registered credits"
msgstr "Crédits inscrits"

msgid "Registration Id"
msgstr "Noma"

msgid "Last registration id"
msgstr "Dernier NOMA connu"

msgid "Registration as"
msgstr "Inscription à titre"

msgid "Registration certificate"
msgstr "Attestation d’immatriculation"

msgid "Registration fees"
msgstr "Droits d'inscription"

msgid "Registration required"
msgstr "Inscription au rôle requise"

msgid "Related experience"
msgstr "Expérience associée"

msgid "Relationship"
msgstr "Lien de parenté"

msgid "Remind the applicant"
msgstr "Rappeler au candidat"

msgctxt "jury member"
msgid "Remove"
msgstr "Retirer"

msgctxt "jury member"
msgid "Remove?"
msgstr "Retirer ?"

msgid "Replace a document"
msgstr "Remplacer un document"

msgid "Replace the document"
msgstr "Remplacer le document"

msgid "Reporting categories"
msgstr "Catégories de reporting"

msgid "Request cancelled"
msgstr "Réclamation annulée"

msgid "Request of a new deadline for the confirmation paper"
msgstr "Demande d'une nouvelle échéance pour l'épreuve de confirmation"

msgid "Request the documents from the candidate"
msgstr "Réclamer les documents au candidat"

msgctxt "document"
msgid "Requested"
msgstr "Réclamé"

msgid "Requested documents"
msgstr "Documents réclamés"

msgid "Requested documents list"
msgstr "Liste des documents réclamés"

msgid "Requested on"
msgstr "Réclamé le"

msgid "Require changes"
msgstr "Demander des changements"

#, python-format
msgid "Require changes for \"%(object)s\""
msgstr "Demander des changements pour \"%(object)s\""

msgctxt "masculine"
msgid "Required"
msgstr "Requis"

msgid "Research institute"
msgstr "Institut de recherche"

msgid "Research project"
msgstr "Projet de recherche"

msgctxt "tab"
msgid "Research project"
msgstr "Projet de recherche doctoral"

msgid "Research report"
msgstr "Rapport de recherche"

msgid "Research scholarship"
msgstr "Bourse de recherche"

msgid "Research seminar"
msgstr "Séminaire de recherche"

msgid "Reset"
msgstr "Réinitialiser"

msgid "Residence card of a family member of a European Union citizen"
msgstr ""
"Carte de séjour permanent de membre de la famille d’un citoyen de l'Union "
"européenne"

msgid "Residence permit covering the entire course"
msgstr "Titre de séjour couvrant la totalité de la formation"

msgid "Residence permit in Belgium"
msgstr "Titre de séjour en Belgique"

msgid "Residence permit valid for more than 3 months with professional income"
msgstr ""
"Titre de séjour d’une validité supérieure à 3 mois avec des revenus "
"professionnels"

msgid "Residence permit valid for more than 3 months with replacement income"
msgstr ""
"Titre de séjour d’une validité supérieure à 3 mois avec des revenus de "
"remplacement"

msgid "Resident (as defined by government decree)"
msgstr "Résident (au sens du Décret)"

msgid "Ressource not found."
msgstr "Ressource introuvable."

msgid "Restore activity to submitted"
msgstr "Remettre cette activité au statut soumise"

msgctxt "equivalence_status"
msgid "Restricted"
msgstr "Restrictive"

msgid "Result"
msgstr "Résultat"

msgid "Results by year"
msgstr "Résultats par année"

msgid "Retaking of the confirmation paper"
msgstr "Épreuve de confirmation à représenter"

msgid "Retaking of the test"
msgstr "Confirmation à représenter"

msgid "Retype"
msgstr "Retyper"

msgctxt "admission"
msgid "Retype"
msgstr "Retyper"

msgid "Retype the document"
msgstr "Retyper le document"

msgctxt "activity"
msgid "Role"
msgstr "Rôle"

msgctxt "jury"
msgid "Role"
msgstr "Rôle"

msgid "Role of the signing actor"
msgstr "Rôle du signataire"

msgid "Role: ADRE Secretaries"
msgstr "Rôle: Secrétaires ADRE"

msgid "Role: ADRE secretary"
msgstr "Rôle: Secrétaire ADRE"

msgid "Role: CDD configurator"
msgstr "Rôle: Configurateur CDD"

msgid "Role: CDD configurators"
msgstr "Rôle: Configurateurs CDD"

msgid "Role: Candidate"
msgstr "Rôle: Candidat"

msgid "Role: Candidates"
msgstr "Rôle: Candidats"

msgid "Role: Central manager"
msgstr "Rôle: Gestionnaire central"

msgid "Role: Central managers"
msgstr "Rôle: Gestionnaires centraux"

msgid "Role: Committee member"
msgstr "Rôle: Membre du comité"

msgid "Role: Committee members"
msgstr "Rôle: Membres du comité"

msgid "Role: Doctorate reader"
msgstr "Rôle: Lecteur doctorat"

msgid "Role: Doctorate readers"
msgstr "Rôle: Lecteurs doctorat"

msgid "Role: Jury secretaries"
msgstr "Rôle: Secrétaires de jury"

msgid "Role: Jury secretary"
msgstr "Rôle: Secrétaire de jury"

msgid "Role: Program manager"
msgstr "Rôle: Gestionnaire d'admission d'un programme"

msgid "Role: Program managers"
msgstr "Rôle: Gestionnaires d'admission d'un programme"

msgid "Role: Promoter"
msgstr "Rôle: Promoteur"

msgid "Role: Promoters"
msgstr "Rôle: Promoteurs"

msgid "Role: SCEB"
msgstr "Rôle: SCEB"

msgid "Role: SCEBs"
msgstr "Rôle: SCEBs"

msgid "Role: SIC management"
msgstr "Rôle: Direction SIC"

msgid "SEARCH_SCHOLARSHIP"
msgstr "Bourse de recherche"

msgid "SECONDE_INSCRIPTION_MEME_CYCLE"
msgstr "2ème inscription au même cycle"

msgid "SECRETAIRE"
msgstr "SECRETAIRE"

msgid "SELF_FUNDING"
msgstr "Fonds propres"

msgctxt "CategorieActivite"
msgid "SEMINAR"
msgstr "Séminaires suivis"

msgid "SEMINAR types"
msgstr "Types d'activité pour la catégorie Séminaire de recherche : assistance"

msgctxt "CategorieActivite"
msgid "SERVICE"
msgstr "Services"

msgid "SERVICE types"
msgstr ""
"Types d'activité pour la catégorie Service institutionnel, didactique et "
"d'expertise scientifique"

msgid "SIC Approval"
msgstr "Autorisation SIC"

msgid "SIC comment for the faculty"
msgstr "Commentaire de SIC pour la Faculté"

msgid "SIC status"
msgstr "Statut SIC"

msgid "SIC:"
msgstr "SIC :"

msgid "SIGNING_IN_PROGRESS"
msgstr "Signatures en cours"

msgid "SOUMISE"
msgstr "Soumise"

msgid "STATISTICS"
msgstr "Statistiques"

msgid "SUBMITTED_CONFIRMATION"
msgstr "Confirmation soumise"

msgid "SUR_2_ANS_45_CREDITS_11BA"
msgstr "Sur 2 ans, 45 crédits et 1/2 crédits inscrits 11BA sauf 1ère année"

msgid "SUR_2_ANS_45_CREDITS_MEME_CYCLE"
msgstr "Sur 2 ans, 45 crédits et 1/2 crédits inscrits même cycle"

msgid "SUR_2_ANS_MOITIE_CREDITS"
msgstr "Sur 2 ans, 1/2 crédits inscrits même cycle car allègement"

msgid "SUR_3_ANS_45_CREDITS_11BA"
msgstr "Sur 3 ans, 45 crédits et 1/2 crédits inscrits 11BA sauf 1ère année"

msgid "SUR_3_ANS_45_CREDITS_MEME_CYCLE"
msgstr "Sur 3 ans, 45 crédits et 1/2 crédits inscrits même cycle"

msgid "SUR_3_ANS_MOITIE_CREDITS"
msgstr "Sur 3 ans, 1/2 crédits inscrits même cycle car allègement"

msgid "SYST_REUSSITE"
msgstr "Système réussite"

msgid "Saint-Louis Bruxelles Enrolment Office"
msgstr "Service des inscriptions Saint-Louis Bruxelles"

msgid "Salary slips"
msgstr "Fiches de rémunération"

msgid "Save"
msgstr "Enregistrer"

msgctxt "admission"
msgid "Save"
msgstr "Enregistrer"

msgid "Save and transfer to SIC"
msgstr "Enregistrer et transmettre en SIC"

msgid "Save and view result"
msgstr "Enregistrer et voir le résultat"

msgid "Save fusion proposal"
msgstr "Enregistrer la proposition de fusion"

msgid "Scholarship"
msgstr "Boursier"

msgctxt "admission model"
msgid "Scholarship"
msgstr "Bourse"

msgid "Scholarship certificate"
msgstr "Attestation de boursier"

msgid "Scholarship end date"
msgstr "Date de fin de la bourse"

msgid "Scholarship start date"
msgstr "Date de démarrage de la bourse"

msgid "Scholarship-DD-Erasmus"
msgstr "Bourse-DD-Erasmus"

msgid "Scientific residencies"
msgstr "Séjours scientifiques"

msgctxt "verb"
msgid "Search"
msgstr "Rechercher"

msgid "Search for an EU code (outside the EU of the form)"
msgstr "Rechercher un code UE (hors UE du formulaire)"

msgid "Search on portal"
msgstr "Voir sur le portail"

msgid "Secondary education type"
msgstr "Type d'enseignement"

msgid "Secondary school"
msgstr "Études secondaires"

msgid "Secondary school diploma"
msgstr "Diplôme d'études secondaires"

msgid "Secondary school graduation year"
msgstr "Année d'obtention du diplôme d'études secondaires"

msgid "Secondary school or alternative"
msgstr "Études secondaires ou alternative"

msgid "Secondary studies"
msgstr "Études secondaires"

msgid "Secondary studies must be completed."
msgstr "Les études secondaires doivent être complétées."

msgid "Secretary"
msgstr "Secrétaire"

msgid "Sector"
msgstr "Secteur"

msgid "Select a document"
msgstr "Sélectionner un document"

msgid "Select a mail template"
msgstr "Sélectionner un template d'email"

msgid "Select at least one activity"
msgstr "Veuillez sélectionner au moins une activité"

msgid "Select for batch action"
msgstr "Sélectionner pour une action en masse"

#, python-format
msgid "Select valid choices. %(value)s is not one of the available choices."
msgid_plural ""
"Select valid choices. %(value)s are not among the available choices."
msgstr[0] "Sélectionnez des choix valides. %(value)s n’en fait pas partie."
msgstr[1] "Sélectionnez des choix valides. %(value)s n’en font pas partie."

msgid "Selection"
msgstr "Sélection"

msgid "Selection committee"
msgstr "Comité de sélection"

msgid "Selection type"
msgstr "Type de sélection"

msgid "Seminar taken"
msgstr "Séminaires suivis"

msgid "Send"
msgstr "Envoyer"

msgctxt "admission"
msgid "Send"
msgstr "Envoyer"

msgid "Send a mail"
msgstr "Envoyer un e-mail"

msgid "Send a mail to the candidate"
msgstr "Envoyer un e-mail au candidat"

msgid "Send a mail to the faculty"
msgstr "Envoyer un e-mail à la Faculté"

msgid "Send an information email"
msgstr "Envoyer un e-mail d'information"

msgid "Send the message"
msgstr "Envoyer le message"

msgid "Send to SIC"
msgstr "Envoyer en SIC"

msgid "Send to applicant"
msgstr "Envoyer au candidat"

msgid "Send to faculty"
msgstr "Envoyer en faculté"

msgid "Sender"
msgstr "Expéditeur"

msgid "Sentence indicating the late enrolment (if applicable)."
msgstr "Phrase indiquant que l'inscripton est tardive (si applicable)."

msgid "Sentence indicating the payment of the application fee (if applicable)."
msgstr "Phrase indiquant le payement des frais de dossier (si applicable)."

msgid ""
"Sentence indicating the start date of the enrollment processing (if "
"applicable)."
msgstr ""
"Phrase indiquant la date de début du traitement des inscriptions (si "
"applicable)."

msgid "Services"
msgstr "Services"

msgid "Set as member"
msgstr "Désigner comme membre"

msgid "Set as president"
msgstr "Désigner comme président"

msgid "Set as secretary"
msgstr "Désigner comme secrétaire"

msgid "Several applications"
msgstr "Plusieurs demandes"

msgid "Several applications?"
msgstr "Plusieurs demandes ?"

msgid "Sex"
msgstr "Sexe"

msgid "Short"
msgstr "Court"

msgid "Short label in english"
msgstr "Libellé court en anglais"

msgid "Short label in french"
msgstr "Libellé court en français"

msgid "Short name"
msgstr "Nom court"

msgid "Show details"
msgstr "Voir le détail"

msgid "Show the checklist menu"
msgstr "Afficher le menu de la checklist"

msgid "Show the states of the checklist"
msgstr "Afficher les états de la checklist"

msgid "Signatures"
msgstr "Signatures"

msgid "Signed enrollment authorization"
msgstr "Autorisation d'inscription signée"

msgid "Sir"
msgstr "Monsieur"

msgid "Solidarity student"
msgstr "Étudiant solidaire"

msgid "Some errors have been encountered."
msgstr "Des erreurs ont été rencontrées."

msgid ""
"Some fields are missing in the 'Absence of debt' block in the 'Additional "
"information > Accounting' tab."
msgstr ""
"Des champs ne sont pas complétés dans la partie 'Absence de dettes' de "
"l'onglet 'Informations complémentaires > Comptabilité'."

msgid ""
"Some fields are missing in the 'Belgian student status' block in the "
"'Additional information > Accounting' tab."
msgstr ""
"Des champs ne sont pas complétés dans la partie 'Assimilation' de l'onglet "
"'Informations complémentaires > Comptabilité'."

msgid ""
"Some fields are missing in the 'Memberships' block in the 'Additional "
"information > Accounting' tab."
msgstr ""
"Des champs ne sont pas complétés dans la partie 'Affiliations' de l'onglet "
"'Informations complémentaires > Comptabilité'."

msgid ""
"Some fields are missing in the 'Reduced tuition fee' block in the "
"'Additional information > Accounting' tab."
msgstr ""
"Des champs ne sont pas complétés dans la partie 'Réduction des frais "
"d'inscription' de l'onglet 'Informations complémentaires > Comptabilité'."

msgid ""
"Some fields related to the bank account are missing in the 'Additional "
"information > Accounting' tab."
msgstr ""
"Des champs relatifs au numéro de compte bancaire ne sont pas complétés dans "
"l'onglet 'Informations complémentaires > Comptabilité'."

msgid ""
"Some fields related to the bank account number in IBAN format are missing in "
"the 'Additional information > Accounting' tab."
msgstr ""
"Des champs relatifs au numéro de compte bancaire au format IBAN ne sont pas "
"complétés dans l'onglet 'Informations complémentaires > Comptabilité'."

msgid ""
"Some information about the Belgian diploma of the secondary studies are "
"missing."
msgstr ""
"Des informations relatives au diplôme belge d'études secondaires sont "
"manquantes."

msgid ""
"Some information about the alternative to the secondary studies are missing."
msgstr ""
"Des informations relatives à l'alternative aux études secondaires sont "
"manquantes."

msgid ""
"Some information about the foreign diploma of the secondary studies are "
"missing."
msgstr ""
"Des informations relatives au diplôme étranger d'études secondaires sont "
"manquantes."

msgid "Speaker"
msgstr "Orateur ou oratrice"

msgid "Speaking ability"
msgstr "Parler"

msgid "Specific aspects"
msgstr "Spécificités"

msgid "Specific profile"
msgstr "Profil particulier"

msgctxt "admission"
msgid "Specific profile"
msgstr "Profil particulier"

msgid "Specific question"
msgstr "Question spécifique"

msgid "Specified"
msgstr "Renseigné(e)"

msgid "Specify if other"
msgstr "Si autre, précisez"

msgid "Specify the reason for requesting"
msgstr "Spécifier la raison de la réclamation"

msgid "Sport affiliation"
msgstr "Affiliation sportive"

msgid "Start"
msgstr "Début"

msgid "Start date"
msgstr "Date de début"

msgid "Start date of the academic year of the admission"
msgstr "Date de début de l'année académique de la proposition"

msgid "State"
msgstr "État"

msgid "Status"
msgstr "Statut"

msgctxt "admission"
msgid "Status"
msgstr "Statut"

msgid "Status changes"
msgstr "Changements de statut"

msgid "Status of the doctoral training"
msgstr "État d’avancement de la formation doctorale"

msgid "Status:"
msgstr "État :"

msgid "Statut"
msgstr "Statut"

msgid "Street"
msgstr "Rue"

msgid "Student report"
msgstr "Fiche de l'étudiant"

msgid "Student signature for agreement"
msgstr "Signature de l’étudiant·e pour accord"

msgid "Student visa D"
msgstr "Visa d'études D"

msgid "Study language"
msgstr "Langue des études"

msgid "Subject"
msgstr "Sujet"

msgid "Submission date"
msgstr "Date de soumission"

msgid "Submission date:"
msgstr "Date de soumission :"

msgid "Submit"
msgstr "Soumettre"

msgid "Submit selected activities"
msgstr "Soumettre les activités sélectionnées"

msgid "Submit selected courses"
msgstr "Soumettre les cours sélectionnées"

msgctxt "admission"
msgid "Submitted"
msgstr "Soumis pour publication"

msgid "Submitted for publication"
msgstr "Soumis pour publication"

msgid "Submitted profile"
msgstr "Profil soumis"

msgid ""
"Subsidiary protection status is granted to a foreign national who cannot be "
"considered a refugee but with respect to whom there are serious grounds for "
"believing that, if returned to his or her country of origin, he or she would "
"face a genuine risk of suffering serious harm"
msgstr ""
"Le statut de protection subsidiaire est accordé à l'étranger qui ne peut "
"être considéré comme un réfugié mais à l'égard duquel il y a de sérieux "
"motifs de croire que, s'il était renvoyé dans son pays d'origine, il "
"encourrait un risque réel de subir les atteintes graves"

msgid "Successful test"
msgstr "Epreuve réussie"

msgid "Sufficient"
msgstr "Suffisant"

msgctxt "paper summary"
msgid "Summary"
msgstr "Résumé"

msgid "Summary of the communication"
msgstr "Résumé de la communication"

msgid "Supervision"
msgstr "Supervision"

msgid "Supervision group not found."
msgstr "Groupe de supervision non trouvé."

msgid "Supervisor"
msgstr "Promoteur"

msgid "Supervisor not found."
msgstr "Promoteur non trouvé."

msgid "Supervisory panel"
msgstr "Comité d'accompagnement"

msgid "Supervisory panel proposition"
msgstr "Proposition de comité d'accompagnement"

msgid "Supervisory panel report of the confirmation paper"
msgstr "Procès-verbal de l'épreuve de confirmation"

msgid "Support Committee minutes"
msgstr "Procès-verbal du comité d'accompagnement"

msgid "Supporting documents"
msgstr "Justificatifs"

msgid "Surname"
msgstr "Nom"

msgid "System"
msgstr "Système"

msgid "System of education"
msgstr "Système d'études"

msgid "TFF label"
msgstr "Intitulé du TFF"

msgid "TO_BE_COMPLETED"
msgstr "À compléter"

msgid "TO_BE_DETERMINED"
msgstr "À déterminer"

msgid "TO_BE_VALIDATED"
msgstr "Pour validation"

msgid "TO_BE_VERIFIED"
msgstr "Pour vérification"

msgid "TROISIEME_INSCRIPTION_PREMIER_CYCLE_AVEC_REORIENTATION"
msgstr "3ème inscription au 1er cycle avec réorientation"

msgid "Tab"
msgstr "Onglet"

msgid "Taken in charge"
msgstr "Pris en charge"

msgid ""
"Takes into account the language of secondary and higher education. Studies "
"in Belgium are considered as both French and English studies."
msgstr ""
"Prend en considération la langue des études secondaires et des études "
"supérieures. Des études en Belgique sont considérées comme des études en "
"français et en anglais."

msgid ""
"Takes into account the nationality of higher education diplomas. 'Not "
"Belgian' means that the candidate hasn't got any Belgian diploma but has a "
"foreign diploma. Similarly, 'Not UE' means that the candidate hasn't got any "
"UE diploma but has a non-UE diploma."
msgstr ""
"Prend en considération la nationalité des diplômes du supérieur. 'Non-Belge' "
"signifie que le candidat n'a pas de diplôme belge mais au-moins un diplôme "
"étranger. De la même manière, 'Non-UE' signifie que le candidat n'a pas de "
"diplôme de l'UE mais au-moins un diplôme hors UE."

msgid "Teaching campus of the training"
msgstr "Campus d'enseignement de la formation"

msgid "Teaching degree and CAPAES"
msgstr "Agrégation et CAPAES"

msgctxt "admission"
msgid "Telephone (mobile)"
msgstr "Téléphone (GSM/mobile)"

msgid ""
"Temporary protection is granted for a period of one year, which can be "
"extended. This protection is granted in the event of a mass influx of "
"refugees."
msgstr ""
"La protection temporaire est accordée pour une période d'un an, "
"prolongeable. Cette protection est accordée dans le cadre d’arrivée massives "
"de réfugiés."

msgid "Text"
msgstr "Texte"

msgid "Text size"
msgstr "Taille du texte"

msgid ""
"The \"doctoral training\" must be completed before submitting the defense "
"preparation and the jury proposition."
msgstr ""
"La formation doctorale doit être complétée avant de soumettre les modalités "
"de défense et la proposition de jury"

msgid "The <strong>additional training</strong> has been completed: yes / no."
msgstr ""
"La <strong>formation complémentaire</strong> a été réalisée : oui / non."

msgid ""
"The BIC/SWIFT code consists of 8 or 11 characters, which correspond to:"
"<ul><li>bank code (four letters)</li><li>country code (two letters)</"
"li><li>location code (two letters or numbers)</li><li>branch code (optional, "
"three letters or numbers)</li></ul>"
msgstr ""
"Le code BIC/SWIFT est constitué de 8 ou 11 caractères, qui correspondent au :"
"<ul><li>code de la banque (quatre lettres)</li><li>code du pays (deux "
"lettres)</li><li>code emplacement (deux lettres ou chiffres)</li><li>code "
"branche (optionnel, trois lettres ou chiffres)</li></ul>"

msgid ""
"The Belgian national register number (or NISS, Social Security "
"Identification Number) is a number composed of 11 digits, the first 6 of "
"which refer to the date of birth of the concerned person. This number is "
"assigned to every person living in Belgium when they register with the "
"municipality (or other official body). It can be found on the Belgian "
"identity card or on the residence permit."
msgstr ""
"Le numéro de registre national belge (ou NISS, Numéro d’Identification à la "
"Sécurité Sociale) est un numéro composé de 11 chiffres dont les 6 premiers "
"font référence à la date de naissance de la personne concernée. Ce numéro "
"est attribué à toute personne vivant en Belgique, lors de l’inscription à la "
"commune (ou autre organisme officiel). On le retrouve notamment sur la carte "
"d’identité belge ou sur le titre de séjour."

msgid "The Belgian national register number must consist of 11 digits."
msgstr "Le numéro de registre national belge doit être composé de 11 chiffres."

msgid "The CA members"
msgstr "Les membres du comité d’accompagnement"

msgid "The IBAN account number is valid"
msgstr "Le numéro de compte IBAN est valide"

msgid ""
"The IBAN contains up to 34 alphanumeric characters, which correspond to:"
"<ul><li>country code (two letters)</li><li>verification key (two digits)</"
"li><li>the Basic Bank Account Number (BBAN) (up to 30 alphanumeric "
"characters)</li></ul>"
msgstr ""
"L'IBAN contient jusqu'à 34 caractères alphanumériques, qui correspondent :"
"<ul><li>au code du pays (deux lettres)</li><li>à la clé de vérification "
"(deux chiffres)</li><li>au Basic Bank Account Number (BBAN) (jusqu'à 30 "
"caractères alphanumériques)</li></ul>"

msgid "The NOMA must contain 8 digits."
msgstr "Le NOMA doit contenir exactement 8 chiffres."

msgid ""
"The PDF certificate of having passed the confirmation exam is currently "
"being generated. Please come back later to access it."
msgstr ""
"L’attestation de réussite de l’épreuve de confirmation est en cours de "
"génération, veuillez revenir plus tard pour y accéder."

msgid ""
"The Previous experience must be in the \"Sufficient\" status in order to do "
"this action."
msgstr ""
"Le parcours antérieur doit être à l'état \"Suffisant\" pour pouvoir "
"effectuer cette action."

#, python-format
msgid ""
"The SIC decision mail was sent to the candidate the %(date)s by %(author)s."
msgstr ""
"Le mail de la décision SIC a été envoyé au candidat le %(date)s par "
"%(author)s."

msgid "The University tuition fee is EUR 0.0."
msgstr "Les droits d'inscription à l'Université s'élèvent à 0.0 EUR."

msgid "The acronym of the scholarship grant"
msgstr "L'acronyme de la bourse d'études"

msgid "The activity title"
msgstr "Le titre de l'activité"

msgid "The application can only be validated if it was previously approved."
msgstr ""
"La demande ne peut être validée que si elle a préalablement été acceptée."

msgid "The application has been validated."
msgstr "La demande a été validée."

msgid "The application is in IUFC"
msgstr "La demande est actuellement en IUFC"

msgid "The application is in faculty"
msgstr "La demande est actuellement en faculté"

msgid ""
"The authorization can not be done while there is one or more documents to be "
"requested immediately."
msgstr ""
"L’autorisation ne peut avoir lieu tant qu’un ou plusieurs documents sont à "
"réclamer immédiatement."

#, python-format
msgid ""
"The cancel mail has been sent to the candidate the %(date)s by %(sender)s."
msgstr ""
"Le mail d'annulation a été envoyé au candidat le %(date)s par %(sender)s."

msgid "The candidate has a scholarship"
msgstr "Le candidat est boursier"

msgid "The candidate is doing a mobility"
msgstr "Le candidat effectue une mobilité"

msgid "The candidate must provide a student visa"
msgstr "Le candidat doit fournir un visa d'études"

msgid "The candidate must report to SIC"
msgstr "Le candidat doit se présenter en SIC"

msgid "The certificate of achievement is being generated."
msgstr "L'attestation de réussite est en cours de génération."

msgid ""
"The closing of the application has important consequences (canceling the "
"requested documents, status reset, etc). Do you confirm the closing?"
msgstr ""
"La clôture du dossier a des conséquences importantes (annulation des "
"documents demandés, réinitialisation des états, etc). Confirmez-vous la "
"clôture ?"

#, python-format
msgid ""
"The committee also validates the activities carried out as part of your "
"doctoral training, which now total %(nb_credits)s ECTS."
msgstr ""
"La commission valide également les activités réalisées dans le cadre de "
"votre programme de formation doctorale et qui totalisent à ce jour "
"%(nb_credits)s ECTS."

msgctxt "female gender"
msgid ""
"The committee requests the candidate to <strong>retake</strong> the paper "
"<u>before</u>:"
msgstr ""
"Le comité demande à la candidate de présenter une <strong>nouvelle épreuve</"
"strong> <u>avant</u> le :"

msgctxt "male gender"
msgid ""
"The committee requests the candidate to <strong>retake</strong> the paper "
"<u>before</u>:"
msgstr ""
"Le comité demande au candidat de présenter une <strong>nouvelle épreuve</"
"strong> <u>avant</u> le :"

msgid "The completed documents are different from the ones that are requested."
msgstr "Les documents complétés sont différents de ceux qui sont réclamés."

msgid "The configuration is not valid for a document field: "
msgstr "La configuration n'est pas valide pour un champ document : "

msgid "The configuration is not valid for a document: "
msgstr "La configuration n'est pas valide pour un document : "

msgid "The configuration is not valid for a message: "
msgstr "La configuration n'est pas valide pour un message : "

msgid "The configuration is not valid for a text: "
msgstr "La configuration n'est pas valide pour un texte : "

msgid ""
"The confirmation exam is not completed: please be sure that the confirmation "
"date and report have been specified."
msgstr ""
"L'épreuve de confirmation n'est pas complète : veuillez vous assurer que la "
"date et le procès verbal de l'épreuve ont bien été complétés."

msgid "The confirmation paper is not in progress"
msgstr "L'épreuve de confirmation n'est pas en cours"

msgid "The css class must be a string."
msgstr "La classe css doit être une chaîne de caractères."

msgid "The current training is attached to this document."
msgstr ""
"La formation réalisée à ce jour se trouve en annexe à ce procès-verbal."

msgid "The date of the confirmation exam cannot be later than its deadline."
msgstr ""
"La date de l'épreuve de confirmation ne peut être postérieure à sa date "
"limite."

msgid "The date of the confirmation paper cannot be later than its deadline."
msgstr ""
"La date de l'épreuve de confirmation ne peut être postérieure à sa date "
"limite."

msgid "The decision of the signing actor"
msgstr "La décision du signataire"

msgid ""
"The declaration of you doctoral training activities must be consistent with "
"the specifics disposition of your domain. Please refer to those on the "
"website of your Domain Doctoral Commission for more information."
msgstr ""
"La déclaration de vos activités de formation doctorale doit être conforme "
"aux dispositions particulières de votre domaine. Veuillez consulter ces "
"dispositions sur la page web de votre Commission Doctorale de Domaine (CDD) "
"pour plus d’informations."

#, python-format
msgid ""
"The deny mail has been sent to the candidate the %(date)s by %(sender)s."
msgstr "Le mail de refus a été envoyé au candidat le %(date)s par %(sender)s."

msgctxt "female gender"
msgid "The doctoral student"
msgstr "La doctorante"

msgctxt "male gender"
msgid "The doctoral student"
msgstr "Le doctorant"

msgid "The document has been deleted"
msgstr "Le document a été supprimé"

msgid "The document has been designated as to be requested"
msgstr "Le document a été désigné comme étant à réclamer"

msgid "The document has been replaced"
msgstr "Le document a été remplacé"

msgid "The document has been uploaded"
msgstr "Le document a été téléversé"

msgid "The document is no longer designated as to be requested"
msgstr "Le document n'est plus désigné comme étant à réclamer"

msgid "The document must be related to the specified checklist tab"
msgstr "Le document doit être associé à l'onglet de checklist spécifié"

msgid "The documents have been requested to the candidate"
msgstr "Les documents ont été réclamés au candidat"

msgid "The documents request have been cancelled"
msgstr "La réclamation des documents a été annulée"

msgid "The dossier has been confirmed as:"
msgstr "La demande a été confirmée sous le nom :"

msgid "The dossier has been confirmed with the following contact address:"
msgstr "La demande a été confirmée avec pour adresse de contact :"

msgid "The dossier is currently in SIC"
msgstr "Le dossier est actuellement en SIC"

msgid "The dossier is currently in faculty"
msgstr "Le dossier est actuellement en faculté"

#, python-format
msgid "The educational experience '%(education_name)s' is not completed."
msgstr "L'expérience académique '%(education_name)s' est incomplète."

msgid ""
"The educational experiences that have been valuated from this admission."
msgstr ""
"Les expériences académiques qui ont été valorisées via cette admission."

msgid "The element has not been found."
msgstr "L'élément n'a pas été trouvé"

msgid "The experience has been valuated."
msgstr "L'expérience a été valorisée."

msgid "The experiences that have been valuated from this admission."
msgstr "Les expériences qui ont été valorisées via cette admission."

msgid "The export has failed"
msgstr "L'export a échoué"

#, python-format
msgid ""
"The fac approval mail has been sent to the candidate the %(date)s by "
"%(sender)s."
msgstr ""
"Le mail de la décision fac a été envoyé au candidat le %(date)s par "
"%(sender)s."

msgid "The first name of the candidate"
msgstr "Le prénom du candidat"

msgid "The first name of the recipient"
msgstr "Le prénom du destinataire"

msgid "The first name of the signing actor"
msgstr "Le prénom du signataire"

msgid "The first name of the student"
msgstr "Le prénom de l'étudiant"

msgid "The following admission has been updated: {}."
msgid_plural "The following admissions have been updated: {}."
msgstr[0] "La proposition suivante a été mise à jour : {}."
msgstr[1] "Les propositions suivantes ont été mises à jour : {}"

msgid "The following admission has not been updated: {}."
msgid_plural "The following admissions have not been updated: {}."
msgstr[0] "La proposition suivante n'a pas été mise à jour : {}."
msgstr[1] "Les propositions suivantes n'ont pas été mises à jour : {}"

msgid ""
"The global status of the application must be one of the following in order "
"to realize this action: "
msgstr ""
"Le statut global de la demande doit être l'un des suivants pour pouvoir "
"réaliser cette action : "

#, python-format
msgid ""
"The global status of the application must be one of the following in order "
"to submit the dossier to the SIC: %(statuses)s."
msgstr ""
"Le statut global de la demande doit être l'un des suivants pour pouvoir "
"envoyer le dossier en SIC : %(statuses)s."

#, python-format
msgid ""
"The global status of the application must be one of the following in order "
"to submit the dossier to the faculty: %(statuses)s."
msgstr ""
"Le statut global de la demande doit être l'un des suivants pour pouvoir "
"envoyer le dossier en faculté : %(statuses)s."

#, python-format
msgid ""
"The inscription type admission was authorised the %(date)s by %(author)s."
msgstr ""
"La demande de type inscription a été autorisée le %(date)s par %(author)s."

msgid "The jury is not in progress"
msgstr "Le jury n'est pas en cours"

msgid "The last name of the candidate"
msgstr "Le nom du candidat"

msgid "The last name of the recipient"
msgstr "Le nom du destinataire"

msgid "The last name of the signing actor"
msgstr "Le nom du signataire"

msgid "The last name of the student"
msgstr "Le nom de l'étudiant"

msgid "The limited training you are enrolling into is not opened yet."
msgstr ""
"La formation contingentée à laquelle vous vous inscrivez n'est pas encore "
"ouverte."

msgid "The maximum number of documents must be a positive number."
msgstr "Le nombre maximum de documents doit être un nombre positif."

msgid "The member is already in the jury."
msgstr "Le membre est déjà dans le jury."

msgid "The member is not external."
msgstr "Le membre n'est pas externe."

msgid "The member was not found in the jury."
msgstr "Le membre n'a pas été trouvé dans le jury."

msgid "The mimetypes must be a list with at least one mimetype."
msgstr ""
"Les types MIME doivent être spécifiés avec une liste contenant au-moins un "
"type MIME."

#, python-format
msgid ""
"The number of acquired <strong>doctoral</strong> credits amounts to "
"%(credits_nb)s credits."
msgstr ""
"Le nombre de crédits acquis de <strong>formation doctorale</strong> s'élève "
"à %(credits_nb)s crédits."

msgid "The official enrolment authorisation signed by you."
msgstr "La présente autorisation signée pour accord dans le cadre ci-dessous."

#, python-format
msgid ""
"The on hold mail has been sent to the candidate the %(date)s by %(sender)s."
msgstr ""
"Le mail de mise en attente a été envoyé au candidat le %(date)s par "
"%(sender)s."

msgid "The opinion about the extension request is not completed."
msgstr "L'avis relatif à la demande d'une nouvelle échéance n'est pas complet."

#, python-brace-format
msgid ""
"The option {index} must have an identifier and a translation for each "
"required language."
msgstr ""
"L'option {index} doit avoir un identifiant et une traduction pour chaque "
"langue requise."

msgid "The payment has already been made."
msgstr "Le paiement a déjà été réalisé."

msgid "The payment has not been made."
msgstr "Le paiement n'a pas a été réalisé."

msgid "The person concerned"
msgstr "La personne concernée"

msgid ""
"The person whose the secondary studies have been valuated by this admission"
msgstr ""
"La personne dont les études secondaires ont été valorisées par cette "
"admission"

msgid ""
"The professional experiences that have been valuated from this admission."
msgstr ""
"Les expériences professionnelles qui ont été valorisées via cette admission."

msgid "The programme is already full"
msgstr "Le programme est d'ores et déjà complet"

msgid "The proposition has already been confirmed or is cancelled"
msgstr "La proposition a déjà été confirmée ou est annulée"

msgid ""
"The proposition must be a late enrollment with a defined access condition."
msgstr ""
"La proposition doit être une inscription tardive avec une condition d'accès "
"définie."

msgid "The proposition must be concerned by the payment."
msgstr "La proposition doit être concernée par le paiement."

msgid "The proposition must be in draft form to realize this action."
msgstr "La proposition doit être en brouillon pour réaliser cette action."

msgid "The proposition must be managed by FAC to realized this action."
msgstr "La proposition doit être gérée par FAC pour réaliser cette action."

msgid "The proposition must be managed by SIC to realized this action."
msgstr "La proposition doit être gérée par SIC pour réaliser cette action."

msgid "The proposition must be submitted to realize this action."
msgstr "La proposition doit être soumise pour réaliser cette action."

msgid "The proposition must not be cancelled to realize this action."
msgstr "La proposition ne doit pas être annulée pour réaliser cette action."

msgid "The proposition must not be concerned by the payment."
msgstr "La proposition ne doit pas être concernée par le paiement."

msgid "The public comment about the approval/refusal"
msgstr "Le commentaire public de la décision"

msgid "The reason for needing update"
msgstr "La raison de la demande de mise à jour"

msgid "The reason for refusal"
msgstr "La raison du refus"

msgid "The request status has been changed"
msgstr "Le statut de réclamation a bien été modifié"

msgid "The requested documents immediately are not completed."
msgstr "Les documents réclamés immédiatement ne sont pas complétés."

msgid "The resulting calculated academic year or pool is not consistent."
msgstr "L'année académique et le pot déterminés ne concordent pas."

msgid "The selected training has not been found for this year."
msgstr "La formation sélectionnée n'a pas été trouvée pour cette année."

#, python-format
msgid "The selection type must be one of the following values: %(values)s."
msgstr ""
"Le type de sélection doit être l'une des valeurs suivantes : %(values)s."

msgid "The signature request procedure is already in progress."
msgstr "La procédure de demande de signature a déjà été lancée."

msgid "The signature request procedure isn't in progress."
msgstr "La procédure de demande de signature n'a pas été lancée."

msgid "The start date can't be later than the end date"
msgstr "La date de début ne peut être postérieure à la date de fin"

msgid "The start date must be earlier than or the same as the end date."
msgstr "La date de début doit être antérieure ou égale à la date de fin"

#, python-format
msgid "The status has been changed to %(status)s."
msgstr "Le statut a bien été modifié pour : %(status)s."

#, python-brace-format
msgid ""
"The status of the request is currently \"{current_status}\". Only the "
"statuses \"{from_statuses}\" allow you to move to the \"{to_status}\" status "
"for the application fee."
msgstr ""
"Le statut de la demande est actuellement \"{current_status}\". Seuls les "
"statuts \"{from_statuses}\" permettent de passer à l'état \"{to_status}\" "
"pour les frais de dossier."

msgid "The submitted information is not consistent with information requested."
msgstr ""
"Les informations soumises ne correspondent pas aux informations requises."

#, python-format
msgid "The text size must be one of the following values: %(values)s."
msgstr "La taille du texte doit être une des valeurs suivantes : %(values)s."

#, python-format
msgid "The type of the admission form item is unknown (%(type)s)."
msgstr "Le type de l'élément du formulaire d'admission est inconnu (%(type)s)."

#, python-format
msgid ""
"The university tuition fee is EURO %(montant)s. A compulsory minimum EURO 50 "
"tuition fee deposit must be paid as soon as possible and no later than 31 "
"October %(start_year)s. The tuition fee balance must be paid in full by 1 "
"February %(end_year)s. As soon as we receive the enrolment authorisation "
"signed by you, we will let you know how to pay."
msgstr ""
"Les droits d'inscription à l'Université s'élèvent à %(montant)s EUR. Un "
"acompte obligatoire minimum de 50 EUR devra être payé dans les meilleurs "
"délais et au plus tard le 31/10/%(start_year)s. Le solde du montant des "
"droits d'inscription devra être payé intégralement au plus tard pour le "
"01/02/%(end_year)s. Dès réception de ce document signé par vos soins, les "
"modalités de payement vous seront communiquées."

#, python-format
msgid ""
"The validation mail has been sent to the candidate the %(date)s by "
"%(sender)s."
msgstr ""
"Le mail de validation a été envoyé au candidat le %(date)s par %(sender)s."

msgid "There can be no more CA members in the supervision group."
msgstr ""
"Il ne peut y avoir davantage de membres du comité d'accompagnement dans le "
"groupe de supervision."

msgid "There can be no more promoters in the supervision group."
msgstr ""
"Il ne peut y avoir davantage de promoteurs dans le groupe de supervision."

msgid ""
"There has been a problem when merging the documents, this document contains "
"several files and only the first one is displayed in the viewer. You can "
"view the other files either in the candidate's replicated tabs or by "
"switching to edit mode."
msgstr ""
"Il y a eu un problème de fusion de documents, ce document contient plusieurs "
"fichiers et seul le premier est affiché dans la visionneuse. Vous pouvez "
"consulter les autres fichiers soit dans les onglets répliqués du candidat "
"soit en vous mettant en mode modification."

msgid "There is no request for a new deadline."
msgstr "Il n'y a pas de demande de nouvelle échéance."

msgid "Thesis defense"
msgstr "Défense et soutenance"

msgid "Thesis field"
msgstr "Domaine de la thèse"

msgid "Thesis field should be set when PhD has been set to yes or partial"
msgstr ""
"Le domaine de la thèse doit être renseigné quand le doctorat a déjà été "
"réalisé partiellement ou complètement"

msgid "Thesis institute"
msgstr "Institut de la thèse"

msgid "Thesis institute must be set."
msgstr "L'institut de la thèse est obligatoire."

msgid "Thesis language"
msgstr "Langue de rédaction de la thèse"

msgid "Thesis location"
msgstr "Lieu de la thèse"

msgid "Thesis project title"
msgstr "Titre du projet de thèse"

msgid "Thesis title"
msgstr "Titre de la thèse"

msgid "Thesis with cotutelle"
msgstr "Thèse réalisée en cotutelle"

msgid "Thesis-related data"
msgstr "Données relatives à la thèse"

msgid "This account number has been verified"
msgstr "Ce numéro a été vérifié"

msgid "This action is limited to a specific admission context."
msgstr "Cette action est limitée à un contexte d'admission particulier."

msgid "This action will cancel the document request."
msgstr "Cette action va annuler la réclamation des documents en cours."

msgid "This action will change the status to \"Application confirmed\"."
msgstr "Cette action fera passer l'état à \"Demande confirmée\"."

msgid "This activity and its potential subactivities will be discontinued"
msgstr "Cette activité et ses potentielles sous-activités seront supprimées"

msgid ""
"This activity and potential sub-activities will be set back to Unsubmitted "
"for modification"
msgstr ""
"Cette activité et ses potentielles sous-activités seront repassées en Non "
"soumise pour modification"

msgid "This activity could not be found"
msgstr "Cette activité n'existe pas"

msgid "This activity has been submitted"
msgstr "Cette activité est déjà soumise"

msgid ""
"This activity has underlying sub-activities that will be refused as well"
msgstr ""
"Cette activité a des activités dépendantes qui seront également refusées"

msgid ""
"This activity has underlying sub-activities that will be restored as well"
msgstr ""
"Cette activité a des activités dépendantes qui seront également remises au "
"statut soumise"

msgid "This activity is not complete"
msgstr "Cette activité est incomplète"

msgid "This activity must be either accepted or refused"
msgstr "Cette activité doit être acceptée ou refusée"

msgid "This activity must be submitted"
msgstr "Cette activité doit être soumise"

msgid "This activity must be unsubmitted"
msgstr "Cette activité doit être non soumise"

msgid "This activity will be refused"
msgstr "Cette activité sera refusée"

msgid "This activity will be restored"
msgstr "Cette activité sera remise au statut soumise"

msgid ""
"This adds a \"Complementary training\" tab on admissions concerning this CDD."
msgstr ""
"Ceci active l'onglet \"Formation complémentaire\" sur les doctorats "
"concernant cette CDD."

msgid "This candidate has not created any activity yet"
msgstr "Ce candidat n'a pas encore créé d'activité"

msgid "This candidate has not created any course yet."
msgstr "Ce candidat n'a pas encore créé de cours."

msgid ""
"This choice will define the language of communication throughout your "
"admission process."
msgstr ""
"Ce choix définira la langue de communication tout au long de votre parcours "
"d'admission."

msgid ""
"This course is closed. The candidate can express its interest by ticking the "
"box below or by contacting a course administrator."
msgstr ""
"Cette formation est fermée. Le candidat peut marquer son intérêt pour celle-"
"ci en cochant la case ci-dessous ou en contactant un·e gestionnaire de la "
"formation."

msgid ""
"This document does not represent a commitment of financial support from "
"UCLouvain."
msgstr ""
"Ce document ne représente pas un engagement de prise en charge ou d'aide "
"financière de la part de l'UCLouvain."

msgid ""
"This document is an internal document containing the details of the "
"faculty's decision. Under no circumstances will it be sent in this form to "
"the candidate. The candidate will receive a letter from SIC containing the "
"various details of the faculty's decision."
msgstr ""
"Ce document est un document interne qui reprend les éléments de la décision "
"facultaire. Il n’est en aucun cas transmis sous cette forme au candidat ou à "
"la candidate. Le ou la candidat·e recevra un courrier de SIC qui insérera "
"les divers éléments de la décision facultaire."

msgid ""
"This enrolment authorisation letter allows you to submit an application for "
"accommodation to the Logistics and Student Accommodation Service (LOGE). To "
"find out how, go to <a href=\"https://www.uclouvain.be/en/study/"
"accomodation\">www.uclouvain.be/en/study/accomodation</a>."
msgstr ""
"Cette autorisation d'inscription vous permet d'introduire une demande de "
"logement auprès du service LOGE : <a href=\"https://www.uclouvain.be/etudier/"
"logement\">www.uclouvain.be/etudier/logement</a>."

msgid "This experience cannot be updated as it has already been valuated."
msgstr ""
"Cette expérience ne peut être mise à jour car elle a déjà été valorisée."

#, python-format
msgid ""
"This experience has been added by the applicant in another application, to "
"proceed to a modification, click on his/her <a href=\"%(admission_url)s\" "
"target=\"_blank\">other application %(admission_reference)s</a>."
msgstr ""
"Cette expérience a été ajoutée par le·la candidat·e dans une autre demande, "
"pour procéder à une modification, cliquez sur son <a "
"href=\"%(admission_url)s\" target=\"_blank\">autre demande "
"%(admission_reference)s</a>."

msgid "This field is required if the first name is missing."
msgstr "Ce champ est obligatoire si le prénom est manquant."

msgid "This field is required if the surname is missing."
msgstr "Ce champ est obligatoire si le nom est manquant."

#, python-format
msgid ""
"This field must contain a translation for each of the following languages: "
"%(languages)s."
msgstr ""
"Le champ doit contenir une traduction pour chacun des langages suivants : "
"%(languages)s."

msgid ""
"This is a temporary title and it will be modifiable later depending on the "
"jury analysis."
msgstr ""
"Ce titre est provisoire et pourra être modifié ultérieurement en fonction de "
"l’analyse du jury."

msgid "This page is currently under construction."
msgstr "Cette page est en cours de construction."

msgid ""
"This status change will close the transaction in the payment application. "
"The applicant will still need to be informed."
msgstr ""
"Ce changement d'état va clore la transaction dans l'application de paiement. "
"Il restera à informer le/la candidat·e."

msgid "Tick boxes"
msgstr "Cases à cocher"

msgid "Tick the relationship"
msgstr "Cocher le lien de parenté"

#, no-python-format
msgid "Time allocated for thesis (in %)"
msgstr "Temps consacré à la thèse (en %)"

msgctxt "admission"
msgid "Title"
msgstr "Titre"

msgid "Title of the communication"
msgstr "Titre de la communication"

msgid "Title of the training"
msgstr "Intitulé de la formation"

msgid "To"
msgstr "À"

msgid "To be completed"
msgstr "À compléter"

msgid "To be completed after application"
msgstr "À compléter après inscription"

msgid "To be completed by SIC"
msgstr "À compléter par SIC"

msgid "To be completed for Fac"
msgstr "A compléter pour Fac"

msgid "To be completed for the Enrolment Office (SIC)"
msgstr "A compléter pour SIC"

msgid "To be determined"
msgstr "À déterminer"

msgid "To be processed"
msgstr "À traiter"

msgid "To be requested"
msgstr "À réclamer"

msgid ""
"To be uploaded in your dossier on the doctoral platform as soon as possible "
"after the confirmation test"
msgstr ""
"À téléverser dans votre dossier sur la plateforme doctorale dans les plus "
"brefs délais après l’épreuve de confirmation"

msgid ""
"To claim this Belgian student status, you will need to reside in Belgium "
"during your studies and therefore obtain a residence permit in Belgium."
msgstr ""
"Pour faire valoir cette assimilation, vous devrez impérativement résider en "
"Belgique durant vos études et donc obtenir un titre de séjour en Belgique."

msgid "To complete after enrolment"
msgstr "À compléter après inscription"

msgid ""
"To enrol in a bachelor's or master's course, the child of a staff member "
"may, under certain conditions, benefit from a reduced tuition fee. Parents "
"contact their employer's Human Resources Administration to check whether "
"they meet the requirements, and if so, request the certificate that confirms "
"this."
msgstr ""
"Pour toute inscription au grade de bachelier ou au grade de master, l'enfant "
"d'un membre du personnel peut, sous certaines conditions, bénéficier d'une "
"réduction des droits d'inscription. Ce parent prend contact avec "
"l'Administration des ressources humaines de son employeur pour vérifier s'il "
"remplit ces conditions, et dans l'affirmative, demande l'attestation qui le "
"confirme."

msgid ""
"To move to this state, an admission requirement must have been selected and "
"at least one access title line must be selected in the past experience views."
msgstr ""
"Pour transitionner vers cet état, il faut qu'une condition d'accès ait été "
"sélectionnée et qu'au moins une ligne de titre d'accès soit cochée dans les "
"vues du parcours."

msgid ""
"To visualize and edit a document, please select it in the list opposite."
msgstr ""
"Pour visualiser et éditer un document, merci d'en sélectionner un dans la "
"liste ci-contre."

msgid "Token"
msgstr "Token"

msgctxt "admission"
msgid "Tokens that can be used for replacement"
msgstr "Tokens pouvant être utilisés"

msgid "Total hourly volume"
msgstr "Volume horaire total"

msgctxt "admission"
msgid "Training acronym"
msgstr "Sigle formation"

msgid "Training activities"
msgstr "Activités de formation"

msgid "Training activity"
msgstr "Activité for formation"

msgid "Training of the admission"
msgstr "Formation de la proposition"

msgid "Training specificities"
msgstr "Spécificités de la formation"

msgid "Training spread"
msgstr "Étalement de la formation"

msgctxt "admission"
msgid "Training title"
msgstr "Intitulé formation"

msgid "Training:"
msgstr "Formation :"

msgid "Transcript"
msgstr "Relevé de notes"

msgid "Transcript translation"
msgstr "Traduction du relevé de notes"

msgid "Transcript type"
msgstr "Type de relevé de notes"

msgid "Transfer to SIC"
msgstr "Transmettre en SIC"

msgid "Trigger the payment hook"
msgstr "Déclencher le webhook de paiement"

msgid "True"
msgstr "Vrai"

msgid "Tuition fees amount"
msgstr "Montant des droits d'inscriptions"

msgid "Tutorship act"
msgstr "Acte de tutelle"

msgid "Type"
msgstr "Type"

msgid "Type of communication"
msgstr "Type de communication"

msgid "Type of paper"
msgstr "Type d'épreuve"

msgid "Type of training"
msgstr "Type de formation"

msgid "UCL seal"
msgstr "Sceau de l'UCL"

msgid "UCLOUVAIN_SCIENTIFIC_STAFF"
msgstr "Personnel scientifique UCLouvain"

msgctxt "CategorieActivite"
msgid "UCL_COURSE"
msgstr "Cours UCL"

msgid "UCLouvain"
msgstr "UCLouvain"

msgid "UCLouvain FAC free documents"
msgstr "Documents UCLouvain libres FAC"

msgid "UCLouvain SIC free documents"
msgstr "Documents UCLouvain libres SIC"

msgid "UCLouvain logo"
msgstr "Logo de l'UCLouvain"

msgid ""
"UCLouvain to forward to the secondary school at which I obtained my Belgian "
"secondary school, information relating to the successful completion of the "
"first year of the bachelor's course, and any academic degree obtained with "
"the possible mention of"
msgstr ""
"l'UCLouvain à transmettre, à l'école secondaire au sein de laquelle j'ai "
"obtenu mon CESS, les informations relatives à la réussite du 1er bloc annuel "
"de bachelier et toute obtention d'un grade académique avec la mention "
"éventuelle."

msgctxt "ways_hear_about_training"
msgid "UCLouvain website"
msgstr "Par le site web de l'UCLouvain"

msgid "UE"
msgstr "UE"

msgid "UUID"
msgstr "UUID"

msgid "Unavailable"
msgstr "Non disponible"

msgid "Undecided"
msgstr "Non décidé"

msgid "Undo"
msgstr "Défaire"

msgid ""
"Unemployment certificate issued by the relevant body, justifying the period "
"concerned"
msgstr ""
"Attestation de chômage émise par l'organisme concerné, justifiant la période "
"concernée"

msgid "Unique business number"
msgstr "Numéro unique d'entreprise"

msgctxt "document"
msgid "Unknown"
msgstr "Inconnu(e)"

msgid "Unknown PDF type."
msgstr "Type de PDF inconnu."

msgid "Unknown citizenship"
msgstr "Nationalité inconnue"

msgid "Unknown date of birth"
msgstr "Date de naissance exacte inconnue"

msgid "Unknown noma"
msgstr "Noma inconnu"

msgid "Unsubmitted for publication"
msgstr "Non soumis pour publication"

msgid ""
"Until the application is submitted, you can generate a recap of the "
"application on this page."
msgstr ""
"Jusqu'à ce que la proposition soit soumise, vous pouvez générer un "
"récapitulatif de la proposition sur cette page."

msgctxt "verb"
msgid "Update"
msgstr "Mettre à jour"

msgid "Update date"
msgstr "Date de mise à jour"

msgid "Update doctorate admission"
msgstr "Mettre à jour admission en doctorat"

msgid "Update experience"
msgstr "Mettre à jour l'expérience"

msgid "Update member"
msgstr "Modifier le membre"

msgctxt "admission"
msgid "Upload"
msgstr "Uploader"

msgid "Upload a UCLouvain document"
msgstr "Uploader un document UCLouvain"

msgid "Upload a document"
msgstr "Uploader un document"

msgid "Upload a received document"
msgstr "Uploader un document reçu"

msgid "Upload the opinion on the renewal of the research mandate"
msgstr "Téléverser l'avis sur le renouvellement du mandat de recherche"

msgid "VAE"
msgstr "Valorisation des acquis de l'expérience"

msgctxt "CategorieActivite"
msgid "VAE"
msgstr "Valorisation des acquis de l'expérience"

msgid "VALID"
msgstr "Valide"

msgid "VAT number"
msgstr "Numéro de TVA"

msgid "VIP"
msgstr "VIP"

msgid "VIP candidate"
msgstr "Candidat VIP"

msgid "Validate"
msgstr "Valider"

msgid "Validate selected courses"
msgstr "Valider les cours sélectionnées"

msgid "Validated"
msgstr "Validé"

msgctxt "assimilation-checklist"
msgid "Validated"
msgstr "Validée"

msgctxt "decision-checklist"
msgid "Validated"
msgstr "Validée"

msgid "Valuate"
msgstr "Valoriser"

msgid "Valuated diplomas or experiences:"
msgstr "Diplômes ou expériences valorisées :"

msgid "Values"
msgstr "Valeurs"

<<<<<<< HEAD
msgid "Verify"
msgstr "Vérifier"

msgid "Via Facebook"
msgstr "Sur Facebook"

msgid "Via LinkedIn"
msgstr "Sur LinkedIn"

msgid "Via MOOCs"
msgstr "Par les Moocs"

msgid "Via a personalized letter"
msgstr "Par courrier personnalisé"

msgid "Via an emailing"
msgstr "Par un emailing"

msgid "Via former students"
msgstr "Par des anciens étudiants"

msgid "Via friends"
msgstr "Par des amis"

msgid "Via the website of UCLouvain"
msgstr "Par le site web de l'UCLouvain"

msgid "Via the website of the continuing education"
msgstr "Par le site de la formation continue"

msgid "Via word of mouth"
msgstr "Par le bouche à oreille"

=======
>>>>>>> dee9c905
msgid "Viewed at"
msgstr "Vue le"

msgid "Viewed by"
msgstr "Vue par"

msgid "Visa"
msgstr "Visa"

msgid "Visa application document link"
msgstr "Lien du document de demande de visa"

msgid "Visualize"
msgstr "Visualiser"

msgid "Visualize annexe1"
msgstr "Visualiser annexe1"

msgid "Visualize approval"
msgstr "Visualiser autorisation"

msgid "Visualize refusal"
msgstr "Visualiser refus"

msgid "WORK_CONTRACT"
msgstr "Contrat de travail"

msgctxt "equivalence_status"
msgid "Waiting"
msgstr "En attente"

msgid "Waiting for development"
msgstr "En attente de développement"

msgid "Waiting for signature"
msgstr "En attente de signature"

msgid "Wallonie Bruxelles International (WBI)"
msgstr "Wallonie Bruxelles International (WBI)"

msgid ""
"We congratulate you on your successful completion of the paper and wish you "
"every success in your doctoral training."
msgstr ""
"Nous vous félicitons pour la réussite de votre épreuve et vous souhaitons un "
"franc succès dans la poursuite de votre parcours doctoral."

msgid ""
"We would like to draw your attention to the fact that this enrolment "
"authorisation is conditional on :"
msgstr ""
"Nous attirons votre attention sur le fait que cette autorisation "
"d'inscription est conditionnée à :"

msgid ""
"We would like to draw your attention to the fact that you have submitted a "
"late application. The admission panel reserves the right to accept or refuse "
"this application on the basis of educational requirements."
msgstr ""
"Nous attirons votre attention sur le fait que vous avez introduit une "
"demande d'inscription tardive. Le jury d'admission se réserve le droit "
"d'accepter ou de refuser cette demande en raison des impératifs pédagogiques."

msgctxt "admission"
msgid "Website"
msgstr "Site web"

msgid "Weight"
msgstr "Poids"

msgid "What diploma have you obtained (or will obtain)?"
msgstr "Quel diplôme avez-vous obtenu (ou obtiendrez-vous) ?"

msgid "What is the new type of this document?"
msgstr "Quel est le nouveau type de ce document ?"

msgid "What was the most recent year you were enrolled at UCLouvain?"
msgstr "Quelle est votre dernière année d'inscription à l'UCLouvain ?"

msgid "What was your NOMA (matriculation number)?"
msgstr "Quel était votre NOMA (numéro de matricule) ?"

msgid ""
"When accepting a proposition, all the required information in the approval "
"form must be specified."
msgstr ""
"Pour accepter une proposition, toutes les informations requises dans le "
"formulaire d'acceptation doivent être spécifiées"

msgid "When refusing a proposition, the reason must be specified."
msgstr "Pour refuser une proposition, le motif doit être spécifié."

msgid ""
"When you have submitted your application, you have agreed to the following:"
msgstr ""
"Lors de la confirmation de votre demande, vous avez accepté les points "
"suivants :"

msgid "Whole view"
msgstr "Vue complète"

msgid "With academic year"
msgstr "Avec une année académique"

msgid "With condition"
msgstr "Sous condition"

msgid "Without condition"
msgstr "Sans condition"

msgid "Without free documents"
msgstr "Sans les documents libres"

msgctxt "ways_hear_about_training"
msgid "Word of mouth"
msgstr "Par le bouche à oreille"

msgid "Work contract"
msgstr "Type de contrat de travail"

msgid "Work contract should be set when funding type is set to work contract"
msgstr ""
"Le contrat de travail doit être renseigné quand le type de financement est "
"un contrat de travail"

msgid "Work contract type"
msgstr "Type de contrat de travail"

msgid "Working contract type"
msgstr "Type de contrat de travail"

msgid "Working list"
msgstr "Liste de travail"

msgid "Working lists"
msgstr "Listes de travail"

msgid ""
"Would you like to become a <a href='https://uclouvain.be/fr/decouvrir/carte-"
"solidaire.html' target='_blank'>Solidarity Student</a>, that is, a member of "
"a programme proposed by UCLouvain's NGO, Louvain Cooperation? This "
"membership will give you access to a fund for your solidarity projects. If "
"so, the membership cost, which is E12, will be added to your tuition fee."
msgstr ""
"Désirez-vous être <a href='https://uclouvain.be/fr/decouvrir/carte-solidaire."
"html' target='_blank'>étudiant·e solidaire</a>, un programme proposé par "
"Louvain Coopération, l'ONG de l'UCLouvain ? Cette affiliation vous donnera "
"notamment accès à un fonds pour vos projets solidaires. Dans l'affirmative, "
"le coût de cette affiliation qui est de 12 EUR sera ajouté à vos droits "
"d'inscription."

msgid ""
"Would you like to become a Solidarity Student, that is, a member of a "
"programme proposed by UCLouvain's NGO, Louvain Cooperation? This membership "
"will give you access to a fund for your solidarity projects. If so, the "
"membership cost, which is E12, will be added to your tuition fee."
msgstr ""
"Désirez-vous être étudiant·e solidaire , un programme proposé par Louvain "
"Coopération, l'ONG de l'UCLouvain ? Cette affiliation vous donnera notamment "
"accès à un fonds pour vos projets solidaires. Dans l'affirmative, le coût de "
"cette affiliation qui est de 12 EUR sera ajouté à vos droits d'inscription."

msgid ""
"Would you like to change your UCLouvain enrolment for this academic year?"
msgstr ""
"Souhaitez-vous modifier votre inscription pour cette année académique, à "
"l'UCLouvain ?"

#, python-format
msgid ""
"Would you like to change your UCLouvain enrolment for this academic year? "
"(<a href=\"%(url)s\" target=\"_blank\">Informations</a>)"
msgstr ""
"Souhaitez-vous modifier votre inscription pour cette année académique, à "
"l'UCLouvain ? (<a href=\"%(url)s\" target=\"_blank\">Informations</a>)"

msgid ""
"Would you like to enter an account number so that we can issue a refund?"
msgstr ""
"Voulez-vous renseigner un numéro de compte pour que nous puissions procéder "
"à un éventuel remboursement ?"

msgid ""
"Would you like to join the <a href='https://uclouvain.be/en/study/sport' "
"target='_blank'>sports activities</a>? If so, the cost of membership will be "
"added to your tuition fee."
msgstr ""
"Désirez-vous l'affiliation aux <a href='https://uclouvain.be/fr/etudier/"
"sport' target='_blank'>activités sportives</a> ? Dans l'affirmative, le coût "
"de cette affiliation sera ajouté à vos droits d'inscription."

msgid ""
"Would you like to join the sport activities? If so, the cost of membership "
"will be added to your tuition fee."
msgstr ""
"Désirez-vous l'affiliation aux activités sportives ? Dans l'affirmative, le "
"coût de cette affiliation sera ajouté à vos droits d'inscription."

msgid "Would you like to switch courses this academic year at UCLouvain?"
msgstr ""
"Souhaitez-vous vous réorienter pour cette année académique, à l’UCLouvain ?"

#, python-format
msgid ""
"Would you like to switch courses this academic year at UCLouvain? (<a "
"href=\"%(url)s\" target=\"_blank\">Informations</a>)"
msgstr ""
"Souhaitez-vous vous réorienter pour cette année académique, à l’UCLouvain ? "
"(<a href=\"%(url)s\" target=\"_blank\">Informations</a>)"

msgid "Writing ability"
msgstr "Écrire"

msgid "YES"
msgstr "Oui"

msgid "Year"
msgstr "Année"

msgid "Year of birth"
msgstr "Année de naissance"

msgid "Year of the training"
msgstr "Année de la formation"

msgid "Year without enrolling in the course."
msgstr "Année sans inscription à la formation."

msgid "Years"
msgstr "Années"

msgid "Yes"
msgstr "Oui"

msgid "Yes, I am interested in this course"
msgstr "Oui, je marque mon intérêt pour cette formation"

msgid "Yes, an account number in IBAN format"
msgstr "Oui, un numéro de compte au format IBAN"

msgid "Yes, an account number in another format"
msgstr "Oui, un numéro de compte dans un autre format"

#, python-format
msgid "Yes, in %(year)s."
msgstr "Oui, en %(year)s."

msgid "Yes, in Louvain-la-Neuve and/or Woluwe-Saint-Lambert (E60)"
msgstr "Oui, sur Louvain-la-Neuve et/ou sur Woluwé-Saint-Lambert (60 EUR)"

msgid "Yes, in Mons and other UCLouvain campuses (E60)"
msgstr "Oui, sur Mons et les autres sites de l’UCLouvain (60 EUR)"

msgid "Yes, in Saint-Gilles and other UCLouvain campuses (E60)"
msgstr "Oui, sur Saint-Gilles et les autres sites de l’UCLouvain (60 EUR)"

msgid "Yes, in Saint-Louis and other UCLouvain campuses (E60)"
msgstr "Oui, sur Saint-Louis et les autres sites de l’UCLouvain (60 EUR)"

msgid "Yes, in Tournai and other UCLouvain campuses (E60)"
msgstr "Oui, sur Tournai et les autres sites de l’UCLouvain (60 EUR)"

msgid "Yes, only in Mons (E12)"
msgstr "Oui, sur Mons uniquement (12 EUR)"

msgid "Yes, only in Saint-Gilles (E12)"
msgstr "Oui, sur Saint-Gilles uniquement (12 EUR)"

msgid "Yes, only in Saint-Louis (E12)"
msgstr "Oui, sur Saint-Louis uniquement (12 EUR)"

msgid "Yes, only in Tournai (E12)"
msgstr "Oui, sur Tournai uniquement (12 EUR)"

msgid "Yes,No,Incomplete field"
msgstr "Oui,Non,Non renseigné(e)"

msgid "You appear to have unsaved changes, which will be lost."
msgstr ""
"Vous semblez avoir des modifications non enregistrées, celles-ci seront "
"perdues."

msgid "You are about to submit the application to the Faculty."
msgstr "Vous êtes sur le point de soumettre le dossier en Faculté."

#, python-format
msgid ""
"You are about to submit the application to the Faculty. This action will "
"send an email to %(recipient)s."
msgstr ""
"Vous êtes sur le point de soumettre le dossier en Faculté. Cette action "
"enverra un mail à l'adresse %(recipient)s."

msgid "You are applying as ..."
msgstr "Postulez-vous en tant que ..."

msgid "You are applying as non-resident (as defined by government decree)."
msgstr "Vous postulez en tant que non-résident (au sens du Décret)."

msgid "You are applying as resident (as defined by government decree)."
msgstr "Vous postulez en tant que résident (au sens du Décret)."

msgid ""
"You are considered a long-term resident if you hold a residence permit valid "
"for at least 5 years."
msgstr ""
"Vous êtes considéré·e comme étant résident·e de longue durée si vous êtes en "
"possession d’un titre de séjour d’une validité de minimum 5 ans."

msgid "You are enrolling as"
msgstr "Vous vous inscrivez à titre"

msgid ""
"You can add any document you feel is relevant to your application "
"(supporting documents, proof of language level, etc.)."
msgstr ""
"Vous avez la possibilité d'ajouter tout document que vous jugez pertinent "
"pour votre dossier (justificatifs, preuve de niveau de langue, ...)."

msgid ""
"You can not cancel this application, it is in the \"Validated\" state. "
"Please contact Noemie Pecher."
msgstr ""
"Vous ne pouvez pas annuler cette demande, elle est en statut \"Validé\". "
"Veuillez contacter Noémie Pécher."

msgid ""
"You can not transition to the \"Approved\" status from the \"Validated\" or "
"\"Closed\" status."
msgstr ""
"Vous ne pouvez pas passer de l'état \"Autorisée\" à partir de l'état "
"\"Validée\" ou \"Clôturée\"."

msgid ""
"You can not transition to the \"Canceled\" status from the \"Closed\" status."
msgstr ""
"Vous ne pouvez pas passer à l'état \"Annulée\" à partir de l'état "
"\"Clôturée\"."

msgid ""
"You can not transition to the \"Denied\" status from the \"Validated\" or "
"\"Closed\" status."
msgstr ""
"Vous ne pouvez pas passer à l'état \"Refusée\" à partir de l'état "
"\"Validée\" ou \"Clôturée\"."

msgid ""
"You can not transition to the \"Hold on\" status from the \"Closed\" status."
msgstr ""
"Vous ne pouvez pas passer à l'état \"Mise en attente\" à partir de l'état "
"\"Clôturée\"."

msgid "You can only select courses that are managed by the program manager."
msgstr ""
"Vous ne pouvez sélectionner que les formations gérées par le·la même "
"responsable de programme."

msgid ""
"You can only transition to the \"Validated\" status from the \"Approved\" "
"status."
msgstr ""
"Vous ne pouvez passer à l'état \"Validée\" qu'à partir de l'état "
"\"Approuvée\"."

#, python-format
msgid ""
"You can search for an additional training by name or acronym, or paste in a "
"list of acronyms separated by the \"%(separator)s\" character and ending "
"with the same character."
msgstr ""
"Vous pouvez rechercher un complément de formation par son nom ou son code, "
"ou bien coller une liste de codes séparés par le caractère \"%(separator)s\" "
"et terminant par ce même caractère."

msgid ""
"You cannot ask for both modification and reorientation at the same time."
msgstr ""
"Vous ne pouvez pas demander la modification et la réorientation en même "
"temps."

msgid "You cannot enter a language more than once, please correct the form."
msgstr ""
"Vous ne pouvez pas définir une langue plusieurs fois, merci de corriger le "
"formulaire."

#, python-format
msgid ""
"You cannot have more than %(max)s applications in progress at the same time."
msgstr ""
"Vous ne pouvez pas avoir plus de %(max)s demandes ouvertes en parallèle."

#, python-format
msgid ""
"You cannot submit this admission for a continuing education as you already "
"have submitted one."
msgid_plural ""
"You cannot submit this admission for a continuing education as you already "
"have submitted %(maximum_number)s of them."
msgstr[0] ""
"Vous ne pouvez pas soumettre cette demande pour une formation continue car "
"vous en avez déjà envoyé une."
msgstr[1] ""
"Vous ne pouvez pas soumettre cette demande pour une formation continue car "
"vous en avez déjà envoyé %(maximum_number)s."

#, python-format
msgid ""
"You cannot submit this admission for a doctorate education as you already "
"have submitted one."
msgid_plural ""
"You cannot submit this admission for a doctorate education as you already "
"have submitted %(maximum_number)s of them."
msgstr[0] ""
"Vous ne pouvez pas soumettre cette demande pour une formation doctorale car "
"vous en avez déjà envoyé une."
msgstr[1] ""
"Vous ne pouvez pas soumettre cette demande pour une formation doctorale car "
"vous en avez déjà envoyé %(maximum_number)s."

#, python-format
msgid ""
"You cannot submit this admission for a general education as you already have "
"submitted one for the year %(annee_cible)s."
msgid_plural ""
"You cannot submit this admission for a general education as you already have "
"submitted %(maximum_number)s of them for the year %(annee_cible)s."
msgstr[0] ""
"Vous ne pouvez pas soumettre cette demande pour une formation générale car "
"vous en avez déjà envoyé une pour l'année %(annee_cible)s."
msgstr[1] ""
"Vous ne pouvez pas soumettre cette demande pour une formation générale car "
"vous en avez déjà envoyé %(maximum_number)s pour l'année %(annee_cible)s."

msgid "You do not meet the admission requirements"
msgstr "Vous ne remplissez pas les conditions d'admission"

msgid ""
"You do not specify if you are applying as resident or non-resident (as "
"defined by government decree)."
msgstr ""
"Vous n'avez pas indiqué si vous postulez en tant que résident ou non-"
"résident (au sens du Décret)."

msgid ""
"You haven't answered to the question about your bank account in the "
"'Additional information > Accounting' tab."
msgstr ""
"Vous n'avez pas répondu à la question relative à votre compte bancaire dans "
"l'onglet 'Informations complémentaires > Comptabilité'."

msgid "You haven't yet submitted your application."
msgstr "Vous n'avez pas encore soumis votre demande."

#, python-format
msgid "You indicated that you will obtain it in %(year)s."
msgstr "Vous avez indiqué que vous alliez l'obtenir en %(year)s."

msgid "You must add at least one CA member in order to request signatures."
msgstr ""
"Vous devez ajouter au moins un membre du comité d'accompagnement afin de "
"demander les signatures."

msgid ""
"You must add at least one UCLouvain supervisor in order to request "
"signatures."
msgstr ""
"Vous devez ajouter au moins un promoteur UCLouvain afin de demander les "
"signatures."

msgid ""
"You must add at least one external supervisor in order to request signatures."
msgstr ""
"Vous devez ajouter au moins un promoteur externe afin de demander les "
"signatures."

msgid "You must answer the question about external enrollment change."
msgstr ""
"Vous devez répondre à la question sur la modification d'inscription externe."

msgid "You must answer the question about reorientation."
msgstr "Vous devez répondre à la question sur la réorientation."

msgid "You must answer the question about residency."
msgstr "Vous devez répondre à la question sur votre résidence."

msgid "You must be a member of the committee to access this admission"
msgstr "Vous devez être membre du comité pour accéder à cette admission"

msgid "You must be a member of the committee who has not yet given his answer"
msgstr ""
"Vous devez être membre du comité et ne pas encore avoir donné votre réponse"

msgid ""
"You must be a member of the doctoral commission to access this admission"
msgstr ""
"Vous devez être membre de la commission doctorale pour accéder à cette "
"admission"

msgid "You must be invited to complete this admission."
msgstr "Vous devez être invité à compléter cette admission."

msgid "You must be invited to pay the application fee by a manager."
msgstr ""
"Vous devez être invité par un gestionnaire à payer les frais de dossier."

msgid "You must be invited to pay the application fee by the system."
msgstr "Vous devez être invité par le système à payer les frais de dossier."

msgid ""
"You must be invited to pay the application fee or you must have submitted "
"your application."
msgstr ""
"Vous devez être invité à payer les frais de dossier ou vous devez avoir "
"soumis votre demande."

msgid "You must be the reference promoter to access this admission"
msgstr ""
"Vous devez être le promoteur de référence pour accéder à cette admission"

msgid "You must be the request author to access this admission"
msgstr "Vous devez être l'auteur de la demande pour accéder à cette admission"

msgid "You must be the request promoter to access this admission"
msgstr ""
"Vous devez être le promoteur de la demande pour accéder à cette admission"

msgid ""
"You must choose a title of access among the previous experiences of the "
"candidate."
msgstr ""
"Vous devez choisir un titre d'accès parmi les expériences du parcours "
"antérieur du candidat."

msgid "You must choose an admission requirement."
msgstr "Vous devez choisir une condition d'accès."

msgid ""
"You must have worked in Belgium and your monthly salary must be at least "
"half of the guaranteed minimum average monthly salary set by the National "
"Labour Council. This corresponded to E903 in 2023."
msgstr ""
"Vous devez avoir travaillé en Belgique et votre salaire mensuel doit "
"correspondre au minimum à la moitié de la rémunération mensuelle moyenne "
"minimum garantie fixée par le Conseil national du Travail. A titre "
"indicatif, celui correspondait à 903€ en 2023."

msgid "You must set a lead supervisor."
msgstr "Vous devez désigner un promoteur de référence."

msgid "You need to create the message before sending it."
msgstr "Il est nécessaire de créer le message avant de pouvoir envoyer."

msgid "You need to set a member as president."
msgstr "Vous devez désigner un membre comme président."

msgid "You need to set a member as secretary."
msgstr "Vous devez désigner un membre comme secrétaire."

msgid "You specified that no Belgian student status situation applies to you."
msgstr ""
"Vous avez spécifié qu'aucune situation d'assimilation ne s'appliquait à vous."

msgid ""
"You will receive a monthly newsletter explaining all the benefits and "
"activities associated with this programme."
msgstr ""
"Vous recevrez une newsletter mensuelle comprenant tous les avantages et "
"activités liés à ce programme."

msgid "Your Belgian student status"
msgstr "Situation d’assimilation qui vous correspond"

#, python-format
msgid ""
"Your application cannot be submitted because the %(acronym)s course is "
"closed."
msgstr ""
"Il n'est pas possible de soumettre votre dossier d'admission car la "
"formation %(acronym)s est fermée."

msgid "Your application is currently being reviewed by the course exam board"
msgstr "Votre dossier est en cours de vérification par le jury de la formation"

msgid "Your background is not suited to this course"
msgstr "Votre parcours n'est pas adapté au programme de cette formation"

msgid "Your data have been saved."
msgstr "Vos données ont été sauvegardées."

msgid "Your document is available here"
msgstr "Votre document est disponible ici"

msgid "Your dossier reference:"
msgstr "Votre numéro de dossier :"

msgid ""
"Your experience and reasons for undertaking this programme are insufficient"
msgstr ""
"Vous ne disposez pas de l'expérience et/ou des motivations nécessaires pour "
"suivre ce programme"

msgid ""
"Your export request has been planned, you will receive a notification as "
"soon as it is available."
msgstr ""
"Votre demande d’export a été planifiée, vous recevrez une notification dès "
"qu’il sera disponible."

msgid "Your note has been added."
msgstr "Votre note a bien été ajoutée."

msgid "Your participation in the event"
msgstr "Votre participation à l'événement"

msgid "Your previous NOMA (matriculation number)"
msgstr "Votre ancien NOMA (numéro de matricule)"

msgid "Your professional email address"
msgstr "Votre adresse e-mail professionnelle"

msgid "Your training does not cover the useful prerequisites in mathematics."
msgstr "Votre formation ne couvre pas les prérequis utiles en mathématiques."

msgid "academic year"
msgstr "année académique"

msgid "actions"
msgstr "actions"

msgid "approval"
msgstr "accord"

msgid "approval for another training"
msgstr "accord pour une autre formation"

msgctxt "payment"
msgid "bancontact"
msgstr "Bancontact"

msgctxt "payment"
msgid "banktransfer"
msgstr "Transfert bancaire"

msgid "by the Enrolment Office"
msgstr "par le Service des Inscriptions de l'UCLouvain"

msgid "by the University Institute for Continuing Education (IUFC)"
msgstr "par l'Institut Universitaire de Formation Continue (IUFC)"

msgctxt "payment"
msgid "canceled"
msgstr "Annulé"

msgid "candidate"
msgstr "candidat"

msgid "contact language"
msgstr "langue de contact"

msgid "created"
msgstr "créé"

msgctxt "payment"
msgid "creditcard"
msgstr "Carte de crédit"

msgid "dd/mm/yyyy"
msgstr "jj/mm/aaaa"

msgid "education group type"
msgstr "type de formation"

msgctxt "payment"
msgid "expired"
msgstr "Expiré"

msgctxt "payment"
msgid "failed"
msgstr "En échec"

#, python-format
msgid "from %(start)s to %(end)s"
msgstr "du %(start)s au %(end)s"

msgid "items per page"
msgstr "éléments par page"

msgctxt "feminine"
msgid "modified"
msgstr "modifiée"

#, python-format
msgid "on %(date)s at %(time)s"
msgstr "le %(date)s à %(time)s"

msgctxt "payment"
msgid "open"
msgstr "Ouvert"

msgid "or"
msgstr "ou"

msgctxt "payment"
msgid "paid"
msgstr "Payé"

msgctxt "payment"
msgid "pending"
msgstr "En attente"

msgid "refusal"
msgstr "refus"

msgid "the <strong>failure</strong> of the confirmation paper."
msgstr "l'<strong>échec</strong> de l'épreuve de confirmation."

msgid "the <strong>not pursing</strong> of the doctorate."
msgstr "la <strong>non-poursuite</strong> du doctorat."

msgid "the <strong>successful completion</strong> of the confirmation paper."
msgstr "la <strong>réussite</strong> de l'épreuve de confirmation."

msgid "the UCLouvain Registration Service"
msgstr "au Service des Inscriptions de l'UCLouvain"

msgid "the University Institute of Continuing Education"
msgstr "à l'Institut Universitaire de Formation Continue (IUFC)"

msgid "the person concerned"
msgstr "la personne concernée"

msgid "to the UCLouvain Registration Service"
msgstr "au Service des Inscriptions de l'UCLouvain"

msgid "ucl"
msgstr "UCLouvain"

msgid "use"
msgstr "utilisation"

msgid "yes,no,"
msgstr "oui,non,"

msgid "your father"
msgstr "votre père"

msgid "your legal cohabitant"
msgstr "votre cohabitant légal"

msgid "your legal guardian"
msgstr "votre tuteur légal"

msgid "your mother"
msgstr "votre mère"

msgid "your partner"
msgstr "votre conjoint"

#, python-brace-format
msgid ""
"{current_mimetype} is not a valid mimetype for the field "
"\"{field}\" ({field_mimetypes_as_str})"
msgstr ""
"{current_mimetype} n'est pas un type mime valide pour le champ "
"\"{field}\" ({field_mimetypes_as_str})"

#, python-brace-format
msgid "{items} types out of {total}"
msgstr "{items} types sur {total}"

msgid "Select which identification applies:"
msgstr "Choisissez le moyen d'identification retenu:"

msgid "Will be automatically retrieved from candidate"
msgstr "Sera automatiquement récupéré du parcours fourni par le candidat"<|MERGE_RESOLUTION|>--- conflicted
+++ resolved
@@ -2675,15 +2675,12 @@
 msgid "Education"
 msgstr "Formation"
 
-<<<<<<< HEAD
 msgid "Educational experience"
 msgstr "Expériences académiques"
 
 msgid "Educational experience not found."
 msgstr "Expérience académique non trouvée."
 
-=======
->>>>>>> dee9c905
 msgid "Educational experiences"
 msgstr "Expériences académiques"
 
@@ -3749,16 +3746,14 @@
 msgid "IN_PROGRESS"
 msgstr "En cours"
 
-<<<<<<< HEAD
 msgid "Id card expiry date"
 msgstr "Date de fin de validité de la carte d'identité"
 
 msgid "Id card number"
 msgstr "Numéro de carte d'identité"
-=======
+
 msgid "IUFC comment for the Faculty"
 msgstr "Commentaire de l'IUFC pour la Faculté"
->>>>>>> dee9c905
 
 msgid "Identification"
 msgstr "Identification"
@@ -4890,13 +4885,11 @@
 msgid "Name of the management entity"
 msgstr "Nom de l'entité de gestion"
 
-<<<<<<< HEAD
 msgid "National number"
 msgstr "Numéro de registre national belge (NISS)"
-=======
+
 msgid "Name of the manager sending the email"
 msgstr "Nom du gestionnaire qui envois l'email"
->>>>>>> dee9c905
 
 msgid "Name of the working list"
 msgstr "Nom de la liste de travail"
@@ -7955,7 +7948,6 @@
 msgid "Values"
 msgstr "Valeurs"
 
-<<<<<<< HEAD
 msgid "Verify"
 msgstr "Vérifier"
 
@@ -7989,8 +7981,6 @@
 msgid "Via word of mouth"
 msgstr "Par le bouche à oreille"
 
-=======
->>>>>>> dee9c905
 msgid "Viewed at"
 msgstr "Vue le"
 
