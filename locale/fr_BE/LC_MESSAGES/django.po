--- conflicted
+++ resolved
@@ -550,12 +550,8 @@
 msgstr "Vous devez être membre du comité pour accéder à cette admission"
 
 msgid "You must be a member of the committee who has not yet given his answer"
-<<<<<<< HEAD
-msgstr "Vous devez être membre du comité et ne pas encore avoir donné votre réponse"
-=======
 msgstr ""
 "Vous devez être membre du comité et ne pas encore avoir donné votre réponse"
->>>>>>> 14b3db37
 
 msgid ""
 "You must be a member of the doctoral commission to access this admission"
