# SOME DESCRIPTIVE TITLE.
# Copyright (C) YEAR THE PACKAGE'S COPYRIGHT HOLDER
# This file is distributed under the same license as the PACKAGE package.
# FIRST AUTHOR <EMAIL@ADDRESS>, YEAR.
#
msgid ""
msgstr ""
"Project-Id-Version: \n"
"Report-Msgid-Bugs-To: \n"
"POT-Creation-Date: 2025-04-14 14:13+0200\n"
"PO-Revision-Date: 2024-09-19 09:32+0200\n"
"Last-Translator: \n"
"Language-Team: \n"
"Language: fr_BE\n"
"MIME-Version: 1.0\n"
"Content-Type: text/plain; charset=UTF-8\n"
"Content-Transfer-Encoding: 8bit\n"
"Plural-Forms: nplurals=2; plural=(n > 1);\n"
"X-Generator: Poedit 3.0.1\n"

#, python-brace-format
msgid " (last update by {author} on {date} at {time}):"
msgstr " (dernière modification par {author} le {date} à {time}) :"

#, python-format
msgid "%(added)s ECTS added with %(validated)s validated by the CDD."
msgstr "%(added)s ECTS ajoutés dont %(validated)s validés par la CDD."

#, python-format
msgid "%(label)s:"
msgstr "%(label)s :"

#, python-format
msgid ""
"%(person_concerned)s has a long-term residence permit (B, C, D, F, F+, K, L "
"or M cards) in Belgium."
msgstr ""
"%(person_concerned)s est titulaire d’un titre de séjour de longue durée "
"(Cartes B, C, D, F, F+, K, L ou M) en Belgique."

#, python-format
msgid ""
"%(person_concerned)s has a residence permit valid for more than 3 months and "
"receives professional or replacement income."
msgstr ""
"%(person_concerned)s a une autorisation de séjour de plus de 3 mois et "
"bénéficie de revenus professionnels ou de remplacement."

#, python-format
msgid ""
"%(person_concerned)s has the nationality of a European Union member state."
msgstr ""
"%(person_concerned)s a la nationalité d’un pays d’un état membre de l’Union "
"européenne."

#, python-format
msgid ""
"%(person_concerned)s is a refugee applicant, refugee, stateless person, or "
"has temporary/subsidiary protection."
msgstr ""
"%(person_concerned)s est candidat réfugié, réfugié, apatride, ou bénéficie "
"de la protection temporaire/subsidiaire."

#, python-format
msgid ""
"%(person_concerned)s is supported by the CPAS or a CPAS care home, or is "
"nominated by the CPAS."
msgstr ""
"%(person_concerned)s est pris en charge par le CPAS, ou par un home du CPAS, "
"ou désigné par le CPAS."

#, python-format
msgid "%(rule)s (Established by %(established_by)s)"
msgstr "%(rule)s (Établi par %(established_by)s)"

#, python-format
msgid "%(state)s on %(date)s"
msgstr "%(state)s le %(date)s"

#, python-format
msgid "%(years)s year"
msgid_plural "%(years)s years"
msgstr[0] "%(years)s an"
msgstr[1] "%(years)s ans"

#, python-format
msgid "(%(minutes)s ago)"
msgstr "(il y a %(minutes)s)"

msgctxt "admission"
msgid "(Expected) date of graduation"
msgstr "Date (prévue) de délivrance du diplôme"

msgid "(Expected) graduation date"
msgstr "Date (prévue) de délivrance du diplôme"

msgid ", on"
msgstr ", le"

msgid "12"
msgstr "12"

msgid "6"
msgstr "6"

#, python-format
msgid ""
"<a href=\"%(admission_link_back)s\">%(reference)s</a> - "
"%(candidate_first_name)s %(candidate_last_name)s requested signatures for "
"%(training_title)s"
msgstr ""
"<a href=\"%(admission_link_back)s\">%(reference)s</a> - "
"%(candidate_first_name)s %(candidate_last_name)s a demandé les signatures "
"pour %(training_title)s"

#, python-format
msgid ""
"<a href=\"%(admission_link_back)s\">%(reference)s</a> - "
"%(candidate_first_name)s %(candidate_last_name)s submitted request for "
"%(training_title)s"
msgstr ""
"<a href=\"%(admission_link_back)s\">%(reference)s</a> - "
"%(candidate_first_name)s %(candidate_last_name)s a soumis une demande pour "
"%(training_title)s"

#, python-format
msgid ""
"<a href=\"%(admission_link_back)s\">%(reference)s</a> - "
"%(candidate_first_name)s %(candidate_last_name)s uploaded documents for "
"%(training_title)s"
msgstr ""
"<a href=\"%(admission_link_back)s\">%(reference)s</a> - "
"%(candidate_first_name)s %(candidate_last_name)s a téléversé des documents "
"pour %(training_title)s"

#, python-format
msgid ""
"<a href=\"%(admission_link_front)s\">%(reference)s</a> - "
"%(signataire_first_name)s %(signataire_last_name)s (%(actor_role)s) has "
"approved your signature request."
msgstr ""
"<a href=\"%(admission_link_front)s\">%(reference)s</a> - "
"%(signataire_first_name)s %(signataire_last_name)s (%(actor_role)s) a "
"approuvé votre demande de signature."

msgid ""
"<a href='https://uclouvain.be/en/research/valodoc/confirmation-eligibility-"
"doctoral-programme.html' target='_blank'>https://uclouvain.be/en/research/"
"valodoc/confirmation-eligibility-doctoral-programme.html</a>"
msgstr ""
"<a href='https://uclouvain.be/fr/chercher/valodoc/attestation-acces-au-"
"doctorat.html' target='_blank'>https://uclouvain.be/fr/chercher/valodoc/"
"attestation-acces-au-doctorat.html</a>"

#, python-brace-format
msgid "<p>Contact person for setting up your annual programme: {contact}</p>"
msgstr ""
"<p>Personne de contact pour la composition du programme annuel : {contact}</"
"p>"

#, python-brace-format
msgid "<p>Course duration: 1 year</p>"
msgid_plural "<p>Course duration: {years} years</p>"
msgstr[0] "<p>Durée des études : 1 an.</p>"
msgstr[1] "<p>Durée des études : {years} ans.</p>"

#, python-brace-format
msgid ""
"<p>Depending on your previous experience, your faculty will supplement your "
"annual programme with additional classes (for more information: <a "
"href=\"{link}\">{link}</a>).</p>"
msgstr ""
"<p>Au vu de votre parcours antérieur, votre faculté complétera votre "
"programme annuel par des compléments de formation (enseignements "
"supplémentaires) (pour plus d’informations : <a href=\"{link}\">{link}</a>)."
"</p>"

#, python-brace-format
msgid ""
"<p>We also wish to inform you that the additional documents below should be "
"sent as soon as possible to <a href=\"mailto:{mail}\">{mail}</a>:</p>"
msgstr ""
"<p>Par ailleurs, nous profitons de ce courrier pour vous signaler que les "
"documents complémentaires ci-dessous sont à nous fournir dès que possible à "
"l’adresse <a href=\"mailto:{mail}\">{mail}</a> :</p>"

msgid ""
"<strong>Warning</strong> the candidate is reported as a <strong>fraudster</"
"strong>"
msgstr ""
"<strong>Attention</strong> le candidat est signalé <strong>fraudeur</strong>"

#, python-format
msgid ""
"<ul><li>the information I have provided is accurate and complete. UCLouvain "
"reserves the right to verify the information contained in the application "
"with third parties</li><li>I have uploaded all relevant documents confirming "
"the information provided</li><li>I undertake to inform %(to_service)s of any "
"changes to the information in my application</li></ul>"
msgstr ""
"<ul><li>les renseignements que j'ai fournis dans ce cadre sont exacts et "
"complets. L’UCLouvain se réserve le droit d’assurer toute vérification des "
"éléments constitutifs du dossier avec des tiers.</li><li>j'ai téléversé tous "
"les documents utiles confirmant les renseignements fournis</li><li>je "
"m'engage à transmettre %(to_service)s toutes les modifications de données "
"reprises dans mon dossier</li></ul>"

msgid "A cancel mail has already been sent to the candidate."
msgstr "Un courrier d'annulation a été envoyé au candidat."

msgid ""
"A candidate is considered as VIP if he/she is in double degree or if he/she "
"benefits from an international scholarship or if he/she is Erasmus Mundus."
msgstr ""
"Un candidat est considéré VIP s'il est en double diplomation ou s'il "
"bénéficie d'une bourse internationale ou s'il est Erasmus Mundus."

msgid "A card"
msgstr "Carte A"

msgid "A close mail has already been sent to the candidate."
msgstr "Un courrier de clotûre a déjà été envoyé au candidat."

msgid "A comment from the CDD for the SIC is specified"
msgstr "Un commentaire de la CDD pour le SIC est présent "

msgid "A comment from the faculty for the SIC is specified"
msgstr "Un commentaire de la faculté pour le SIC est présent"

msgid "A deny mail has already been sent to the candidate."
msgstr "Un courrier de refus a été envoyé au candidat."

msgid "A justification is needed when creating a pre-admission."
msgstr "Une justification est requise pour une pré-admission."

msgid ""
"A legal guardian has the prerogatives of parental authority over the child "
"in the event of the parents' death or their inability to exercise parental "
"authority following a court decision. A student of legal age cannot have a "
"guardian. Under no circumstances is a guarantor a legal guardian."
msgstr ""
"Un tuteur légal dispose des prérogatives de l'autorité parentale sur "
"l’enfant en cas de décès des parents ou d’incapacité de ceux-ci à exercer "
"leur autorité parentale suite à une décision de justice. Un étudiant majeur "
"ne peut pas avoir de tuteur. Un garant n’est en aucun cas un tuteur légal."

msgid ""
"A member should be either internal or external, please check the fields."
msgstr ""
"Un membre doit être soit interne, soit externe, veuillez vérifier les champs."

msgid ""
"A merger proposal is currently being resolved. Saving the tab will cause a "
"merge reset"
msgstr ""
"Une proposition de fusion est en cours de résolution. La sauvegarde de "
"l’onglet entraînera une réinitialisation de la fusion"

msgid "A new version of the analysis folder has been generated."
msgstr "Une nouvelle version du dossier d'analyse a été générée."

msgid "A or B card"
msgstr "Carte A ou B"

msgid "A or B card with refugee mention"
msgstr "Carte A ou B avec la mention de refugié"

msgid "A refusal mail has been sent to the candidate."
msgstr "Un courrier de refus a été envoyé au candidat."

msgid "A specific education"
msgstr "Une formation spécifique"

msgid "A transcript for your last year of secondary school"
msgstr "Un relevé de notes pour votre dernière année d'études secondaires"

msgid ""
"A translation of your official transcript of marks for your final year of "
"secondary school by a sworn translator"
msgstr ""
"Une traduction de votre relevé de notes pour votre dernière année d'études "
"secondaires par un traducteur juré"

msgid "A translation of your secondary school diploma by a sworn translator"
msgstr ""
"Une traduction de votre diplôme d'études secondaires par un traducteur juré"

msgid "ABANDON_DU_CANDIDAT"
msgstr "Abandon du·de la candidat·e"

msgid "ACCEPTED"
msgstr "Accepté"

msgid "ACCORD_DE_DEROGATION_FACULTAIRE"
msgstr "Accord de dérogation facultaire"

msgid "ACCORD_DIRECTION"
msgstr "Accord dérogation direction"

msgid "ACKNOWLEDGED"
msgstr "Réceptionné"

msgid "ADMISSIBLE"
msgstr "Recevable"

msgid "ADMISSION"
msgstr "Admission"

msgid "AGREGATION"
msgstr "279 € - Agrégation"

msgid "ANCIENS_DROITS_MAJORES_2505"
msgstr "2505 € - Anciens droits majorés"

msgid "ANCIENS_DROITS_MAJORES_4175"
msgstr "4175 € - Anciens droits majorés"

msgid "AUTRE"
msgstr "Autre"

msgid "AVIS_DIRECTION_DEMANDE"
msgstr "Avis direction demandé"

msgid "Absence of debt"
msgstr "Absence de dettes"

msgid "Abstract"
msgstr "Résumé"

msgid "Academic Regulations"
msgstr "Règlement général des études"

msgid "Academic course"
msgstr "Formation académique"

msgid "Academic courses"
msgstr "Formations académiques"

msgid "Academic experience"
msgstr "Expérience académique"

msgid "Academic record retrieved"
msgstr "Parcours académique récupéré"

msgid "Academic record specified by the candidate"
msgstr "Parcours académique spécifié par le candidat"

msgid "Academic year"
msgstr "Année académique"

msgctxt "admission"
msgid "Academic year"
msgstr "Année académique"

msgid "Academic year of the admission"
msgstr "Année académique de l'admission'"

msgid "Academic year:"
msgstr "Année académique :"

msgid "Academics trainings view"
msgstr "Vue formations académiques"

msgid "Acceptation condition"
msgstr "Condition d'acceptation"

msgid "Access condition"
msgstr "Condition d'accès"

msgid "Access condition:"
msgstr "Condition d'accès :"

msgid "Access experience details"
msgstr "Accéder aux détails de l'expérience"

msgid "Access title"
msgstr "Titre d'accès"

msgid "Account holder first name"
msgstr "Prénom du titulaire du compte"

msgid "Account holder surname"
msgstr "Nom du titulaire du compte"

msgid "Account number"
msgstr "Numéro de compte"

msgid "Account number type"
msgstr "Type de numéro de compte"

msgid "Accounting"
msgstr "Comptabilité"

msgid "Achieved additional training"
msgstr "Formation complémentaire réalisée"

msgid "Acquired bloc 1 credits total number"
msgstr "Nombre total de crédits de bloc 1 acquis"

msgid "Acquired complements credits total number"
msgstr "Nombre total de crédits de compléments acquis"

msgid "Acquired credit number"
msgstr "Crédits acquis"

msgid "Acronym / Title"
msgstr "Sigle / Intitulé"

msgid "Acronym of the management entity"
msgstr "Sigle de l'entité de gestion"

msgid "Acronym of the training"
msgstr "Sigle de la formation"

msgid "Actions"
msgstr "Actions"

msgid "Active"
msgstr "Actif"

msgid ""
"Active items are available for new instantiations, and are shown to "
"candidates if necessary. Inactive elements are unavailable for future "
"instantiations and are never shown to candidates."
msgstr ""
"Les éléments actifs sont disponibles pour de nouvelles instantiations, et "
"sont montrés aux candidats le cas échéant. Les éléments inactifs sont "
"indisponibles pour de futures instantiations et ne sont jamais montrés aux "
"candidats."

msgid "Activity"
msgstr "Activité"

msgid "Activity type"
msgstr "Type d'activité"

msgid "Actor"
msgstr "Acteur"

msgid "Actors as list items"
msgstr "Acteurs en tant qu'éléments de liste"

msgid "Actors, comma-separated"
msgstr "Acteurs, séparés par une virgule"

msgid "Add"
msgstr "Ajouter"

msgid "Add a conference"
msgstr "Ajouter une conférence"

msgid "Add a course unit"
msgstr "Ajouter un cours"

msgid "Add a language"
msgstr "Ajouter une langue"

msgid "Add a new member"
msgstr "Ajouter un nouveau membre."

msgctxt "admission"
msgid "Add a non-academic activity"
msgstr "Ajouter une activité non-académique"

msgid "Add a paper"
msgstr "Ajouter une épreuve"

msgid "Add a paper/presentation"
msgstr "Ajouter une communication"

msgid "Add a paper/presentation for this conference"
msgstr "Ajouter une communication à cette conférence"

msgid "Add a paper/presentation for this residency"
msgstr "Ajouter une communication à ce séjour"

msgid "Add a paper/presentation for this seminar"
msgstr "Ajouter une communication à ce séminaire"

msgid "Add a publication"
msgstr "Ajouter une publication"

msgid "Add a publication to this conference"
msgstr "Ajouter une publication à cette conférence"

msgid "Add a residency"
msgstr "Ajouter un séjour"

msgid "Add a seminar"
msgstr "Ajouter un séminaire"

msgid "Add a service"
msgstr "Ajouter un service"

msgid "Add a supervisor or a supervision committee member"
msgstr "Ajouter un·e promoteur·trice ou un·e membre du comité d'accompagnement"

msgctxt "admission"
msgid "Add an academic course"
msgstr "Ajouter une formation académique"

msgid "Add validation of prior experience (VAE)"
msgstr "Ajouter une valorisation des acquis de l'expérience"

msgid "Additional approval condition"
msgstr "Condition complémentaire d'acceptation"

msgid "Additional approval conditions"
msgstr "Conditions complémentaires d'acceptation"

msgid "Additional conditions"
msgstr "Conditions complémentaires"

msgid "Additional conditions:"
msgstr "Conditions complémentaires :"

msgid "Additional course(s):"
msgstr "Complément de formation :"

msgid "Additional documents"
msgstr "Documents additionnels"

msgid "Additional documents uploaded by a manager"
msgstr "Documents additionnels téléversés par un gestionnaire"

msgid "Additional information"
msgstr "Informations complémentaires"

msgid "Admission"
msgstr "Admission"

msgctxt "dashboard-category"
msgid "Admission"
msgstr "Admission"

msgid "Admission applications"
msgstr "Demandes d'admission"

msgid "Admission applications export"
msgstr "Export des demandes d'admission"

msgid "Admission conditions not met."
msgstr "Conditions d'accès non remplies."

msgid "Admission context"
msgstr "Contexte d'admission"

msgid "Admission education types"
msgstr "Les types de formation de l'admission"

msgid "Admission export"
msgstr "Export d'admission"

msgid "Admission form item"
msgstr "Élément de formulaire pour admission"

msgid "Admission form item instantiation"
msgstr "Instantiation d'un élément de formulaire pour admission"

msgid "Admission form item instantiations"
msgstr "Instantiations des éléments de formulaire pour admission"

msgid "Admission form items"
msgstr "Éléments de formulaire pour admission"

msgid "Admission has been sent to EPC."
msgstr "L'admission a été envoyé en EPC."

#, python-format
msgid ""
"Admission request for the academic year %(academic_year)s to the program:"
msgstr ""
"Demande d'admission pour l'année académique %(academic_year)s au programme "
"de :"

msgid "Admission requirement"
msgstr "Condition d'accès"

msgid "Admission requirement year"
msgstr "Millésime de la condition d'accès"

msgid "Admission sent back to the candidate"
msgstr "Main redonné au candidat"

msgid "Admission statuses"
msgstr "Les statuts de l'admission"

msgid "Admission to regulated professions"
msgstr "Accès aux professions réglementées"

msgid "Admission type"
msgstr "Type de l'admission"

msgctxt "doctorate-filter"
msgid "Admission type"
msgstr "Type d'admission"

msgid "Admissions"
msgstr "Admissions"

msgid "Advanced filters"
msgstr "Filtres avancés"

#, python-format
msgid ""
"After considering the opinion of your supervisory panel, which met on "
"%(confirmation_date)s, the %(cdd_title)s notes that your doctoral "
"confirmation paper has been successfully completed."
msgstr ""
"Après examen de l’avis de votre comité d’accompagnement réuni le "
"%(confirmation_date)s, la %(cdd_title)s constate la réussite de votre "
"épreuve de confirmation au doctorat."

msgid "All"
msgstr "Tous"

msgctxt "feminine"
msgid "All"
msgstr "Toutes"

msgid "All CA members must have approved the proposition."
msgstr ""
"Tous les membres du comité d'accompagnement doivent approuver la proposition."

msgid ""
"All experiences must be in the 'Validated' status or in the 'To complete "
"after enrolment' status so that the previous experience can be changed to "
"the 'Sufficient' status."
msgstr ""
"L'ensemble des expériences doivent être à l'état 'Validé' ou à l'état 'A "
"compléter après inscription' pour que le parcours antérieur puisse passer à "
"l'état 'Suffisant'."

msgid "All history"
msgstr "Historique complet"

msgid "All supervisors must have approved the proposition."
msgstr "Tous les promoteurs doivent approuver la proposition."

msgid "Already a member."
msgstr "Déjà membre."

msgid "Amount"
msgstr "Montant"

msgid "Amount (without EUR/)"
msgstr "Montant (sans EUR/€)"

msgid "An approval mail has already been sent to the candidate."
msgstr "Un courrier d'accord a été envoyé au candidat."

msgid "An approval mail has been sent to the candidate."
msgstr "Un courrier d'autorisation a été envoyé au candidat."

msgid "An education type"
msgstr "Un type de formation"

msgid "An holding mail has already been sent to the candidate."
msgstr "Un courrier  de mise en attente a déjà été envoyé au candidat."

msgid ""
"An integer greater than zero indicating the position of the item in relation "
"to the others. Important point: the questions are displayed together "
"according to the field \"Display according to training\" (the elements for "
"all trainings, then the elements for a type of training, then the elements "
"for a specific training and finally the elements associated with a single "
"admission)."
msgstr ""
"Entier supérieur à zéro indiquant la position de l’élément par rapport aux "
"autres. Point important : les questions sont affichées groupées suivant le "
"champ \"Affichage selon la formation\" (les éléments pour toutes les "
"formations, puis les éléments pour un type de formation, puis les éléments "
"pour une formation spécifique et enfin les éléments associés à une admission "
"unique)."

msgid ""
"An international scholarship may be awarded to students as part of a "
"project. These international grants are awarded by ARES and a scholarship "
"certificate must be provided."
msgstr ""
"Une bourse internationale peut être octroyée à des étudiants dans le cadre "
"d'un projet. Ces bourses internationales sont notamment attribuées par "
"l'organisme ARES et une attestation de bourse est dès lors à fournir."

msgid "An invitation has been sent again."
msgstr "Une invitation a été envoyée de nouveau."

msgid ""
"Analysis file generated when the documents requested from the candidate are "
"received"
msgstr ""
"Dossier d'analyse généré à la réception des documents réclamés au candidat"

msgid "Analysis folder"
msgstr "Dossier d'analyse"

msgid "Analysis folder for a continuing education admission"
msgstr "Dossier d'analyse pour une demande en formation continue"

msgid "Analysis folder for a doctorate education admission"
msgstr "Dossier d'analyse pour une demande en formation doctorale"

msgid "Analysis folder for a general education admission"
msgstr "Dossier d'analyse pour une demande en formation générale"

msgid "Annex 1 visa form"
msgstr "Formulaire visa annexe 1"

msgid "Annex 25 or 26 for refugees and stateless persons"
msgstr "Annexe 25 ou 26 pour les réfugiés et apatrides"

msgid ""
"Annex 25 or 26 or the A/B card mentioning the refugee status or the decision "
"confirming the protection of the parent"
msgstr ""
"Annexe 26 ou 26 ou la carte A/B mentionnant le statut de réfugié ou la "
"décision confirmant la protection du parent"

msgid "Annexe approval certificate from SIC"
msgstr "Annexe au certificat d'approbation SIC"

msgid "Annual programme contact person:"
msgstr "Personne de contact pour la composition du programme annuel :"

msgid ""
"Another admission has been authorized for this candidate for this academic "
"year."
msgstr ""
"Une autre demande a été autorisée pour le·la candidat·e pour cette année "
"académique."

msgid "Another admission has been submitted."
msgstr "Une autre admission a déjà été soumise."

msgid ""
"Answer according to the European Framework of Reference for Languages (CEFR) "
"classification. Detailed explanations of this framework can be found at <a "
"href=\"https://www.coe.int/en/web/common-european-framework-reference-"
"languages/table-1-cefr-3.3-common-reference-levels-global-scale\" "
"target=\"_blank\"> https://www.coe.int/en/web/common-european-framework-"
"reference-languages/table-1-cefr-3.3-common-reference-levels-global-scale </"
"a>"
msgstr ""
"Répondez en respectant le classement du cadre européen de référence pour les "
"langues (CECRL). Des explications détaillées sur ce cadre de référence se "
"trouvent à la page <a href=\"https://www.coe.int/fr/web/common-european-"
"framework-reference-languages/table-1-cefr-3.3-common-reference-levels-"
"global-scale\" target=\"_blank\">https://www.coe.int/fr/web/common-european-"
"framework-reference-languages/table-1-cefr-3.3-common-reference-levels-"
"global-scale</a>"

msgid "Application"
msgstr "Demande"

msgid "Application accepted"
msgstr "Inscription autorisée"

msgid "Application confirmed"
msgstr "Demande confirmée"

msgid "Application denied"
msgstr "Inscription refusée"

msgid "Application fee"
msgstr "Frais de dossier"

msgid "Application fee request message"
msgstr "Message de demande de paiement des frais de dossier"

#, python-format
msgid "Application fee: <strong>&euro;%(amount)s</strong>"
msgstr "Montant des frais de dossier : <strong>%(amount)s €</strong>"

msgid "Application fees where also received."
msgstr "Le payement des frais de dossier a bien été réceptionné."

msgid "Application for a study allowance from the French Community of Belgium"
msgstr ""
"Demande d'allocation d'études auprès de la Communauté française de Belgique"

msgid "Application form"
msgstr "Dossier de candidature"

msgid "Application no."
msgstr "N° de demande"

msgid "Application numero"
msgstr "Numéro de demande"

msgid "Application status"
msgstr "État de la demande"

msgid "Application type"
msgstr "Type de la demande"

msgid "Applications"
msgstr "Demandes"

msgid "Approbation by pdf"
msgstr "Approbation par pdf"

msgid "Approval"
msgstr "Accord"

msgid "Approval by faculty condition:"
msgstr "Condition d'acceptation par la faculté :"

msgid "Approval certificate from SIC"
msgstr "Certificat d'approbation SIC"

msgid "Approval certificate of faculty"
msgstr "Attestation d'accord facultaire"

msgid "Approval certificate of the CDD"
msgstr "Attestation d'accord de la CDD"

msgid "Approval condition by faculty"
msgstr "Condition d'acceptation par la faculté"

msgid "Approval for a course change"
msgstr "Accord pour une réorientation externe"

msgid "Approval for a late enrolment"
msgstr "Accord pour une inscription tardive"

msgid "Approval for another training"
msgstr "Accord pour une autre formation "

msgid "Approval to validate"
msgstr "Autorisation à valider"

msgid "Approvals"
msgstr "Approbations"

msgid "Approve by PDF"
msgstr "Approuver via PDF"

#, python-format
msgid "Approve on behalf of %(first_name)s %(last_name)s"
msgstr "Approuver de la part de %(first_name)s %(last_name)s"

msgid "Approved"
msgstr "Autorisée"

msgctxt "admission decision"
msgid "Approved"
msgstr "Approuvée"

msgid "Approved by CDD at"
msgstr "Approuvée par la CDD à"

msgid "Approximate date for completing the thesis:"
msgstr "Date approximative d'achèvement de la thèse :"

msgid "Archived record when signatures were sent"
msgstr "Fiche archivée lors de l'envoi des signatures"

msgid "Are the secondary studies the access title for this admission?"
msgstr ""
"Les études secondaires sont-elles le titre d'accès de cette proposition ?"

msgid "Are there any additional conditions (subject to ...)?"
msgstr "Y a-t-il des conditions complémentaires (\"sous réserve de ...\") ?"

msgid "Are there any prerequisite courses?"
msgstr "Y a-t-il des compléments de formation ?"

msgid "Are you a dual degree student?"
msgstr "Êtes-vous en double diplomation ?"

msgid "Are you an Erasmus Mundus student?"
msgstr "Êtes-vous Erasmus Mundus ?"

msgid "Are you confirming that the application will be sent to the SIC?"
msgstr "Confirmez-vous l'envoi du dossier en SIC ?"

msgid ""
"Are you currently enrolled in the first year of a bachelor's degree at a "
"French Community of Belgium haute ecole or university?"
msgstr ""
"Êtes-vous actuellement inscrit∙e en première année de bachelier dans une "
"haute école ou une université de la Communauté française de Belgique ?"

msgid "Are you sure you want to change the status?"
msgstr "Êtes-vous sûr·e de vouloir changer d'état ?"

#, python-format
msgctxt "admission"
msgid "Are you sure you want to delete \"%(object)s\"?"
msgstr "Êtes-vous sûr de vouloir supprimer \"%(object)s\" ?"

#, python-format
msgid ""
"Are you sure you want to delete %(first_name)s %(last_name)s as %(role)s?"
msgstr ""
"Êtes-vous sûr de vouloir supprimer %(first_name)s %(last_name)s en tant que "
"%(role)s ?"

#, python-format
msgid "Are you sure you want to delete this experience (%(experience_name)s)?"
msgstr ""
"Êtes-vous sûr de vouloir supprimer cette expérience (%(experience_name)s) ?"

#, python-format
msgid ""
"Are you sure you want to duplicate this experience (%(experience_name)s)?"
msgstr ""
"Êtes-vous sûr de vouloir dupliquer cette expérience (%(experience_name)s) ?"

msgid ""
"Are you sure you want to go back to the \"Application confirmed\" status?"
msgstr "Êtes-vous sûr·e de vouloir repasser à l'état \"Demande confirmée\" ?"

msgid "Are you sure you want to realize this deletion?"
msgstr "Êtes-vous sûr·e de vouloir réaliser cette suppression ?"

msgid "Are you sure you want to realize this duplication?"
msgstr "Êtes-vous sûr·e de vouloir réaliser cette duplication ?"

#, python-format
msgid "Are you sure you want to refuse \"%(object)s\"?"
msgstr "Êtes-vous sûr de vouloir refuser \"%(object)s\" ?"

#, python-format
msgid "Are you sure you want to remove \"%(prenom)s %(nom)s\" from the jury?"
msgstr "Êtes-vous sûr de vouloir retirer \"%(prenom)s %(nom)s\" du jury ?"

msgid "Are you sure you want to request signatures for this admission?"
msgstr "Êtes-vous sûr de vouloir requérir les signatures pour cette demande ?"

#, python-format
msgid "Are you sure you want to restore \"%(object)s\"?"
msgstr "Êtes-vous sûr de vouloir remettre \"%(object)s\" au statut soumis ?"

msgid "Are you sure you want to send the admission back to the candidate?"
msgstr "Êtes-vous sur de vouloir redonner la main au candidat ?"

msgid "Are you sure your want to delete this document?"
msgstr "Êtes-vous sûr de vouloir supprimer ce document ?"

msgid "Are you sure your want to reset the content of the message?"
msgstr "Êtes-vous sûr de vouloir réinitialiser le message ?"

msgid "Are you sure your want to reset the object of the message?"
msgstr "Êtes-vous sûr de vouloir réinitialiser le sujet du message ?"

msgid "Are you the child of a UCLouvain or Martin V staff member?"
msgstr ""
"Êtes-vous l'enfant d'un membre du personnel de l'UCLouvain ou de l'entité "
"Martin V ?"

msgid ""
"As the email address of the faculty recipient is not defined, no email will "
"be sent. Do you still want to send the application to the faculty?"
msgstr ""
"L'adresse mail du destinataire facultaire n'étant pas définie, aucun e-mail "
"ne sera envoyé. Voulez-vous malgré tout envoyer le dossier en faculté ?"

msgid "Ask candidate to modify supervision committee"
msgstr "Demander au candidat de modifier le comité d’accompagnement"

msgid "Assessment test presented"
msgstr "A présenté l'épreuve d'évaluation"

msgid "Assessment test succeeded"
msgstr "A réussi l'épreuve d'évaluation"

msgid "Assim."
msgstr "Assim."

msgid "Assimilated,Non-assimilated"
msgstr "Assimilé(e),Non assimilé(e)"

msgid "Assimilation"
msgstr "Assimilation"

msgid "Assimilation 1"
msgstr "Assimilation 1"

msgid "Assimilation 1 situation types"
msgstr "Types de situation de l'assimilation 1"

msgid "Assimilation 2"
msgstr "Assimilation 2"

msgid "Assimilation 2 situation types"
msgstr "Types de situation de l'assimilation 2"

msgid "Assimilation 3"
msgstr "Assimilation 3"

msgid "Assimilation 3 situation types"
msgstr "Types de situation de l'assimilation 3"

msgid "Assimilation 4"
msgstr "Assimilation 4"

msgid "Assimilation 5"
msgstr "Assimilation 5"

msgid "Assimilation 5 situation types"
msgstr "Types de situation de l'assimilation 5"

msgid "Assimilation 6"
msgstr "Assimilation 6"

msgid "Assimilation 6 situation types"
msgstr "Types de situation de l'assimilation 6"

msgid "Assimilation 7"
msgstr "Assimilation 7"

msgid "Assimilation start date"
msgstr "Date de début d'assimilation"

msgid "At least one academic year is required."
msgstr "Au-moins une année académique est requise."

msgid "At least one document must be selected."
msgstr "Au-moins un document doit être sélectionné."

msgid "Attachment: PhD training"
msgstr "Annexe : Formation doctorale"

msgid "Attachments"
msgstr "Pièces jointes"

msgid "Attachments:"
msgstr "Annexes :"

#, python-format
msgid ""
"Attention, the following entity doesn't exist at UCLouvain: %(entities)s"
msgid_plural ""
"Attention, the following entities don't exist at UCLouvain: %(entities)s"
msgstr[0] ""
"Attention, l'entité suivante n'existe pas à l'UCLouvain : %(entities)s"
msgstr[1] ""
"Attention, les entités suivantes n'existent pas à l'UCLouvain : %(entities)s"

msgid "Authentication"
msgstr "Authentification"

msgid "Authentication requested"
msgstr "Authentification demandée"

msgid "Author"
msgstr "Auteur"

msgid "Authorization"
msgstr "Autorisation"

msgid "Authorization to validate"
msgstr "Autorisation à valider"

msgctxt "dashboard-indicator admission"
msgid "Authorized SIC"
msgstr "Autorisé SIC"

msgctxt "dashboard-indicator pre-admission"
msgid "Authorized SIC"
msgstr "Autorisé SIC"

msgid "Available information (Digit)"
msgstr "Information connue (Digit)"

msgid "Awaiting management approval"
msgstr "En attente de validation de la direction"

msgid "BESOIN_DE_COMPLEMENT"
msgstr "Besoin de complément"

msgid "BIC/SWIFT code identifying the bank from which the account originates"
msgstr "Code BIC/SWIFT identifiant la banque dont provient le compte"

msgid "BIOLOGY"
msgstr "Biologie"

msgid "Bachelor"
msgstr "Bachelier"

msgid "Bachelor's course entrance exam"
msgstr ""
"Examen d'admission aux études de premier cycle de l'enseignement supérieur"

msgid "Back to checklist"
msgstr "Retour à la checklist"

msgid "Back to overview"
msgstr "Revenir à la vue d'ensemble"

msgctxt "admission"
msgid "Back to page"
msgstr "Revenir à la page"

msgid "Back to the list"
msgstr "Retour à la liste"

msgid "Bank account"
msgstr "Compte bancaire"

msgid "Belgian"
msgstr "Belge"

msgid "Belgian National Register Number"
msgstr "Numéro de registre national belge"

msgid "Belgian diploma"
msgstr "Diplôme belge"

msgid "Belgian education community"
msgstr "Communauté d'enseignement"

msgid "Belgian flag"
msgstr "Drapeau belge"

msgid "Belgian national registry number (NISS)"
msgstr "Numéro de registre national belge (NISS)"

msgid "Belgian student status"
msgstr "Assimilation"

msgid "Billing address"
msgstr "Adresse de facturation"

msgid "Billing address city"
msgstr "La ville de l'adresse de facturation"

msgid "Billing address country"
msgstr "Le pays de l'adresse de facturation"

msgid "Billing address postal box"
msgstr "La boîte postale de l'adresse de facturation"

msgid "Billing address postal code"
msgstr "Le code postal de l'adresse de facturation"

msgid "Billing address recipient"
msgstr "Le destinataire de l'adresse de facturation"

msgid "Billing address street"
msgstr "La rue de l'adresse de facturation"

msgid "Billing address street number"
msgstr "Le numéro de rue de l'adresse de facturation"

msgid "Billing address type"
msgstr "Le type de l'adresse de facturation"

msgid "Box"
msgstr "Boîte"

msgid "Brief justification"
msgstr "Motivation succincte"

msgid ""
"By finalising my application, I undertake to pay the registration fees upon "
"receipt of the invoice (provided my application is accepted). In case of "
"cancellation, the modalities depend on the faculties."
msgstr ""
"En finalisant ma demande d’admission, je m’engage à payer les droits "
"d’inscription dès réception de la facture (pour autant que ma demande "
"d’admission soit acceptée). En cas d’annulation, les modalités dépendent des "
"facultés."

msgctxt "ways_hear_about_training"
msgid "By someone who has already taken this course in a previous edition"
msgstr ""
"Par quelqu’un ayant déjà suivi cette formation dans une édition précédente"

msgid "CA"
msgstr "CA"

msgid "CA Member"
msgstr "Membre du comité d'accompagnement"

msgid "CA members"
msgstr "Membres du comité d'accompagnement"

msgid "CANDIDAT_NOTIFIE"
msgstr "Candidat·e notifié·e"

msgid "CC"
msgstr "Réor."

msgid "CDD comment about the collaborative program"
msgstr "Commentaire de la CDD concernant le programme conjoint"

msgid "CDD comment for the SIC"
msgstr "Commentaire de la CDD pour le SIC"

msgid "CDD decision"
msgstr "Décision CDD"

msgid "CDD decision: refusal"
msgstr "Décision de la CDD : refus"

msgid "CDD process"
msgstr "Traitement de la CDD"

msgid "CEP"
msgstr "CEP"

msgid "CERTIFICAT_60_CREDITS"
msgstr "1065 € - Certificat 60 crédits"

msgid "CESS"
msgstr "CESS"

msgctxt "equivalence_type"
msgid "CESS equivalence"
msgstr "Equivalence au CESS"

msgid "CFWB scholarship decision"
msgstr "Décision de la bourse de la CFWB"

msgid "CHEMISTRY"
msgstr "Chimie"

msgid "CIRE, unlimited stay or foreigner`s card"
msgstr "Carte CIRE, séjour illimité ou d'étranger"

msgid "CSS class"
msgstr "Classe CSS"

msgid "Campus"
msgstr "Campus"

msgid "Campus (optional)"
msgstr "Campus (optionnel)"

msgid "Can add a member to the supervision group"
msgstr "Peut ajouter un membre au groupe de supervision"

msgid "Can appose CDD notice"
msgstr "Peut apposer un avis CDD"

msgid "Can appose SIC notice"
msgstr "Peut apposer un avis SIC"

msgid "Can approve proposition"
msgstr "Peut approuver la proposition"

msgid "Can check copyright"
msgstr "Peut vérifier le copyright"

msgid "Can check publication autorisation"
msgstr "Peut vérifier l'autorisation de publication"

msgid "Can download PDF confirmation"
msgstr "Peut télécharger la confirmation PDF"

msgid "Can fill thesis"
msgstr "Peut spécifier la thèse"

msgid "Can remove a member from the supervision group"
msgstr "Peut retirer un membre du groupe de supervision"

msgid "Can request signatures"
msgstr "Peut demander les signatures"

msgid "Can sign diploma"
msgstr "Peut signer le diplôme"

msgid "Can submit a doctorate admission proposition"
msgstr "Peut soumettre une proposition d'admission en doctorat"

msgid "Can submit thesis"
msgstr "Peut soumettre la thèse"

msgid "Can update the coordinates of the admission request author"
msgstr "Peut modifier les coordonnées de l'auteur de la demande d'admission"

msgid "Can update the information related to language knowledge"
msgstr "Peut modifier les informations relatives à la connaissance des langues"

msgid "Can update the information related to the admission cotutelle"
msgstr "Peut modifier les informations relatives à la cotutelle"

msgid "Can update the information related to the admission project"
msgstr "Peut modifier les informations relatives au projet d'admission"

msgid "Can update the information related to the admission request author"
msgstr ""
"Peut modifier les informations relatives à l'auteur de la demande d'admission"

msgid "Can update the information related to the admission supervision"
msgstr ""
"Peut modifier les informations relatives à la supervision de l'admission"

msgid "Can update the information related to the curriculum"
msgstr "Peut modifier les informations relatives au curriculum"

msgid "Can update the information related to the secondary studies"
msgstr "Peut modifier les informations relatives aux études secondaires"

msgid "Can upload PDF confirmation"
msgstr "Peut téléverser le PDF de confirmation"

msgid "Can upload defense report"
msgstr "Peut téléverser le rapport de soutenance"

msgid "Can upload signed scholarship"
msgstr "Peut téléverser la bourse signée"

msgid "Can validate registration"
msgstr "Peut valider l'inscription"

msgid "Can view the coordinates of the admission request author"
msgstr "Peut voir les coordonnées de l'auteur de la demande d'admission"

msgid "Can view the information related to language knowledge"
msgstr "Peut voir les informations relatives à la connaissance des langues"

msgid "Can view the information related to the admission cotutelle"
msgstr "Peut voir les informations relatives à la cotutelle"

msgid "Can view the information related to the admission project"
msgstr "Peut voir les informations relatives au projet d'admission"

msgid "Can view the information related to the admission request author"
msgstr ""
"Peut voir les informations relatives à l'auteur de la demande d'admission"

msgid "Can view the information related to the admission supervision"
msgstr "Peut voir les informations relatives à la supervision de l'admission"

msgid "Can view the information related to the curriculum"
msgstr "Peut voir les informations relatives au curriculum"

msgid "Can view the information related to the secondary studies"
msgstr "Peut voir les informations relatives aux études secondaires"

msgid "Cancel"
msgstr "Annuler"

msgid "Cancel reason"
msgstr "Motif d'annulation"

msgid "Cancel reason:"
msgstr "Motifs d'annulation :"

msgid "Cancel the application fee request"
msgstr "Annuler la demande des frais de dossier"

msgid "Cancel the request"
msgstr "Annuler la réclamation"

msgid "Canceled"
msgstr "Annulée"

msgid "Cancelled application"
msgstr "Demande annulée"

msgid "Candidate"
msgstr "Candidat"

msgctxt "gender"
msgid "Candidate"
msgstr "Candidat·e"

msgid "Candidate information"
msgstr "Information du candidat"

msgid "Candidate nationality"
msgstr "Nationalité du candidat"

msgid "Candidate not found."
msgstr "Candidat non trouvé."

msgid "Candidate of the admission"
msgstr "Candidat de la proposition"

msgid "Candidate withdrawal"
msgstr "Abandon du candidat"

msgid "Candidate's country of nationality"
msgstr "Pays de la nationalité du candidat"

msgid "Candidate:"
msgstr "Candidat :"

#, python-brace-format
msgid ""
"Cannot delete the experience because it is used as additional condition for "
"the proposition {admission}."
msgstr ""
"Impossible de supprimer l'expérience parce qu'elle est utilisée comme "
"condition additionnelle pour la proposition {admission}."

msgid "Cannot delete the experience because it is used in another context."
msgstr ""
"Impossible de supprimer l'expérience parce qu'elle est utilisée dans un "
"autre contexte."

msgid "Carbon-copy the CA members"
msgstr "Mettre en copie les membres du comité d'accompagnement"

msgid "Carbon-copy the supervisors"
msgstr "Mettre en copie les promoteurs"

msgid "Category"
msgstr "Catégorie"

msgid "Certificate"
msgstr "Attestation"

msgid "Certificate for children of staff"
msgstr "Attestation enfant du personnel"

msgid "Certificate of experience"
msgstr "Attestation d'une expérience"

msgid "Certificate of language knowledge"
msgstr "Certificat de connaissance des langues"

msgid "Certificate of legal cohabitation"
msgstr "Attestation de cohabitation légale"

msgid "Certificate of passing the bachelor's course entrance exam"
msgstr ""
"Attestation de réussite de l'examen d'admission aux études de premier cycle "
"de l'enseignement supérieur"

msgid "Certificate of regular enrolment"
msgstr "Attestation d'inscription régulière"

msgid "Certificate of support from the CPAS"
msgstr "Attestation de prise en charge par le CPAS"

msgid "Certificate provided"
msgstr "Diplôme produit"

msgid "Certificate stating no debts to the institution"
msgstr "Attestation stipulant l'absence de dettes vis-à-vis de l'établissement"

msgid ""
"Certificate stating no debts to the institution attended during the academic "
"year"
msgstr ""
"Attestation stipulant l'absence de dettes vis-à-vis de l'établissement "
"fréquenté durant l'année académique"

#, python-format
msgid ""
"Certificate stating no debts to the institution attended during the academic "
"year %(academic_year)s: %(names)s."
msgid_plural ""
"Certificates stating no debts to the institutions attended during the "
"academic year %(academic_year)s: %(names)s."
msgstr[0] ""
"Attestation stipulant l'absence de dettes vis-à-vis de l'établissement "
"fréquenté durant l'année académique %(academic_year)s : %(names)s."
msgstr[1] ""
"Attestations stipulant l'absence de dettes vis-à-vis des établissements "
"fréquentés durant l'année académique %(academic_year)s : %(names)s."

msgid ""
"Certification and short programmes (continuing education) do not allow for "
"obtaining a visa and residence permit in Belgium. More information: <a "
"target=\"_blank\" href=\"https://uclouvain.be/en/study/iufc\">https://"
"uclouvain.be/en/study/iufc</a>."
msgstr ""
"Les programmes certifiants et courts (formation continue) ne permettent pas "
"l'obtention d'un visa et d'un titre de séjour en Belgique. Plus "
"d'informations : <a target=\"_blank\" href=\"https://uclouvain.be/fr/etudier/"
"iufc/participants-de-nationalite-hue.html\">https://uclouvain.be/fr/etudier/"
"iufc/participants-de-nationalite-hue.html</a>."

msgid "Cessation for 102 change of course"
msgstr "Cessation pour réorientation 102"

msgid "Change of course"
msgstr "Réorientation"

msgid "Change of enrolment"
msgstr "Modification d'inscription"

msgid "Change of enrolment and course change"
msgstr "Modification d'inscription et réorientation"

msgid "Change of enrolment form"
msgstr "Formulaire de modification d'inscription"

msgid "Change rule"
msgstr "Changer la règle"

msgid "Change the paper for this residency"
msgstr "Modifier la communication de ce séjour"

msgid "Change the paper for this seminar"
msgstr "Modifier la communication de ce séminaire"

msgid "Change the publication for this conference"
msgstr "Modifier la publication de cette conférence"

msgid ""
"Changes for the access title are not available when the state of the "
"Previous experience is \"Sufficient\"."
msgstr ""
"Les changements de titre d’accès ne sont pas disponibles lorsque le parcours "
"antérieur est à l'état \"Suffisant\"."

msgid "Checklist"
msgstr "Checklist"

msgid "Checklist filters"
msgstr "Filtres de la checklist"

msgid "Checklist filters mode"
msgstr "Le mode des filtres de la checklist"

msgid "Checklist tab"
msgstr "Onglet de checklist"

msgid "Child of a member of the staff of the UCLouvain or the Martin V entity"
msgstr "Enfant d'un membre du personnel de l'UCLouvain ou de l'entité Martin V"

msgid "China Scholarship Council (CSC)"
msgstr "China Scholarship Council (CSC)"

msgid "Choice of joint supervision is not yet defined"
msgstr "Le choix de la cotutelle n'est pas encore défini"

msgid "Choose from the following"
msgstr "Choisissez parmi les propositions suivantes"

msgid "Choose the financing rule"
msgstr "Choix de la règle de financement"

msgid "Choose your course"
msgstr "Formation souhaitée"

msgid "Chosen Belgian student status"
msgstr "Assimilation choisie"

msgid "Citizenship"
msgstr "Nationalité"

msgid "City"
msgstr "Ville"

msgid "Civil state"
msgstr "État civil"

msgid "Civil status"
msgstr "État civil"

msgid "Claim cancelled on"
msgstr "Réclamation annulée le"

msgid "Cleaned"
msgstr "Toiletté"

msgid "Clinical Research Fund (FRC)"
msgstr "FRC - Fonds de recherche clinique"

msgid "Close"
msgstr "Fermer"

msgctxt "Admission"
msgid "Close"
msgstr "Clôturer"

msgctxt "modal"
msgid "Close"
msgstr "Fermer"

msgid "Closed"
msgstr "Clôturée"

msgid "Comment"
msgstr "Commentaire"

msgid "Comment about delegate/VRAE dispensation"
msgstr "Commentaire sur la dérogation délégué·e/VRAE"

msgid "Comment about the authentication"
msgstr "Commentaire sur l'authentification"

msgid "Comment from IUFC to the faculty"
msgstr "Commentaire de l'IUFC pour la Faculté"

msgid "Comment to the candidate:"
msgstr "Commentaire à destination du candidat :"

msgctxt "tab"
msgid "Comments"
msgstr "Commentaires"

msgid "Commitment and declaration"
msgstr "Engagement et déclaration"

#, python-brace-format
msgid ""
"Communication to the candidate (refusal reason), in <span class=\"label "
"label-admission-primary\">{language_code}]</span>"
msgstr ""
"Communication au candidat (motif de refus), en langue <span class=\"label "
"label-admission-primary\">{language_code}</span>"

msgid "Communication to the candidate about additional trainings"
msgstr "Autre communication au candidat à propos des compléments"

msgid "Communication with Host Hospitals"
msgstr "Communication avec les Hôpitaux d'Accueil"

msgid "Communication with the diplomatic post for your visa application"
msgstr "Communication avec le poste diplomatique pour votre demande de visa"

msgid "Communication with your secondary school"
msgstr "Communication avec votre école secondaire"

msgid "Competent diplomatic post"
msgstr "Poste diplomatique compétent"

msgid "Complementary training proposition"
msgstr "Proposition de formation complémentaire"

msgid "Complements credits total number"
msgstr "Nombre total de crédits de compléments"

msgctxt "equivalence_status"
msgid "Completed"
msgstr "Complète"

msgid "Completed after the request"
msgstr "Complété après la réclamation"

msgid "Completed and signed reorientation form"
msgstr "Formulaire de réorientation complété et signé"

msgid "Completed for Fac"
msgstr "Complétée pour Fac"

msgid "Completed for SIC"
msgstr "Complétée pour SIC"

msgid "Condition for approval"
msgstr "Condition d'acceptation"

msgid "Configuration"
msgstr "Configuration"

msgid "Confirm"
msgstr "Confirmer"

msgctxt "admission"
msgid "Confirm"
msgstr "Confirmer"

msgid "Confirm restoring activity to submitted"
msgstr "Confirmer la remise au statut soumise de cette activité"

msgid "Confirm the state change"
msgstr "Confirmer le passage à un nouvel état"

msgid "Confirm the status change"
msgstr "Confirmer le changement de statut"

msgid "Confirm the submit"
msgstr "Confirmer l'envoi"

msgid "Confirmation"
msgstr "Confirmation"

msgid "Confirmation date"
msgstr "Date confirmation"

msgid "Confirmation date:"
msgstr "Date de confirmation :"

msgid "Confirmation exam date"
msgstr "Date de l'épreuve de confirmation"

msgid "Contact"
msgstr "Contact"

msgid "Contact address"
msgstr "Adresse de contact"

msgid "Contact details"
msgstr "Coordonnées"

msgid "Contact language"
msgstr "Langue de contact"

msgid "Contact link"
msgstr "Lien de contact"

msgid "Contact person for the design of the annual program"
msgstr "Personne de contact pour la composition du programme annuel"

msgid "Contact person for the design of the annual program (PAE)"
msgstr "Personne de contact pour la composition du programme annuel (PAE)"

msgid "Contact supervisor"
msgstr "Promoteur·trice de contact"

msgid "Context"
msgstr "Contexte"

msgid "Continuing education"
msgstr "Formation continue"

msgctxt "admission context"
msgid "Continuing education"
msgstr "Formation continue"

msgid "Continuing education admission"
msgstr "Admission en formation continue"

msgid "Continuing enrolment applications"
msgstr "Demandes d'inscription en formation continue"

msgid "Continuing working list"
msgstr "Nom de la liste de travail en formation continue"

msgid "Continuing working lists"
msgstr "Listes de travail en formation continue"

msgid "Coordinates"
msgstr "Coordonnées"

msgid "Copy of \"orange card\" enrolment certificate"
msgstr "Copie de l’attestation d’immatriculation « carte orange »"

msgid "Copy of 6 payslips issued in the 12 months preceding application"
msgstr ""
"Copie de 6 fiches de rémunération éditées dans les 12 mois précédant la "
"demande d’inscription"

#, python-format
msgid ""
"Copy of 6 payslips issued in the 12 months preceding application or proof of "
"receipt of unemployment benefit, pension or allowance from a mutual "
"insurance company of %(person_concerned)s"
msgstr ""
"Copie des 6 fiches de rémunération éditées dans les 12 mois de "
"%(person_concerned)s précédant la demande d’inscription ou la preuve de la "
"perception d’allocations de chômage, de pension ou une indemnité de la "
"mutuelle"

msgid ""
"Copy of Annex 25 or 26 completed by the Office of the Commissioner General "
"for Refugees and Stateless Persons"
msgstr ""
"Copie de l’Annexe 25 ou 26 complétée par le Commissariat général aux "
"réfugiés et aux apatrides"

#, python-format
msgid ""
"Copy of Annex 25 or 26 or A/B Card indicating refugee status or copy of "
"Foreign Nationals Office decision confirming temporary/subsidiary protection "
"of %(person_concerned)s or copy of official Foreign Nationals Office or "
"municipality document proving the stateless status of %(person_concerned)s"
msgstr ""
"Copie de l’annexe 25 ou 26 ou de la carte A/B mentionnant le statut de "
"réfugié ou copie de la décision de l’Office des étrangers attestant de la "
"protection temporaire/subsidiaire de %(person_concerned)s ou copie du "
"document officiel de la commune ou de l’Office des étrangers prouvant le "
"statut d’apatride de %(person_concerned)s"

msgid ""
"Copy of Foreign Nationals Office decision granting subsidiary protection"
msgstr ""
"Copie de la décision de l’Office des étrangers attestant de l’octroi de la "
"protection subsidiaire"

msgid "Copy of Foreign Nationals Office decision granting temporary protection"
msgstr ""
"Copie de la décision de l’Office des étrangers attestant de l’octroi de la "
"protection temporaire"

msgid "Copy of both sides of A Card"
msgstr "Copie recto-verso de la Carte A"

msgid "Copy of both sides of A or B Card"
msgstr "Copie recto-verso de la Carte A ou B"

msgid "Copy of both sides of A or B Card (with \"refugee\" on card back)"
msgstr ""
"Copie recto-verso de la Carte A ou B (avec mention de « réfugié » sur le "
"verso de la carte)"

msgid ""
"Copy of both sides of Certificate of Registration in the Foreigners Registry "
"(CIRE), unlimited stay (B Card), or of Foreign National's Card, unlimited "
"stay (C or K Card)"
msgstr ""
"Copie recto-verso du Certificat d'Inscription au Registre des Etrangers CIRE "
"- séjour illimité (Carte B) ou copie de la carte d'étranger - séjour "
"illimité (Carte C ou K)"

msgid "Copy of both sides of EC long-term resident card (D or L Card)"
msgstr ""
"Copie recto-verso de la carte de résident·e longue durée-CE (Carte D ou L)"

#, python-format
msgid "Copy of both sides of identity card of %(person_concerned)s"
msgstr "Copie recto-verso de la carte d’identité de %(person_concerned)s"

msgid ""
"Copy of both sides of identity document proving long-term residence in a "
"European Union member state"
msgstr ""
"Copie recto-verso du titre d’identité prouvant le séjour longue durée dans "
"un pays membre de l’Union européenne"

#, python-format
msgid ""
"Copy of both sides of long-term residence permit in Belgium of "
"%(person_concerned)s (B, C, D, F, F+, K, L or M Card)"
msgstr ""
"Copie recto-verso du titre de séjour de longue durée en Belgique de "
"%(person_concerned)s (cartes B, C, D, F, F+, K, L ou M)"

msgid ""
"Copy of both sides of permanent residence card of a family member of a "
"European Union citizen (F+ Card)"
msgstr ""
"Copie recto-verso de la carte de séjour permanent de membre de la famille "
"d’un citoyen de l'Union européenne (Carte F+)"

msgid ""
"Copy of both sides of residence permit for a family member of a European "
"Union citizen (F Card)"
msgstr ""
"Copie recto-verso de la carte de séjour de membre de la famille d’un citoyen "
"de l'Union européenne (Carte F)"

msgid "Copy of both sides of residence permit in Belgium"
msgstr "Copie recto-verso du titre de séjour en Belgique"

msgid "Copy of both sides of residence permit valid for more than 3 months"
msgstr ""
"Copie recto-verso du titre de séjour d’une validité supérieure à 3 mois"

#, python-format
msgid ""
"Copy of both sides of residence permit valid for more than 3 months of "
"%(person_concerned)s"
msgstr ""
"Copie recto-verso du titre de séjour d’une validité supérieure à 3 mois de "
"%(person_concerned)s"

msgid ""
"Copy of both sides of the equivalency decision by the Ministry of the French-"
"speaking Community of Belgium"
msgstr "Copie recto-verso de la décision d'équivalence"

msgid "Copy of decision to grant CFWB scholarship"
msgstr ""
"Copie de la décision de l’octroi de la bourse du service d’allocations "
"d’études de la CFWB"

msgid ""
"Copy of equivalency decision issued by the French Community of Belgium "
"making your bachelor's diploma (bac+5) equivalent to the academic rank of a "
"corresponding master's degree."
msgstr ""
"Copie de la décision d'équivalence délivrée par la Communauté française de "
"Belgique rendant votre diplôme de 2ème cycle (bac+5) équivalent au grade "
"académique d'un master correspondant."

msgid "Copy of guardianship appointment legalised by Belgian authorities"
msgstr "Copie de l’acte de tutelle légalisé par des autorités belges"

msgid ""
"Copy of holder's certificate of scholarship issued by the General "
"Administration for Development Cooperation"
msgstr ""
"Copie de l’attestation de boursier délivrée par l'administration générale de "
"la Coopération au Développement"

msgid ""
"Copy of official document from the local authority or Foreign Nationals "
"Office proving stateless status"
msgstr ""
"Copie du document officiel de la commune ou de l’Office des étrangers "
"prouvant le statut d’apatride"

msgid ""
"Copy of residence permit covering entire course, including assessment test "
"(except for online courses)."
msgstr ""
"Copie du titre de séjour qui couvre la totalité de la formation, épreuve "
"d’évaluation comprise (sauf pour les formations organisées en ligne)"

msgid ""
"Copy of your student visa D (permission to stay longer than 90 days in "
"Belgium) issued by the Belgian Embassy or Consulate."
msgstr ""
"Une copie de votre Visa d'études (Visa D - autorisation de séjourner plus de "
"90 jours en Belgique) délivré par l'ambassade ou le poste consulaire belge."

msgid "Cotutelle"
msgstr "Cotutelle"

msgid "Cotutelle request document"
msgstr "Demande d'ouverture de cotutelle"

msgid "Countries"
msgstr "Pays"

msgid "Country"
msgstr "Pays"

msgid "Country of birth"
msgstr "Pays de naissance"

msgid "Country of citizenship"
msgstr "Pays de nationalité"

msgid "Country of citizenship name"
msgstr "Pays de nationalité"

msgctxt "admission"
msgid "Course"
msgstr "Formation"

msgid "Course change"
msgstr "Réorientation"

msgid "Course change asked by the candidate"
msgstr "Réorientation demandé par le candidat"

msgid "Course change requested"
msgstr "Modification demandée"

msgid "Course choice"
msgstr "Choix de formation"

msgid "Course cycle"
msgstr "Cycle de formation"

#, python-format
msgid "Course duration: 1 year."
msgid_plural "Course duration: %(years)s years."
msgstr[0] "Durée des études : 1 an."
msgstr[1] "Durée des études : %(years)s ans."

msgid "Course manager(s)"
msgstr "Gestionnaire(s) de formation"

msgid "Course name"
msgstr "Intitulé de la formation"

msgctxt "admission"
msgid "Course name"
msgstr "Intitulé de la formation"

msgid "Course type"
msgstr "Type de formation"

msgctxt "admission"
msgid "Courses"
msgstr "Formations"

msgid "Create message"
msgstr "Créer le message"

msgid "Create new doctorate admission"
msgstr "Créer une nouvelle admission en doctorat"

msgid ""
"Create the folder analysis of the proposition containing the requested "
"documents that the candidate submitted."
msgstr ""
"Création du dossier d'analyse de la proposition contenant les documents "
"réclamés que le candidat a soumis."

msgid "Create the recap of the proposition"
msgstr "Créer le récapitulatif de la la proposition"

msgid "Created"
msgstr "Créé"

msgctxt "masculine"
msgid "Created by"
msgstr "Créé par"

msgid "Creation date"
msgstr "Date de création"

msgid "Credits earned"
msgstr "Crédits acquis"

msgid "Current employer"
msgstr "Employeur actuel"

msgid "Current funding"
msgstr "Financement actuel"

msgid "Current occupation"
msgstr "Fonction actuelle"

msgid "Curriculum"
msgstr "Curriculum"

msgid "Cycle pursuit"
msgstr "Poursuite de cycle"

msgid "DD/scholarship/EM?"
msgstr "DD/boursier/EM ?"

msgid "DEROGATION_DELEGUE"
msgstr "Dérogation délégué·e"

msgid "DEROGATION_VRAE"
msgstr "Dérogation VRAE"

msgid "DISPENSE_BOURSE"
msgstr "Dispense bourse"

msgid "DISPENSE_CESS_FWB"
msgstr "Dispense CESS FWB"

msgid "DISPENSE_DUREE"
msgstr "Dispense durée"

msgid "DISPENSE_LDC"
msgstr "Dispense LDC"

msgid "DISPENSE_OFFRE"
msgstr "Dispense offre"

msgid "DISPENSE_REUSSITE"
msgstr "Dispense réussite"

msgid "DISPENSE_UNIV"
msgstr "Dispense UNIV"

msgid "DISPENSE_VCRC"
msgstr "Dispense VCRC"

msgid "DROITS_MAJORES_DEMANDES"
msgstr "Droits majorés demandés"

msgid "Dashboard indicator"
msgstr "Indicateur du tableau de bord"

msgid "Data protection"
msgstr "Protection des données"

msgid "Date"
msgstr "Date"

msgid "Date of birth"
msgstr "Date de naissance"

msgid "Date the application is sent to the supervision group"
msgstr "Date d’envoi de la demande au comité d’accompagnement"

msgid "Date the application was sent to the faculty"
msgstr "Date de transmission du dossier en faculté"

msgctxt "dashboard-indicator pre-admission"
msgid "Deadline 3 months"
msgstr "Échéance 3 mois"

msgid "Deadline exceeded"
msgstr "Délai dépassé"

msgid "Deadline for complements"
msgstr "Délai compléments"

msgid "Deadline for documents to be requested immediately"
msgstr "Échéance pour les documents à fournir immédiatement"

msgid "Deadline for the candidate to upload documents"
msgstr "Date limite de téléversement des documents par le candidat"

msgid "Deadline on"
msgstr "Échéance le"

msgid "Deadline type"
msgstr "Type d'échéance"

msgctxt "female gender"
msgid "Dear"
msgstr "Chère"

msgctxt "male gender"
msgid "Dear"
msgstr "Cher"

msgctxt "other gender"
msgid "Dear"
msgstr "Cher·ère"

#, python-format
msgid "Dear %(name)s,"
msgstr "Cher·ère %(name)s,"

#, python-format
msgctxt "F"
msgid "Dear %(name)s,"
msgstr "Chère %(name)s,"

#, python-format
msgctxt "M"
msgid "Dear %(name)s,"
msgstr "Cher %(name)s,"

msgid "Decision"
msgstr "Décision"

msgid "Decision > Faculty comment for IUFC"
msgstr "Décision - Commentaire de la Faculté pour l'IUFC"

msgid "Decision > IUFC comment for the Faculty"
msgstr "Décision - Commentaire de l'IUFC pour la Faculté"

msgid "Decision confirming the granting of subsidiary protection"
msgstr "Décision confirmant l'octroi de la protection subsidiaire"

msgid "Decision confirming the granting of temporary protection"
msgstr "Décision confirmant l'octroi de la protection temporaire"

msgid "Decision of SIC"
msgstr "Décision en SIC"

msgid "Decision of the CDD"
msgstr "Décision de la CDD"

msgid "Decision of the faculty"
msgstr "Décision de la faculté"

msgid "Declared assimilated"
msgstr "Déclaré·e assimilé·e"

msgid "Declared assimilated or not"
msgstr "Déclaré·e assimilé·e ou non"

msgid "Declared not assimilated"
msgstr "Déclaré·e non assimilé·e"

msgid "Dedicated time (in EFT)"
msgstr "Temps consacré (en EFT)"

msgid "Defence date"
msgstr "Date de soutenance"

msgid "Defense"
msgstr "Soutenance"

msgctxt "admission tab"
msgid "Defense method"
msgstr "Modalités de défense"

msgctxt "equivalence_state"
msgid "Definitive"
msgstr "Définitive"

msgid "Definitive admission date to doctorate"
msgstr "Date de l'admission définitive au doctorat"

msgid "Delegate VRAE dispensation"
msgstr "Dérogation délégué·e/VRAE"

msgid "Delegate VRAE dispensation certificate"
msgstr "Justificatif de la dérogation délégué·e/VRAE"

msgid "Delegate VRAE dispensation comment"
msgstr "Commentaire de la dérogation délégué·e/VRAE"

msgid "Delegate/VRAE dispensation"
msgstr "Dérogation délégué·e/VRAE"

msgid "Delegate/VRAE dispensation certificate"
msgstr "Justificatif de la dérogation délégué·e/VRAE"

msgctxt "admission"
msgid "Delete"
msgstr "Supprimer"

msgid "Delete experience"
msgstr "Supprimer l'expérience"

msgid "Delete the document"
msgstr "Supprimer le document"

msgid "Delete?"
msgstr "Supprimer ?"

msgid "Deletion of an experience"
msgstr "Suppression d'une expérience"

msgid "Denied"
msgstr "Refusée"

msgctxt "admission decision"
msgid "Denied"
msgstr "Rejetée"

msgid "Deny reason"
msgstr "Motif de refus"

msgid ""
"Depending on your previous experience and your research project, the PhD "
"Committee may require you to take additional PhD training, up to a maximum "
"of 60 credits. If so, please indicate here a proposal for additional "
"training."
msgstr ""
"En fonction de votre parcours antérieur et de votre projet de recherche, une "
"formation complémentaire à la formation doctorale peut être imposée par la "
"CDD, pour un maximum de 60 crédits. Le cas échéant, veuillez indiquer ici "
"une proposition de formation complémentaire."

msgid "Description"
msgstr "Description"

msgid "Description of your communication"
msgstr "Description de votre communication"

msgid "Designate as contact supervisor"
msgstr "Désigner comme promoteur·trice de contact"

msgid "Detailed curriculum vitae, dated and signed"
msgstr "Curriculum vitae détaillé, daté et signé"

msgid "Development cooperation (ARES)"
msgstr "ARES - Coopération au développement"

msgid "Did you graduate from this course?"
msgstr "Avez-vous été diplômé·e au terme de cette formation ?"

msgid "Diploma"
msgstr "Diplôme"

msgid "Diploma equivalence"
msgstr "Équivalence du diplôme"

msgid "Diploma nationality"
msgstr "Nationalité du diplôme"

msgid "Diploma of aptitude for access to higher education (DAES)"
msgstr "Diplôme d'Aptitude à accéder à l'Enseignement supérieur (DAES)"

msgid "Diploma translation"
msgstr "Traduction du diplôme"

msgid "Diploma(s) or non-academic activity(ies) giving access to"
msgstr "Diplôme(s) ou activité(s) non-académique(s) donnant accès"

msgid "Diplomatic post"
msgstr "Poste diplomatique"

msgid "Diplomatic post code"
msgstr "Code poste diplomatique"

msgctxt "F"
msgid "Director of the Enrolment Office"
msgstr "Directrice du Service des inscriptions"

msgctxt "H"
msgid "Director of the Enrolment Office"
msgstr "Directeur du Service des inscriptions"

msgctxt "X"
msgid "Director of the Enrolment Office"
msgstr "Directeur·trice du Service des inscriptions"

msgctxt "F"
msgid "Director of the Saint-Louis Bruxelles Enrolment Office"
msgstr "Directrice du Service des inscriptions Saint-Louis Bruxelles"

msgctxt "H"
msgid "Director of the Saint-Louis Bruxelles Enrolment Office"
msgstr "Directeur du Service des inscriptions Saint-Louis Bruxelles"

msgctxt "X"
msgid "Director of the Saint-Louis Bruxelles Enrolment Office"
msgstr "Directeur·trice du Service des inscriptions Saint-Louis Bruxelles"

msgid "Dispensation"
msgstr "Dérogation"

msgid "Dispensation certificate"
msgstr "Justificatif de la dérogation"

msgid "Dispensation comment"
msgstr "Commentaire de la dérogation"

msgid "Dispensation granted"
msgstr "Dérogation accordée"

msgid "Dispensation needed"
msgstr "Besoin dérogation"

msgid "Dispensation obtained by the VRAE"
msgstr "Dérogation obtenue par le VRAE"

msgid "Dispensation or increased fees"
msgstr "Dispense ou droits majorés"

msgid "Dispensed"
msgstr "Dispensé"

msgid "Display according education"
msgstr "Affichage selon la formation"

msgid "Display problem"
msgstr "Problème d'affichage"

msgid "Dissertation mark"
msgstr "Note du mémoire"

msgid "Dissertation summary"
msgstr "Résumé du mémoire"

msgid "Dissertation title"
msgstr "Titre du mémoire"

msgid ""
"Do you confirm the integration of this experience into the current "
"application?"
msgstr ""
"Confirmez-vous l’intégration de cette expérience dans la demande actuelle ?"

#, python-format
msgid ""
"Do you confirm the sending of this email to the <a href=\"mailto:"
"%(email_address)s\" target=\"_blank\">%(email_address)s</a> address?"
msgstr ""
"Confirmez-vous l'envoi de ce mail à l'adresse <a href=\"mailto:"
"%(email_address)s\" target=\"_blank\">%(email_address)s</a> ?"

msgid "Do you have a Belgian National Register Number (NISS)?"
msgstr "Avez-vous un numéro de registre national belge (NISS) ?"

msgid "Do you have a secondary school diploma?"
msgstr "Avez-vous obtenu un diplôme de fin d'études secondaires ?"

msgid "Do you have an international scholarship?"
msgstr "Bénéficiez-vous d'une bourse internationale ?"

msgid "Do you want to continue?"
msgstr "Souhaitez-vous continuer ?"

msgid "Do you want to refuse the application now?"
msgstr "Voulez-vous refuser la demande maintenant ?"

msgid "Do you want to request the application fee now?"
msgstr "Voulez-vous réclamer les frais de dossier maintenant ?"

msgid "Do you want to send the approval to the candidate now?"
msgstr "Voulez-vous envoyer l'autorisation au candidat maintenant ?"

msgid "Do you want to send the refusal to the candidate now?"
msgstr "Voulez-vous envoyer le refus au candidat maintenant ?"

#, python-format
msgid "Do you wish to move the doctorate to the \"%(status)s\" state?"
msgstr "Souhaitez-vous passer la demande dans l'état \"%(status)s\" ?"

msgid "Doctoral commissions"
msgstr "Commissions doctorales"

msgid "Doctoral research project"
msgstr "Projet de recherche doctorale"

msgid "Doctoral training proposal"
msgstr "Projet de formation doctorale"

msgid "Doctorate Ethics Regulations"
msgstr "Règlement de déontologie"

msgid "Doctorate Regulations"
msgstr "Règlement de la commission générale du doctorat"

msgid "Doctorate admission"
msgstr "Admission en doctorat"

msgid "Doctorate admissions"
msgstr "Admissions en doctorat"

msgctxt "inclusive"
msgid "Doctorate candidate"
msgstr "Candidat.e doctorant.e"

msgctxt "admission context"
msgid "Doctorate education"
msgstr "Formation doctorale"

msgid "Doctorate enrolment applications"
msgstr "Demandes d'inscription en doctorat"

msgid "Doctorate refusal reason"
msgstr "Motif de refus pour doctorat"

msgid "Doctorate refusal reason categories"
msgstr "Catégories des motifs de refus pour doctorat"

msgid "Doctorate refusal reason category"
msgstr "Catégorie d'un motif de refus pour doctorat"

msgid "Doctorate refusal reasons"
msgstr "Motifs de refus pour doctorat"

msgid "Doctorate thesis field"
msgstr "Domaine de la thèse de doctorat"

msgid "Doctorate working list"
msgstr "Liste de travail doctorale"

msgid "Doctorate working lists"
msgstr "Listes de travail doctorales"

msgid "Document"
msgstr "Document"

msgid "Document category"
msgstr "Catégorie de documents"

#, python-format
msgid "Document merging of the proposition %(reference)s"
msgstr "Fusion des documents de la proposition %(reference)s"

msgctxt "admission"
msgid "Document name"
msgstr "Nom du document"

msgid "Document not found."
msgstr "Document non trouvé."

msgid "Document to be requested"
msgstr "Document à réclamer"

msgctxt "admission"
msgid "Document type"
msgstr "Type de document"

msgid "Documents"
msgstr "Documents"

msgid "Documents requested by the CDD are still expected from the candidate."
msgstr "Des documents réclamés au candidat par la CDD sont encore attendus."

msgid ""
"Documents requested by the CDD are still expected from the candidate. The "
"application could be sent to the SIC once they have been received."
msgstr ""
"Des documents réclamés au candidat par la CDD sont encore attendus. L'envoi "
"du dossier en SIC pourra être réalisé après leur réception."

msgid ""
"Documents requested by the CDD are still expected from the candidate. The "
"application will be sent to the SIC once they have been received."
msgstr ""
"Des documents réclamés au candidat par la CDD sont encore attendus. L'envoi "
"du dossier en SIC pourra être réalisé après leur réception."

msgid ""
"Documents requested by the SIC are still expected from the candidate. The "
"application could be sent to the CDD once they have been received."
msgstr ""
"Des documents réclamés au candidat par le SIC sont encore attendus. L'envoi "
"du dossier en CDD pourra être réalisé après leur réception."

msgid ""
"Documents requested by the SIC are still expected from the candidate. The "
"application could be sent to the faculty once they have been received."
msgstr ""
"Des documents réclamés au candidat par le SIC sont encore attendus. L'envoi "
"du dossier en faculté pourra être réalisé après leur réception."

msgid ""
"Documents requested by the faculty are still expected from the candidate. "
"The application could be sent to the SIC once they have been received."
msgstr ""
"Des documents réclamés au candidat par la faculté sont encore attendus. "
"L'envoi du dossier en SIC pourra être réalisé après leur réception."

msgid ""
"Documents requested by the faculty are still expected from the candidate. "
"The application will be sent to the SIC once they have been received."
msgstr ""
"Des documents réclamés au candidat par la faculté sont encore attendus. "
"L'envoi du dossier en SIC pourra être réalisé après leur réception."

msgid "Documents specific to limited-enrolment courses"
msgstr "Documents spécifiques aux études contingentées"

msgid "Done (DigIT)"
msgstr "Done (DigIT)"

msgid "Done in"
msgstr "Fait à"

msgid "Dossier"
msgstr "Dossier"

msgid "Dossier not found."
msgstr "Dossier non trouvé."

msgid "Dossier numero"
msgstr "Numéro de dossier"

msgid "Dossier reference:"
msgstr "Numéro de dossier :"

msgid "Dossier status"
msgstr "Statut dossier"

msgctxt "doctorate-header-list"
msgid "Dossier status"
msgstr "État de la demande"

msgid "Dossier submission date"
msgstr "Date de soumission du dossier"

msgid "Double degree:"
msgstr "Bourse double diplomation :"

msgid "Download as PDF"
msgstr "Télécharger en tant que PDF"

msgid "Download the document"
msgstr "Télécharger un document"

msgid "Dr"
msgstr "Dr."

msgid "Dual degree scholarship"
msgstr "Bourse double diplomation"

msgid ""
"Dual degrees involve joint coursework between two or more universities, "
"leading to two separate diplomas awarded by each signatory university."
msgstr ""
"La double diplomation concerne une formation conjointe entre deux ou "
"plusieurs universités, qui débouchera sur l'obtention de deux diplômes "
"distincts fournis par chaque université signataire."

msgid "Duplicate experience"
msgstr "Dupliquer l'expérience"

msgid "Duplication of an experience"
msgstr "Duplication d'une expérience"

msgid "Dynamic questions"
msgstr "Questions dynamiques"

msgid "ECONOMY"
msgstr "Economie"

msgctxt "summary"
msgid "ECTS added"
msgstr "ECTS ajoutés"

msgid "EFT"
msgstr "EFT"

msgid "EN"
msgstr "EN"

#, python-format
msgid "ENROLMENT AUTHORISATION<br>for the %(academic_year)s academic year"
msgstr "AUTORISATION D’INSCRIPTION<br>à l’année académique %(academic_year)s"

msgid "EPC injection"
msgstr "Injection EPC"

msgid "EPC injection in error"
msgstr "Injection EPC en erreur"

msgid "EU,NEU"
msgstr "UE,HUE"

msgid "Edit"
msgstr "Modifier"

#, python-format
msgid "Edit <em>%(category)s</em> activity."
msgstr "Modifier l'activité de type <em>%(category)s</em>"

msgid "Edit the communication of this conference"
msgstr "Modifier la communication de cette conférence"

msgid "Edition"
msgstr "Édition"

msgctxt "admission"
msgid "Education"
msgstr "Formation"

msgid "Educational experiences"
msgstr "Expériences académiques"

msgid "Effective date"
msgstr "Date de prise d'effet"

msgctxt "admission"
msgid "Email"
msgstr "Email"

msgctxt "ways_hear_about_training"
msgid "Email"
msgstr "Emailing"

msgid "Email address"
msgstr "Courriel"

msgid "Email content"
msgstr "Contenu du mail"

msgid "Email object"
msgstr "Objet du mail"

msgid "Email of the contact person for the design of the annual program"
msgstr ""
"E-mail de la personne de contact pour la composition du programme annuel"

msgid "Email of the enrollment campus"
msgstr "Email du campus d'inscription"

msgid "Email receiving the documents"
msgstr "E-mail recevant les documents"

#, python-format
msgid ""
"Email requesting the application fee sent to the candidate on %(date)s by "
"%(author)s."
msgstr ""
"Mail réclamant les frais de dossier au candidat le %(date)s par %(author)s."

msgid ""
"Email sent to the EU+5 candidate when SIC approves a doctorate admission."
msgstr ""
"E-mail envoyé au candidat UE+5 lorsque SIC approuve une proposition en "
"formation doctorale."

msgid "Email sent to the EU+5 candidate when SIC approves an admission."
msgstr "E-mail envoyé au candidat UE+5 lorsque SIC approuve une proposition."

msgid ""
"Email sent to the NEU+5 candidate when SIC approves a doctorate admission."
msgstr ""
"E-mail envoyé au candidat H(UE+5) lorsque SIC approuve une proposition en "
"formation doctorale."

msgid "Email sent to the NEU+5 candidate when SIC approves an admission."
msgstr ""
"E-mail envoyé au candidat H(UE+5) lorsque SIC approuve une proposition."

msgid ""
"Email sent to the candidate to inform him that a financability dispensation "
"is needed for a doctorate admission."
msgstr ""
"E-mail envoyé au candidat pour l'informer qu'une dérogation à la "
"financabilité est nécessaire pour une demande en formation doctorale."

msgid ""
"Email sent to the candidate to inform him that a financability dispensation "
"is needed."
msgstr ""
"E-mail envoyé au candidat pour l'informer qu'une dérogation à la "
"financabilité est nécessaire."

msgid ""
"Email sent to the candidate to inform him that a supervision modification is "
"needed for a doctorate admission."
msgstr ""
"E-mail envoyé au candidat pour l'informer qu'une modification du comité "
"d’accompagnement est nécessaire pour une demande en formation doctorale."

msgid ""
"Email sent to the candidate to inform him that he must pay the application "
"fee to finalize an application for general education"
msgstr ""
"E-mail envoyé au candidat pour l'informer de la nécessité de payer les frais "
"de dossier pour finaliser une demande en formation générale"

msgid ""
"Email sent to the candidate to inform him that the checking of the "
"authentication of its background is in progress for a doctorate admission."
msgstr ""
"E-mail envoyé au candidat pour l'informer que la vérification de "
"l'authentification de son parcours est en cours pour une demande en "
"formation doctorale."

msgid ""
"Email sent to the candidate to inform him that the checking of the "
"authentication of its background is in progress."
msgstr ""
"E-mail envoyé au candidat pour l'informer que la vérification de "
"l'authentification de son parcours est en cours."

msgid ""
"Email sent to the candidate when IUFC or the faculty cancel the application."
msgstr "E-mail envoyé au candidat lorsque l'IUFC clotûre une proposition."

msgid ""
"Email sent to the candidate when IUFC or the faculty deny the application."
msgstr "E-mail envoyé au candidat lorsque l'IUFC refuse une proposition."

msgid ""
"Email sent to the candidate when IUFC or the faculty put the application on "
"hold."
msgstr ""
"E-mail envoyé au candidat lorsque l'IUFC met une proposition en attente."

msgid "Email sent to the candidate when IUFC validate the application."
msgstr "E-mail envoyé au candidat lorsque l'IUFC valide une proposition."

msgid "Email sent to the candidate when SIC approves a doctorate inscription."
msgstr ""
"E-mail envoyé au candidat lorsque SIC approuve une inscription en formation "
"doctorale."

msgid "Email sent to the candidate when SIC approves an inscription."
msgstr "E-mail envoyé au candidat lorsque SIC approuve une inscription."

msgid "Email sent to the candidate when SIC refuses a doctorate admission."
msgstr ""
"E-mail envoyé au candidat lorsque SIC refuse une proposition en formation "
"doctorale."

msgid "Email sent to the candidate when SIC refuses an admission."
msgstr "E-mail envoyé au candidat lorsque SIC refuse une proposition."

msgid ""
"Email sent to the candidate when the CDD approves a doctorate admission of a "
"candidat without any Belgian diploma."
msgstr ""
"E-mail envoyé au candidat lorsque la CDD approuve une proposition en "
"formation doctorale d'un candidat n'ayant pas de diplôme belge."

msgid ""
"Email sent to the candidate when the CDD approves a doctorate admission of a "
"candidate with a Belgian diploma."
msgstr ""
"E-mail envoyé au candidat lorsque la CDD approuve une proposition en "
"formation doctorale d'un candidat ayant un diplôme belge."

msgid ""
"Email sent to the candidate when the faculty approve the application with "
"conditions."
msgstr ""
"E-mail envoyé au candidat lorsque la faculté approuve une proposition avec "
"conditions."

msgid ""
"Email sent to the candidate when the faculty approve the application without "
"condition."
msgstr ""
"E-mail envoyé au candidat lorsque la faculté approuve une proposition sans "
"conditions."

msgid ""
"Email sent to the checkers to inform them to check the background "
"authentication of the candidate for a doctorate admission."
msgstr ""
"E-Mail envoyé aux vérificateurs pour les informer de la nécessité de "
"vérifier l'authentification du parcours du candidat pour une demande en "
"formation doctorale."

msgid ""
"Email sent to the checkers to inform them to check the background "
"authentication of the candidate."
msgstr ""
"E-Mail envoyé aux vérificateurs pour les informer de la nécessité de "
"vérifier l'authentification du parcours du candidat"

msgid "Email sent to the faculty when IUFC needs more information."
msgstr "E-mail envoyé à la Faculté lorsque l'IUFC demande plus d'information."

msgid ""
"Email sent to the faculty when the SIC submits the application during the "
"faculty decision process."
msgstr ""
"E-mail envoyé à la faculté quand le SIC envoie le dossier lors du processus "
"de décision facultaire."

msgid "Emails of the training managers"
msgstr "Emails des gestionnaires de la formation"

msgid "Emergency contact"
msgstr "Contact en cas d'urgence"

msgid "Emergency contact (telephone number)"
msgstr "Contact en cas d'urgence (numéro de téléphone)"

msgctxt "admission"
msgid "Emergency contact (telephone number)"
msgstr "Contact en cas d'urgence (numéro de téléphone)"

msgid "Employer"
msgstr "Employeur"

msgctxt "admission"
msgid "End"
msgstr "Fin"

msgid "End date"
msgstr "Date de fin"

msgid "English"
msgstr "Anglais"

msgid "English name"
msgstr "Nom en anglais"

msgid "English value"
msgstr "Valeur en anglais"

msgid "English values"
msgstr "Valeurs en anglais"

msgid "Enroll in a course"
msgstr "S'inscrire à un cours"

msgid "Enrollment authorization document link"
msgstr "Lien du document d'autorisation d'inscription"

msgid "Enrolment Office"
msgstr "Service des inscriptions"

msgid "Enrolment applications"
msgstr "Demandes d'inscription"

msgid "Enrolment authorisation"
msgstr "Autorisation d'inscription"

msgid "Enrolment campus"
msgstr "Site d'inscription"

msgid "Enrolment campus email"
msgstr "Adresse e-mail du site d'inscription"

msgid "Enrolment in limited enrolment bachelor's course"
msgstr "Inscription à un bachelier contingenté"

msgid "Enrolment management"
msgstr "Gestion des inscriptions"

msgid "Enrolments"
msgstr "Inscriptions"

msgid "Enter a list of values."
msgstr "Saisissez une liste de valeurs."

msgctxt "admission"
msgid "Entities"
msgstr "Entité(s)"

msgid "Equivalency of the foreign access title"
msgstr "Équivalence du titre d'accès étranger"

msgid "Erasmus Mundus"
msgstr "Erasmus Mundus"

msgid ""
"Erasmus Mundus is a study abroad programme devised by an international "
"partnership of higher education institutions. Scholarships are awarded to "
"students and proof of funding is therefore required."
msgstr ""
"L'Erasmus Mundus est un programme d'études à l'étranger conçu par un "
"partenariat international d'établissements d'enseignement supérieurs. Des "
"bourses sont octroyées aux étudiants et une attestation de financement est "
"dès lors à fournir."

msgid "Erasmus Mundus scholarship"
msgstr "Bourse Erasmus Mundus"

msgid "Erasmus mundus:"
msgstr "Erasmus Mundus :"

msgid "Estimated time to complete the PhD (in months)"
msgstr "Durée prévue pour la réalisation du doctorat (en mois)"

msgid "European Research Council (ERC)"
msgstr "ERC - European Research Council"

msgid "European Union country"
msgstr "Pays de l'Union Européenne"

msgid "Evaluation system"
msgstr "Système d'évaluation"

msgid "Every education"
msgstr "Toutes les formations"

msgid "Exam must be completed for this training."
msgstr "L'examen est nécessaire pour cette formation."

msgid "Exams"
msgstr "Examens"

msgid "Excel export of admission"
msgstr "Export excel à partir d'admission"

msgid "Excel export of admission applications"
msgstr "Export excel des demandes d'admission"

msgid "Exclude"
msgstr "Exclure"

msgid "Existing pre-admission"
msgstr "Pré-admission existante"

msgid "Exit without saving"
msgstr "Quitter sans enregistrer"

msgid "Experience"
msgstr "Expérience"

msgid "Experience knowledge valorisation"
msgstr "Valorisation des acquis d'expérience"

msgid "Experience not found."
msgstr "Expérience non trouvée."

msgid "Expert advice"
msgstr "Avis expert"

msgid "Expert opinion"
msgstr "Avis expert"

msgid "Expirable link to the admission recap"
msgstr "Lien expirable vers le récapitulatif de l'admission"

msgid "Export"
msgstr "Exporter"

#, python-format
msgid "Exporting %(reference)s to PDF"
msgstr "Export de %(reference)s en PDF"

msgid "Exporting the admission information to PDF"
msgstr "Export des information de la demande d'inscription en PDF"

msgid "External"
msgstr "Externe"

msgid "External enrollment change"
msgstr "Modification d'inscription externe"

msgid "External reorientation"
msgstr "Réorientation externe"

msgid "External reorientation / modification"
msgstr "Modification / réorientation externe"

msgid "External reorientation/modification"
msgstr "Réorientation/modification externe"

msgid ""
"Extract from the Doctoral Regulations (Article 2.1):<br /> \"Pre-admission "
"is an optional stage of the doctoral programme. It aims to allow the "
"candidate to complete the administrative and social formalities that would "
"require a prior registration for the doctorate. [...] Pre-admission is valid "
"for a maximum period of 12 months. Recourse to a pre-admission phase must be "
"justified, the objectives to be achieved planned and the duration of the pre-"
"admission period fixed in accordance with them. <strong class=\"text-"
"danger\">Unless exceptionally authorised by the domain doctoral committee, "
"FRIA or FNRS scholarship holders and, in general, doctoral candidates "
"engaged in a research project that has already been defined, are not "
"authorised to take a pre-admission phase for a doctorate.</strong>\" <br /> "
"Please also consult the special provisions of the field for all pre-"
"admission conditions."
msgstr ""
"Extrait du Règlement doctoral (article 2.1) :<br /> « La pré-admission est "
"une étape facultative du cursus doctoral. Elle vise à permettre au ou à la "
"candidat·e d’accomplir les formalités administratives et sociales qui "
"nécessiteraient une inscription préalable au doctorat. […] La pré-admission "
"est valable pour une période de 12 mois maximum. Le recours à une phase de "
"pré-admission doit être motivé, les objectifs à atteindre planifiés et la "
"durée de la période de pré-admission fixée en fonction de ceux-ci. <strong "
"class=\"text-danger\">Sauf autorisation exceptionnelle de la Commission "
"doctorale de domaine, les boursiers·ières FRIA ou FNRS et, de manière "
"générale, les doctorant·es engagé·es dans le cadre d'un projet de recherche "
"déjà défini, ne sont pas autorisé·es à prendre une préadmission au doctorat."
"</strong> ». <br /> Veuillez également consulter les dispositions "
"particulières du domaine afin de connaître toutes les conditions de pré-"
"admission."

msgid "FAC"
msgstr "FAC"

msgid "FNRS"
msgstr "FNRS"

msgid "FNRS, FRIA, FRESH"
msgstr "FNRS, FRIA, FRESH"

msgid "FR"
msgstr "FR"

msgid "FRESH"
msgstr "FRESH"

msgid "FRIA"
msgstr "FRIA"

msgid "FWB Cotutelle"
msgstr "Cotutelle FWB"

msgctxt "equivalence_type"
msgid "FWB academic degree equivalence"
msgstr "Equivalence de grade académique FWB"

msgid "FWB equivalent course"
msgstr "Formation FWB équivalente"

msgid "Fac approval"
msgstr "Accord fac"

msgid "Fac decision"
msgstr "Décision facultaire"

msgctxt "ways_hear_about_training"
msgid "Facebook"
msgstr "Sur Facebook"

msgid "Faculty"
msgstr "Faculté"

msgid "Faculty comment about financability dispensation"
msgstr "Commentaire facultaire sur la dérogation à la finançabilité"

msgid "Faculty comment about the collaborative program"
msgstr "Commentaire facultaire concernant le programme conjoint"

msgid "Faculty comment for IUFC"
msgstr "Commentaire de la Faculté pour l'IUFC"

msgid "Faculty comment for the SIC"
msgstr "Commentaire de la Faculté pour le SIC"

msgid "Faculty comment for the SIC:"
msgstr "Commentaire de la Faculté pour le SIC :"

msgid "Faculty decision:"
msgstr "Décision facultaire :"

msgid "Faculty dispensation approval"
msgstr "Accord de dérogation facultaire"

msgid "Faculty dispensation notification"
msgstr "Notification de dérogation facultaire"

msgid "Faculty dispensation refusal"
msgstr "Refus de dérogation facultaire"

msgid "Faculty process"
msgstr "Traitement facultaire"

msgid "False"
msgstr "Faux"

msgid "Feedback from Fac"
msgstr "Retour de FAC"

msgctxt "admission gender"
msgid "Female"
msgstr "Féminin"

msgctxt "admission sex"
msgid "Female"
msgstr "Féminin"

msgid "File"
msgstr "Fichier"

msgid "Filter by documents"
msgstr "Filtrer par documents"

msgctxt "tab"
msgid "Finalization"
msgstr "Finalisation"

msgid "Financability VRAE dispensation"
msgstr "Dérogation VRAE à la financabilité"

msgid "Financability computed rule"
msgstr "Règle calculé de financabilité"

msgid "Financability computed rule on"
msgstr "Règle calculé de financabilité le"

msgid "Financability computed rule situation"
msgstr "Situation calculée de financabilité"

msgid "Financability dispensation"
msgstr "Dérogation à la financabilité"

msgid "Financability dispensation first notification by"
msgstr "Première notification à la dérogation à la financabilité par"

msgid "Financability dispensation first notification on"
msgstr "Première notification à la dérogation à la financabilité le"

msgid "Financability dispensation last notification by"
msgstr "Dernière notification à la dérogation à la financabilité par"

msgid "Financability dispensation last notification on"
msgstr "Dernière notification à la dérogation à la financabilité le"

msgid "Financability dispensation needed"
msgstr "Besoin de dérogation à la financabilité"

msgid "Financability dispensation status"
msgstr "Statut de dérogation à la financabilité"

msgid "Financability established by"
msgstr "Financabilité établi par"

msgid "Financability established on"
msgstr "Financabilité établi le"

msgid "Financability rule"
msgstr "Règle de financabilité"

#, python-format
msgid "Financable - %(rule)s (Established by %(established_by)s)"
msgstr "Finançable - %(rule)s (Établi par %(established_by)s)"

msgid "Financeability"
msgstr "Financabilité"

msgid "Financeability dispensation needed"
msgstr "Besoin dérogation finançabilité"

msgid "Financeability view"
msgstr "Vue financabilité"

msgid "Financeabilty algorithm proposition not computed yet."
msgstr "Proposition de l'algorithme de financabilité non calculée."

#, python-format
msgid "Financeabilty algorithm proposition on the %(date)s : %(result)s"
msgstr "Proposition de l'algorithme de financabilité le %(date)s : %(result)s"

msgid "Financeable"
msgstr "Financable"

#, python-format
msgid ""
"Financeable - %(rule)s (Established by %(established_by)s the "
"%(established_on)s)"
msgstr ""
"Finançable - %(rule)s (Établi par %(established_by)s le %(established_on)s)"

msgid "Financing comment"
msgstr "Commentaire sur le financement"

msgid "Financing rule"
msgstr "Règle de financement"

#, python-format
msgid "First mail sent to the candidate on %(date)s by %(sender)s."
msgstr "Premier mail envoyé au/à la candidat·e le %(date)s par %(sender)s."

msgid "First name"
msgstr "Prénom"

msgid "First name Last name:"
msgstr "Prénom Nom :"

msgid "First name and last name"
msgstr "Prénom et nom"

msgid ""
"First submitted proposition not found (Admission with state 'Application "
"accepted' / Enrolment)"
msgstr ""
"Première proposition soumise non trouvée (Admission avec état 'Inscription "
"autorisée' / Inscription)"

msgid "First year of"
msgstr "Première année de"

msgid "First year of inscription + status"
msgstr "Année de première inscription + statut"

#, python-format
msgid "Folder analysis of the proposition %(reference)s"
msgstr "Dossier d'analyse de la proposition %(reference)s"

msgid "Following authorization"
msgstr "Suite à l'autorisation"

msgctxt "female gender"
msgid ""
"Following the presentation of the state of the research and the subsequent "
"discussion with the candidate, the supervisory panel assessed the progress "
"of the work and announces:"
msgstr ""
"À la suite de la présentation de l'état de la recherche et de l'échange qui "
"s'en est suivi avec la candidate, le comité d'accompagnement a évalué "
"l'avancement du travail et conclut à :"

msgctxt "male gender"
msgid ""
"Following the presentation of the state of the research and the subsequent "
"discussion with the candidate, the supervisory panel assessed the progress "
"of the work and announces:"
msgstr ""
"À la suite de la présentation de l'état de la recherche et de l'échange qui "
"s'en est suivi avec le candidat, le comité d'accompagnement a évalué "
"l'avancement du travail et conclut à :"

msgid "Fondation Mont-Godinne"
msgstr "Fondation Mont Godinne"

msgid "Fondation Saint-Luc"
msgstr "Fondation Saint-Luc"

msgid "Fonds Speciaux de Recherche (FSR)"
msgstr "FSR - Fonds Spéciaux de Recherche"

msgid ""
"For a message, it is possible to specify the CSS class that we want to apply "
"on it by using the \"CLASSE_CSS\" property. This is a string which can "
"contain several classes, separated with a space. <a href=\"https://"
"getbootstrap.com/docs/3.3/css/#helper-classes\">Bootstrap classes</a> can be "
"used here.<br>Full example: <code>{\"CLASSE_CSS\": \"bg-info\"}</code>."
"<br><br>For a text field, it is possible to specify if the user can enter a "
"short (\"COURT\", by default) or a long (\"LONG\") text by using the "
"\"TAILLE_TEXTE\" property.<br>Full example: <code>{\"TAILLE_TEXTE\": "
"\"LONG\"}</code>.<br><br>For a file field, it is possible to specify the "
"maximum number (\"NOMBRE_MAX_DOCUMENT\", default to 1) and the MIME types "
"(\"TYPES_MIME_FICHIER\") of the files that can be uploaded.<br>Full example: "
"<code>{\"TYPES_MIME_FICHIER\": [\"application/pdf\"], "
"\"NOMBRE_MAX_DOCUMENTS\": 3}</code>.<br><br>For a selection field, it is "
"possible to specify if the selection is realised through a list (\"LISTE\", "
"by default), checkboxes (\"CASES_A_COCHER\") or radio buttons "
"(\"BOUTONS_RADIOS\") by using the \"TYPE_SELECTION\" property. The list and "
"the radios buttons allow to select only one value whereas the checkboxes "
"allow to select several values.<br>Full example: <code>{\"TYPE_SELECTION\": "
"\"CASES_A_COCHER\"}</code>."
msgstr ""
"Pour un message, il est possible de spécifier la classe CSS qu'on veut y "
"appliquer en utilisant la propriété \"CLASSE_CSS\". C'est une chaîne de "
"caractères qui peut contenir plusieurs classes, séparées par un espace. Des "
"<a href=\"https://getbootstrap.com/docs/3.3/css/#helper-classes\">classes "
"Bootstrap</a> peuvent être utilisées ici.<br>Exemple complet : "
"<code>{\"CLASSE_CSS\": \"bg-info\"}</code>.<br><br>Pour un champ texte, il "
"est possible de spécifier si l'utilisateur peut saisir un texte court "
"(\"COURT\", par défaut) ou long (\"LONG\") en utilisant la propriété "
"\"TAILLE_TEXTE\".<br>Exemple complet : <code>{\"TAILLE_TEXTE\": \"LONG\"}</"
"code>.<br><br>Pour un champ fichier, il est possible de spécifier le nombre "
"maximum (\"NOMBRE_MAX_DOCUMENT\", défaut à 1) et les types MIME "
"(\"TYPES_MIME_FICHIER\") des fichiers téléversables.<br>Exemple complet : "
"<code>{\"TYPES_MIME_FICHIER\": [\"application/pdf\"], "
"\"NOMBRE_MAX_DOCUMENTS\": 3}</code>.<br><br>Pour un champ sélection, il est "
"possible de spécifier si la sélection sera réalisée via une liste "
"(\"LISTE\", par défaut), des cases à cocher (\"CASES_A_COCHER\") ou des "
"boutons radios (\"BOUTONS_RADIOS\") en utilisant la propriété "
"\"TYPE_SELECTION\".<br>Exemple complet : <code>{\"TYPE_SELECTION\": "
"\"CASES_A_COCHER\"}</code>."

msgid ""
"For example, a contract, a letter from a supervisor, or any other document "
"showing that you have been awarded the scholarship on the dates indicated."
msgstr ""
"Par exemple, un contrat, une lettre d'un•e promoteur•trice ou tout autre "
"document indiquant que la bourse vous est octroyée aux dates indiquées."

msgid "For the attention of"
msgstr "A l'attention de"

#, python-format
msgid ""
"For the jury president, %(manager_first_name)s %(manager_last_name)s on "
"%(date)s."
msgstr ""
"Pour le président du jury, %(manager_first_name)s %(manager_last_name)s Le "
"%(date)s."

#, python-format
msgid ""
"For your information, applications for the %(academic_year)s academic year "
"will be processed from %(start_date)s."
msgstr ""
"Pour votre bonne information, les dossiers d’inscription pour l’année "
"académique %(academic_year)s seront traités à partir de %(start_date)s."

msgid "Foreign access title equivalence effective date"
msgstr "Date de prise d'effet de l'équivalence du titre d'accès étranger"

msgid "Foreign access title equivalence state"
msgstr "État de l'équivalence du titre d'accès étranger"

msgid "Foreign access title equivalence status"
msgstr "Statut de l'équivalence du titre d'accès étranger"

msgid "Foreign access title equivalence type"
msgstr "Type d'équivalence du titre d'accès étranger"

msgid "Foreign diploma"
msgstr "Diplôme étranger"

msgid "Form item"
msgstr "Élément de formulaire"

#, python-format
msgid "Formation is not available for this year (%(sigle)s in %(annee)s)."
msgstr ""
"La formation n'est pas disponible pour cette année (%(sigle)s en %(annee)s)."

msgid "Formation is not available for this year."
msgstr "La formation n'est pas disponible pour cette année."

msgid "Former UCLouvain student"
msgstr "Ancien·ne étudiant·e UCLouvain"

msgid "Fraudster"
msgstr "Fraudeur"

msgid "Fraudster (ARES)"
msgstr "Fraudeur (ARES)"

msgid "Fraudster status from ARES"
msgstr "Statut fraudeur d'après l'ARES"

msgid "Fraudster status from SIC"
msgstr "Statut fraudeur d'après SIC"

msgid "Free additional approval condition"
msgstr "Condition complémentaire d'acceptation libre"

msgid "Free additional approval conditions"
msgstr "Conditions complémentaires d'acceptation libres"

msgid "Free and requestable by FAC"
msgstr "Libre et réclamable par FAC"

msgid "Free and requestable by SIC"
msgstr "Libre et réclamable par SIC"

msgid "Free and uploaded by FAC for the managers"
msgstr "Libre et téléversé par FAC pour les gestionnaires"

msgid "Free and uploaded by SIC for the managers"
msgstr "Libre et téléversé par SIC pour les gestionnaires"

<<<<<<< HEAD
msgid "Free comment for the candidate"
msgstr "Commentaire libre à destination du·de la candidat·e"

=======
>>>>>>> 430f678e
msgid "Free documents"
msgstr "Documents libres"

msgid "French"
msgstr "Français"

msgid "French name"
msgstr "Nom en français"

msgid "French value"
msgstr "Valeur en français"

msgid "French values"
msgstr "Valeurs en français"

msgid "From"
msgstr "De"

#, python-format
msgid "From %(debut_periode)s to %(fin_periode)s"
msgstr "De %(debut_periode)s à %(fin_periode)s"

#, no-python-format
msgid "Full-time equivalent (as %)"
msgstr "Équivalent temps plein (en %)"

msgctxt "curriculum"
msgid "Function"
msgstr "Fonction"

msgctxt "admission"
msgid "Funding"
msgstr "Financement"

msgid "Funding type"
msgstr "Type de financement"

msgid "Fusion proposal"
msgstr "Proposition de fusion"

msgid "GEOGRAPHY"
msgstr "Géographie"

msgid "GEST_BLOCAGE"
msgstr "Gestionnaire blocage"

msgid "GEST_BLOCAGE_ULTERIEUR"
msgstr "Gestionnaire blocage ultérieur"

msgid "GEST_EN_COURS"
msgstr "Gestionnaire en cours"

msgid "GEST_REUSSITE"
msgstr "Gestionnaire réussite"

msgid "Gantt chart"
msgstr "Graphe de Gantt"

msgid "Gender"
msgstr "Genre"

msgid "General"
msgstr "Général"

msgid "General data"
msgstr "Données générales"

msgctxt "admission context"
msgid "General education"
msgstr "Formation générale"

msgid "General education admission"
msgstr "Admission en formation générale"

msgid "General enrolments"
msgstr "Inscriptions en formation générale"

msgid "Generate an analysis folder"
msgstr "Générer un dossier d'analyse"

msgid "Generate an in-progress analysis folder"
msgstr "Générer un brouillon de dossier d'analyse"

msgid "Generate the PDF recap"
msgstr "Générer le PDF récapitulatif"

msgid "Generated by the system"
msgstr "Généré par le système"

msgid "Generic mail that can be manually sent once the candidate is admitted"
msgstr ""
"E-mail générique qui peut être envoyé manuellement une fois que le candidat "
"est admis"

msgid "Global"
msgstr "Global"

msgid "Global FAC comments"
msgstr "Commentaires globaux FAC"

msgid "Global IUFC comments"
msgstr "Commentaires globaux IUFC"

msgid "Global SIC comments"
msgstr "Commentaires globaux SIC"

msgid "Global comment"
msgstr "Commentaire global"

msgctxt "admission"
msgid "Grade"
msgstr "Mention obtenue"

#, python-brace-format
msgid "Graduation of {program_name}"
msgstr "L'obtention de votre diplôme de {program_name}"

msgid "Graduation year"
msgstr "Année d'obtention"

msgid "Greetings depending on the gender of the candidate"
msgstr "Salutations en fonction du genre du candidat"

msgid "Greetings depending on the gender of the recipient"
msgstr "Salutations en fonction du genre du destinataire"

msgid "Grounds for denied"
msgstr "Motif de refus"

msgid "Has Erasmus Mundus scholarship"
msgstr "A une bourse Erasmus Mundus"

msgid "Has a dispensation been obtained by the candidate?"
msgstr "Une dérogation a-t-elle été obtenue par le·la candidat·e"

msgid "Has dual degree scholarship"
msgstr "A une bourse double diplomation"

msgid "Has international scholarship"
msgstr "A une bourse internationale"

msgid "Has the PhD project already started?"
msgstr "Le projet doctoral a-t-il déjà commencé ?"

msgid ""
"Has this diploma been recognised as equivalent by the French Community of "
"Belgium?"
msgstr ""
"Ce diplôme a-t-il fait l'objet d'une décision d'équivalence par les services "
"de la Communauté française de Belgique ?"

msgid "Has your PhD project already started?"
msgstr "Votre projet doctoral a-t-il déjà commencé ?"

msgid ""
"Have you applied <a href='https://allocations-etudes.cfwb.be/etudes-"
"superieures/' target='_blank'>for a student grant</a> from the French "
"Community of Belgium?"
msgstr ""
"Avez-vous fait une <a href='https://allocations-etudes.cfwb.be/etudes-"
"superieures/' target='_blank'>demande d'allocation d'études</a> auprès de la "
"Communauté française de Belgique ?"

msgid ""
"Have you applied for a student grant from the French Community of Belgium?"
msgstr ""
"Avez-vous fait une demande d'allocation d'études auprès de la Communauté "
"française de Belgique ?"

msgid "Have you previously enrolled at UCLouvain?"
msgstr "Avez-vous déjà été inscrit·e à l'UCLouvain antérieurement ?"

msgid "Have you previously enrolled for a PhD?"
msgstr ""
"Avez-vous été inscrit antérieurement pour réaliser une thèse de doctorat ?"

msgid "Head office name"
msgstr "Nom du siège social"

msgid "Help text"
msgstr "Texte d'aide"

msgid "Hide the checklist menu"
msgstr "Cacher le menu de la checklist"

msgid "Hide the documents"
msgstr "Cacher les documents"

msgid "Hide the states of the checklist"
msgstr "Cacher les états de la checklist"

msgctxt "tab"
msgid "History"
msgstr "Historique"

msgid "Holder of a PhD with thesis"
msgstr "Titulaire d'un doctorat avec thèse"

msgid "Holding reason"
msgstr "Raison de mise en attente"

msgid "Home"
msgstr "Accueil"

msgid ""
"Household composition or marriage certificate authenticated by the Belgian "
"authorities"
msgstr ""
"Composition de ménage ou acte de mariage légalisé par les autorités belges"

msgid "Household composition or the birth certificate"
msgstr "Composition de ménage ou acte de naissance"

msgid "Household composition or the marriage certificate"
msgstr "Composition de ménage ou acte de mariage"

msgid "Household composition, or copy of your birth certificate"
msgstr "Composition de ménage, ou copie de votre acte de naissance"

msgid "How did the candidate hear about this course?"
msgstr ""
"Par quel canal de communication le candidat a connu l'existence de cette "
"formation ?"

msgid "How did you hear about this course?"
msgstr ""
"Par quel canal de communication avez-vous connu l'existence de cette "
"formation ?"

msgid "How else did the candidate hear about this course?"
msgstr ""
"Par quel autre canal de communication le candidat a connu l'existence de "
"cette formation ?"

msgid "How else did you hear about this course?"
msgstr ""
"Par quel autre canal de communication avez-vous connu l'existence de cette "
"formation ?"

msgid "I am a long-term resident in the European Union outside Belgium"
msgstr "Je suis résident·e de longue durée en Union Européenne hors Belgique "

msgid ""
"I am a long-term resident of the European Union outside Belgium (Belgian "
"student status category 7)"
msgstr ""
"Je suis résident·e de longue durée en Union Européenne hors Belgique "
"(assimilation 7)"

msgid "I am a refugee"
msgstr "Je suis réfugié·e"

msgid ""
"I am a refugee, an asylum seeker, or a stateless person or have subsidiary/"
"temporary protection in Belgium (Belgian student status category 2)"
msgstr ""
"Je suis réfugié·e, demandeur d'asile, apatride, ou je bénéficie d’une "
"protection subsidiaire/temporaire en Belgique (assimilation 2)"

msgid "I am a stateless person"
msgstr "Je suis apatride"

msgid "I am an asylum seeker"
msgstr "Je suis demandeur d’asile"

msgid ""
"I am aware that as an applicant without a European Union nationality or "
"Belgian student status, I am required to pay an application fee of &euro;200 "
"via online payment. The application fee must be received by UCLouvain within "
"15 calendar days. Otherwise, my application will not be considered. For more "
"information: <a href=\"https://uclouvain.be/en/study/inscriptions/tuition-"
"fees-non-eu-students.html\" target=\"_blank\">https://uclouvain.be/en/study/"
"inscriptions/tuition-fees-non-eu-students.html</a>."
msgstr ""
"J'ai pris connaissance qu'en tant qu'étudiant de nationalité hors Union "
"européenne, non-assimilé, je suis tenu de verser 200 € de frais de dossier "
"via le paiement en ligne. Le montant des frais de dossier devra parvenir à "
"l'UCLouvain <strong>impérativement dans les 15 jours calendrier</strong>. A "
"défaut, ma demande sera clôturée. Pour plus d'informations : <a "
"target=\"_blank\" href=\"https://uclouvain.be/fr/etudier/inscriptions/droits-"
"d-inscription-etudiants-de-nationalite-hors-union-europeenne.html\">www."
"uclouvain.be/frais-dossier</a>."

msgid ""
"I am aware that no additional documents specific to limited-enrolment "
"courses can be added once my online application has been confirmed."
msgstr ""
"J'ai pris connaissance qu'aucun document supplémentaire spécifique aux "
"études contingentées ne pourra être ajouté après la confirmation de ma "
"demande en ligne."

msgid ""
"I am aware that the UCLouvain Faculty of Medicine and Dentistry has provided "
"certain personal details (surname(s), first name(s), NOMA, date of birth, "
"place of birth, address) to the Host Hospitals in order to establish the "
"various user rights that I will need as part of my internships, in "
"compliance with the General Data Protection Regulation (GDPR) and the law of "
"30 July 2018 on the protection of individuals with regard to the processing "
"of personal data. My data is kept for the time necessary for the proper "
"performance of the internship and is never transmitted to parties other than "
"those mentioned above. Appropriate technical and organisational measures are "
"put in place to ensure an adequate level of protection for this data."
msgstr ""
"J’ai pris connaissance du fait que la faculté de médecine et médecine "
"dentaire de l'UCLouvain à fourni certaines coordonnées personnelles (nom(s), "
"prénom(s), NOMA, date de naissance, lieu de naissance, adresse) aux Hôpitaux "
"d'Accueil en vue d'établir les différents accès qui me seront nécessaires "
"dans le cadre de mes stages, et ce, dans le respect du Règlement général sur "
"la Protection des Données (RGPD) et la loi du 30 juillet 2018 relative à la "
"protection des personnes physiques à l'égard des traitements de données à "
"caractère personnel. Mes données sont conservées pour la durée nécessaire à "
"la bonne exécution du stage et ne sont jamais transmises à d'autres parties "
"que celles susmentionnées. Des mesures techniques et organisationnelles "
"appropriées sont mises en place afin d'assurer un niveau de protection "
"adéquat de ces données."

msgid ""
"I am aware that the university may verify with third parties all of the "
"application information I provide. In this context, I understand UCLouvain "
"reserves the right to send the information or documents in my application to "
"the selected diplomatic post (e.g. diplomas, transcripts, enrolment "
"authorisation, etc.) in order to ensure their authenticity."
msgstr ""
"J’ai pris connaissance que l’Université pourra vérifier tous les éléments "
"constitutifs du dossier avec des tiers. Dans ce cadre, l’UCLouvain se "
"réserve également le droit de transmettre des informations ou des documents "
"constitutifs du dossier au poste diplomatique sélectionné (exemples : "
"diplômes, relevés de notes, autorisation d’inscription, …) afin de s’assurer "
"de l’authenticité des documents transmis par mes soins."

msgid "I am interested in this course even if it is closed"
msgstr "Je marque mon intérêt pour cette formation même si celle-ci est fermée"

#, python-format
msgid ""
"I am pleased to inform you that the faculty has authorised you to enrol for "
"the %(academic_year)s academic year in:"
msgstr ""
"Par la présente, j'ai le plaisir de vous faire savoir que la Faculté vous "
"autorise à vous inscrire pour l'année académique %(academic_year)s en :"

msgid ""
"I am supported by the CPAS or by a CPAS home or nominated by the CPAS "
"(Belgian student status category 4)"
msgstr ""
"Je suis pris·e en charge par le CPAS, ou par un home du CPAS ou désigné par "
"le CPAS (assimilation 4)"

msgid ""
"I am supported by the CPAS, or by a CPAS rest home or designated by the CPAS"
msgstr ""
"Je suis pris·e en charge par le CPAS, ou par un home du CPAS ou désigné par "
"le CPAS"

msgid "I authorise"
msgstr "J'autorise"

msgid ""
"I confirm that I have read the PhD regulations on research ethics and "
"certify that my project complies with these regulations."
msgstr ""
"Je confirme avoir pris connaissance du règlement doctoral relatif à la "
"déontologie de la recherche et certifie que mon projet est conforme à ce "
"règlement."

msgid "I do not authorize"
msgstr "Je n'autorise pas"

msgid "I have a Development Cooperation scholarship"
msgstr "Je bénéficie d’une bourse de la Coopération au développement"

msgid "I have a foreign national card"
msgstr "Je suis titulaire d’une carte d’étranger"

msgid "I have a long-term resident card"
msgstr "Je suis titulaire d’une carte de résident·e de longue durée"

msgid ""
"I have a permanent resident card as a family member of a European Union "
"citizen"
msgstr ""
"Je suis titulaire d’une carte de séjour permanent de membre de la famille "
"d’un citoyen de l'Union européenne"

msgid ""
"I have a residence permit valid for more than 3 months and earn professional "
"income"
msgstr ""
"J’ai une autorisation de séjour de plus de 3 mois, et je bénéficie de "
"revenus professionnels"

msgid ""
"I have a residence permit valid for more than 3 months and earn replacement "
"income"
msgstr ""
"J’ai une autorisation de séjour de plus de 3 mois, et je bénéficie de "
"revenus de remplacement"

msgid ""
"I have a residence permit valid for more than 3 months and receive "
"professional or replacement income (Belgian student status category 3)"
msgstr ""
"J’ai une autorisation de séjour de plus de 3 mois, et je bénéficie également "
"de revenus professionnels ou de remplacement (assimilation 3)"

msgid "I have a resident card as a family member of a European Union citizen."
msgstr ""
"Je suis titulaire d’une carte de séjour de membre de la famille d’un citoyen "
"de l'Union européenne."

msgid ""
"I have a scholarship as referred to in Article 105 S 2 of the Decree of 7 "
"November 2013 (CFWB or Development Cooperation) (Belgian student status "
"category 6)"
msgstr ""
"Je bénéficie d’une bourse visée à l’article 105 § 2 du décret du 7 novembre "
"2013 (CFWB ou Coopération au développement) (assimilation 6)"

msgid "I have a scholarship from the French Community student grant service"
msgstr ""
"Je bénéficie d’une bourse octroyée par le service d'allocations d'études de "
"la Communauté française"

msgid ""
"I have a settlement permit or am a long-term resident in Belgium (Belgian "
"student status category 1)"
msgstr ""
"J’ai une autorisation d’établissement, ou je suis résident·e de longue durée "
"en Belgique (assimilation 1)"

msgid "I have been granted subsidiary protection"
msgstr "Je bénéficie de la protection subsidiaire"

msgid "I have been granted temporary protection"
msgstr "Je bénéficie de la protection temporaire"

msgid ""
"I have read and understood the latest version of the Internship Framework "
"Agreement between UCLouvain and the Host Hospitals drawn up as part of the "
"UCLouvain bachelor's or master's course in medicine with a view to acquiring "
"the corresponding course units, and I undertake to comply with its terms: <a "
"href=\"https://cdn.uclouvain.be/groups/cms-editors-mede/ConventionStageMed."
"pdf\" target=\"_blank\">https://cdn.uclouvain.be/groups/cms-editors-mede/"
"ConventionStageMed.pdf</a>"
msgstr ""
"J'ai bien pris connaissance de la dernière version de la Convention cadre de "
"Stage entre l'UCLouvain et les Hôpitaux d'Accueil établie dans le cadre de "
"la formation de bachelier ou de master en médecine organisée par l'UCLouvain "
"en vue d'acquérir les unités d'enseignement correspondantes, et m'engage à "
"en respecter les termes : <a href=\"https://cdn.uclouvain.be/groups/cms-"
"editors-mede/ConventionStageMed.pdf\" target=\"_blank\">https://cdn."
"uclouvain.be/groups/cms-editors-mede/ConventionStageMed.pdf</a>"

msgid "I hereby declare that"
msgstr "Je déclare sur l'honneur que"

msgid ""
"I hereby declare that I have read and understood the regulations of the "
"General PhD Committee and the specific requirements of the PhD Field "
"Committee, to which I adhere."
msgstr ""
"Je déclare avoir pris connaissance et avoir compris le règlement de la "
"commission générale du doctorat et des conditions particulières de la "
"commission doctorale de domaine, auxquels j'adhère."

#, python-format
msgid ""
"I undertake to send any supporting documents requested %(by_service)s "
"<strong>within 15 calendar days</strong>. If I fail to do so, I acknowledge "
"and accept that my application will be considered inadmissible in accordance "
"with Article 9 of the Academic Regulations and Procedures (RGEE)."
msgstr ""
"Je m'engage à faire parvenir <strong>impérativement dans les 15 jours "
"calendrier</strong> tout justificatif demandé %(by_service)s. A défaut, je "
"prends bonne note et accepte que ma demande sera considérée comme "
"irrecevable conformément à l’article 9 du RGEE et dès lors clôturée."

#, python-format
msgid "I will be graduating from secondary school during the %s academic year"
msgstr ""
"Je vais obtenir mon diplôme d'études secondaires lors de l'année académique "
"%s"

msgid "I would like the billing address to be"
msgstr "Je souhaite que l'adresse de facturation soit"

msgid ""
"I would like to receive my mail at an address other than my legal address"
msgstr ""
"Je souhaite recevoir mon courrier à une autre adresse que mon domicile légal"

msgid "IBAN account number"
msgstr "Numéro de compte IBAN"

msgid "INCHANGE"
msgstr "Inchangé"

msgid "INITIAL_CANDIDAT"
msgstr "Initial candidat"

msgid "INITIAL_NON_CONCERNE"
msgstr "Initial non concerné·e"

msgid "INSCRIPTION"
msgstr "Inscription"

msgid "INSCRIPTION_AU_ROLE"
msgstr "66 € - Inscription au rôle (pré-admission doctorat, ...)"

msgid "INSCRIPTION_REGULIERE"
msgstr "835 € - Inscription régulière"

msgid "INVALID"
msgstr "Invalide"

msgid "INVITED"
msgstr "Invité"

msgid "IN_PROGRESS"
msgstr "En cours"

msgid "IUFC comment for the Faculty"
msgstr "Commentaire de l'IUFC pour la Faculté"

msgid "Id card expiry date"
msgstr "Date de fin de validité de la carte d'identité"

msgid "Id card number"
msgstr "Numéro de carte d'identité"

msgid "Identification"
msgstr "Identification"

msgid "Identification photo"
msgstr "Photo d'identité"

msgid "Identification photo of the candidate"
msgstr "Photo d'identité du candidat"

msgid "Identifier"
msgstr "Identifiant"

msgid "Identity card"
msgstr "Carte d'identité"

msgid "Identity card (both sides)"
msgstr "Carte d'identité (recto/verso)"

msgid "Identity card expiry date"
msgstr "Date de fin de validité de la carte d'identité"

msgid "Identity card number"
msgstr "Numéro de carte d'identité"

msgid "Identity document"
msgstr "Pièce d'identité"

msgid ""
"Identity document proving the long-term stay in a member state of the "
"European Union"
msgstr ""
"Titre d’identité prouvant le séjour longue durée dans un pays membre de "
"l’Union européenne"

msgid ""
"If applicable, upload a language proficiency certificate in the format "
"required by the specific provisions of your PhD committee."
msgstr ""
"Le cas échéant, téléversez une attestation de connaissance de langue au "
"format exigé par les dispositions particulières de votre commission "
"doctorale de domaine"

msgid ""
"If known, indicate, for example, the name of the laboratory, clinical "
"department, research centre, ... where the thesis will be carried out at "
"UCLouvain"
msgstr ""
"Si connu, indiquez ici par exemple le nom du laboratoire, du service "
"clinique, du centre de recherche, ... où sera réalisée la thèse à l'UCLouvain"

msgid ""
"If necessary, please finish inputting doctoral activities and complete the "
"defense preparation below before submitting the jury proposition."
msgstr ""
"Le cas échéant, veuillez terminer l’encodage des activités de formation "
"doctorale et compléter les modalités de défenses ci-dessous avant de "
"soumettre la proposition de jury"

msgid "If other scholarship, specify"
msgstr "Si autre bourse, spécifier"

msgid "If other, specify"
msgstr "Si autre, préciser"

msgid ""
"If the answer to the additional courses question is no, there must be no "
"additional LU and the communication relating to the additional courses must "
"be completely empty."
msgstr ""
"La réponse non à la question des compléments de formation nécessite qu’il "
"n’y ait aucune UE de complément et que la communication relative aux "
"compléments soit totalement vide."

msgid ""
"If you don't have any funding yet, please choose \"Self-funding\" and "
"explain the considered funding in the \"Comment\" area."
msgstr ""
"Si vous n’avez pas encore obtenu votre financement, veuillez sélectionner "
"“Fonds propres” et décrire le financement envisagé dans la zone “Commentaire”"

msgid ""
"If you want, you can save these information and directly send the "
"application to the SIC by selecting the appropriate button below."
msgstr ""
"Si vous le souhaitez, vous pouvez sauvegarder ces informations et "
"directement transmettre le dossier à SIC en sélectionnant le bouton "
"approprié ci-dessous."

msgid "Immediately"
msgstr "Immédiatement"

msgid "Important information:"
msgstr "Informations importantes"

msgid "Impossible action"
msgstr "Action impossible"

msgid ""
"Impossible action: please be sure that the confirmation date and report are "
"specified."
msgstr ""
"Action impossible : veuillez-vous assurer que la date et le procès-verbal de "
"l'épreuve ont bien été complétés."

msgid ""
"In accordance with the information at <a target=\"_blank\" href=\"https://"
"uclouvain.be/en/study/inscriptions/acces-aux-professions-reglementees."
"html\">https://uclouvain.be/en/study/inscriptions/acces-aux-professions-"
"reglementees.html</a>, I declare that, if the courses listed therein concern "
"me, I have received the information relating to their requirements for "
"admission or continuation and to the specific rules or restrictions of "
"accreditation or professional establishment to which the professional or "
"accredited title is subject and I accept the terms thereof."
msgstr ""
"Conformément aux informations reprises sur le lien <a target=\"_blank\" "
"href=\"https://uclouvain.be/fr/etudier/inscriptions/acces-aux-professions-"
"reglementees.html\">www.uclouvain.be/professions-reglementees</a>, je "
"déclare avoir reçu, si ces études me concernent, les informations relatives "
"aux conditions d'accès à ces études ou d'accès à la suite de ces études et "
"aux règles ou restrictions d'agrément ou d'établissement professionnel "
"particulières auxquelles le titre professionnel ou d'agrégé est soumis et "
"j'en accepte les termes."

msgid ""
"In accordance with the information at <a target=\"_blank\" href=\"https://"
"uclouvain.be/en/study/inscriptions/reglementations.html\">https://uclouvain."
"be/en/study/inscriptions/reglementations.html</a>, I declare that I have "
"read the university regulations and accept their terms."
msgstr ""
"Conformément aux informations reprises sur le lien <a target=\"_blank\" "
"href=\"https://uclouvain.be/fr/etudier/inscriptions/reglementations."
"html\">www.uclouvain.be/reglementation-inscriptions</a>, je déclare avoir lu "
"le règlement de l'université et j'en accepte les termes."

msgid ""
"In accordance with the information at <a target=\"_blank\" href=\"https://"
"uclouvain.be/en/study/inscriptions/vie-privee.html\">https://uclouvain.be/en/"
"study/inscriptions/vie-privee.html</a>, I declare that I have read the data "
"protection policy of the Universite catholique de Louvain and accept its "
"terms."
msgstr ""
"Conformément aux informations reprises sur le lien <a target=\"_blank\" "
"href=\"https://uclouvain.be/fr/etudier/inscriptions/vie-privee.html\">www."
"uclouvain.be/vie-privee-inscriptions</a>, je déclare avoir lu la politique "
"de protection des données de l'Université catholique de Louvain et j'en "
"accepte les termes."

#, python-format
msgid ""
"In accordance with the registration calendar <a href=\"https://uclouvain.be/"
"en/study/inscriptions/calendrier-inscriptions.html\" target=\"_blank\">www."
"uclouvain.be/enrolment-calendar</a>, I confirm that I am applying for the "
"academic year %(year)s."
msgstr ""
"Conformément au calendrier des inscriptions <a href=\"https://uclouvain.be/"
"fr/etudier/inscriptions/calendrier-inscriptions.html\" target=\"_blank\">www."
"uclouvain.be/calendrier-inscriptions</a>, je confirme postuler pour l'année "
"académique %(year)s."

msgid "In draft form"
msgstr "En brouillon"

#, python-format
msgid ""
"In order to proceed with your enrolment at the university, please go to the "
"Enrolment Office (see address below) between 1 June and 30 September "
"%(year)s with the following documents:"
msgstr ""
"Afin de finaliser votre inscription à l'Université, veuillez-vous présenter "
"au Service des inscriptions (voir adresse ci-dessous) entre le 1 juin et le "
"30 septembre %(year)s muni·e des documents ci-dessous :"

#, python-format
msgid ""
"In order to proceed with your enrolment at the university, please send the "
"document(s) listed below between 1 June and 30 September %(year)s to <a "
"href=\"mailto:%(email)s\">%(email)s</a>:"
msgstr ""
"Afin de finaliser votre inscription à l'Université, nous vous remercions de "
"nous transmettre entre le 1 juin et le 30 septembre %(year)s au plus tard à "
"l'adresse <a href=\"mailto:%(email)s\">%(email)s</a> le/les document.s "
"repris ci-dessous :"

msgid "In payement order"
msgstr "En ordre de paiement"

msgid "In person"
msgstr "En présentiel"

msgctxt "ways_hear_about_training"
msgid "In the press"
msgstr "Dans la presse"

msgid "In the process of re-signing"
msgstr "En cours de resignature du CA"

msgid "In the process of signing"
msgstr "En cours de signature"

msgid "Include"
msgstr "Inclure"

msgid "Include or exclude the checklist filters"
msgstr "Inclure ou exclure les filtres de la checklist"

msgid "Incomplete field"
msgstr "Non renseigné·e"

msgid ""
"Indicate any completed or interrupted PhD studies in which you are no longer "
"enrolled."
msgstr ""
"Indiquez ici un éventuel parcours doctoral précédent, abouti ou interrompu, "
"dans lequel vous n’êtes plus inscrit à ce jour."

msgid "Information about the restriction"
msgstr "Information à propos de la restriction"

msgid "Information provided to the candidate."
msgstr "Information communiquée au candidat."

msgid "Information related to an approval"
msgstr "Informations relatives à une autorisation"

msgid "Initialization of the predefined specific questions"
msgstr "Initialisation des questions spécifiques prédéfinies"

msgid "Initialization of the predefined specific questions completed."
msgstr "Initialisation des questions spécifiques prédéfinies complétée."

msgid ""
"Initialization of the predefined specific questions for an academic year"
msgstr ""
"Initialisation des questions spécifiques prédéfinies pour une année "
"académique"

msgid "Injection in error"
msgstr "Injection en erreur"

msgctxt "admission"
msgid "Inst."
msgstr "Etab."

msgctxt "admission"
msgid "Institute"
msgstr "Établissement"

msgid "Institute address"
msgstr "Adresse de l'établissement"

msgid "Institute contacted"
msgstr "Établissement contacté"

msgid "Institute name"
msgstr "Nom de l'établissement"

msgid "Institute type"
msgstr "Type d'établissement"

msgid "Institution"
msgstr "Institution"

msgid "Institution Federation Wallonie-Bruxelles"
msgstr "Institution de la Federation Wallonie-Bruxelles"

msgid "Institution contacted"
msgstr "Établissement contacté"

msgid "Institution in which the PhD thesis has been realised / started"
msgstr "Institution où la thèse de doctorat a été réalisée/entamée"

msgid "Institution should be set when PhD has been set to yes or partial"
msgstr ""
"L'institution doit être renseignée quand le doctorat a déjà été réalisé "
"partiellement ou complètement"

msgid "Insufficient"
msgstr "Insuffisant"

msgid "Integrate"
msgstr "Intégrer"

msgid "Interested mark"
msgstr "Marque d'intérêt"

msgid "Internal"
msgstr "Interne"

msgid "Internal comment"
msgstr "Commentaire interne"

msgid "Internal comment:"
msgstr "Commentaire interne :"

msgid "Internal experience"
msgstr "Expérience interne"

msgid "Internal experiences to choose as access titles"
msgstr "Les expériences internes à choisir comme des titres d'accès"

msgid "Internal label"
msgstr "Label interne"

msgid "International scholarship"
msgstr "Bourse internationale"

msgid "International:"
msgstr "Bourse internationale :"

msgid "Internship Framework Agreement"
msgstr "Convention cadre de stages"

msgid "Invalid date"
msgstr "Date invalide"

msgid "Invalid phone number"
msgstr "Numéro de téléphone invalide"

#, python-format
msgid "Invalid property: %(config_params)s"
msgid_plural "Invalid properties: %(config_params)s"
msgstr[0] "Propriété invalide : %(config_params)s"
msgstr[1] "Propriétés invalides : %(config_params)s"

msgid "Invitations have not been sent"
msgstr "Les invitations n'ont pas été envoyées"

msgid "Invitations must have been sent"
msgstr "Les invitations doivent avoir été envoyées"

msgid "Is access title of the proposition?"
msgstr "Est-ce que c'est un titre d'accès de la proposition ?"

msgid "Is active?"
msgstr "Actif ?"

msgid "Is an external modification"
msgstr "Est une modification externe"

msgid "Is an external reorientation"
msgstr "Est une réorientation externe"

msgid "Is belgian bachelor"
msgstr "Est bachelier belge"

msgid "Is it a Wallonia-Brussels Federation institution?"
msgstr "S'agit-il d'une institution de la Fédération Wallonie-Bruxelles ?"

msgid "Is non-resident (as defined in decree)"
msgstr "Est non-résident (au sens du décret)"

msgid "Is the exam the access title for this admission?"
msgstr "L'examen est-il le titre d'accès de cette proposition ?"

msgid ""
"Is your admission request linked with a FNRS, FRIA, FRESH or CSC application?"
msgstr ""
"Votre demande d'admission est-elle en lien avec une candidature FNRS, FRIA, "
"FRESH, CSC"

msgid "It is not possible to go from the \"Closed\" status to this status."
msgstr "Il n'est pas possible de passer du statut \"Clôturée\" à ce statut."

msgid ""
"It is not possible to go from the \"To validate IUFC\" status to this status."
msgstr ""
"Il n'est pas possible de passer du statut \"A valider IUFC\" à ce statut."

msgid "It is not possible to go from the \"validated\" status to this status."
msgstr "Il n'est pas possible de passer du statut \"validé\" à ce statut."

msgid "Joint research project (ARC)"
msgstr "ARC - Action de Recherche Concertée"

msgid "Joint supervision agreement"
msgstr "Convention de cotutelle"

msgid "Joint supervision request"
msgstr "Demande d'ouverture de cotutelle"

msgid "Jury composition"
msgstr "Composition du jury"

msgid "Keys"
msgstr "Clés"

msgid "Knowledge of languages"
msgstr "Connaissance des langues"

msgid "LU proposed for deletion"
msgstr "UE en proposition de suppression"

msgid "Language"
msgstr "Langue"

msgid "Language in which the domain doctoral committee can contact this person"
msgstr ""
"Langue dans laquelle la Commission doctorale de domaine peut contacter cette "
"personne"

msgid "Language regime"
msgstr "Régime linguistique"

msgid "Last degree level"
msgstr "Niveau du dernier diplôme"

msgid "Last email sent by"
msgstr "Dernière email envoyé par"

msgid "Last email sent the"
msgstr "Dernière email envoyé le"

msgid "Last hour views:"
msgstr "Vues de la dernière heure :"

#, python-format
msgid "Last mail sent to the candidate on %(date)s by %(sender)s."
msgstr "Dernier mail envoyé au/à la candidat·e le %(date)s par %(sender)s."

msgid "Last modif."
msgstr "Dernière modif."

msgid "Last modification"
msgstr "Dernière modification"

msgid "Last modification (author)"
msgstr "Dernière modif. (auteur)"

msgid "Last name"
msgstr "Nom"

msgid "Last name / First name"
msgstr "Nom / Prénom"

msgid "Last name / First name / Email"
msgstr "Nom / Prénom / E-mail"

msgid "Last name / First name / Email / NOMA"
msgstr "Nom / Prénom / E-mail / NOMA"

msgid "Last name / First name / Global id"
msgstr "Nom / Prénom / Identifiant global"

msgid "Last registration id"
msgstr "Dernier NOMA connu"

msgid "Last signature request before submission at"
msgstr "Dernière demande de signature avant soumission envoyée à"

msgid "Last update author"
msgstr "Auteur de la dernière mise à jour"

msgid "Late enrollment"
msgstr "Inscription tardive"

msgid "Late/Modif./Reor."
msgstr "Tardif/Modif./Réor."

msgid "Later > blocking"
msgstr "Ultérieurement > bloquant"

msgid "Later > non-blocking"
msgstr "Ultérieurement > non-bloquant"

msgid "Launch"
msgstr "Lancer"

msgid "Leave page?"
msgstr "Quitter la page ?"

msgid "Legal cohabitation certificate"
msgstr "Attestation de cohabitation légale"

msgid "Legal domicile"
msgstr "Domicile légal"

msgid "Letters of recommendation"
msgstr "Lettres de recommandation"

msgctxt "equivalence_type"
msgid "Level equivalence"
msgstr "Equivalence de niveau"

msgid ""
"Link to download a copy of the file related to the admission (frontoffice)."
msgstr "Lien pour télécharger une copie du dossier (back-office)."

msgid "Link to the admission (back-office)"
msgstr "Lien vers l'admission (back-office)"

msgid "Link to the admission (front-office)"
msgstr "Lien vers l'admission (front-office)"

msgid "Link to the admission supervisory panel (front-office)"
msgstr "Lien vers le groupe de supervision de l'admission (front-office)"

msgid "Link to the admissions (front-office)"
msgstr "Lien vers la liste des admissions (front-office)"

msgid "Link to the admissions dashboard (front-office)"
msgstr "Lien vers la liste des admissions (front-office)"

msgid "Link to the application in the back-office"
msgstr "Lien vers l'admission (back-office)"

msgid "Link to the application on the portal"
msgstr "Lien vers l'admission (portail)"

msgid ""
"Link to the page of the faculty decision in the checklist of the admission "
"(back-office)"
msgstr ""
"Lien vers la page de décision facultaire dans la checklist de l'admission "
"(back-office)"

msgctxt "ways_hear_about_training"
msgid "Linkedin"
msgstr "Sur LinkedIn"

msgid "List"
msgstr "Liste"

msgid "List a missing document"
msgstr "Lister un document manquant"

msgid "List of LUs of the additional module or others"
msgstr "Liste des UEs du module complémentaire ou autres"

msgid "List of emails of the program managers."
msgstr "Liste des emails des gestionnaires d'admission d'un programme."

msgid "List of names of the program managers."
msgstr "Liste des noms des gestionnaires d'admission d'un programme."

msgid ""
"List of the mandatory requested documents that must be submitted "
"immediately, with the reason"
msgstr ""
"Liste des documents réclamés obligatoires qui doivent être déposés "
"immédiatement, avec la raison associée"

msgid ""
"List of the requested documents that can be submitted later, with the reason"
msgstr ""
"Liste des documents réclamés qui peuvent être déposés plus tard, avec la "
"raison associée"

msgid "List of the requested documents that have been submitted"
msgstr "Liste des documents réclamés qui ont été déposés."

msgid "List of the requested documents that haven't been submitted"
msgstr "Liste des documents réclamés qui n'ont pas été déposés."

msgid "List of the values that the Selection elements can take (one per row)."
msgstr ""
"Liste de valeurs que les éléments de type Sélection peuvent prendre (une par "
"ligne)."

msgid "Listening comprehension"
msgstr "Compréhension à l'audition"

msgid "Long"
msgstr "Long"

msgid "Long label in english"
msgstr "Libellé long en anglais"

msgid "Long label in french"
msgstr "Libellé long en français"

msgid "Long-term resident card"
msgstr "Carte de résident longue durée"

msgid "MANAGEMENT"
msgstr "Gestion"

msgid "MASTER_DE_SPECIALISATION_SANTE"
msgstr "485 € - Master de spécialisation santé"

msgid "MATHEMATICS"
msgstr "Mathématiques"

msgid "MIME file types"
msgstr "Types de fichier MIME"

msgctxt "ways_hear_about_training"
msgid "MOOCs"
msgstr "Par les Moocs"

msgid "Madam"
msgstr "Madame"

msgid "Mail salutation"
msgstr "Formule de salutation de l'email"

msgid "Mail sent to each actor of the supervision group to request a signature"
msgstr ""
"E-mail envoyé aux membres du groupe de supervision pour demander une "
"signature"

msgid ""
"Mail sent to each promoter of the supervision group to request a signature"
msgstr ""
"E-mail envoyé aux promoteurs du groupe de supervision pour demander une "
"signature"

msgid "Mail sent to supervisors when a member of the supervision panel refuses"
msgstr ""
"E-mail envoyé aux promoteurs lors du refus d'un membre du groupe de "
"supervision"

msgid ""
"Mail sent to the applicant following approval by a member of the supervisory "
"group"
msgstr ""
"E-mail envoyé au candidat suite à l'approbation d'un membre du "
"groupe de supervision"

msgid ""
"Mail sent to the applicant following rejection by a member of the "
"supervisory group"
msgstr ""
"E-mail envoyé au candidat suite au refus d'un membre du "
"groupe de supervision"

#, python-format
msgid "Mail sent to the candidate on %(date)s by %(sender)s."
msgstr "Mail envoyé au/à la candidat·e le %(date)s par %(sender)s."

msgid ""
"Mail sent to the candidate to confirm supervision group signature requests "
"are sent"
msgstr ""
"E-mail envoyé au candidat pour confirmer l'envoi des demandes de signature"

msgid ""
"Mail sent to the candidate to confirm that his application for continuing "
"education has been taken into account by UCLouvain"
msgstr ""
"E-mail envoyé au candidat pour lui confirmer que sa demande d'admission en "
"formation continue est prise en compte par l'UCLouvain"

msgid ""
"Mail sent to the candidate to confirm that his application for general "
"education has been taken into account by UCLouvain"
msgstr ""
"E-mail envoyé au candidat pour lui confirmer que sa demande d'admission en "
"formation générale est prise en compte par l'UCLouvain"

msgid ""
"Mail sent to the candidate to confirm that his application has been taken "
"into account by UCLouvain"
msgstr ""
"E-mail envoyé au candidat pour lui confirmer la bonne prise en compte de sa "
"demande par l'UCLouvain"

msgid ""
"Mail sent to the candidate to inform him that all requested documents have "
"been received for continuing education"
msgstr ""
"E-mail envoyé au candidat pour l'informer que tous les documents réclamés "
"ont été reçus pour sa demande en formation continue"

msgid ""
"Mail sent to the candidate to inform him that all requested documents have "
"been received for doctorate education"
msgstr ""
"E-mail envoyé au candidat pour l'informer que tous les documents réclamés "
"ont été reçus pour sa demande en formation doctorale"

msgid ""
"Mail sent to the candidate to inform him that all requested documents have "
"been received for general education"
msgstr ""
"E-mail envoyé au candidat pour l'informer que tous les documents réclamés "
"ont été reçus pour sa demande en formation générale"

msgid ""
"Mail sent to the candidate to inform him that some FAC documents are missing "
"or invalid in his application for continuing education"
msgstr ""
"E-mail envoyé au candidat pour l'informer que des documents FAC sont "
"manquants ou invalides dans sa demande en formation continue"

msgid ""
"Mail sent to the candidate to inform him that some FAC documents are missing "
"or invalid in his application for doctorate education"
msgstr ""
"E-mail envoyé au candidat pour l'informer que des documents FAC sont "
"manquants ou invalides dans sa demande en doctorat"

msgid ""
"Mail sent to the candidate to inform him that some FAC documents are missing "
"or invalid in his application for general education"
msgstr ""
"E-mail envoyé au candidat pour l'informer que des documents FAC sont "
"manquants ou invalides dans sa demande en formation générale"

msgid ""
"Mail sent to the candidate to inform him that some SIC documents are missing "
"or invalid in his application for doctorate education"
msgstr ""
"E-mail envoyé au candidat pour l'informer que des documents SIC sont "
"manquants ou invalides dans sa demande en doctorat"

msgid ""
"Mail sent to the candidate to inform him that some SIC documents are missing "
"or invalid in his application for general education"
msgstr ""
"E-mail envoyé au candidat pour l'informer que des documents SIC sont "
"manquants ou invalides dans sa demande en formation générale"

msgid ""
"Mail sent to the candidate to inform him that some requested documents have "
"been received and some are still missing for continuing education"
msgstr ""
"E-mail envoyé au candidat pour l'informer que certains documents réclamés "
"ont été reçus et que d'autres sont encore manquants pour sa demande en "
"formation continue"

msgid ""
"Mail sent to the candidate to inform him that some requested documents have "
"been received and some are still missing for doctorate education"
msgstr ""
"E-mail envoyé au candidat pour l'informer que certains documents réclamés "
"ont été reçus et que d'autres sont encore manquants pour sa demande en "
"formation doctorale"

msgid ""
"Mail sent to the candidate to inform him that some requested documents have "
"been received and some are still missing for general education"
msgstr ""
"E-mail envoyé au candidat pour l'informer que certains documents réclamés "
"ont été reçus et que d'autres sont encore manquants pour sa demande en "
"formation générale"

msgid ""
"Mail sent to the member of the supervision panel when deleted by the "
"candidate"
msgstr ""
"E-mail envoyé au membre du groupe de supervision lors de sa suppression par "
"le candidat"

msgctxt "admission gender"
msgid "Male"
msgstr "Masculin"

msgctxt "admission sex"
msgid "Male"
msgstr "Masculin"

msgid "Management of the enrolment applications"
msgstr "Gestion des demandes d'inscription"

msgid "Manager follow-up"
msgstr "Suivi gestionnaire"

msgid ""
"Mandatory fields are missing in the 'Additional information > Specific "
"questions' tab."
msgstr ""
"Les champs requis dans l'onglet 'Informations complémentaires > Questions "
"spécifiques' sont manquants."

msgid ""
"Mandatory fields are missing in the 'Additional information > Visa' tab."
msgstr ""
"Les champs requis dans l'onglet 'Informations complémentaires > Visa' sont "
"manquants."

msgid "Mandatory fields are missing in the 'Course choice' tab."
msgstr "Les champs requis dans l'onglet 'Choix de formation' sont manquants."

msgid "Mandatory fields are missing in the cotutelle."
msgstr "Les champs requis de la cotutelle sont manquants."

msgid "Mandatory fields are missing in the project details of the proposition."
msgstr ""
"Les champs requis des details du projet de la proposition sont manquants."

msgid ""
"Mandatory fields are missing in the specific questions of the 'Additional "
"information > Specific questions' tab"
msgstr ""
"Les champs requis des questions spécifiques dans l'onglet 'Informations "
"complémentaires > Questions spécifiques' sont manquants."

msgid ""
"Mandatory fields are missing in the specific questions of the 'Course "
"choice' tab"
msgstr ""
"Les champs requis des questions spécifiques dans l'onglet 'Choix de "
"formation' sont manquants."

msgid ""
"Mandatory fields are missing in the specific questions of the 'Previous "
"Experience > Curriculum vitae' tab."
msgstr ""
"Les champs requis des questions spécifiques dans l'onglet 'Parcours "
"antérieur > Curriculum' sont manquants."

msgid ""
"Mandatory fields are missing in the specific questions of the 'Previous "
"experience > Secondary studies' tab"
msgstr ""
"Les champs requis des questions spécifiques dans l'onglet 'Parcours "
"antérieur > Études secondaires' sont manquants."

#, python-format
msgid "Mandatory languages are missing (%(languages)s)."
msgstr "Des langues obligatoires sont manquantes (%(languages)s)."

msgid "Mandatory languages are missing."
msgstr "Des langues obligatoires sont manquantes."

msgid ""
"Martin V comprises both the Martin V Ecole Fondamentale and the Martin V "
"Lycee."
msgstr "L'entité Martin V regroupe l'Ecole Fondamentale et le Lycée Martin V."

msgctxt "course"
msgid "Master"
msgstr "Master"

msgid "Maximum number of documents"
msgstr "Nombre maximum de documents"

msgid "Member not found"
msgstr "Membre non trouvé"

msgid "Member of supervision group already invited."
msgstr "Membre du groupe de supervision déjà invité."

msgid "Member of supervision group not found."
msgstr "Membre du groupe de supervision non trouvé."

msgid "Member of supervision group not invited."
msgstr "Membre du groupe de supervision non invité."

msgid "Members"
msgstr "Membres"

msgid "Memberships"
msgstr "Affiliations"

msgid "Membre CA not found."
msgstr "Membre du comité d'accompagnement non trouvé."

msgid "Merge all non-empty data from digit match to merge form"
msgstr "Fusionner toutes les données valides provenant de la correspondance"

msgid "Merge all non-empty data from original to merge form"
msgstr "Fusionner toutes les données valides provenant de l'original"

msgid "Merging of each document field of a continuing proposition into one PDF"
msgstr "Fusion de chaque champ document d'une proposition continue en un PDF"

msgid "Merging of each document field of a doctorate proposition into one PDF"
msgstr "Fusion de chaque champ document d'une proposition doctorale en un PDF"

msgid "Merging of each document field of a general proposition into one PDF"
msgstr "Fusion de chaque champ document d'une proposition générale en un PDF"

msgid "Merging of each document field of the proposition into one PDF"
msgstr "Fusion de chaque champ document d'une proposition en un PDF"

msgid "Message"
msgstr "Message"

msgid "Message for the candidate"
msgstr "Message pour le candidat"

msgid "Message for the faculty"
msgstr "Message pour la Faculté"

msgid "Message object"
msgstr "Sujet du message"

msgid "Message sent successfully"
msgstr "Message envoyé avec succès"

msgid "Message subject"
msgstr "Sujet du message"

msgid "Message to candidate concerning the prerequisite courses"
msgstr "Communication au candidat à propos des compléments"

msgid "Middle name"
msgstr "Autres prénoms"

msgid "Missing"
msgstr "Manquants"

msgid "Mobile phone (GSM)"
msgstr "Téléphone mobile (GSM)"

msgid "Mobility months amount"
msgstr "Nombre de mois de mobilité"

msgid "Modification asked by the candidate"
msgstr "Modification demandée par le candidat"

msgid "Modification author"
msgstr "Auteur modif."

msgid "Modification date"
msgstr "Date modif."

msgid "Modification of the exams"
msgstr "Modification des examens"

msgid "Modification of the secondary studies"
msgstr "Modification des études secondaires"

msgid "Modification requested"
msgstr "Modification demandée"

msgctxt "feminine"
msgid "Modified"
msgstr "Modifiée"

msgid "Mollie ID"
msgstr "ID Mollie"

msgid "Most recent year of enrolment"
msgstr "Dernière année d'inscription"

msgid "Most recent year of enrolment at UCL"
msgstr "Dernière année d'inscription UCL"

msgid "Motivation"
msgstr "Motivation"

msgid "Motivation for joint supervision"
msgstr "Motivation de la cotutelle"

msgid "Motivations"
msgstr "Motivations"

#, python-format
msgid "Move the doctorate to the \"%(status)s\" state?"
msgstr "Passer la demande dans l'état \"%(status)s\" ?"

msgid "Must be a dictionary."
msgstr "Doit être un dictionnaire."

msgid "Must be enrolled"
msgstr "Doit être inscrit"

msgid "Must be in the process of the enrolment"
msgstr "Doit être en cours inscription"

msgid "Must not be pre-admission"
msgstr "Ne doit pas être une pré-admission"

msgid "Must pay"
msgstr "Doit payer"

msgid "My father"
msgstr "Mon père"

msgid ""
"My father, mother, legal guardian, spouse or legal cohabitant has the "
"nationality of a country of a European Union member state, or fulfils the "
"conditions covered by one of the Belgian student statuses from 1 to 4 "
"(Belgian student status 5)"
msgstr ""
"Mon père, ma mère, mon tuteur légal, conjoint ou cohabitant légal a la "
"nationalité d’un pays d’un état membre de l’Union européenne, ou remplit les "
"conditions visées par l’une des assimilations de 1 à 4 (assimilation 5)"

msgid "My legal cohabitant"
msgstr "Mon cohabitant légal"

msgid "My legal domicile provided above"
msgstr "L'adresse de mon domicile légal fournie précédemment"

msgid "My legal guardian"
msgstr "Mon tuteur légal"

msgid "My mother"
msgstr "Ma mère"

msgid "My partner"
msgstr "Mon conjoint"

msgid "NO"
msgstr "Non"

msgid "NOMA not found"
msgstr "NOMA non trouvé"

msgid "NON_CONCERNE"
msgstr "Non concerné·e"

msgid "NOT_INVITED"
msgstr "Pas encore invité à signer"

msgid "NOUVEAUX_DROITS_MAJORES"
msgstr "5010 € - Nouveaux droits majorés"

msgid "Name"
msgstr "Nom"

msgid "Name in english"
msgstr "Nom en anglais"

msgid "Name in french"
msgstr "Nom en français"

msgid "Name of the contact person for the design of the annual program"
msgstr "Nom de la personne de contact pour la composition du programme annuel"

msgid "Name of the doctoral commission"
msgstr "Nom de la commission doctorale"

msgid "Name of the management entity"
msgstr "Nom de l'entité de gestion"

msgid "Name of the manager sending the email"
msgstr "Nom du gestionnaire qui envoie l'email"

msgid "Name of the working list"
msgstr "Nom de la liste de travail"

msgid "National number"
msgstr "Numéro de registre national belge (NISS)"

msgid "Nationality"
msgstr "Nationalité"

msgid "Nationality:"
msgstr "Nationalité :"

msgid "New thesis title (if applicable):"
msgstr "Nouveau titre de la thèse (le cas échéant) :"

msgid "Next admission"
msgstr "Demande suivante"

msgid "No"
msgstr "Non"

msgid ""
"No 'ValidationError' exception must be triggered with the the provided data."
msgstr ""
"Aucune erreur de validation ne doit être déclenchée avec les données "
"spécifiées."

msgid "No EPC injection found"
msgstr "Aucune injection EPC trouvée"

msgid "No English studies"
msgstr "Aucune étude en anglais"

msgid "No French studies"
msgstr "Aucune étude en français"

msgid "No PhD found."
msgstr "Pas de doctorat trouvé."

msgid "No defense"
msgstr "Non soutenue"

msgid "No defense reason"
msgstr "Raison de non-soutenance"

msgid "No diplomatic post found."
msgstr "Poste diplomatique non trouvé."

msgid "No doctorate found."
msgstr "Doctorat non trouvé."

msgid "No document"
msgstr "Pas de document"

msgid "No document is defined as requestable."
msgstr "Aucun document n'est spécifié comme réclamable."

msgid "No document is defined as requestable. At least one is required."
msgstr ""
"Aucun document n'est spécifié comme réclamable. Au-moins un est requis."

msgid "No enrolment application"
msgstr "Aucune demande d'inscription n'a été trouvée"

msgid "No fraud identified"
msgstr "Pas de fraude identifiée"

msgid "No general enrolment"
msgstr "Aucune inscription en formation générale n'a été trouvée"

msgid "No joint supervision"
msgstr "Pas de cotutelle"

msgid "No knowledge of languages provided."
msgstr "Aucune connaissance des langues renseignée."

msgid "No longer designate the document as to be requested"
msgstr "Ne plus désigner le document comme étant à réclamer"

msgid "No one invited"
msgstr "Aucun invité"

msgid "No payment"
msgstr "Aucun paiement"

msgid "No pool was found to match."
msgstr "Aucun pot ne correspond."

msgid "No specific profile"
msgstr "Pas de profil particulier"

msgid "No specific question available for this dossier."
msgstr "Aucune question spécifique n'est disponible pour cette demande."

msgid "No training found for the specific year."
msgstr "Formation non trouvée pour l'année spécifiée."

msgid "No training found."
msgstr "Formation non trouvée."

msgid "No."
msgstr "Non."

msgid "Noma"
msgstr "Noma"

msgid "Noma of the candidate"
msgstr "Noma du candidat"

msgid "Non-academic activities"
msgstr "Activités non-académiques"

msgid "Non-academic activity"
msgstr "Activité non-académique"

msgid "Non-progression dispensation comment"
msgstr "Commentaire dérogation non-progression"

msgid "Non-progression dispensation needed"
msgstr "Besoin dérogation non-progression"

msgid "Non-resident (as defined by government decree)"
msgstr "Non-résident (au sens du Décret)"

msgid "Non-retrievable attachment"
msgstr "Pièce jointe non récupérable"

msgid "Non-retrievable document"
msgstr "Document non récupérable"

msgid "None of these are relevant to me"
msgstr "Aucune de ces propositions ne me correspond"

msgid "Not Belgian"
msgstr "Non-Belge"

msgid "Not UE"
msgstr "Non-UE"

msgid "Not VIP"
msgstr "Non-VIP"

msgid "Not analyzed"
msgstr "Non analysé"

msgid "Not assimilated"
msgstr "Non-assimilé·e"

msgid "Not concerned"
msgstr "Non concerné·e"

msgctxt "checklist"
msgid "Not concerned"
msgstr "Non concerné·e"

msgctxt "equivalence_type"
msgid "Not concerned"
msgstr "Non concerné·e"

msgid "Not financeable"
msgstr "Non-finançable"

#, python-format
msgid "Not financeable - %(rule)s (Established by %(established_by)s)"
msgstr "Non finançable - %(rule)s (Établi par %(established_by)s)"

msgid "Not free"
msgstr "Non libre"

msgid "Not fundable"
msgstr "Non-finançable"

msgctxt "dashboard-indicator admission"
msgid "Not in order of registration"
msgstr "Pas en ordre d’inscription"

msgctxt "dashboard-indicator pre-admission"
msgid "Not in order of registration"
msgstr "Pas en ordre d’inscription"

msgid "Not specified"
msgstr "Non précisée"

msgctxt "admission-header"
msgid "Not specified"
msgstr "Non précisée"

msgctxt "equivalence_status"
msgid "Not specified"
msgstr "Non renseigné"

msgctxt "equivalence_type"
msgid "Not specified"
msgstr "Non renseigné"

msgctxt "address"
msgid "Number"
msgstr "Numéro"

msgctxt "admission"
msgid "Number of additional years the candidate can have"
msgstr "Nombre d'années supplémentaires auxquelles le candidat a droit"

msgctxt "admission"
msgid "Number of previous registration"
msgstr "Nombre d'inscriptions précédemment réalisées"

msgid "Number of years required for the full program"
msgstr "Nombre d'années à prévoir pour le programme complet"

msgid ""
"Number of years required for the full program (including prerequisite "
"courses)"
msgstr ""
"Nombre d'années à prévoir pour le programme complet (y compris pour les "
"compléments de formation)"

msgid "OTHER"
msgstr "Autre"

msgid "Obtained grade"
msgstr "Grade obtenu"

msgid "Ok"
msgstr "Ok"

msgid "On hold"
msgstr "Mise en attente"

msgid "On hold other reason"
msgstr "Autre motif de mise en attente"

msgid "On hold reason"
msgstr "Motif de mise en attente"

msgid "On hold reason:"
msgstr "Motif de mise en attente :"

msgid ""
"On the basis of the information you have provided, you will need to apply "
"for a student visa if your application to attend our university is accepted "
"(i.e. if UCLouvain sends you an \"enrolment authorisation\"). Please read "
"the student <a href=\"https://uclouvain.be/en/study/inscriptions/welcome-to-"
"international-students.html\" target=\"_blank\"> visa </a> application "
"information."
msgstr ""
"Sur la base des informations que vous avez précédemment complétées, vous "
"êtes concerné·e par la demande de visa si vous deviez obtenir une "
"autorisation d’inscription. Nous vous invitons à prendre connaissance des "
"informations relatives à la demande <a href=\"https://uclouvain.be/fr/"
"etudier/inscriptions/bienvenue-aux-etudiants-internationaux-et-aux-"
"etudiantes-internationales.html\" target=\"_blank\"> visa</a>."

msgid ""
"Once the signatures request is sent, you will not be able to change anything "
"in the application for admission."
msgstr ""
"Une fois la demande de signature envoyée, vous ne pourrez plus rien modifier "
"dans votre demande."

#, python-format
msgid "One education group could not be found: %(education_groups)s."
msgid_plural ""
"Several education groups could not be found: %(education_groups)s."
msgstr[0] ""
"Une organisation de formation n'a pas été trouvée : %(education_groups)s."
msgstr[1] ""
"Plusieurs organisations de formation n'ont pas été trouvées : "
"%(education_groups)s."

#, python-format
msgid "One enrolment application"
msgid_plural ""
"%(start_index)s to %(end_index)s of %(total_counts)s enrolment applications"
msgstr[0] "Une demande d'inscription"
msgstr[1] ""
"%(start_index)s à %(end_index)s sur %(total_counts)s demandes d'inscription"

msgid "Online"
msgstr "En ligne"

msgid "Online payment history"
msgstr "Historique des paiements en ligne"

msgid "Only one admission"
msgstr "Une seule admission"

msgid "Opinion of the CA following the format provided by the CDD"
msgstr "Avis du comité d'accompagnement suivant le format fourni par la CDD"

msgid "Order"
msgstr "Ordre"

msgid "Organising country"
msgstr "Pays organisateur"

msgid "Other"
msgstr "Autre"

msgctxt "admission gender"
msgid "Other"
msgstr "Autre"

msgctxt "ways_hear_about_training"
msgid "Other"
msgstr "Autre"

msgid "Other academic courses"
msgstr "Autres formations"

msgid "Other additional conditions"
msgstr "Autres conditions complémentaires"

msgid "Other address"
msgstr "Une autre adresse"

msgid "Other application(s)"
msgstr "Autre(s) demande(s)"

msgid "Other authorized program"
msgstr "Autre formation autorisée"

msgid "Other communication for the candidate about the prerequisite courses"
msgstr "Autre communication au candidat à propos des compléments"

msgid "Other cotutelle-related documents"
msgstr "Autres documents relatifs à la cotutelle"

msgid "Other course"
msgstr "Autre formation"

msgid "Other course accepted by the faculty"
msgstr "Autre formation acceptée par la facultée"

msgid "Other demand(s) by the candidate."
msgstr "Autre(s) demande(s) du candidat."

msgid "Other documents relating to joint supervision"
msgstr "Autres documents relatifs à la cotutelle"

msgid "Other given names"
msgstr "Autres prénoms"

msgid "Other holding reason"
msgstr "Autre motif de mise en attente"

msgid "Other institute"
msgstr "Autre institution"

msgid "Other institution address"
msgstr "Autre institution adresse"

msgid "Other institution name"
msgstr "Autre institution nom"

msgid "Other international scholarship"
msgstr "Autre bourse internationale"

msgid "Other members of the supervisory panel"
msgstr "Autres membres du comité d’accompagnement"

msgctxt "admission"
msgid "Other reasons"
msgstr "Autres motifs"

msgid "Other refusal reason"
msgstr "Autre motif de refus"

msgid "Other refusal reasons"
msgstr "Autres motifs de refus facultaire"

msgid ""
"Our University is pleased to welcome you and wishes you an enriching and "
"fruitful stay."
msgstr ""
"Notre Université est heureuse de vous accueillir et vous souhaite un "
"enrichissant et fructueux séjour."

msgid "PAS_DE_DEROGATION"
msgstr "Pas de dérogation"

msgid "PAS_DE_DROITS_D_INSCRIPTION"
msgstr "0 € - Pas de droits d'inscription"

msgid "PDF Export"
msgstr "Export PDF"

msgid "PDF file"
msgstr "Fichier PDF"

msgid "PDF recap for a continuing education admission"
msgstr "PDF récapitulatif d'une admission en formation continue"

msgid "PDF recap for a doctorate education admission"
msgstr "PDF récapitulatif d'une admission en doctorat"

msgid "PDF recap for a general education admission"
msgstr "PDF récapitulatif d'une admission en formation générale"

msgid "PDF recap of the proposition"
msgstr "PDF récapitulatif de la proposition"

msgid "PHYSICS"
msgstr "Physique"

msgid "PRE_ADMISSION"
msgstr "Pré-admission"

msgid "Page"
msgstr "Page"

msgid "Page size"
msgstr "Taille de la page"

msgid "Paid"
msgstr "Payé"

msgid "Paragraph including the person to contact"
msgstr "Paragraphe incluant la personne à contacter"

msgid "Paragraph including the planned years"
msgstr "Paragraphe incluant les années planifiées"

msgid "Paragraph including the prerequisite courses"
msgstr "Paragraphe à propos des compléments"

msgid "Paragraph including the prerequisite courses detail"
msgstr "Paragraphe à propos des compléments en détail"

msgid "Paragraph including the required documents"
msgstr "Paragraphe incluant les documents requis."

msgid "Parcours"
msgstr "Parcours"

msgid "Parent certificate of support from the CPAS"
msgstr "Attestation de prise en charge du parent par le CPAS"

msgid "Parent identity card"
msgstr "Carte d'identité du parent"

msgid "Parent long-term residence permit"
msgstr "Titre de séjour de longue durée du parent"

msgid "Parent residence permit valid for more than 3 months"
msgstr "Titre de séjour du parent d’une validité supérieure à 3 mois"

msgid "Parent salary slips"
msgstr "Fiches de rémunération du parent"

msgid "Participation"
msgstr "Participation"

msgid "Particular cost"
msgstr "Tarif particulier"

msgid "Partner institution"
msgstr "Institution partenaire"

msgid "Passport"
msgstr "Passeport"

msgid "Passport expiry date"
msgstr "Date de fin de validité du passeport"

msgid "Passport number"
msgstr "Numéro de passeport"

msgid "Past experiences authentication"
msgstr "Authentification parcours"

msgid "Past non-academic activities (prof. and not prof.)"
msgstr "Activités non-académiques passées (prof. et non prof.)"

msgid "Pay by training cheque"
msgstr "Paye par chèque formation"

msgid "Payed"
msgstr "Payés"

msgid "Payement spread"
msgstr "Étalement des paiements"

msgid "Payment method"
msgstr "Méthode de paiement"

msgid "Pending application fee"
msgstr "Frais de dossier en attente"

#, python-format
msgid ""
"Pending the publication of the results of the medical and dental entrance "
"examination, your application can only be submitted from %(start_date)s."
msgstr ""
"Dans l'attente de la publication des résultats du concours d'entrée en "
"médecine et dentisterie, votre demande ne pourra être soumise qu'à partir du "
"%(start_date)s."

msgid "Period"
msgstr "Période"

msgid "Permanent residence card of a family member of a European Union citizen"
msgstr ""
"Carte de séjour permanent de membre de la famille d’un citoyen de l'Union "
"européenne"

msgid "Person"
msgstr "Personne"

msgid "Personal data"
msgstr "Données personnelles"

msgctxt "admission"
msgid "Personal email"
msgstr "E-mail privé"

msgctxt "ways_hear_about_training"
msgid "Personalised mail"
msgstr "Par courrier personnalisé"

msgid "Personalized"
msgstr "Personnalisée"

msgid "PhD"
msgstr "Doctorat"

msgid "PhD Committee"
msgstr "Comité de doctorat"

msgid "PhD Subject Committee annex document link"
msgstr "Lien du document de l'annexe de la Commission doctorale de domaine"

msgid "PhD already done"
msgstr "Doctorat déjà réalisé"

msgid "PhD research experience"
msgstr "Expérience de recherche doctorale"

msgid "Place of birth"
msgstr "Lieu de naissance"

msgid ""
"Placeholder text for Text form elements. Not used for Document, Selection "
"and Message elements."
msgstr ""
"Texte du placeholder pour les éléments de formulaire de type Texte. N'est "
"pas utilisé pour les éléments de type Document, Sélection et Message."

msgid "Planned duration"
msgstr "Durée prévue"

msgid "Please choose the institute or specify another institute"
msgstr "Veuillez définir l'établissement ou précisez un autre établissement"

msgid "Please choose the language regime or specify another regime."
msgstr "Veuillez définir le régime linguistique ou précisez un autre régime."

msgid "Please complete this field: {}"
msgstr "Merci de spécifier une valeur pour le champ suivant : {}"

msgid "Please confirm the change to \"Not concerned\"."
msgstr "Veuillez confirmer le passage à 'Non-concerné·e'."

msgid "Please confirm the change to this new state."
msgstr "Veuillez confirmer le passage à ce nouvel état."

msgid "Please confirm the change to this new status."
msgstr "Merci de confirmer le changement vers ce nouveau statut."

msgid "Please confirm the faculty dispensation approval."
msgstr "Veuillez confirmer l'accord de dérogation facultaire."

msgid "Please confirm the withdrawal of the candidate."
msgstr "Veuillez confirmer l'abandon du·de la candidat·e."

msgid "Please correct the errors below"
msgstr "Veuillez corriger les erreurs ci-dessous"

msgid "Please enter your work email address"
msgstr "Veuillez encoder votre adresse e-mail-professionnelle"

msgid ""
"Please fill in all the required information in the 'Personal Data > "
"Coordinates' tab."
msgstr ""
"Merci de compléter intégralement les informations requises de l'onglet "
"'Données personnelles > Coordonnées'."

msgid ""
"Please fill in all the required information in the 'Personal Data > "
"Identification' tab."
msgstr ""
"Merci de compléter intégralement les informations requises de l'onglet "
"'Données personnelles > Identification'."

msgid ""
"Please fill in all the required information in the 'Previous experience > "
"Knowledge of languages' tab."
msgstr ""
"Merci de compléter intégralement les informations requises de l'onglet "
"'Parcours antérieur > Connaissance des langues'."

msgid ""
"Please fill in all the required information related to your contact address."
msgstr ""
"Merci de compléter toutes les informations requises relatives à votre "
"adresse de contact."

msgid "Please fill in at least your last or first name."
msgstr "Merci de spécifier au-moins votre nom ou votre prénom."

msgid ""
"Please indicate your other given names in accordance with your identity "
"document. If there are no other given names on your identity document, you "
"do not need to enter anything."
msgstr ""
"Nous vous invitons à indiquer vos autres prénoms conformément à votre "
"document d'identité. Si aucun autre prénom n'est mentionné sur votre "
"document d'identité, vous ne devez rien indiquer."

msgid ""
"Please look up the website of your domain doctoral committee on how to "
"download the document."
msgstr ""
"Veuillez consulter le site de votre commission doctorale de domaine pour les "
"modalités de téléchargement du document."

#, python-format
msgid "Please note that the first term begins on %(date)s."
msgstr "Nous vous signalons que le 1er quadrimestre débute le %(date)s."

msgid ""
"Please note that this document will be removed from the list of the missing "
"documents."
msgstr ""
"Veuillez noter que ce document sera retiré de la liste des documents "
"manquants."

msgid ""
"Please note that this experience was not part of the application when it was "
"submitted."
msgstr ""
"Attention, cette expérience ne faisait pas partie de la demande lors de sa "
"soumission."

msgid ""
"Please note that you are allowed to enroll in a different program than the "
"one you originally applied for. For more information, contact your faculty."
msgstr ""
"Nous vous informons que vous êtes autorisé à vous inscrire à un autre "
"programme que celui initialement demandé. Nous vous invitons à prendre "
"contact avec votre faculté pour plus d’informations à ce sujet."

msgid ""
"Please provide a copy of the residence permit covering the entire course, "
"including the assessment test (except for online courses)."
msgstr ""
"Veuillez fournir une copie du titre de séjour qui couvre la totalité de la "
"formation, épreuve d’évaluation comprise (sauf pour les formations "
"organisées en ligne)."

msgid "Please provide a copy of your curriculum."
msgstr "Merci de fournir une copie de votre curriculum."

msgid ""
"Please provide a copy of your decision of equivalence for your diploma(s) "
"giving access to the training."
msgstr ""
"Merci de fournir une copie de votre décision d'équivalence pour votre/vos "
"diplôme(s) donnant accès à la formation."

msgid ""
"Please provide a copy of your identity card and specify its expiry date."
msgstr ""
"Merci de fournir une copie de votre carte d'identité et de spécifier sa date "
"de fin de validité."

msgid "Please provide a copy of your passport and specify its expiry date."
msgstr ""
"Merci de fournir une copie de votre passeport et de spécifier sa date de fin "
"de validité."

msgid "Please provide one of these two pieces of identification information:"
msgstr "Veuillez fournir l’une de ces deux informations d’identification :"

msgid ""
"Please select in the previous experience, the diploma(s), or non-academic "
"activity(ies) giving access to the chosen program."
msgstr ""
"Veuillez préciser dans le parcours antérieur le(s) diplôme(s), ou la/les "
"activité(s) donnant accès à la formation choisie."

msgid ""
"Please select the Belgian student status situation that most applies to you"
msgstr ""
"Veuillez sélectionner la première situation d’assimilation qui vous "
"correspond"

msgid "Please specify at least one identity number."
msgstr "Merci de spécifier au-moins un numéro d'identité."

msgid "Please specify either your date of birth or your year of birth."
msgstr "Merci de spécifier votre date ou votre année de naissance."

msgid ""
"Please specify the details of your most recent academic training and your "
"most recent non-academic experience."
msgstr ""
"Veuillez renseigner les détails de votre dernière formation académique ainsi "
"que de votre expérience non-académique la plus récente."

msgid "Please specify your Belgian national register number."
msgstr "Merci de spécifier votre numéro de registre national belge."

msgid "Please specify your old NOMA (matriculation number)."
msgstr "Merci de spécifier votre ancien NOMA (numéro de matricule)."

msgctxt "admission"
msgid "Postal address"
msgstr "Adresse de correspondance"

msgid "Postal box"
msgstr "Boîte"

msgid "Postcode"
msgstr "Code postal"

msgid "Pre-admission"
msgstr "Pré-admission"

msgctxt "dashboard-category"
msgid "Pre-admission"
msgstr "Pré-admission"

msgid "Prerequisite courses"
msgstr "Compléments de formation"

msgid "Prerequisite courses:"
msgstr "Compléments de formation :"

msgctxt "jury"
msgid "President"
msgstr "Président"

#, python-format
msgctxt "female gender"
msgid "President of the %(cdd_title)s"
msgstr "Présidente de la %(cdd_title)s"

#, python-format
msgctxt "male gender"
msgid "President of the %(cdd_title)s"
msgstr "Président de la %(cdd_title)s"

msgid "Previous NOMA"
msgstr "Précédent NOMA"

msgid "Previous admission"
msgstr "Demande précédente"

msgid "Previous experience"
msgstr "Parcours antérieur"

msgid "Previous experiences"
msgstr "Expériences du parcours"

msgid "Private"
msgstr "Privé"

msgid "Private email"
msgstr "Email privé"

msgid "Private email address"
msgstr "Adresse électronique privée"

msgid "Processing by Fac"
msgstr "Traitement en Fac"

msgid "Produce xls"
msgstr "Produire un fichier xls"

msgid "Professional"
msgstr "Professionnel"

msgid "Professional email"
msgstr "Adresse e-mail professionnelle"

msgid "Professional experiences"
msgstr "Expériences professionnelles"

msgctxt "female gender"
msgid "Professor"
msgstr "Professeure"

msgctxt "male gender"
msgid "Professor"
msgstr "Professeur"

msgctxt "other gender"
msgid "Professor"
msgstr "Professeur·e"

msgid "Program proposition"
msgstr "Proposition de programme"

msgid "Project"
msgstr "Projet"

msgid "Project abstract"
msgstr "Résumé"

msgid "Project abstract (max. 2000 characters)"
msgstr "Résumé (max. 2000 caractères)"

msgid "Project title"
msgstr "Sujet"

msgid "Project title (max. 100 characters)"
msgstr "Sujet (max. 100 caractères)"

msgid "Promotion"
msgstr "Promotion"

msgid "Proof of equivalency request"
msgstr "Preuve de la demande d'équivalence"

msgid "Proof of passing the exam"
msgstr "Attestation de réussite de l'examen"

msgid "Proof of receipt of unemployment benefit, pension or compensation"
msgstr ""
"Preuve de la perception d’allocations de chômage, de pension ou d’une "
"indemnité de la mutuelle"

msgid ""
"Proof of receipt of unemployment benefit, pension or compensation from the "
"mutual insurance company"
msgstr ""
"Preuve de la perception d’allocations de chômage, de pension ou d’une "
"indemnité de la mutuelle"

msgid "Proof of regular registration"
msgstr "Attestation d'inscription régulière'"

msgid "Proof of regular registration for registration change"
msgstr ""
"Attestation d'inscription régulière pour la modification d'inscription "
"externe"

msgid "Proof of scholarship"
msgstr "Preuve d'octroi de la bourse"

msgid "Proposal approved"
msgstr "Approbation de la proposition"

msgid "Proposal summary"
msgstr "Résumé de la proposition"

msgid "Proposition features"
msgstr "Caractéristiques de la demande"

msgid "Proposition not found."
msgstr "Proposition non trouvée."

msgid "Proposition submission"
msgstr "Soumission de la demande"

msgid "Proposition type"
msgstr "Type de la demande"

msgctxt "equivalence_state"
msgid "Provisional"
msgstr "Provisoire"

msgid "Proximity Commission for Dental Sciences (DENT)"
msgstr "Commission de proximité de sciences dentaires (DENT)"

msgid "Proximity Commission for Motricity Sciences (MOTR)"
msgstr "Commission de proximité de sciences de la motricité (MOTR)"

msgid "Proximity Commission for Neuroscience (NRSC)"
msgstr "Commission de proximité de neurosciences (NRSC)"

msgid "Proximity Commission for Pharmaceutical Sciences (DFAR)"
msgstr "Commission de proximité de sciences pharmaceutiques (DFAR)"

msgid "Proximity commission"
msgstr "Commission de proximité"

msgid "Proximity commission / Subdomain"
msgstr "Commission de proximité"

msgid ""
"Proximity commission for biochemistry, cellular and molecular biology, "
"genetics, immunology (BCGIM)"
msgstr ""
"Commission de proximité de biochimie, biologie cellulaire et moléculaire, "
"génétique, immunologie (BCGIM)"

msgid "Proximity commission for experimental and clinical research (ECLI)"
msgstr "Commission de proximité de recherche expérimentale et clinique (ECLI)"

msgid "Proximity commission for public health, health and society (SPSS)"
msgstr "Commission de proximité de santé publique, santé et société (SPSS)"

msgid ""
"Proximity commission should be filled in only if the doctorate's entity is "
"CDE, CLSM or CDSS"
msgstr ""
"La commission de proximité doit être remplie uniquement si l'entité du "
"doctorat est CDE, CLSM ou CDSS"

msgid "Quarantine"
msgstr "Quarantaine"

msgid ""
"Question label for Document, Selection and Text form elements. Not used for "
"Message elements."
msgstr ""
"Libellé de la question pour les éléments de formulaire de type Document, "
"Sélection et Texte. N'est pas utilisé pour les éléments de type Message."

msgid ""
"Question tooltip text for Document, Selection and Text form elements. "
"Content of the message to be displayed for Message elements."
msgstr ""
"Texte du tooltip de la question pour les éléments de formulaire de type "
"Document, Sélection et Texte. Contenu du message à afficher pour les "
"éléments de type Message."

msgid "REDUCTION_VCRC"
msgstr "Réduction VCRC"

msgid "REFUSEE"
msgstr "Refusée"

msgid "REFUS_AGREGATION"
msgstr "Refus agrégation"

msgid "REFUS_ARTICLE_95_ACCES_MS_ENSEIGNEMENT"
msgstr "Refus 95 - accès MS enseignement"

msgid "REFUS_ARTICLE_95_ACCES_S4"
msgstr "Refus 95 - accès S4"

msgid "REFUS_ARTICLE_95_ACCES_S5"
msgstr "Refus 95 - accès S5"

msgid "REFUS_ARTICLE_95_CERTIFICAT"
msgstr "Refus 95 - certificat"

msgid "REFUS_ARTICLE_95_GENERIQUE_IRRECEVABILITE"
msgstr "Refus 95 générique - irrecevabilité"

msgid "REFUS_ARTICLE_95_JURY"
msgstr "Refus article 95 Jury"

msgid "REFUS_ARTICLE_95_SIC_CONDITIONS_PUBLIEES_MASTER"
msgstr "Refus 95 SIC - conditions publiées master"

msgid "REFUS_ARTICLE_95_SIC_CONDITIONS_PUBLIEES_MASTER_SPECIALISATION"
msgstr "Refus 95 SIC - conditions publiées master de spécialisation"

msgid "REFUS_ARTICLE_96_HUE_NON_PROGRESSION"
msgstr "96 HUE – non progression (art. 3)"

msgid "REFUS_ARTICLE_96_HUE_RAISON_ACADEMIQUE"
msgstr "Refus 96 (NF) HUE - raison académique"

msgid "REFUS_ARTICLE_96_UE_HUE_ASSIMILES"
msgstr "96 (NF) UE/HUE assimilés"

msgid "REFUS_BAC_HUE_ACADEMIQUE"
msgstr "Refus BAC HUE académique"

msgid "REFUS_COMPLEMENT_TARDIF"
msgstr "Refus complément tardif"

msgid "REFUS_DE_DEROGATION_FACULTAIRE"
msgstr "Refus de dérogation facultaire"

msgid "REFUS_DIRECTION"
msgstr "Refus dérogation direction"

msgid "REFUS_DOCTORAT"
msgstr "Refus doctorat"

msgid "REFUS_DOSSIER_TARDIF"
msgstr "Refus dossier tardif"

msgid "REFUS_EQUIVALENCE"
msgstr "Refus équivalence"

msgid "REFUS_LIBRE"
msgstr "Refus libre"

msgid "REJECTED"
msgstr "Rejeté"

msgid "Radio buttons"
msgstr "Boutons radios"

msgid "Rank in diploma"
msgstr "Rang dans le diplôme"

msgid "Reason for cancellation"
msgstr "Motif d'annulation"

msgid "Reason for exceeding the deadline"
msgstr "Motif du dépassement de l’échéance"

msgid "Reason for refusal"
msgstr "Motif de refus"

msgid "Reasons"
msgstr "Motifs"

msgid "Reasons for not accepting"
msgstr "Motif de refus"

msgid "Reasons for pre-admission."
msgstr "Détaillez ici les raisons justifiant une préadmission."

msgid "Reasons for putting on hold"
msgstr "Motif de mise en attente"

msgid "Rebilling or third-party payer"
msgstr "Refacturation ou tiers-payant"

#, python-format
msgid "Recap of the proposition %(reference)s"
msgstr "Récapitulatif de la proposition %(reference)s"

msgid "Received"
msgstr "Reçus"

msgid "Recent CPAS certificate of coverage"
msgstr "Attestation récente de prise en charge par le CPAS"

#, python-format
msgid "Recent CPAS certificate of coverage for %(person_concerned)s"
msgstr ""
"Attestation récente de la prise en charge par le CPAS de %(person_concerned)s"

msgid "Recipient"
msgstr "Destinataire"

msgctxt "F"
msgid "Rector"
msgstr "Rectrice"

msgctxt "H"
msgid "Rector"
msgstr "Recteur"

msgctxt "X"
msgid "Rector"
msgstr "Recteur·trice"

msgid "Red."
msgstr "Allèg."

msgid "Reduced rights"
msgstr "Droits réduits"

msgid "Reduced tuition fee"
msgstr "Réduction des droits d’inscription"

msgid "Reduction"
msgstr "Allègement"

msgid "Reference"
msgstr "Référence"

msgid "Reference of the admission"
msgstr "Référence de la proposition"

msgid "Reference of the application"
msgstr "Référence de la demande"

msgid "Reference:"
msgstr "Référence :"

msgid "Refusal"
msgstr "Refus"

msgid "Refusal certificate from SIC"
msgstr "Attestation de refus SIC"

msgid "Refusal certificate of SIC"
msgstr "Attestation de refus SIC"

msgid "Refusal certificate of faculty"
msgstr "Attestation de refus facultaire"

msgid "Refusal certificate of the CDD"
msgstr "Attestation de refus de la CDD"

msgid "Refusal document link"
msgstr "Lien du document de refus"

msgid "Refusal reason"
msgstr "Motif de refus"

msgid "Refusal reason categories"
msgstr "Catégories des motifs de refus"

msgid "Refusal reason category"
msgstr "Catégorie d'un motif de refus"

msgid "Refusal reason other"
msgstr "Autre motif de refus"

msgid "Refusal reason:"
msgstr "Motifs de refus :"

msgid "Refusal reasons"
msgstr "Motifs de refus"

msgid "Refusal reasons:"
msgstr "Motifs de refus :"

msgid "Refusal to validate"
msgstr "Refus à valider"

msgid "Refusal type"
msgstr "Type de refus"

msgctxt "admission"
msgid "Refuse"
msgstr "Refuser"

msgid "Refuse activity"
msgstr "Refuser l'activité"

msgid "Registered credits"
msgstr "Crédits inscrits"

msgid "Registration Id"
msgstr "Noma"

msgid "Registration as"
msgstr "Inscription à titre"

msgid "Registration certificate"
msgstr "Attestation d’immatriculation"

msgid "Registration fees"
msgstr "Droits d'inscription"

msgid "Registration required"
msgstr "Inscription au rôle requise"

msgid "Registration type"
msgstr "Inscription à titre"

msgid "Related experience"
msgstr "Expérience associée"

msgid "Related pre-admission"
msgstr "Pré-admission associée"

msgid "Relationship"
msgstr "Lien de parenté"

msgid "Remind the applicant"
msgstr "Rappeler au candidat"

msgctxt "admission"
msgid "Remove"
msgstr "Retirer"

msgid "Remove experience"
msgstr "Supprimer l'expérience"

msgctxt "jury member"
msgid "Remove?"
msgstr "Retirer ?"

msgid "Replace a document"
msgstr "Remplacer un document"

msgid "Replace the document"
msgstr "Remplacer le document"

msgid "Reporting categories"
msgstr "Catégories de reporting"

msgid "Request cancelled"
msgstr "Réclamation annulée"

msgid "Request signatures"
msgstr "Demander les signatures"

msgid "Request the documents from the candidate"
msgstr "Réclamer les documents au candidat"

msgctxt "document"
msgid "Requested"
msgstr "Réclamé"

msgid "Requested documents"
msgstr "Documents réclamés"

msgid "Requested documents deadline"
msgstr "Échéance des documents réclamés"

msgid "Requested documents list"
msgstr "Liste des documents réclamés"

msgid "Requested on"
msgstr "Réclamé le"

#, python-format
msgid "Require changes for \"%(object)s\""
msgstr "Demander des changements pour \"%(object)s\""

msgctxt "masculine"
msgid "Required"
msgstr "Requis"

msgctxt "tab"
msgid "Research"
msgstr "Recherche"

msgid "Research institute"
msgstr "Institut de recherche"

msgid "Research project"
msgstr "Projet de recherche"

msgid "Research scholarship"
msgstr "Bourse de recherche"

msgid "Research start date"
msgstr "Date de début des travaux"

msgid "Resend invitation"
msgstr "Renvoyer une invitation"

msgid "Reset"
msgstr "Réinitialiser"

msgid "Residence card of a family member of a European Union citizen"
msgstr ""
"Carte de séjour permanent de membre de la famille d’un citoyen de l'Union "
"européenne"

msgid "Residence permit covering the entire course"
msgstr "Titre de séjour couvrant la totalité de la formation"

msgid "Residence permit in Belgium"
msgstr "Titre de séjour en Belgique"

msgid "Residence permit valid for more than 3 months with professional income"
msgstr ""
"Titre de séjour d’une validité supérieure à 3 mois avec des revenus "
"professionnels"

msgid "Residence permit valid for more than 3 months with replacement income"
msgstr ""
"Titre de séjour d’une validité supérieure à 3 mois avec des revenus de "
"remplacement"

msgid "Resident (as defined by government decree)"
msgstr "Résident (au sens du Décret)"

msgid "Ressource not found."
msgstr "Ressource introuvable."

msgctxt "equivalence_status"
msgid "Restricted"
msgstr "Restrictive"

msgid "Result"
msgstr "Résultat"

msgid "Results by year"
msgstr "Résultats par année"

msgid "Retype"
msgstr "Retyper"

msgctxt "admission"
msgid "Retype"
msgstr "Retyper"

msgid "Retype the document"
msgstr "Retyper le document"

msgid "Role of the signing actor"
msgstr "Rôle du signataire"

msgid "Role: Candidate"
msgstr "Rôle: Candidat"

msgid "Role: Candidates"
msgstr "Rôle: Candidats"

msgid "Role: Central manager"
msgstr "Rôle: Gestionnaire central"

msgid "Role: Central managers"
msgstr "Rôle: Gestionnaires centraux"

msgid "Role: Committee member"
msgstr "Rôle: Membre du comité"

msgid "Role: Committee members"
msgstr "Rôle: Membres du comité"

msgid "Role: Doctorate committee member"
msgstr "Rôle: Membre de la commission doctorale"

msgid "Role: Doctorate committee members"
msgstr "Rôle: Membres de la commission doctorale"

msgid "Role: Program manager"
msgstr "Rôle: Gestionnaire d'admission d'un programme"

msgid "Role: Program managers"
msgstr "Rôle: Gestionnaires d'admission d'un programme"

msgid "Role: SCEB"
msgstr "Rôle: SCEB"

msgid "Role: SCEBs"
msgstr "Rôle: SCEBs"

msgid "Role: Supervisor"
msgstr "Rôle: Promoteur"

msgid "Role: Supervisors"
msgstr "Rôle: Promoteurs"

msgid "SEARCH_SCHOLARSHIP"
msgstr "Bourse de recherche"

msgid "SELF_FUNDING"
msgstr "Fonds propres"

msgid "SIC"
msgstr "SIC"

msgid "SIC Approval"
msgstr "Autorisation SIC"

msgid "SIC comment for the CDD"
msgstr "Commentaire du SIC pour la CDD"

msgid "SIC comment for the faculty"
msgstr "Commentaire du SIC pour la Faculté"

msgid "SIC decision"
msgstr "Décision SIC"

msgid "SIGNING_IN_PROGRESS"
msgstr "Signatures en cours"

msgid "STATISTICS"
msgstr "Statistiques"

msgid "SYST_REUSSITE"
msgstr "Système réussite"

msgid "Saint-Louis Bruxelles Enrolment Office"
msgstr "Service des inscriptions Saint-Louis Bruxelles"

msgid "Salary slips"
msgstr "Fiches de rémunération"

msgid "Save"
msgstr "Enregistrer"

msgctxt "admission"
msgid "Save"
msgstr "Enregistrer"

msgid "Save and transfer to SIC"
msgstr "Enregistrer et transmettre en SIC"

msgid "Scholarship"
msgstr "Boursier"

msgctxt "doctorate-header-list"
msgid "Scholarship"
msgstr "Bourse"

msgid "Scholarship certificate"
msgstr "Attestation de boursier"

msgid "Scholarship end date"
msgstr "Date de fin de la bourse"

msgid "Scholarship end date prior to any possible renewal."
msgstr "Date de fin de la bourse avant tout renouvellement éventuel."

msgid "Scholarship start date"
msgstr "Date de démarrage de la bourse"

msgid "Scholarship-DD-Erasmus"
msgstr "Bourse-DD-Erasmus"

msgctxt "verb"
msgid "Search"
msgstr "Rechercher"

msgid "Search a person by surname"
msgstr "Rechercher une personne par son nom"

msgid "Search on portal"
msgstr "Voir sur le portail"

msgid "Secondary education type"
msgstr "Type d'enseignement"

msgid "Secondary school"
msgstr "Études secondaires"

msgid "Secondary school diploma"
msgstr "Diplôme d'études secondaires"

msgid "Secondary school graduation year"
msgstr "Année d'obtention du diplôme d'études secondaires"

msgid "Secondary school or alternative"
msgstr "Études secondaires ou alternative"

msgid "Secondary studies"
msgstr "Études secondaires"

msgid "Secondary studies must be completed."
msgstr "Les études secondaires doivent être complétées."

msgid "Secretary"
msgstr "Secrétaire"

msgid "Sector"
msgstr "Secteur"

#, python-format
msgid "Select valid choices. %(value)s is not one of the available choices."
msgid_plural ""
"Select valid choices. %(value)s are not among the available choices."
msgstr[0] "Sélectionnez des choix valides. %(value)s n’en fait pas partie."
msgstr[1] "Sélectionnez des choix valides. %(value)s n’en font pas partie."

msgid "Selection"
msgstr "Sélection"

msgid "Selection type"
msgstr "Type de sélection"

msgid "Send"
msgstr "Envoyer"

msgctxt "admission"
msgid "Send"
msgstr "Envoyer"

msgid "Send a mail"
msgstr "Envoyer un e-mail"

msgid "Send a mail to the candidate"
msgstr "Envoyer un e-mail au candidat"

msgid "Send a mail to the faculty"
msgstr "Envoyer un e-mail à la Faculté"

msgid "Send back to the candidate"
msgstr "Redonner la main au candidat"

msgid "Send the message"
msgstr "Envoyer le message"

msgid "Send to CDD"
msgstr "Envoyer à la CDD"

msgid "Send to EPC"
msgstr "Envoyer à EPC"

msgid "Send to SIC"
msgstr "Envoyer en SIC"

msgid "Send to applicant"
msgstr "Envoyer au candidat"

msgid "Send to faculty"
msgstr "Envoyer en faculté"

msgid "Sender"
msgstr "Expéditeur"

msgid "Sent to EPC"
msgstr "Envoyée à EPC"

msgid "Sent to digit"
msgstr "Envoyer à DigIT"

msgid "Sentence indicating the late enrolment (if applicable)."
msgstr "Phrase indiquant que l'inscripton est tardive (si applicable)."

msgid "Sentence indicating the payment of the application fee (if applicable)."
msgstr "Phrase indiquant le payement des frais de dossier (si applicable)."

msgid ""
"Sentence indicating the start date of the enrollment processing (if "
"applicable)."
msgstr ""
"Phrase indiquant la date de début du traitement des inscriptions (si "
"applicable)."

msgid "Set as member"
msgstr "Désigner comme membre"

msgid "Set as president"
msgstr "Désigner comme président"

msgid "Set as secretary"
msgstr "Désigner comme secrétaire"

msgid "Several applications"
msgstr "Plusieurs demandes"

msgid "Several applications?"
msgstr "Plusieurs demandes ?"

msgid "Sex"
msgstr "Sexe"

msgid "Short"
msgstr "Court"

msgid "Short label in english"
msgstr "Libellé court en anglais"

msgid "Short label in french"
msgstr "Libellé court en français"

msgid "Show details"
msgstr "Voir le détail"

msgid "Show the checklist menu"
msgstr "Afficher le menu de la checklist"

msgid "Show the documents"
msgstr "Afficher les documents"

msgid "Show the states of the checklist"
msgstr "Afficher les états de la checklist"

msgid "Signature requests sent"
msgstr "Demandes de signature envoyées"

msgid "Signatures"
msgstr "Signatures"

msgid "Signed enrollment authorization"
msgstr "Autorisation d'inscription signée"

msgid "Sir"
msgstr "Monsieur"

msgid "Sir, Madam"
msgstr "Madame, Monsieur"

msgid "Solidarity student"
msgstr "Étudiant solidaire"

msgid "Some errors have been encountered."
msgstr "Des erreurs ont été rencontrées."

msgid ""
"Some fields are missing in the 'Absence of debt' block in the 'Additional "
"information > Accounting' tab."
msgstr ""
"Des champs ne sont pas complétés dans la partie 'Absence de dettes' de "
"l'onglet 'Informations complémentaires > Comptabilité'."

msgid "Some fields are missing in the 'Absence of debt' block."
msgstr "Des champs ne sont pas complétés dans la partie 'Absence de dettes'."

msgid ""
"Some fields are missing in the 'Belgian student status' block in the "
"'Additional information > Accounting' tab."
msgstr ""
"Des champs ne sont pas complétés dans la partie 'Assimilation' de l'onglet "
"'Informations complémentaires > Comptabilité'."

msgid "Some fields are missing in the 'Belgian student status' block."
msgstr "Des champs ne sont pas complétés dans la partie 'Assimilation'."

msgid ""
"Some fields are missing in the 'Memberships' block in the 'Additional "
"information > Accounting' tab."
msgstr ""
"Des champs ne sont pas complétés dans la partie 'Affiliations' de l'onglet "
"'Informations complémentaires > Comptabilité'."

msgid "Some fields are missing in the 'Memberships' block."
msgstr "Des champs ne sont pas complétés dans la partie 'Affiliations'."

msgid ""
"Some fields are missing in the 'Reduced tuition fee' block in the "
"'Additional information > Accounting' tab."
msgstr ""
"Des champs ne sont pas complétés dans la partie 'Réduction des frais "
"d'inscription' de l'onglet 'Informations complémentaires > Comptabilité'."

msgid "Some fields are missing in the 'Reduced tuition fee' block."
msgstr ""
"Des champs ne sont pas complétés dans la partie 'Réduction des frais "
"d'inscription'."

msgid ""
"Some fields related to the bank account are missing in the 'Additional "
"information > Accounting' tab."
msgstr ""
"Des champs relatifs au numéro de compte bancaire ne sont pas complétés dans "
"l'onglet 'Informations complémentaires > Comptabilité'."

msgid "Some fields related to the bank account are missing."
msgstr ""
"Des champs relatifs au numéro de compte bancaire ne sont pas complétés."

msgid ""
"Some fields related to the bank account number in IBAN format are missing in "
"the 'Additional information > Accounting' tab."
msgstr ""
"Des champs relatifs au numéro de compte bancaire au format IBAN ne sont pas "
"complétés dans l'onglet 'Informations complémentaires > Comptabilité'."

msgid ""
"Some fields related to the bank account number in IBAN format are missing."
msgstr ""
"Des champs relatifs au numéro de compte bancaire au format IBAN ne sont pas "
"complétés."

msgid ""
"Some information about the Belgian diploma of the secondary studies are "
"missing."
msgstr ""
"Des informations relatives au diplôme belge d'études secondaires sont "
"manquantes."

msgid ""
"Some information about the alternative to the secondary studies are missing."
msgstr ""
"Des informations relatives à l'alternative aux études secondaires sont "
"manquantes."

msgid ""
"Some information about the foreign diploma of the secondary studies are "
"missing."
msgstr ""
"Des informations relatives au diplôme étranger d'études secondaires sont "
"manquantes."

msgid "Speaking ability"
msgstr "Parler"

msgid "Specific aspects"
msgstr "Spécificités"

msgid "Specific profile"
msgstr "Profil particulier"

msgctxt "admission"
msgid "Specific profile"
msgstr "Profil particulier"

msgid "Specific question"
msgstr "Question spécifique"

msgid "Specific questions"
msgstr "Questions spécifiques"

msgid "Specificities"
msgstr "Spécificités"

msgid "Specified"
msgstr "Renseigné·e"

msgid "Specify employer and function"
msgstr "Indiquer l'employeur et votre fonction"

msgid "Specify the reason for requesting"
msgstr "Spécifier la raison de la réclamation"

msgid "Sport affiliation"
msgstr "Affiliation sportive"

msgid "Start"
msgstr "Début"

msgid "Start date"
msgstr "Date de début"

msgid "Start date of the academic year of the admission"
msgstr "Date de début de l'année académique de la proposition"

msgid "State"
msgstr "État"

msgid "Status"
msgstr "Statut"

msgid "Status changes"
msgstr "Changements de statut"

msgid "Status of the doctoral training"
msgstr "État d’avancement de la formation doctorale"

msgid "Status:"
msgstr "État :"

msgid "Street"
msgstr "Rue"

msgid "Student report"
msgstr "Fiche de l'étudiant"

msgid "Student signature for agreement"
msgstr "Signature de l’étudiant·e pour accord"

msgid "Student visa D"
msgstr "Visa d'études D"

msgid "Study language"
msgstr "Langue des études"

msgid "Subject"
msgstr "Sujet"

msgid "Submission date"
msgstr "Date de soumission"

msgctxt "doctorate-header-list"
msgid "Submission date"
msgstr "Date soumission"

msgid "Submission date:"
msgstr "Date de soumission :"

msgid "Submit my decision"
msgstr "Soumettre ma décision"

msgctxt "admission"
msgid "Submitted"
msgstr "Soumis pour publication"

msgctxt "dashboard-indicator admission"
msgid "Submitted dossiers"
msgstr "Dossiers soumis"

msgctxt "dashboard-indicator pre-admission"
msgid "Submitted dossiers"
msgstr "Dossiers soumis"

msgid "Submitted from"
msgstr "Soumise à partir du"

msgid "Submitted profile"
msgstr "Profil soumis"

msgid "Submitted until"
msgstr "Soumise jusqu'au"

msgid ""
"Subsidiary protection status is granted to a foreign national who cannot be "
"considered a refugee but with respect to whom there are serious grounds for "
"believing that, if returned to his or her country of origin, he or she would "
"face a genuine risk of suffering serious harm"
msgstr ""
"Le statut de protection subsidiaire est accordé à l'étranger qui ne peut "
"être considéré comme un réfugié mais à l'égard duquel il y a de sérieux "
"motifs de croire que, s'il était renvoyé dans son pays d'origine, il "
"encourrait un risque réel de subir les atteintes graves"

msgid "Sufficient"
msgstr "Suffisant"

msgid "Supervision"
msgstr "Supervision"

msgid "Supervision committee"
msgstr "Comité d'accompagnement"

msgid "Supervision committee modification by candidate"
msgstr "Modification du comité d’accompagnement par le candidat"

msgid "Supervision group not found."
msgstr "Groupe de supervision non trouvé."

msgid "Supervisor"
msgstr "Promoteur"

msgctxt "gender"
msgid "Supervisor"
msgstr "Promoteur·trice"

msgid "Supervisor not found."
msgstr "Promoteur non trouvé."

msgid "Supervisors"
<<<<<<< HEAD
msgstr "Promoteurs·trices"
=======
msgstr "Promoteurs"
>>>>>>> 430f678e

msgid "Supervisory panel"
msgstr "Comité d'accompagnement"

msgid "Supervisory panel proposition"
msgstr "Proposition de comité d'accompagnement"

msgid "Supervisory panel report of the confirmation paper"
msgstr "Procès-verbal de l'épreuve de confirmation"

msgid "Support committee to be completed"
msgstr "CA à compléter"

msgid "Supporting documents"
msgstr "Justificatifs"

msgid "Surname"
msgstr "Nom"

msgid "System"
msgstr "Système"

msgid "System of education"
msgstr "Système d'études"

msgid "TFF label"
msgstr "Intitulé du TFF"

msgid "TO_BE_COMPLETED"
msgstr "À compléter"

msgid "TO_BE_DETERMINED"
msgstr "À déterminer"

msgid "TO_BE_VALIDATED"
msgstr "Pour validation"

msgid "TO_BE_VERIFIED"
msgstr "Pour vérification"

msgid "Tab"
msgstr "Onglet"

msgid "Taken in charge"
msgstr "Pris en charge"

msgid ""
"Takes into account the language of secondary and higher education. Studies "
"in Belgium are considered as both French and English studies."
msgstr ""
"Prend en considération la langue des études secondaires et des études "
"supérieures. Des études en Belgique sont considérées comme des études en "
"français et en anglais."

msgid ""
"Takes into account the nationality of higher education diplomas. 'Not "
"Belgian' means that the candidate hasn't got any Belgian diploma but has a "
"foreign diploma. Similarly, 'Not UE' means that the candidate hasn't got any "
"UE diploma but has a non-UE diploma."
msgstr ""
"Prend en considération la nationalité des diplômes du supérieur. 'Non-Belge' "
"signifie que le candidat n'a pas de diplôme belge mais au-moins un diplôme "
"étranger. De la même manière, 'Non-UE' signifie que le candidat n'a pas de "
"diplôme de l'UE mais au-moins un diplôme hors UE."

msgid "Teaching campus of the training"
msgstr "Campus d'enseignement de la formation"

msgid "Teaching degree and CAPAES"
msgstr "Agrégation et CAPAES"

msgctxt "admission"
msgid "Telephone (mobile)"
msgstr "Téléphone (GSM/mobile)"

msgid ""
"Temporary protection is granted for a period of one year, which can be "
"extended. This protection is granted in the event of a mass influx of "
"refugees."
msgstr ""
"La protection temporaire est accordée pour une période d'un an, "
"prolongeable. Cette protection est accordée dans le cadre d’arrivée massives "
"de réfugiés."

msgid "Text"
msgstr "Texte"

msgid "Text size"
msgstr "Taille du texte"

msgid ""
"The \"doctoral training\" must be completed before submitting the defense "
"preparation and the jury proposition."
msgstr ""
"La formation doctorale doit être complétée avant de soumettre les modalités "
"de défense et la proposition de jury"

msgid ""
"The 'Approved' status requires the last 5 years to be justified in the "
"previous experience."
msgstr ""
"Le passage à l'état 'Autorisée' nécessite que les 5 dernières années soient "
"justifiées dans le parcours antérieur."

msgid ""
"The 'Dispensation granted' status is reserved to enrolment application with "
"financability dispensation status set to 'Faculty dispensation granted' or "
"with a VRAE dispensation."
msgstr ""
"Le passage à l'état 'Dérogation accordée' est réservé aux demandes de type "
"inscription dont la situation de dérogation à la finançabilité est 'accord "
"de dérogation facultaire' ou pour lesquelles une dérogation du VRAE a été "
"obtenue."

msgid "The 'Dispensation needed' status is reserved to enrolment application."
msgstr ""
"Le passage à l'état ‘Besoin dérogation’ est réservé aux demandes de type "
"inscription"

msgid "The <strong>additional training</strong> has been completed: yes / no."
msgstr ""
"La <strong>formation complémentaire</strong> a été réalisée : oui / non."

msgid ""
"The BIC/SWIFT code consists of 8 or 11 characters, which correspond to:"
"<ul><li>bank code (four letters)</li><li>country code (two letters)</"
"li><li>location code (two letters or numbers)</li><li>branch code (optional, "
"three letters or numbers)</li></ul>"
msgstr ""
"Le code BIC/SWIFT est constitué de 8 ou 11 caractères, qui correspondent au :"
"<ul><li>code de la banque (quatre lettres)</li><li>code du pays (deux "
"lettres)</li><li>code emplacement (deux lettres ou chiffres)</li><li>code "
"branche (optionnel, trois lettres ou chiffres)</li></ul>"

msgid ""
"The Belgian national register number (or NISS, Social Security "
"Identification Number) is a number composed of 11 digits, the first 6 of "
"which refer to the date of birth of the concerned person. This number is "
"assigned to every person living in Belgium when they register with the "
"municipality (or other official body). It can be found on the Belgian "
"identity card or on the residence permit."
msgstr ""
"Le numéro de registre national belge (ou NISS, Numéro d’Identification à la "
"Sécurité Sociale) est un numéro composé de 11 chiffres dont les 6 premiers "
"font référence à la date de naissance de la personne concernée. Ce numéro "
"est attribué à toute personne vivant en Belgique, lors de l’inscription à la "
"commune (ou autre organisme officiel). On le retrouve notamment sur la carte "
"d’identité belge ou sur le titre de séjour."

msgid "The Belgian national register number must consist of 11 digits."
msgstr "Le numéro de registre national belge doit être composé de 11 chiffres."

msgid "The CA is not currently to be completed"
msgstr "Le comité d’accompagnement n'est pas en attente de complétion"

msgid "The CA members"
msgstr "Les membres du comité d'accompagnement"

msgid "The CV does not yet contain any academic course."
msgstr "Le CV ne contient pas encore de formation académique."

msgid "The CV does not yet contain any non-academic activity."
msgstr "Le CV ne contient pas encore d'activité non-académique."

msgid "The IBAN account number is valid"
msgstr "Le numéro de compte IBAN est valide"

msgid ""
"The IBAN contains up to 34 alphanumeric characters, which correspond to:"
"<ul><li>country code (two letters)</li><li>verification key (two digits)</"
"li><li>the Basic Bank Account Number (BBAN) (up to 30 alphanumeric "
"characters)</li></ul>"
msgstr ""
"L'IBAN contient jusqu'à 34 caractères alphanumériques, qui correspondent :"
"<ul><li>au code du pays (deux lettres)</li><li>à la clé de vérification "
"(deux chiffres)</li><li>au Basic Bank Account Number (BBAN) (jusqu'à 30 "
"caractères alphanumériques)</li></ul>"

msgid "The NOMA must contain 8 digits."
msgstr "Le NOMA doit contenir exactement 8 chiffres."

msgid ""
"The Previous experience must be in the \"Sufficient\" status in order to do "
"this action."
msgstr ""
"Le parcours antérieur doit être à l'état \"Suffisant\" pour pouvoir "
"effectuer cette action."

msgid ""
"The Previous experience must not be in the \"Sufficient\" status in order to "
"do this action."
msgstr ""
"Le parcours antérieur ne doit pas être à l'état \"Suffisant\" pour pouvoir "
"effectuer cette action."

#, python-format
msgid ""
"The SIC decision mail was sent to the candidate the %(date)s by %(author)s."
msgstr ""
"Le mail de la décision SIC a été envoyé au candidat le %(date)s par "
"%(author)s."

msgid "The University tuition fee is EUR 0.0."
msgstr "Les droits d'inscription à l'Université s'élèvent à 0.0 EUR."

msgid "The admission must not follow a pre-admission"
msgstr "L'admission ne doit pas suivre une pré-admission"

#, python-format
msgid ""
"The applicant is registered in the year %(year)s. Click <a class='bold-text "
"underline-text' href='%(full_training_choice_url)s'>here</a> to change the "
"academic year."
msgstr ""
"Le candidat est inscrit dans l’année %(year)s. Cliquez-<a class='bold-text "
"underline-text' href='%(full_training_choice_url)s'>ici</a> pour modifier "
"l’année académique."

msgid "The application can only be validated if it was previously approved."
msgstr ""
"La demande ne peut être validée que si elle a préalablement été acceptée."

#, python-brace-format
msgid ""
"The application fee payment period for {anac} admissions is now closed.The "
"deadline was {date_limite}. It is no longer possible to regularize your "
"situation."
msgstr ""
"La période de paiement des frais de dossier pour les admissions {anac} est "
"clôturée.La date limite était fixée au {date_limite}. Il n’est désormais "
"plus possible de régulariser votre situation."

msgid "The application has been validated."
msgstr "La demande a été validée."

msgid "The application is in IUFC"
msgstr "La demande est actuellement en IUFC"

msgid "The application is in faculty"
msgstr "La demande est actuellement en faculté"

msgid "The application is in quarantine"
msgstr "La demande est en quarantaine"

msgid ""
"The authorization can not be done while there is one or more documents to be "
"requested immediately."
msgstr ""
"L’autorisation ne peut avoir lieu tant qu’un ou plusieurs documents sont à "
"réclamer immédiatement."

#, python-format
msgid ""
"The cancel mail has been sent to the candidate the %(date)s by %(sender)s."
msgstr ""
"Le mail d'annulation a été envoyé au candidat le %(date)s par %(sender)s."

msgid "The candidate has a scholarship"
msgstr "Le candidat est boursier"

msgid ""
"The candidate has already applied for this course for this academic year."
msgstr ""
"Le ou la candidat·e a déjà postulé pour cette formation cette année "
"académique."

msgid "The candidate is doing a mobility"
msgstr "Le candidat effectue une mobilité"

msgid "The candidate must provide a student visa"
msgstr "Le candidat doit fournir un visa d'études"

msgid "The candidate must report to SIC"
msgstr "Le candidat doit se présenter en SIC"

msgid "The checklist tab is not valid for this admission context."
msgstr "Cet onglet de checklist n'est pas valide pour ce contexte d'admission."

msgid ""
"The closing of the application has important consequences (canceling the "
"requested documents, status reset, etc). Do you confirm the closing?"
msgstr ""
"La clôture du dossier a des conséquences importantes (annulation des "
"documents demandés, réinitialisation des états, etc). Confirmez-vous la "
"clôture ?"

msgid ""
"The closing of the application has important consequences (transfer of the "
"application to the SIC, status reset, etc). Do you confirm the closing?"
msgstr ""
"La clôture du dossier a des conséquences importantes (rapatriement du "
"dossier en SIC, réinitialisation des états, etc). Confirmez-vous la clôture ?"

#, python-format
msgid ""
"The committee also validates the activities carried out as part of your "
"doctoral training, which now total %(nb_credits)s ECTS."
msgstr ""
"La commission valide également les activités réalisées dans le cadre de "
"votre programme de formation doctorale et qui totalisent à ce jour "
"%(nb_credits)s ECTS."

msgctxt "female gender"
msgid ""
"The committee requests the candidate to <strong>retake</strong> the paper "
"<u>before</u>:"
msgstr ""
"Le comité demande à la candidate de présenter une <strong>nouvelle épreuve</"
"strong> <u>avant</u> le :"

msgctxt "male gender"
msgid ""
"The committee requests the candidate to <strong>retake</strong> the paper "
"<u>before</u>:"
msgstr ""
"Le comité demande au candidat de présenter une <strong>nouvelle épreuve</"
"strong> <u>avant</u> le :"

msgid "The completed documents are different from the ones that are requested."
msgstr "Les documents complétés sont différents de ceux qui sont réclamés."

msgid "The configuration is not valid for a document field: "
msgstr "La configuration n'est pas valide pour un champ document : "

msgid "The configuration is not valid for a document: "
msgstr "La configuration n'est pas valide pour un document : "

msgid "The configuration is not valid for a message: "
msgstr "La configuration n'est pas valide pour un message : "

msgid "The configuration is not valid for a text: "
msgstr "La configuration n'est pas valide pour un texte : "

msgid "The contact address I provided"
msgstr "L'adresse de correspondance que j'ai fournie"

msgid "The contact supervisor must be internal UCLouvain"
msgstr "Le·la promoteur·trice de contact doit être interne UCLouvain"

msgid "The css class must be a string."
msgstr "La classe css doit être une chaîne de caractères."

msgid "The current training is attached to this document."
msgstr ""
"La formation réalisée à ce jour se trouve en annexe à ce procès-verbal."

msgid "The decision of the signing actor"
msgstr "La décision du signataire"

#, python-format
msgid ""
"The deny mail has been sent to the candidate the %(date)s by %(sender)s."
msgstr "Le mail de refus a été envoyé au candidat le %(date)s par %(sender)s."

msgctxt "female gender"
msgid "The doctoral student"
msgstr "La doctorante"

msgctxt "male gender"
msgid "The doctoral student"
msgstr "Le doctorant"

msgid "The document has been deleted"
msgstr "Le document a été supprimé"

msgid "The document has been designated as to be requested"
msgstr "Le document a été désigné comme étant à réclamer"

msgid "The document has been replaced"
msgstr "Le document a été remplacé"

msgid "The document has been uploaded"
msgstr "Le document a été téléversé"

msgid "The document is no longer designated as to be requested"
msgstr "Le document n'est plus désigné comme étant à réclamer"

msgid "The document must be related to the specified checklist tab"
msgstr "Le document doit être associé à l'onglet de checklist spécifié"

msgid "The documents have been requested to the candidate"
msgstr "Les documents ont été réclamés au candidat"

msgid "The documents request have been cancelled"
msgstr "La réclamation des documents a été annulée"

msgid "The dossier has been confirmed as:"
msgstr "La demande a été confirmée sous le nom :"

msgid "The dossier has been confirmed with the following contact address:"
msgstr "La demande a été confirmée avec pour adresse de contact :"

msgid "The dossier is currently in CDD"
msgstr "Le dossier est actuellement en CDD"

msgid "The dossier is currently in SIC"
msgstr "Le dossier est actuellement en SIC"

msgid "The dossier is currently in faculty"
msgstr "Le dossier est actuellement en faculté"

#, python-format
msgid ""
"The e-mail for the CDD decision has been sent on %(sent_at)s by %(sender)s."
msgstr ""
"Le mail de la décision CDD a été envoyé au candidat le %(sent_at)s par "
"%(sender)s."

#, python-format
msgid "The educational experience '%(education_name)s' is not completed."
msgstr "L'expérience académique '%(education_name)s' est incomplète."

msgid ""
"The educational experiences that have been valuated from this admission."
msgstr ""
"Les expériences académiques qui ont été valorisées via cette admission."

msgid "The element has not been found."
msgstr "L'élément n'a pas été trouvé"

msgid "The experience has been valuated."
msgstr "L'expérience a été valorisée."

msgid "The experiences that have been valuated from this admission."
msgstr "Les expériences qui ont été valorisées via cette admission."

msgid "The export has failed"
msgstr "L'export a échoué"

#, python-format
msgid ""
"The fac approval mail has been sent to the candidate the %(date)s by "
"%(sender)s."
msgstr ""
"Le mail de la décision fac a été envoyé au candidat le %(date)s par "
"%(sender)s."

msgid "The first name must be less than 20 characters long."
msgstr "Le prénom ne doit pas faire plus de 20 caractères."

msgid "The first name of the candidate"
msgstr "Le prénom du candidat"

msgid "The first name of the recipient"
msgstr "Le prénom du destinataire"

msgid "The first name of the signing actor"
msgstr "Le prénom du signataire"

msgid "The following admission has been updated: {}."
msgid_plural "The following admissions have been updated: {}."
msgstr[0] "La proposition suivante a été mise à jour : {}."
msgstr[1] "Les propositions suivantes ont été mises à jour : {}"

msgid "The following admission has not been updated: {}."
msgid_plural "The following admissions have not been updated: {}."
msgstr[0] "La proposition suivante n'a pas été mise à jour : {}."
msgstr[1] "Les propositions suivantes n'ont pas été mises à jour : {}"

msgid "The following period must be justified in the curriculum:"
msgid_plural "The following periods must be justified in the curriculum:"
msgstr[0] "La période suivante doit impérativement être justifiée :"
msgstr[1] "Les périodes suivantes doivent impérativement être justifiées :"

msgid ""
"The format of the documents to be uploaded below may vary from one CDD to "
"another. Find out more on your CDD's website or from your doctoral manager."
msgstr ""
"Le format des documents à téléverser ci-dessous peut varier d'une commission "
"doctorale de domaine (CDD) à l'autre. Informez-vous sur le site web de votre "
"CDD ou auprès de votre gestionnaire de doctorat."

msgid ""
"The global status of the application must be one of the following in order "
"to realize this action: "
msgstr ""
"Le statut global de la demande doit être l'un des suivants pour pouvoir "
"réaliser cette action : "

#, python-format
msgid ""
"The global status of the application must be one of the following in order "
"to submit the dossier to the CDD: %(statuses)s."
msgstr ""
"Le statut global de la demande doit être l'un des suivants pour pouvoir "
"envoyer le dossier à la CDD : %(statuses)s."

#, python-format
msgid ""
"The global status of the application must be one of the following in order "
"to submit the dossier to the SIC: %(statuses)s."
msgstr ""
"Le statut global de la demande doit être l'un des suivants pour pouvoir "
"envoyer le dossier en SIC : %(statuses)s."

#, python-format
msgid ""
"The global status of the application must be one of the following in order "
"to submit the dossier to the faculty: %(statuses)s."
msgstr ""
"Le statut global de la demande doit être l'un des suivants pour pouvoir "
"envoyer le dossier en faculté : %(statuses)s."

msgid ""
"The information about the scholarships must be specified in the 'Course "
"choice' tab."
msgstr ""
"Les informations concernant les bourses doivent être spécifiées dans "
"l'onglet 'Choix de formation'."

#, python-format
msgid ""
"The inscription type admission was authorised the %(date)s by %(author)s."
msgstr ""
"La demande de type inscription a été autorisée le %(date)s par %(author)s."

msgid "The internal experiences chosen as access titles of this admission."
msgstr ""
"Les expériences internes choisies comme titres d'accès pour cette admission."

msgid "The last name of the candidate"
msgstr "Le nom du candidat"

msgid "The last name of the recipient"
msgstr "Le nom du destinataire"

msgid "The last name of the signing actor"
msgstr "Le nom du signataire"

msgid "The limited training you are enrolling into is not opened yet."
msgstr ""
"La formation contingentée à laquelle vous vous inscrivez n'est pas encore "
"ouverte."

msgid "The maximum number of documents must be a positive number."
msgstr "Le nombre maximum de documents doit être un nombre positif."

msgid "The member is not external."
msgstr "Le membre n'est pas externe."

msgid "The mimetypes must be a list with at least one mimetype."
msgstr ""
"Les types MIME doivent être spécifiés avec une liste contenant au-moins un "
"type MIME."

#, python-format
msgid ""
"The number of acquired <strong>doctoral</strong> credits amounts to "
"%(credits_nb)s credits."
msgstr ""
"Le nombre de crédits acquis de <strong>formation doctorale</strong> s'élève "
"à %(credits_nb)s crédits."

msgid "The official enrolment authorisation signed by you."
msgstr "La présente autorisation signée pour accord dans le cadre ci-dessous."

#, python-format
msgid ""
"The on hold mail has been sent to the candidate the %(date)s by %(sender)s."
msgstr ""
"Le mail de mise en attente a été envoyé au candidat le %(date)s par "
"%(sender)s."

#, python-brace-format
msgid ""
"The option {index} must have an identifier and a translation for each "
"required language."
msgstr ""
"L'option {index} doit avoir un identifiant et une traduction pour chaque "
"langue requise."

<<<<<<< HEAD
msgid "The other given names must be less than 40 characters long."
msgstr "Les autres prénoms ne doivent pas faire plus de 40 caractères."

=======
>>>>>>> 430f678e
msgid "The payment has already been made."
msgstr "Le paiement a déjà été réalisé."

msgid "The payment has not been made."
msgstr "Le paiement n'a pas a été réalisé."

msgid "The person concerned"
msgstr "La personne concernée"

msgid "The person is in quarantine."
msgstr "La personne est en quarantaine."

msgid ""
"The person whose the secondary studies have been valuated by this admission"
msgstr ""
"La personne dont les études secondaires ont été valorisées par cette "
"admission"

msgid "The professional experience is missing a certificate."
msgstr "L'expérience professionnelle n'a pas de certificat."

msgid ""
"The professional experiences that have been valuated from this admission."
msgstr ""
"Les expériences professionnelles qui ont été valorisées via cette admission."

msgid "The programme is already full"
msgstr "Le programme est d'ores et déjà complet"

msgid "The proposition has already been confirmed or is cancelled"
msgstr "La proposition a déjà été confirmée ou est annulée"

msgid ""
"The proposition must be a late enrollment with a defined access condition."
msgstr ""
"La proposition doit être une inscription tardive avec une condition d'accès "
"définie."

msgid "The proposition must be an admission to realize this action."
msgstr "La proposition doit être une admission pour réaliser cette action."

msgid "The proposition must be an admission."
msgstr "La proposition doit être une admission."

msgid "The proposition must be an enrollment."
msgstr "La proposition doit être une inscription."

msgid "The proposition must be concerned by the payment."
msgstr "La proposition doit être concernée par le paiement."

msgid "The proposition must be in draft form to realize this action."
msgstr "La proposition doit être en brouillon pour réaliser cette action."

msgid "The proposition must be in the 'In the process of re-signing' status."
msgstr ""
"La proposition doit être en cours de resignature du CA pour réaliser cette "
"action."

msgid "The proposition must be in the 'In the process of signing' status."
msgstr ""
"La proposition doit être en cours de signature pour réaliser cette action."

msgid "The proposition must be in the 'draft' or 'processed by fac' status."
msgstr ""
"La proposition doit être en brouillon ou en traitement par fac pour réaliser "
"cette action."

msgid ""
"The proposition must be in the 'draft', 'Support committee to be completed' "
"or 'processed by fac' status."
msgstr ""
"La proposition doit être en brouillon, en attente de signature par le comité "
"d’accompagnement ou en traitement par fac pour réaliser cette action."

msgid "The proposition must be managed by FAC to realized this action."
msgstr "La proposition doit être gérée par FAC pour réaliser cette action."

msgid "The proposition must be managed by SIC to realized this action."
msgstr "La proposition doit être gérée par SIC pour réaliser cette action."

msgid "The proposition must be managed by the CDD to realized this action."
msgstr "La proposition doit être gérée par la CDD pour réaliser cette action."

msgid "The proposition must be submitted to realize this action."
msgstr "La proposition doit être soumise pour réaliser cette action."

msgid "The proposition must be validated to realize this action."
msgstr "La proposition doit être validée pour réaliser cette action."

msgid ""
"The proposition must involve a change of course and must have a defined "
"access condition."
msgstr ""
"La proposition doit concerner une réorientation externe et une condition "
"d'accès doit être définie."

msgid "The proposition must not be cancelled to realize this action."
msgstr "La proposition ne doit pas être annulée pour réaliser cette action."

msgid "The proposition must not be concerned by the payment."
msgstr "La proposition ne doit pas être concernée par le paiement."

msgid "The public comment about the approval"
msgstr "Le commentaire public de l'approbation"

msgid "The public comment about the approval/refusal"
msgstr "Le commentaire public de la décision"

msgid "The public comment about the refusal"
msgstr "Le commentaire public du refus"

msgid "The reason for refusal"
msgstr "La raison du refus"

msgid "The request status has been changed"
msgstr "Le statut de réclamation a bien été modifié"

msgid "The requested documents immediately are not completed."
msgstr "Les documents réclamés immédiatement ne sont pas complétés."

msgid "The resulting calculated academic year or pool is not consistent."
msgstr "L'année académique et le pot déterminés ne concordent pas."

msgid "The selected training has not been found for this year."
msgstr "La formation sélectionnée n'a pas été trouvée pour cette année."

#, python-format
msgid "The selection type must be one of the following values: %(values)s."
msgstr ""
"Le type de sélection doit être l'une des valeurs suivantes : %(values)s."

msgid "The signature request procedure is already in progress."
msgstr "La procédure de demande de signature a déjà été lancée."

msgid "The signature request procedure isn't in progress."
msgstr "La procédure de demande de signature n'a pas été lancée."

msgid "The start date must be earlier than or the same as the end date."
msgstr "La date de début doit être antérieure ou égale à la date de fin"

msgid ""
"The status of the checklist for the financability must be \"Not concerned\" "
"or \"Financable\" or \"Dispensation granted\"."
msgstr ""
"L'élément de la checklist \"finançabilité\" doit être à l'état \"non-"
"concerné\" ou \"finançable\" ou \"dérogation accordée\""

msgid ""
"The status of the checklist for the personal data must be \"Validated\"."
msgstr ""
"L'élément de la checklist \"Données personnelles\" doit être à l'état "
"\"Validé\"."

#, python-brace-format
msgid ""
"The status of the request is currently \"{current_status}\". Only the "
"statuses \"{from_statuses}\" allow you to move to the \"{to_status}\" status "
"for the application fee."
msgstr ""
"Le statut de la demande est actuellement \"{current_status}\". Seuls les "
"statuts \"{from_statuses}\" permettent de passer à l'état \"{to_status}\" "
"pour les frais de dossier."

msgid "The submitted information is not consistent with information requested."
msgstr ""
"Les informations soumises ne correspondent pas aux informations requises."

msgid ""
"The summary of the proposal in PDF format is being generated. Please come "
"back later to access it."
msgstr ""
"Le résumé de la proposition au format PDF est en cours de génération, "
"veuillez revenir plus tard pour y accéder."

#, python-format
msgid "The text size must be one of the following values: %(values)s."
msgstr "La taille du texte doit être une des valeurs suivantes : %(values)s."

msgid ""
"The transition to this status is not possible while the application is in "
"quarantine."
msgstr ""
"Le passage à cet état n’est pas possible tant que la demande est en "
"quarantaine."

#, python-format
msgid "The type of the admission form item is unknown (%(type)s)."
msgstr "Le type de l'élément du formulaire d'admission est inconnu (%(type)s)."

#, python-format
msgid ""
"The university tuition fee is EURO %(montant)s. A compulsory minimum EURO 50 "
"tuition fee deposit must be paid as soon as possible and no later than 31 "
"October %(start_year)s. The tuition fee balance must be paid in full by 1 "
"February %(end_year)s. As soon as we receive the enrolment authorisation "
"signed by you, we will let you know how to pay."
msgstr ""
"Les droits d'inscription à l'Université s'élèvent à %(montant)s EUR. Un "
"acompte obligatoire minimum de 50 EUR devra être payé dans les meilleurs "
"délais et au plus tard le 31/10/%(start_year)s. Le solde du montant des "
"droits d'inscription devra être payé intégralement au plus tard pour le "
"01/02/%(end_year)s. Dès réception de ce document signé par vos soins, les "
"modalités de payement vous seront communiquées."

msgid "There can be no more CA members in the supervision group."
msgstr ""
"Il ne peut y avoir davantage de membres du comité d'accompagnement dans le "
"groupe de supervision."

msgid "There can be no more supervisors in the supervision group."
msgstr ""
"Il ne peut y avoir davantage de promoteurs dans le groupe de supervision."

msgid ""
"There has been a problem when merging the documents, this document contains "
"several files and only the first one is displayed in the viewer. You can "
"view the other files either in the candidate's replicated tabs or by "
"switching to edit mode."
msgstr ""
"Il y a eu un problème de fusion de documents, ce document contient plusieurs "
"fichiers et seul le premier est affiché dans la visionneuse. Vous pouvez "
"consulter les autres fichiers soit dans les onglets répliqués du candidat "
"soit en vous mettant en mode modification."

msgid "There is no required exam for this training."
msgstr "Il n'y a pas d'examen requis pour cette formation."

msgid "Thesis field"
msgstr "Domaine de la thèse"

msgid "Thesis field should be set when PhD has been set to yes or partial"
msgstr ""
"Le domaine de la thèse doit être renseigné quand le doctorat a déjà été "
"réalisé partiellement ou complètement"

msgid "Thesis institute"
msgstr "Institut de la thèse"

msgid "Thesis institute must be set."
msgstr "L'institut de la thèse est obligatoire."

msgid "Thesis language"
msgstr "Langue de rédaction de la thèse"

msgid "Thesis location"
msgstr "Lieu de la thèse"

msgid "Thesis project title"
msgstr "Titre du projet de thèse"

msgid "Thesis title"
msgstr "Titre de la thèse"

msgid "Thesis with cotutelle"
msgstr "Thèse réalisée en cotutelle"

msgid "Thesis-related data"
msgstr "Données relatives à la thèse"

msgid "This account number has been verified"
msgstr "Ce numéro a été vérifié"

msgid ""
"This action cannot be performed as an admission or an internal experience is "
"related to a general education."
msgstr ""
"Cette action ne peut être réalisée car il existe, pour ce candidat, une "
"autre admission ou expérience interne relative à une formation générale."

msgid ""
"This action cannot be performed as an admission or an internal experience is "
"related to a general or a doctorate education."
msgstr ""
"Cette action ne peut être réalisée car il existe, pour ce candidat, une "
"autre admission ou expérience interne relative à une formation générale ou "
"doctorale."

msgid "This action is limited to a specific admission context."
msgstr "Cette action est limitée à un contexte d'admission particulier."

msgid "This action will cancel the document request."
msgstr "Cette action va annuler la réclamation des documents en cours."

msgid "This action will change the status to \"Application confirmed\"."
msgstr "Cette action fera passer l'état à \"Demande confirmée\"."

msgid "This activity and its potential subactivities will be discontinued"
msgstr "Cette activité et ses potentielles sous-activités seront supprimées"

msgid ""
"This activity and potential sub-activities will be set back to Unsubmitted "
"for modification"
msgstr ""
"Cette activité et ses potentielles sous-activités seront repassées en Non "
"soumise pour modification"

msgid ""
"This activity has underlying sub-activities that will be refused as well"
msgstr ""
"Cette activité a des activités dépendantes qui seront également refusées"

msgid ""
"This activity has underlying sub-activities that will be restored as well"
msgstr ""
"Cette activité a des activités dépendantes qui seront également remises au "
"statut soumise"

msgid "This activity will be refused"
msgstr "Cette activité sera refusée"

msgid "This activity will be restored"
msgstr "Cette activité sera remise au statut soumise"

msgid ""
"This choice will define the language of communication throughout your "
"admission process."
msgstr ""
"Ce choix définira la langue de communication tout au long de votre parcours "
"d'admission."

msgid ""
"This course is closed. The candidate can express its interest by ticking the "
"box below or by contacting a course administrator."
msgstr ""
"Cette formation est fermée. Le candidat peut marquer son intérêt pour celle-"
"ci en cochant la case ci-dessous ou en contactant un·e gestionnaire de la "
"formation."

msgid ""
"This document does not represent a commitment of financial support from "
"UCLouvain."
msgstr ""
"Ce document ne représente pas un engagement de prise en charge ou d'aide "
"financière de la part de l'UCLouvain."

msgid ""
"This document is an internal document containing the details of the CDD's "
"decision. Under no circumstances will it be sent in this form to the "
"candidate. The candidate will receive a letter from SIC containing the "
"various details of the CDD's decision."
msgstr ""
"Ce document est un document interne qui reprend les éléments de la décision "
"de la CDD. Il n’est en aucun cas transmis sous cette forme au candidat ou à "
"la candidate. Le ou la candidat·e recevra un courrier de SIC qui insérera "
"les divers éléments de la décision de la CDD."

msgid ""
"This document is an internal document containing the details of the "
"faculty's decision. Under no circumstances will it be sent in this form to "
"the candidate. The candidate will receive a letter from SIC containing the "
"various details of the faculty's decision."
msgstr ""
"Ce document est un document interne qui reprend les éléments de la décision "
"facultaire. Il n’est en aucun cas transmis sous cette forme au candidat ou à "
"la candidate. Le ou la candidat·e recevra un courrier de SIC qui insérera "
"les divers éléments de la décision facultaire."

msgid ""
"This enrolment authorisation letter allows you to submit an application for "
"accommodation to the Logistics and Student Accommodation Service (LOGE). To "
"find out how, go to <a href=\"https://www.uclouvain.be/en/logement\">www."
"uclouvain.be/en/logement</a>."
msgstr ""
"Cette autorisation d'inscription vous permet d'introduire une demande de "
"logement auprès du service LOGE : <a href=\"https://www.uclouvain.be/fr/"
"logement\">www.uclouvain.be/fr/logement</a>."

msgid "This experience can't be validated if mandatory information is missing."
msgstr ""
"Cette expérience ne peut pas être validée tant que des informations "
"obligatoires en sont manquantes."

msgid "This experience cannot be updated as it has already been valuated."
msgstr ""
"Cette expérience ne peut être mise à jour car elle a déjà été valorisée."

#, python-format
msgid ""
"This experience has been added by the applicant in <a "
"href=\"%(admission_url)s\" target=\"_blank\">another application</a>."
msgstr ""
"Cette expérience a été ajoutée par le·la candidat·e dans une <a "
"href=\"%(admission_url)s\" target=\"_blank\">autre demande</a>."

msgid "This field is required if the first name is missing."
msgstr "Ce champ est obligatoire si le prénom est manquant."

msgid "This field is required if the surname is missing."
msgstr "Ce champ est obligatoire si le nom est manquant."

msgid "This field is required."
msgstr "Ce champ est obligatoire."

#, python-format
msgid ""
"This field must contain a translation for each of the following languages: "
"%(languages)s."
msgstr ""
"Le champ doit contenir une traduction pour chacun des langages suivants : "
"%(languages)s."

msgid "This language is set more than once."
msgstr "Cette langue est définie plusieurs fois."

msgid "This page is currently under construction."
msgstr "Cette page est en cours de construction."

msgid ""
"This status change will close the transaction in the payment application. "
"The applicant will still need to be informed."
msgstr ""
"Ce changement d'état va clore la transaction dans l'application de paiement. "
"Il restera à informer le/la candidat·e."

msgid "This status is not available for the inscription type admissions."
msgstr "Cet état n’est pas accessible pour les demandes de type Inscription."

msgid ""
"This student has a pathway prior to 2015 which can only be consulted in EPC."
msgstr ""
"Cet·te étudiant·e a un parcours antérieur à 2015 qui est consultable "
"uniquement dans EPC."

msgid "Tick boxes"
msgstr "Cases à cocher"

msgid "Tick the relationship"
msgstr "Cocher le lien de parenté"

#, no-python-format
msgid "Time allocated for thesis (in %)"
msgstr "Temps consacré à la thèse (en %)"

msgctxt "admission"
msgid "Title"
msgstr "Titre"

msgid "Title of the training"
msgstr "Intitulé de la formation"

msgid "To"
msgstr "À"

msgid ""
"To approve an enrollment, the status of the checklist for the sic decision "
"must be \"To be processed\" or \"Dispensation needed\" (with management "
"approval of the dispensation)."
msgstr ""
"Pour approuver une inscription, le statut de la checklist pour la décision "
"sic doit être \"A traiter\" ou \"Besoin dérogation\" (avec l'accord de la "
"dérogation par la direction)."

msgid ""
"To approve an enrollment, the status of the checklist for the sic decision "
"must be \"To be processed\" or \"Non-progression dispensation needed\" (with "
"management approval of the dispensation)."
msgstr ""
"Pour approuver une inscription, le statut de la checklist pour la décision "
"sic doit être \"A traiter\" ou \"Besoin dérogation non-progression\" (avec "
"l'accord de la dérogation par la direction)."

msgid "To be completed"
msgstr "À compléter"

msgid "To be completed after application"
msgstr "À compléter après inscription"

msgid "To be completed by SIC"
msgstr "À compléter par SIC"

msgid "To be completed for Fac"
msgstr "A compléter pour Fac"

msgid "To be completed for the Enrolment Office (SIC)"
msgstr "A compléter pour SIC"

msgid "To be determined"
msgstr "À déterminer"

msgid "To be processed"
msgstr "À traiter"

msgid "To be requested"
msgstr "À réclamer"

msgid ""
"To be uploaded in your dossier on the doctoral platform as soon as possible "
"after the confirmation test"
msgstr ""
"À téléverser dans votre dossier sur la plateforme doctorale dans les plus "
"brefs délais après l’épreuve de confirmation"

msgid ""
"To claim this Belgian student status, you will need to reside in Belgium "
"during your studies and therefore obtain a residence permit in Belgium."
msgstr ""
"Pour faire valoir cette assimilation, vous devrez impérativement résider en "
"Belgique durant vos études et donc obtenir un titre de séjour en Belgique."

msgid "To complete after enrolment"
msgstr "À compléter après inscription"

msgid ""
"To enrol in a bachelor's or master's course, the child of a staff member "
"may, under certain conditions, benefit from a reduced tuition fee. Parents "
"contact their employer's Human Resources Administration to check whether "
"they meet the requirements, and if so, request the certificate that confirms "
"this."
msgstr ""
"Pour toute inscription au grade de bachelier ou au grade de master, l'enfant "
"d'un membre du personnel peut, sous certaines conditions, bénéficier d'une "
"réduction des droits d'inscription. Ce parent prend contact avec "
"l'Administration des ressources humaines de son employeur pour vérifier s'il "
"remplit ces conditions, et dans l'affirmative, demande l'attestation qui le "
"confirme."

msgid ""
"To move to this state, an admission requirement must have been selected and "
"at least one access title line must be selected in the past experience views."
msgstr ""
"Pour transitionner vers cet état, il faut qu'une condition d'accès ait été "
"sélectionnée et qu'au moins une ligne de titre d'accès soit cochée dans les "
"vues du parcours."

msgid "To the attention of"
msgstr "A l'attention de"

msgid "To validate IUFC"
msgstr "À valider IUFC"

msgid ""
"To visualize and edit a document, please select it in the list opposite."
msgstr ""
"Pour visualiser et éditer un document, merci d'en sélectionner un dans la "
"liste ci-contre."

msgctxt "admission"
msgid "Training acronym"
msgstr "Sigle formation"

msgid "Training assistance"
msgstr "Aide à la formation"

msgid "Training of the admission"
msgstr "Formation de la proposition"

msgid "Training specificities"
msgstr "Spécificités de la formation"

msgid "Training spread"
msgstr "Étalement de la formation"

msgctxt "admission"
msgid "Training title"
msgstr "Intitulé formation"

msgid "Training:"
msgstr "Formation :"

msgid "Transcript"
msgstr "Relevé de notes"

msgid "Transcript translation"
msgstr "Traduction du relevé de notes"

msgid "Transcript type"
msgstr "Type de relevé de notes"

msgid "Transfer to SIC"
msgstr "Transmettre en SIC"

msgid "Trigger the payment hook"
msgstr "Déclencher le webhook de paiement"

msgid "True"
msgstr "Vrai"

msgid "Tuition fees amount"
msgstr "Montant des droits d'inscription"

msgid "Tutorship act"
msgstr "Acte de tutelle"

msgid "Type"
msgstr "Type"

msgid "Type of the application"
msgstr "Type de l'application"

msgid "Type of training"
msgstr "Type de formation"

msgid "UCL seal"
msgstr "Sceau de l'UCL"

msgid "UCLOUVAIN_SCIENTIFIC_STAFF"
msgstr "Personnel scientifique UCLouvain"

msgid "UCLouvain"
msgstr "UCLouvain"

msgid "UCLouvain FAC free documents"
msgstr "Documents UCLouvain libres FAC"

msgid "UCLouvain SIC free documents"
msgstr "Documents UCLouvain libres SIC"

msgctxt "ways_hear_about_training"
msgid "UCLouvain continuing education website"
msgstr "Par le site de la formation continue UCLouvain"

msgid "UCLouvain logo"
msgstr "Logo de l'UCLouvain"

msgid "UCLouvain registration:"
msgstr "Inscription au rôle :"

msgid ""
"UCLouvain to forward to the secondary school at which I obtained my Belgian "
"secondary school, information relating to the successful completion of the "
"first year of the bachelor's course, and any academic degree obtained with "
"the possible mention of"
msgstr ""
"l'UCLouvain à transmettre, à l'école secondaire au sein de laquelle j'ai "
"obtenu mon CESS, les informations relatives à la réussite du 1er bloc annuel "
"de bachelier et toute obtention d'un grade académique avec la mention "
"éventuelle."

msgctxt "ways_hear_about_training"
msgid "UCLouvain website"
msgstr "Par le site web de l'UCLouvain"

msgid "UE"
msgstr "UE"

msgid "UUID"
msgstr "UUID"

msgid "Unavailable"
msgstr "Non disponible"

msgid "Undecided"
msgstr "Non décidé"

msgid "Unique business number"
msgstr "Numéro unique d'entreprise"

msgctxt "document"
msgid "Unknown"
msgstr "Inconnu·e"

msgid "Unknown PDF type."
msgstr "Type de PDF inconnu."

msgid "Unknown citizenship"
msgstr "Nationalité inconnue"

msgid "Unknown date of birth"
msgstr "Date de naissance exacte inconnue"

msgid "Unknown noma"
msgstr "Noma inconnu"

msgid ""
"Until the application is submitted, you can generate a recap of the "
"application on this page."
msgstr ""
"Jusqu'à ce que la proposition soit soumise, vous pouvez générer un "
"récapitulatif de la proposition sur cette page."

msgctxt "verb"
msgid "Update"
msgstr "Mettre à jour"

msgid "Update date"
msgstr "Date de mise à jour"

msgid "Update doctorate admission"
msgstr "Mettre à jour admission en doctorat"

msgid "Update experience"
msgstr "Mettre à jour l'expérience"

msgid "Update member"
msgstr "Modifier le membre"

msgctxt "admission"
msgid "Upload"
msgstr "Uploader"

msgid "Upload a UCLouvain document"
msgstr "Uploader un document UCLouvain"

msgid "Upload a document"
msgstr "Uploader un document"

msgid "Upload a received document"
msgstr "Uploader un document reçu"

msgid "VALID"
msgstr "Valide"

msgid "VAT number"
msgstr "Numéro de TVA"

msgid "VIP"
msgstr "VIP"

msgid "VIP candidate"
msgstr "Candidat VIP"

msgid "Validated"
msgstr "Validé"

msgctxt "assimilation-checklist"
msgid "Validated"
msgstr "Validée"

msgctxt "decision-checklist"
msgid "Validated"
msgstr "Validée"

msgid "Valuated diplomas or experiences:"
msgstr "Diplômes ou expériences valorisées :"

msgid "Values"
msgstr "Valeurs"

msgid "Viewed at"
msgstr "Vue le"

msgid "Viewed by"
msgstr "Vue par"

msgid "Visa"
msgstr "Visa"

msgid "Visa application document link"
msgstr "Lien du document de demande de visa"

msgid "Visualize"
msgstr "Visualiser"

msgid "Visualize annexe1"
msgstr "Visualiser annexe1"

msgid "Visualize approval"
msgstr "Visualiser autorisation"

msgid "Visualize refusal"
msgstr "Visualiser refus"

msgid "WORK_CONTRACT"
msgstr "Contrat de travail"

msgctxt "equivalence_status"
msgid "Waiting"
msgstr "En attente"

msgid "Wallonie Bruxelles International (WBI)"
msgstr "Wallonie Bruxelles International (WBI)"

msgid ""
"Warning, the financability verdict selected is different from the "
"proposition from the financability algorithm."
msgstr ""
"Attention, le verdict de finançabilité qui a été sélectionné diffère de la "
"proposition émise par l’algorithme de finançabilité."

msgid ""
"We congratulate you on your successful completion of the paper and wish you "
"every success in your doctoral training."
msgstr ""
"Nous vous félicitons pour la réussite de votre épreuve et vous souhaitons un "
"franc succès dans la poursuite de votre parcours doctoral."

msgid ""
"We would like to draw your attention to the fact that this enrolment "
"authorisation is conditional on :"
msgstr ""
"Nous attirons votre attention sur le fait que cette autorisation "
"d'inscription est conditionnée à :"

msgid ""
"We would like to draw your attention to the fact that you have submitted a "
"late application. The admission panel reserves the right to accept or refuse "
"this application on the basis of educational requirements."
msgstr ""
"Nous attirons votre attention sur le fait que vous avez introduit une "
"demande d'inscription tardive. Le jury d'admission se réserve le droit "
"d'accepter ou de refuser cette demande en raison des impératifs pédagogiques."

msgid "Weight"
msgstr "Poids"

msgid "Were there any prerequisite courses?"
msgstr "Y a-t-il eu des compléments de formation ?"

msgid "What diploma have you obtained (or will obtain)?"
msgstr "Quel diplôme avez-vous obtenu (ou obtiendrez-vous) ?"

msgid "What is the new type of this document?"
msgstr "Quel est le nouveau type de ce document ?"

msgid "What was the most recent year you were enrolled at UCLouvain?"
msgstr "Quelle est votre dernière année d'inscription à l'UCLouvain ?"

msgid "What was your NOMA (matriculation number)?"
msgstr "Quel était votre NOMA (numéro de matricule) ?"

msgid ""
"When accepting a proposition, all the required information in the approval "
"form must be specified."
msgstr ""
"Pour accepter une proposition, toutes les informations requises dans le "
"formulaire d'acceptation doivent être spécifiées"

msgid "When refusing a proposition, the reason must be specified."
msgstr "Pour refuser une proposition, le motif doit être spécifié."

msgid ""
"When you have submitted your application, you have agreed to the following:"
msgstr ""
"Lors de la confirmation de votre demande, vous avez accepté les points "
"suivants :"

msgid "Whole view"
msgstr "Vue complète"

msgid "With academic year"
msgstr "Avec une année académique"

msgid "With condition"
msgstr "Sous condition"

msgid "Without condition"
msgstr "Sans condition"

msgid "Without free documents"
msgstr "Sans les documents libres"

msgctxt "ways_hear_about_training"
msgid "Word of mouth (family, friends, colleagues, ...)"
msgstr "Par le bouche à oreille (famille, amis, collègues, ...)"

msgid "Work contract"
msgstr "Type de contrat de travail"

msgid "Work contract should be set when funding type is set to work contract"
msgstr ""
"Le contrat de travail doit être renseigné quand le type de financement est "
"un contrat de travail"

msgid "Work contract type"
msgstr "Type de contrat de travail"

msgid "Working contract type"
msgstr "Type de contrat de travail"

msgid "Working list"
msgstr "Liste de travail"

msgid "Working lists"
msgstr "Listes de travail"

msgid ""
"Would you like to become a <a href='https://uclouvain.be/fr/decouvrir/carte-"
"solidaire.html' target='_blank'>Solidarity Student</a>, that is, a member of "
"a programme proposed by UCLouvain's NGO, Louvain Cooperation? This "
"membership will give you access to a fund for your solidarity projects. If "
"so, the membership cost, which is E12, will be added to your tuition fee."
msgstr ""
"Désirez-vous être <a href='https://uclouvain.be/fr/decouvrir/carte-solidaire."
"html' target='_blank'>étudiant·e solidaire</a>, un programme proposé par "
"Louvain Coopération, l'ONG de l'UCLouvain ? Cette affiliation vous donnera "
"notamment accès à un fonds pour vos projets solidaires. Dans l'affirmative, "
"le coût de cette affiliation qui est de 12 EUR sera ajouté à vos droits "
"d'inscription."

msgid ""
"Would you like to become a Solidarity Student, that is, a member of a "
"programme proposed by UCLouvain's NGO, Louvain Cooperation? This membership "
"will give you access to a fund for your solidarity projects. If so, the "
"membership cost, which is E12, will be added to your tuition fee."
msgstr ""
"Désirez-vous être étudiant·e solidaire , un programme proposé par Louvain "
"Coopération, l'ONG de l'UCLouvain ? Cette affiliation vous donnera notamment "
"accès à un fonds pour vos projets solidaires. Dans l'affirmative, le coût de "
"cette affiliation qui est de 12 EUR sera ajouté à vos droits d'inscription."

msgid ""
"Would you like to carry out your thesis under joint supervision with another "
"institution?"
msgstr ""
"Souhaitez-vous réaliser votre thèse en cotutelle avec une autre institution ?"

msgid ""
"Would you like to change your UCLouvain enrolment for this academic year?"
msgstr ""
"Souhaitez-vous modifier votre inscription pour cette année académique, à "
"l'UCLouvain ?"

#, python-format
msgid ""
"Would you like to change your UCLouvain enrolment for this academic year? "
"(<a href=\"%(url)s\" target=\"_blank\">Informations</a>)"
msgstr ""
"Souhaitez-vous modifier votre inscription pour cette année académique, à "
"l'UCLouvain ? (<a href=\"%(url)s\" target=\"_blank\">Informations</a>)"

msgid ""
"Would you like to enter an account number so that we can issue a refund?"
msgstr ""
"Voulez-vous renseigner un numéro de compte pour que nous puissions procéder "
"à un éventuel remboursement ?"

msgid ""
"Would you like to join the <a href='https://uclouvain.be/en/study/sport' "
"target='_blank'>sports activities</a>? If so, the cost of membership will be "
"added to your tuition fee."
msgstr ""
"Désirez-vous l'affiliation aux <a href='https://uclouvain.be/fr/etudier/"
"sport' target='_blank'>activités sportives</a> ? Dans l'affirmative, le coût "
"de cette affiliation sera ajouté à vos droits d'inscription."

msgid ""
"Would you like to join the sport activities? If so, the cost of membership "
"will be added to your tuition fee."
msgstr ""
"Désirez-vous l'affiliation aux activités sportives ? Dans l'affirmative, le "
"coût de cette affiliation sera ajouté à vos droits d'inscription."

msgid "Would you like to switch courses this academic year at UCLouvain?"
msgstr ""
"Souhaitez-vous vous réorienter pour cette année académique, à l’UCLouvain ?"

#, python-format
msgid ""
"Would you like to switch courses this academic year at UCLouvain? (<a "
"href=\"%(url)s\" target=\"_blank\">Informations</a>)"
msgstr ""
"Souhaitez-vous vous réorienter pour cette année académique, à l’UCLouvain ? "
"(<a href=\"%(url)s\" target=\"_blank\">Informations</a>)"

msgid ""
"Write your abstract in the language decided with your accompanying committee."
msgstr ""
"Rédigez votre résumé dans la langue convenue avec votre comité "
"d'accompagnement."

msgid "Writing ability"
msgstr "Écrire"

msgid "YES"
msgstr "Oui"

msgid "Year"
msgstr "Année"

msgid "Year of birth"
msgstr "Année de naissance"

msgid "Year of obtaining this proof"
msgstr "Année d’obtention de cette attestation"

msgid "Year of the training"
msgstr "Année de la formation"

msgid "Yes"
msgstr "Oui"

msgid "Yes, I am interested in this course"
msgstr "Oui, je marque mon intérêt pour cette formation"

msgid "Yes, an account number in IBAN format"
msgstr "Oui, un numéro de compte au format IBAN"

msgid "Yes, an account number in another format"
msgstr "Oui, un numéro de compte dans un autre format"

#, python-format
msgid "Yes, in %(year)s."
msgstr "Oui, en %(year)s."

msgid "Yes, in Louvain-la-Neuve and/or Woluwe-Saint-Lambert (E60)"
msgstr "Oui, sur Louvain-la-Neuve et/ou sur Woluwé-Saint-Lambert (60 EUR)"

msgid "Yes, in Mons and other UCLouvain campuses (E60)"
msgstr "Oui, sur Mons et les autres sites de l’UCLouvain (60 EUR)"

msgid "Yes, in Saint-Gilles and other UCLouvain campuses (E60)"
msgstr "Oui, sur Saint-Gilles et les autres sites de l’UCLouvain (60 EUR)"

msgid "Yes, in Saint-Louis and other UCLouvain campuses (E60)"
msgstr "Oui, sur Saint-Louis et les autres sites de l’UCLouvain (60 EUR)"

msgid "Yes, in Tournai and other UCLouvain campuses (E60)"
msgstr "Oui, sur Tournai et les autres sites de l’UCLouvain (60 EUR)"

msgid "Yes, only in Mons (E12)"
msgstr "Oui, sur Mons uniquement (12 EUR)"

msgid "Yes, only in Saint-Gilles (E12)"
msgstr "Oui, sur Saint-Gilles uniquement (12 EUR)"

msgid "Yes, only in Saint-Louis (free)"
msgstr "Oui, sur Saint-Louis uniquement (gratuit)"

msgid "Yes, only in Tournai (E12)"
msgstr "Oui, sur Tournai uniquement (12 EUR)"

msgid "Yes,No,All"
msgstr "Oui,Non,Tous"

msgid "Yes,No,Incomplete field"
msgstr "Oui,Non,Non renseigné·e"

msgid "You appear to have unsaved changes, which will be lost."
msgstr ""
"Vous semblez avoir des modifications non enregistrées, celles-ci seront "
"perdues."

msgid "You are about to submit the application to the CDD."
msgstr "Vous êtes sur le point de soumettre le dossier à la CDD."

msgid "You are about to submit the application to the Faculty."
msgstr "Vous êtes sur le point de soumettre le dossier en Faculté."

#, python-format
msgid ""
"You are about to submit the application to the Faculty. This action will "
"send an email to %(recipient)s."
msgstr ""
"Vous êtes sur le point de soumettre le dossier en Faculté. Cette action "
"enverra un mail à l'adresse %(recipient)s."

msgid "You are applying as ..."
msgstr "Postulez-vous en tant que ..."

msgid "You are applying as non-resident (as defined by government decree)."
msgstr "Vous postulez en tant que non-résident (au sens du Décret)."

msgid "You are applying as resident (as defined by government decree)."
msgstr "Vous postulez en tant que résident (au sens du Décret)."

msgid ""
"You are considered a long-term resident if you hold a residence permit valid "
"for at least 5 years."
msgstr ""
"Vous êtes considéré·e comme étant résident·e de longue durée si vous êtes en "
"possession d’un titre de séjour d’une validité de minimum 5 ans."

msgid "You are enrolling as"
msgstr "Vous vous inscrivez à titre"

msgid "You are registering as"
msgstr "Vous inscrivez-vous à titre"

msgid ""
"You can add any document you feel is relevant to your application "
"(supporting documents, proof of language level, etc.)."
msgstr ""
"Vous avez la possibilité d'ajouter tout document que vous jugez pertinent "
"pour votre dossier (justificatifs, preuve de niveau de langue, ...)."

msgid ""
"You can find more information on the French Community webpage <a "
"href=\"https://equisup.cfwb.be/\" target=\"_blank\">https://equisup.cfwb.be/"
"</a>"
msgstr ""
"Vous trouverez davantage d'information sur la page de la Communauté "
"française <a href=\"https://equisup.cfwb.be/\" target=\"_blank\">https://"
"equisup.cfwb.be/</a>"

msgid ""
"You can not cancel this application, it is in the \"Validated\" state. "
"Please contact Noemie Pecher."
msgstr ""
"Vous ne pouvez pas annuler cette demande, elle est en statut \"Validé\". "
"Veuillez contacter Noémie Pécher."

msgid ""
"You can not transition to the \"Approved\" status from the \"Validated\" or "
"\"Closed\" status."
msgstr ""
"Vous ne pouvez pas passer de l'état \"Autorisée\" à partir de l'état "
"\"Validée\" ou \"Clôturée\"."

msgid ""
"You can not transition to the \"Canceled\" status from the \"Closed\" status."
msgstr ""
"Vous ne pouvez pas passer à l'état \"Annulée\" à partir de l'état "
"\"Clôturée\"."

msgid ""
"You can not transition to the \"Denied\" status from the \"Validated\" or "
"\"Closed\" status."
msgstr ""
"Vous ne pouvez pas passer à l'état \"Refusée\" à partir de l'état "
"\"Validée\" ou \"Clôturée\"."

msgid ""
"You can not transition to the \"Hold on\" status from the \"Closed\" status."
msgstr ""
"Vous ne pouvez pas passer à l'état \"Mise en attente\" à partir de l'état "
"\"Clôturée\"."

msgid "You can only select courses that are managed by the program manager."
msgstr ""
"Vous ne pouvez sélectionner que les formations gérées par le·la même "
"responsable de programme."

msgid ""
"You can only transition to the \"To validate IUFC\" status from the "
"\"Approved\" status."
msgstr ""
"Vous ne pouvez passer à l'état \"À valider IUFC\" qu'à partir de l'état "
"\"Approuvée\"."

msgid ""
"You can only transition to the \"Validated\" status from the \"Approved\" "
"status."
msgstr ""
"Vous ne pouvez passer à l'état \"Validée\" qu'à partir de l'état "
"\"Approuvée\"."

#, python-format
msgid ""
"You can search for an additional training by name or acronym, or paste in a "
"list of acronyms separated by the \"%(separator)s\" character and ending "
"with the same character."
msgstr ""
"Vous pouvez rechercher un complément de formation par son nom ou son code, "
"ou bien coller une liste de codes séparés par le caractère \"%(separator)s\" "
"et terminant par ce même caractère."

msgid ""
"You cannot ask for both modification and reorientation at the same time."
msgstr ""
"Vous ne pouvez pas demander la modification et la réorientation en même "
"temps."

#, python-format
msgid ""
"You cannot continue your application. The registration procedure for the "
"<em>%(training_name)s</em> for non-resident students is managed on another "
"registration platform. We invite you to consult the complete registration "
"procedure on the following page: <a href=\"https://www.uclouvain.be/en/"
"enrolment/limited-enrolment-courses\" target=\"_blank\">https://www."
"uclouvain.be/en/enrolment/limited-enrolment-courses</a>"
msgstr ""
"Vous ne pouvez pas poursuivre votre demande. La procédure d’inscription au "
"programme de <em>%(training_name)s</em> pour les étudiants non-résidents est "
"gérée sur une autre plateforme d’inscription. Nous vous invitons à prendre "
"connaissance de la procédure d’inscription complète sur la page suivante : "
"<a href=\"https://www.uclouvain.be/fr/inscriptions/etudes-contingentees\" "
"target=\"_blank\">https://www.uclouvain.be/fr/inscriptions/etudes-"
"contingentees</a>"

msgid "You cannot enter a language more than once, please correct the form."
msgstr ""
"Vous ne pouvez pas définir une langue plusieurs fois, merci de corriger le "
"formulaire."

#, python-format
msgid ""
"You cannot have more than %(max)s applications in progress at the same time."
msgstr ""
"Vous ne pouvez pas avoir plus de %(max)s demandes ouvertes en parallèle."

#, python-format
msgid ""
"You cannot submit this admission for a continuing education as you already "
"have submitted one."
msgid_plural ""
"You cannot submit this admission for a continuing education as you already "
"have submitted %(maximum_number)s of them."
msgstr[0] ""
"Vous ne pouvez pas soumettre cette demande pour une formation continue car "
"vous en avez déjà envoyé une."
msgstr[1] ""
"Vous ne pouvez pas soumettre cette demande pour une formation continue car "
"vous en avez déjà envoyé %(maximum_number)s."

#, python-format
msgid ""
"You cannot submit this admission for a doctorate education as you already "
"have submitted one."
msgid_plural ""
"You cannot submit this admission for a doctorate education as you already "
"have submitted %(maximum_number)s of them."
msgstr[0] ""
"Vous ne pouvez pas soumettre cette demande pour une formation doctorale car "
"vous en avez déjà envoyé une."
msgstr[1] ""
"Vous ne pouvez pas soumettre cette demande pour une formation doctorale car "
"vous en avez déjà envoyé %(maximum_number)s."

#, python-format
msgid ""
"You cannot submit this admission for a general education as you already have "
"submitted one for the year %(annee_cible)s."
msgid_plural ""
"You cannot submit this admission for a general education as you already have "
"submitted %(maximum_number)s of them for the year %(annee_cible)s."
msgstr[0] ""
"Vous ne pouvez pas soumettre cette demande pour une formation générale car "
"vous en avez déjà envoyé une pour l'année %(annee_cible)s."
msgstr[1] ""
"Vous ne pouvez pas soumettre cette demande pour une formation générale car "
"vous en avez déjà envoyé %(maximum_number)s pour l'année %(annee_cible)s."

msgid "You do not meet the admission requirements"
msgstr "Vous ne remplissez pas les conditions d'admission"

msgid ""
"You do not specify if you are applying as resident or non-resident (as "
"defined by government decree)."
msgstr ""
"Vous n'avez pas indiqué si vous postulez en tant que résident ou non-"
"résident (au sens du Décret)."

msgid "You have the option to integrate it in the current application."
msgstr "Vous avez la possibilité de l'intégrer dans la demande actuelle."

msgid ""
"You haven't answered to the question about your bank account in the "
"'Additional information > Accounting' tab."
msgstr ""
"Vous n'avez pas répondu à la question relative à votre compte bancaire dans "
"l'onglet 'Informations complémentaires > Comptabilité'."

msgid "You haven't answered to the question about your bank account."
msgstr ""
"Vous n'avez pas répondu à la question relative à votre compte bancaire."

msgid "You haven't yet submitted your application."
msgstr "Vous n'avez pas encore soumis votre demande."

#, python-format
msgid "You indicated that you will obtain it in %(year)s."
msgstr "Vous avez indiqué que vous alliez l'obtenir en %(year)s."

msgid ""
"You must add at least one UCLouvain supervisor in order to request "
"signatures."
msgstr ""
"Vous devez ajouter au moins un promoteur UCLouvain afin de demander les "
"signatures."

msgid ""
"You must add at least one external supervisor in order to request signatures."
msgstr ""
"Vous devez ajouter au moins un promoteur externe afin de demander les "
"signatures."

msgid "You must add at least two CA members in order to request signatures."
msgstr ""
"Vous devez ajouter au moins deux membres du comité d'accompagnement afin de "
"demander les signatures."

msgid "You must answer the question about external enrollment change."
msgstr ""
"Vous devez répondre à la question sur la modification d'inscription externe."

msgid "You must answer the question about reorientation."
msgstr "Vous devez répondre à la question sur la réorientation."

msgid "You must answer the question about residency."
msgstr "Vous devez répondre à la question sur votre résidence."

msgid "You must be a member of the committee to access this admission"
msgstr "Vous devez être membre du comité pour accéder à cette admission"

msgid "You must be a member of the committee who has not yet given his answer"
msgstr ""
"Vous devez être membre du comité et ne pas encore avoir donné votre réponse"

msgid "You must be invited to complete this admission."
msgstr "Vous devez être invité à compléter cette admission."

msgid "You must be invited to pay the application fee by a manager."
msgstr ""
"Vous devez être invité par un gestionnaire à payer les frais de dossier."

msgid "You must be invited to pay the application fee by the system."
msgstr "Vous devez être invité par le système à payer les frais de dossier."

msgid ""
"You must be invited to pay the application fee or you must have submitted "
"your application."
msgstr ""
"Vous devez être invité à payer les frais de dossier ou vous devez avoir "
"soumis votre demande."

msgid "You must be the contact supervisor to access this admission"
msgstr ""
"Vous devez être le·la promoteur·trice de contact pour accéder à cette "
"admission"

msgid "You must be the request author to access this admission"
msgstr "Vous devez être l'auteur de la demande pour accéder à cette admission"

msgid "You must be the request supervisor to access this admission"
msgstr ""
"Vous devez être le promoteur de la demande pour accéder à cette admission"

msgid ""
"You must choose a title of access among the previous experiences of the "
"candidate."
msgstr ""
"Vous devez choisir un titre d'accès parmi les expériences du parcours "
"antérieur du candidat."

msgid "You must choose an admission requirement."
msgstr "Vous devez choisir une condition d'accès."

msgid "You must correct your application before you can request signatures."
msgstr ""
"Vous devez corriger votre demande d'admission avant de pouvoir réaliser la "
"demande de signatures."

msgid "You must fill the message body first."
msgstr "Il est nécessaire de compléter le message avant de pouvoir envoyer."

msgid ""
"You must have worked in Belgium and your monthly salary must be at least "
"half of the guaranteed minimum average monthly salary set by the National "
"Labour Council. This corresponded to E903 in 2023."
msgstr ""
"Vous devez avoir travaillé en Belgique et votre salaire mensuel doit "
"correspondre au minimum à la moitié de la rémunération mensuelle moyenne "
"minimum garantie fixée par le Conseil national du Travail. A titre "
"indicatif, celui correspondait à 903€ en 2023."

msgid "You must reference a person in UCLouvain."
msgstr "Vous devez référencer une personne de l'UCLouvain."

msgid "You must set a contact supervisor."
msgstr "Vous devez désigner un·e promoteur·trice de contact."

msgid "You need to create the message before sending it."
msgstr "Il est nécessaire de créer le message avant de pouvoir envoyer."

msgid "You need to set a member as president."
msgstr "Vous devez désigner un membre comme président."

msgid "You need to set a member as secretary."
msgstr "Vous devez désigner un membre comme secrétaire."

msgid "You specified that no Belgian student status situation applies to you."
msgstr ""
"Vous avez spécifié qu'aucune situation d'assimilation ne s'appliquait à vous."

msgid ""
"You will receive a monthly newsletter explaining all the benefits and "
"activities associated with this programme."
msgstr ""
"Vous recevrez une newsletter mensuelle comprenant tous les avantages et "
"activités liés à ce programme."

msgid "Your Belgian student status"
msgstr "Situation d’assimilation qui vous correspond"

#, python-format
msgid ""
"Your application cannot be submitted because the %(acronym)s course is "
"closed."
msgstr ""
"Il n'est pas possible de soumettre votre dossier d'admission car la "
"formation %(acronym)s est fermée."

msgid "Your application cannot be submitted now."
msgstr ""
"Il n'est pas possible de soumettre votre dossier d'admission maintenant."

msgid "Your application is currently being reviewed by the course exam board"
msgstr "Votre dossier est en cours de vérification par le jury de la formation"

msgid "Your background is not suited to this course"
msgstr "Votre parcours n'est pas adapté au programme de cette formation"

msgid "Your completed and signed reorientation form"
msgstr "Votre formulaire de réorientation complété et signé"

msgid "Your data have been saved."
msgstr "Vos données ont été sauvegardées."

msgid "Your document is available here"
msgstr "Votre document est disponible ici"

msgid "Your dossier reference:"
msgstr "Votre numéro de dossier :"

msgid ""
"Your experience and reasons for undertaking this programme are insufficient"
msgstr ""
"Vous ne disposez pas de l'expérience et/ou des motivations nécessaires pour "
"suivre ce programme"

msgid ""
"Your export request has been planned, you will receive a notification as "
"soon as it is available."
msgstr ""
"Votre demande d’export a été planifiée, vous recevrez une notification dès "
"qu’il sera disponible."

msgid ""
"Your joint supervision information can be completed later. Please input "
"\"No\" if you don't have information yet."
msgstr ""
"Vos informations de cotutelle pourront être complétées ultérieurement; "
"veuillez indiquer \"non\" si vous ne disposez pas encore des informations"

msgid "Your participation in the event"
msgstr "Votre participation à l'événement"

msgid ""
"Your past experiences does not ensure the expected garanties for success"
msgstr ""
"Votre parcours antérieur n'offre pas les garanties attendues de réussite."

msgid "Your previous NOMA (matriculation number)"
msgstr "Votre ancien NOMA (numéro de matricule)"

msgid "Your professional email address"
msgstr "Votre adresse e-mail professionnelle"

msgid "Your training does not cover the useful prerequisites in mathematics."
msgstr "Votre formation ne couvre pas les prérequis utiles en mathématiques."

msgid "academic year"
msgstr "année académique"

msgid "actions"
msgstr "actions"

msgid "approval"
msgstr "accord"

msgid "approval for another training"
msgstr "accord pour une autre formation"

msgctxt "payment"
msgid "bancontact"
msgstr "Bancontact"

msgctxt "payment"
msgid "banktransfer"
msgstr "Transfert bancaire"

msgid "by the Enrolment Office"
msgstr "par le Service des Inscriptions de l'UCLouvain"

msgid "by the faculty"
msgstr "par la faculté"

msgctxt "payment"
msgid "canceled"
msgstr "Annulé"

msgid "candidate"
msgstr "candidat"

msgid "contact language"
msgstr "langue de contact"

msgid "created"
msgstr "créé"

msgctxt "payment"
msgid "creditcard"
msgstr "Carte de crédit"

msgid "education group type"
msgstr "type de formation"

msgctxt "payment"
msgid "expired"
msgstr "Expiré"

msgid "external"
msgstr "externe"

msgctxt "payment"
msgid "failed"
msgstr "En échec"

msgid "items per page"
msgstr "éléments par page"

msgctxt "feminine"
msgid "modified"
msgstr "modifiée"

msgid "no"
msgstr "non"

#, python-format
msgid "on %(date)s at %(hour)s"
msgstr "le %(date)s at %(hour)s"

msgctxt "payment"
msgid "open"
msgstr "Ouvert"

msgid "or"
msgstr "ou"

msgctxt "payment"
msgid "paid"
msgstr "Payé"

msgctxt "payment"
msgid "pending"
msgstr "En attente"

msgid "refusal"
msgstr "refus"

msgid "the <strong>failure</strong> of the confirmation paper."
msgstr "l'<strong>échec</strong> de l'épreuve de confirmation."

msgid "the <strong>not pursing</strong> of the doctorate."
msgstr "la <strong>non-poursuite</strong> du doctorat."

msgid "the <strong>successful completion</strong> of the confirmation paper."
msgstr "la <strong>réussite</strong> de l'épreuve de confirmation."

msgid "the person concerned"
msgstr "la personne concernée"

msgctxt "admission-date"
msgid "to"
msgstr "à"

msgid "to the UCLouvain Registration Service"
msgstr "au Service des Inscriptions de l'UCLouvain"

msgid "to the faculty"
msgstr "à la faculté"

msgid "ucl"
msgstr "UCLouvain"

msgid "use"
msgstr "utilisation"

msgid "yes"
msgstr "oui"

msgid "yes,no,"
msgstr "oui,non,"

msgid "your father"
msgstr "votre père"

msgid "your legal cohabitant"
msgstr "votre cohabitant légal"

msgid "your legal guardian"
msgstr "votre tuteur légal"

msgid "your mother"
msgstr "votre mère"

msgid "your partner"
msgstr "votre conjoint"

#, python-brace-format
msgid ""
"{current_mimetype} is not a valid mimetype for the field "
"\"{field}\" ({field_mimetypes_as_str})"
msgstr ""
"{current_mimetype} n'est pas un type mime valide pour le champ "
"\"{field}\" ({field_mimetypes_as_str})"

#, python-brace-format
msgid "{items} types out of {total}"
msgstr "{items} types sur {total}"

#, python-brace-format
msgid "{obj.dates_formatees} : {obj.fonction} at {obj.employeur}"
msgstr "{obj.dates_formatees} : {obj.fonction} à {obj.employeur}"<|MERGE_RESOLUTION|>--- conflicted
+++ resolved
@@ -3338,12 +3338,9 @@
 msgid "Free and uploaded by SIC for the managers"
 msgstr "Libre et téléversé par SIC pour les gestionnaires"
 
-<<<<<<< HEAD
 msgid "Free comment for the candidate"
 msgstr "Commentaire libre à destination du·de la candidat·e"
 
-=======
->>>>>>> 430f678e
 msgid "Free documents"
 msgstr "Documents libres"
 
@@ -6701,11 +6698,7 @@
 msgstr "Promoteur non trouvé."
 
 msgid "Supervisors"
-<<<<<<< HEAD
 msgstr "Promoteurs·trices"
-=======
-msgstr "Promoteurs"
->>>>>>> 430f678e
 
 msgid "Supervisory panel"
 msgstr "Comité d'accompagnement"
@@ -7277,12 +7270,9 @@
 "L'option {index} doit avoir un identifiant et une traduction pour chaque "
 "langue requise."
 
-<<<<<<< HEAD
 msgid "The other given names must be less than 40 characters long."
 msgstr "Les autres prénoms ne doivent pas faire plus de 40 caractères."
 
-=======
->>>>>>> 430f678e
 msgid "The payment has already been made."
 msgstr "Le paiement a déjà été réalisé."
 
