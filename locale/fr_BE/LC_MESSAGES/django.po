--- conflicted
+++ resolved
@@ -612,11 +612,7 @@
 "enrolment' status so that the previous experience can be changed to the "
 "'Sufficient' status."
 msgstr ""
-<<<<<<< HEAD
 "L'ensemble des expériences doivent être à l'état 'Validé' ou à l'état 'A compléter après inscription' pour que le "
-=======
-"L'ensemble des expériences doivent être à l'état 'Validé' pour que le "
->>>>>>> de1a874a
 "parcours antérieur puisse passer à l'état 'Suffisant'."
 
 msgid "All history"
