# SOME DESCRIPTIVE TITLE.
# Copyright (C) YEAR THE PACKAGE'S COPYRIGHT HOLDER
# This file is distributed under the same license as the PACKAGE package.
# FIRST AUTHOR <EMAIL@ADDRESS>, YEAR.
#
#, fuzzy
msgid ""
msgstr ""
"Project-Id-Version: PACKAGE VERSION\n"
"Report-Msgid-Bugs-To: \n"
"POT-Creation-Date: 2022-01-04 10:44+0100\n"
"PO-Revision-Date: YEAR-MO-DA HO:MI+ZONE\n"
"Last-Translator: FULL NAME <EMAIL@ADDRESS>\n"
"Language-Team: LANGUAGE <LL@li.org>\n"
"Language: \n"
"MIME-Version: 1.0\n"
"Content-Type: text/plain; charset=UTF-8\n"
"Content-Transfer-Encoding: 8bit\n"

#, python-format
msgid ""
"\n"
"                %(start_index)s to %(end_index)s of %(total_counts)s "
"doctorate admissions"
msgstr ""
"\n"
"                %(start_index)s à %(end_index)s sur %(total_counts)s "
"admissions en doctorat"

#, python-format
msgid ""
"\n"
"              Are you sure you want to delete \"%(object)s\"?\n"
"            "
msgstr ""
"\n"
"              Êtes-vous sûr de vouloir supprimer \"%(object)s\"?\n"
"            "

msgid "A justification is needed when creating a pre-admission."
msgstr "Une justification est requise pour une pré-admission."

msgid "ADMISSION"
msgstr "Admission"

msgid "ADRE"
msgstr "ADRE"

msgid "ADREs"
msgstr "ADRE"

msgid "APPROVED"
msgstr "Approuvé"

msgid "Abstract"
msgstr "Résumé"

msgid "Additional training project"
msgstr "Projet de formation complémentaire"

msgid "Admission"
msgstr "Admission"

msgid "Already a member of CA."
msgstr "Déjà membre du CA"

msgid "Already a promoter."
msgstr "Déjà promoteur"

msgid "Author"
msgstr "Auteur"

msgid "BIOLOGY"
msgstr "Biologie"

msgid "CA Member"
msgstr "Membre du CA"

msgid "CANCELLED"
msgstr "Annulé"

msgid "CDD manager"
msgstr "Gestionnaire CDD"

msgid "CDD managers"
msgstr "Gestionnaires CDD"

msgid "CHEMISTRY"
msgstr "Chimie"

msgid "Can add a member to the supervision group"
msgstr "Peut ajouter un membre au groupe de supervision"

msgid "Can appose CDD notice"
msgstr "Peut apposer un avis CDD"

msgid "Can appose SIC notice"
msgstr "Peut apposer un avis SIC"

msgid "Can approve confirmation paper"
msgstr "Peut approuver la lettre de confirmation"

msgid "Can approve jury"
msgstr "Peut approuver le jury"

msgid "Can approve proposition"
msgstr "Peut approuver la proposition"

msgid "Can check copyright"
msgstr "Peut vérifier le copyright"

msgid "Can check publication autorisation"
msgstr "Peut vérifier l'autorisation de publication"

msgid "Can download PDF confirmation"
msgstr "Peut télécharger la confirmation PDF"

msgid "Can download jury-approved PDF"
msgstr "Peut télécharger le PDF d'avis du jury"

msgid "Can fill thesis"
msgstr "Peut spécifier la thèse"

msgid "Can remove a member from the supervision group"
msgstr "Peut retirer un membre du groupe de supervision"

msgid "Can request signatures"
msgstr "Peut demander les signatures"

msgid "Can sign diploma"
msgstr "Peut signer le diplôme"

msgid "Can submit a doctorate admission proposition"
msgstr "Peut soumettre une proposition d'admission en doctorat"

msgid "Can submit thesis"
msgstr "Peut soumettre la thèse"

msgid "Can update the coordinates of the admission request author"
msgstr "Peut modifier les coordonnées de l'auteur de la demande d'admission"

msgid "Can update the information related to language knowledge"
msgstr "Peut modifier les informations relatives à la connaissance des langues"

msgid "Can update the information related to the admission cotutelle"
msgstr "Peut modifier les informations relatives à la cotutelle"

msgid "Can update the information related to the admission project"
msgstr "Peut modifier les informations relatives au projet d'admission"

msgid "Can update the information related to the admission request author"
msgstr ""
"Peut modifier les informations relatives à l'auteur de la demande d'admission"

msgid "Can update the information related to the admission supervision"
msgstr ""
"Peut modifier les informations relatives à la supervision de l'admission"

msgid "Can update the information related to the curriculum"
msgstr "Peut modifier les informations relatives au curriculum"

msgid "Can update the information related to the secondary studies"
msgstr "Peut modifier les informations relatives aux études secondaires"

msgid "Can upload PDF confirmation"
msgstr "Peut téléverser le PDF de confirmation"

msgid "Can upload defense report"
msgstr "Peut téléverser le rapport de soutenance"

msgid "Can upload jury-approved PDF"
msgstr "Peut téléverser le PDF d'avis du jury"

msgid "Can upload signed scholarship"
msgstr "Peut téléverser la bourse signée"

msgid "Can validate doctoral training"
msgstr "Peut valider la formation doctorale"

msgid "Can validate registration"
msgstr "Peut valider l'inscription"

msgid "Can view the coordinates of the admission request author"
msgstr "Peut voir les coordonnées de l'auteur de la demande d'admission"

msgid "Can view the information related to language knowledge"
msgstr "Peut voir les informations relatives à la connaissance des langues"

msgid "Can view the information related to the admission cotutelle"
msgstr "Peut voir les informations relatives à la cotutelle"

msgid "Can view the information related to the admission project"
msgstr "Peut voir les informations relatives au projet d'admission"

msgid "Can view the information related to the admission request author"
msgstr ""
"Peut voir les informations relatives à l'auteur de la demande d'admission"

msgid "Can view the information related to the admission supervision"
msgstr "Peut voir les informations relatives à la supervision de l'admission"

msgid "Can view the information related to the curriculum"
msgstr "Peut voir les informations relatives au curriculum"

msgid "Can view the information related to the secondary studies"
msgstr "Peut voir les informations relatives aux études secondaires"

msgid "Candidate"
msgstr "Candidat"

msgid "Candidate not found."
msgstr "Candidat non trouvé."

msgid "Candidates"
msgstr "Candidats"

msgid "City"
msgstr "Ville"

msgid "Close"
msgstr "Fermer"

msgid "Comment"
msgstr "Commentaire"

msgid "Committee member"
msgstr "Membre du comité"

msgid "Committee members"
msgstr "Membres du comité"

msgid "Confirm"
msgstr "Confirmer"

msgid "Cotutelle convention"
msgstr "Convention de cotutelle"

msgid "Cotutelle request document"
msgstr "Demande d'ouverture de cotutelle"

msgid "Country"
msgstr "Pays"

msgid "Create new doctorate admission"
msgstr "Créer une nouvelle admission en doctorat"

msgid "Created"
msgstr "Créé"

msgid "Dedicated time (in EFT)"
msgstr "Temps consacré (en EFT)"

msgid "Defense"
msgstr "Soutenance"

msgid "Delete"
msgstr "Supprimer"

msgid "Delete?"
msgstr "Supprimer ?"

msgid "Doctorate"
msgstr "Doctorat"

msgid "Doctorate admission"
msgstr "Admission en doctorat"

msgid "Doctorate admissions"
msgstr "Admissions en doctorat"

msgid "ECONOMY"
msgstr "Economie"

msgid "EFT"
msgstr "EFT"

msgid "English"
msgstr "Anglais"

msgid "Export"
msgstr "Exporter"

msgid "Financing type"
msgstr "Type de financement"

msgid "French"
msgstr "Français"

msgid "GEOGRAPHY"
msgstr "Géographie"

msgid "Gantt graph"
msgstr "Graphe de Gantt"

msgid "INVITED"
msgstr "Invité"

msgid "IN_PROGRESS"
msgstr "En cours"

msgid "Institution"
msgstr "Institution"

msgid "Institution should be set when PhD has been set to yes or partial"
msgstr ""
"L'institution doit être renseignée quand le doctorat a déjà été réalisé "
"partiellement ou complètement."

msgid "Internal comment"
msgstr "Commentaire interne"

msgid "Jury secretaries"
msgstr "Secrétaires de jury"

msgid "Jury secretary"
msgstr "Secrétaire de jury"

msgid "List of doctorate admissions"
msgstr "Liste des admissions en doctorat"

msgid "List of doctorate admissions with administrative data"
msgstr "Liste des admissions en doctorat et données administratives"

msgid "MANAGEMENT"
msgstr "Gestion"

msgid "MATHEMATICS"
msgstr "Mathématiques"

msgid "Mandatory fields are missing in the cotutelle."
msgstr "Les champs requis de la cotutelle sont manquants."

msgid "Mandatory fields are missing in the project details of the proposition."
msgstr ""
"Les champs requis des details du projet de la proposition sont manquants."

msgid "Mandatory languages are missing."
msgstr "Des langues obligatoires sont manquantes."

msgid "Member of supervision group already invited."
msgstr "Membre du groupe de supervision déjà invité."

msgid "Member of supervision group not found."
msgstr "Membre du groupe de supervision non trouvé."

msgid "Member of supervision group not invited."
msgstr "Membre du groupe de supervision non invité"

msgid "Membre CA not found."
msgstr "Membre du CA non trouvé"

msgid "Modified"
msgstr "Modifée"

msgid "Motivation"
msgstr "Motivation"

msgid "NO"
msgstr "Non"

msgid "NOT_INVITED"
msgstr "Non invité"

msgid "No PhD found."
msgstr "Pas de doctorat trouvé"

msgid "No defense reason"
msgstr "Raison de non-soutenance"

msgid "Other"
msgstr "Autre"

msgid "Other cotutelle-related documents"
msgstr "Autres documents relatifs à la cotutelle"

msgid "Other thesis location"
msgstr "Autre lieu de la thèse"

msgid "PARTIAL"
msgstr "Partiel"

msgid "PHYSICS"
msgstr "Physique"

msgid "PRE_ADMISSION"
msgstr "Pre-admission"

msgid "PhD already done"
msgstr "Doctorat déjà réalisé"

msgid "Planned duration"
msgstr "Durée prévue"

msgid "Please fill in all the required information in the 'Personal Data > Identification' tab."
msgstr "Merci de compléter intégralement les informations de l'onglet 'Données personnelles > Identification'."

msgid "Please provide a copy of your identity card."
msgstr "Merci de fournir une copie de votre carte d'identité."

msgid "Please provide the expiry date and a copy of your passport."
msgstr "Merci de fournir la date d'expiration et une copie de votre passeport."

msgid "Please specify at least one identity number."
msgstr "Merci de spécifier au-moins un numéro d'identité."

msgid "Please specify either your date of birth or your year of birth."
msgstr "Merci de spécifier votre date ou votre année de naissance."

msgid "Please specify the experience's year."
msgstr "Merci de spécifier l'année de l'expérience."

msgid "Please specify your Belgian national register number."
msgstr "Merci de spécifier votre numéro de registre national belge."

msgid "Pre-Admission"
msgstr "Pré-Admission"

msgid "Produce xls of doctorate admissions with administrative data"
msgstr ""
"Produire un fichier Excel avec la liste des admissions en doctorat et "
"données administratives"

msgid "Produce xls with a list of doctorate admissions"
msgstr "Produire un fichier xls avec la liste des admissions en doctorat"

msgid "Program proposition"
msgstr "Proposition de programme"

msgid "Project"
msgstr "Projet"

msgid "Project title"
msgstr "Titre du projet"

msgid "Promoter"
msgstr "Promoteur"

msgid "Promoter not found."
msgstr "Promoteur non trouvé."

msgid "Promoters"
msgstr "Promoteurs"

msgid "Proposition not found."
msgstr "Proposition non trouvée."

msgid "Proximity Commission for Dental Sciences (DENT)"
msgstr "Commission de proximité de sciences dentaires (DENT)"

msgid "Proximity Commission for Genetics and Immunology (GIM)"
msgstr "Commission de proximité de génétique et immunologie (GIM)"

msgid "Proximity Commission for Motricity Sciences (MOTR)"
msgstr "Commission de proximité de sciences de la motricité (MOTR)"

msgid "Proximity Commission for Neuroscience (NRSC)"
msgstr "Commission de proximité de neurosciences (NRSC)"

msgid "Proximity Commission for Pharmaceutical Sciences (DFAR)"
msgstr "Commission de proximité de sciences pharmaceutiques (DFAR)"

msgid "Proximity commission"
msgstr "Commission de proximité"

msgid ""
"Proximity commission for cellular and molecular biology, biochemistry (BCM)"
msgstr ""
"Commission de proximité de biologie cellulaire et moléculaire, biochimie "
"(BCM)"

msgid "Proximity commission for experimental and clinical research (ECLI)"
msgstr "Commission de proximité de recherche expérimentale et clinique (ECLI)"

msgid "Proximity commission for public health, health and society (SPSS)"
msgstr "Commission de proximité de santé publique, santé et société (SPSS)"

msgid ""
"Proximity commission should be filled in only if the doctorate's entity is "
"CDE, CLSM or CDSS"
msgstr ""
"La commission de proximité doit être remplie uniquement si l'entité du "
"doctorat est CDE, CLSM ou CDSS"

msgid "REFUSED"
msgstr "Refusé"

msgid "Recommendation letters"
msgstr "Lettres de recommandation"

msgid "Reference"
msgstr "Référence"

msgid "Rejection reason"
msgstr "Motif de refus"

msgid "SCEB"
msgstr "SCEB"

msgid "SCEBs"
msgstr "SCEB"

msgid "SEARCH_SCHOLARSHIP"
msgstr "Bourse de recherche"

msgid "SELF_FUNDING"
msgstr "Auto-financement"

msgid "SIC director"
msgstr "Directeur SIC"

msgid "SIC directors"
msgstr "Directeurs SIC"

msgid "SIC manager"
msgstr "Gestionnaire SIC"

msgid "SIC managers"
msgstr "Gestionnaires SIC"

msgid "SIGNING_IN_PROGRESS"
msgstr "Signatures en cours"

msgid "STATISTICS"
msgstr "Statistiques"

msgid "SUBMITTED"
msgstr "Soumis"

msgid "Scholarship grant"
msgstr "Bourse de recherche"

msgid "Some invitations are already sent"
msgstr "Des invitations ont déjà été envoyées"

msgid "Supervision group not found."
msgstr "Groupe de supervision non trouvé."

<<<<<<< HEAD
msgid "The invitations have not been sent"
msgstr "Les invitations n'ont pas été envoyées"
=======
msgid "The experiences that have been valuated from this admission."
msgstr "Les expériences qui ont été valorisées à partir de cette admission."
>>>>>>> aa18baa9

msgid "There can be no more CA members in the supervision group."
msgstr ""
"Il ne peut y avoir davantage de membres du CA dans le groupe de supervision."

msgid "There can be no more promoters in the supervision group."
msgstr ""
"Il ne peut y avoir davantage de promoteurs dans le groupe de supervision."

msgid "Thesis institute"
msgstr "Institut de la thèse"

msgid "Thesis language"
msgstr "Langue de la thèse"

msgid "Thesis location"
msgstr "Lieu de la thèse"

msgid "This experience cannot be deleted as it has already been valuated."
msgstr "Cette expérience ne peut être supprimée, ayant déjà été évaluée."

msgid "This experience cannot be updated as it has already been valuated."
msgstr "Cette expérience ne peut être mise à jour, ayant déjà été évaluée."

msgid "Title"
msgstr "Titre"

msgid "Type"
msgstr "Type"

msgid "UUID"
msgstr "UUID"

msgid "Undecided"
msgstr "Non décidé"

msgid "Update"
msgstr "Mettre à jour"

msgid "Update doctorate admission"
msgstr "Mettre à jour admission en doctorat"

msgid "WORK_CONTRACT"
msgstr "Contrat de travail"

msgid "Work contract should be set when financing type is set to work contract"
msgstr ""
"Le contrat de travail doit être renseigné quand le type de financement est "
"un contrat de travail."

msgid "Working contract type"
msgstr "Type de contrat de travail"

msgid "YES"
msgstr "Oui"

msgid "You cannot fill in a language more than once, please correct the form."
msgstr ""
"Vous ne pouvez pas définir une langue plusieurs fois, merci de corriger le "
"formulaire."

msgid "You must add at least one CA member in order to request signatures."
msgstr ""
"Vous devez ajouter au moins un membre CA afin de demander les signatures."

msgid ""
"You must add at least one UCLouvain promoter in order to request signatures."
msgstr ""
"Vous devez ajouter au moins un promoteur UCLouvain afin de demander les "
"signatures."

msgid ""
"You must add at least one external promoter in order to request signatures."
msgstr ""
"Vous devez ajouter au moins un promoteur externe afin de demander les "
"signatures."

msgid "You must be a member of the committee to access this admission"
msgstr "Vous devez être membre du comité pour accéder à cette admission"

msgid "You must be a member of the committee who has not yet given his answer"
msgstr ""
"Vous devez être membre du comité et ne pas encore avoir donné votre réponse"

msgid ""
"You must be a member of the doctoral commission to access this admission"
msgstr ""
"Vous devez être membre de la commission doctorale pour accéder à cette "
"admission"

msgid "You must be the request author to access this admission"
msgstr "Vous devez être l'auteur de la demande pour accéder à cette admission"

msgid "You must be the request promoter to access this admission"
msgstr ""
"Vous devez être le promoteur de la demande pour accéder à cette admission"

msgid "You've reached the maximum authorized propositions."
msgstr "Vous avez atteint le maximum de propositions."

msgid "actions"
msgstr "actions"

msgid "created"
msgstr "créé"

msgid "modified"
msgstr "modifée"<|MERGE_RESOLUTION|>--- conflicted
+++ resolved
@@ -535,13 +535,11 @@
 msgid "Supervision group not found."
 msgstr "Groupe de supervision non trouvé."
 
-<<<<<<< HEAD
+msgid "The experiences that have been valuated from this admission."
+msgstr "Les expériences qui ont été valorisées à partir de cette admission."
+
 msgid "The invitations have not been sent"
 msgstr "Les invitations n'ont pas été envoyées"
-=======
-msgid "The experiences that have been valuated from this admission."
-msgstr "Les expériences qui ont été valorisées à partir de cette admission."
->>>>>>> aa18baa9
 
 msgid "There can be no more CA members in the supervision group."
 msgstr ""
