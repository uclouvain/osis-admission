# SOME DESCRIPTIVE TITLE.
# Copyright (C) YEAR THE PACKAGE'S COPYRIGHT HOLDER
# This file is distributed under the same license as the PACKAGE package.
# FIRST AUTHOR <EMAIL@ADDRESS>, YEAR.
#
msgid ""
msgstr ""
"Project-Id-Version: \n"
"Report-Msgid-Bugs-To: \n"
"POT-Creation-Date: 2024-08-07 15:01+0200\n"
"PO-Revision-Date: 2024-04-05 19:27+0200\n"
"Last-Translator: \n"
"Language-Team: \n"
"Language: fr_BE\n"
"MIME-Version: 1.0\n"
"Content-Type: text/plain; charset=UTF-8\n"
"Content-Transfer-Encoding: 8bit\n"
"Plural-Forms: nplurals=2; plural=(n > 1);\n"
"X-Generator: Poedit 3.0.1\n"

#, python-brace-format
msgid " (last update by {author} on {date} at {time}):"
msgstr " (dernière modification par {author} le {date} à {time}) :"

#, python-format
msgid "%(added)s ECTS added with %(validated)s validated by the CDD."
msgstr "%(added)s ECTS ajoutés dont %(validated)s validés par la CDD."

#, python-format
msgid "%(label)s:"
msgstr "%(label)s :"

#, python-format
msgid ""
"%(person_concerned)s has a long-term residence permit (B, C, D, F, F+, K, L "
"or M cards) in Belgium."
msgstr ""
"%(person_concerned)s est titulaire d’un titre de séjour de longue durée "
"(Cartes B, C, D, F, F+, K, L ou M) en Belgique."

#, python-format
msgid ""
"%(person_concerned)s has a residence permit valid for more than 3 months and "
"receives professional or replacement income."
msgstr ""
"%(person_concerned)s a une autorisation de séjour de plus de 3 mois et "
"bénéficie de revenus professionnels ou de remplacement."

#, python-format
msgid ""
"%(person_concerned)s has the nationality of a European Union member state."
msgstr ""
"%(person_concerned)s a la nationalité d’un pays d’un état membre de l’Union "
"européenne."

#, python-format
msgid ""
"%(person_concerned)s is a refugee applicant, refugee, stateless person, or "
"has temporary/subsidiary protection."
msgstr ""
"%(person_concerned)s est candidat réfugié, réfugié, apatride, ou bénéficie "
"de la protection temporaire/subsidiaire."

#, python-format
msgid ""
"%(person_concerned)s is supported by the CPAS or a CPAS care home, or is "
"nominated by the CPAS."
msgstr ""
"%(person_concerned)s est pris en charge par le CPAS, ou par un home du CPAS, "
"ou désigné par le CPAS."

#, python-format
msgid "%(rule)s (Established by %(established_by)s)"
msgstr "%(rule)s (Établi par %(established_by)s)"

#, python-format
msgid "%(state)s on %(date)s"
msgstr "%(state)s le %(date)s"

#, python-format
msgid "%(years)s year"
msgid_plural "%(years)s years"
msgstr[0] "%(years)s an"
msgstr[1] "%(years)s ans"

#, python-format
msgid "(%(minutes)s ago)"
msgstr "(il y a %(minutes)s)"

msgid ", on"
msgstr ", le"

msgid "102 change of course"
msgstr "Réorientation 102"

msgid "12"
msgstr "12"

msgid "6"
msgstr "6"

#, python-format
msgid ""
"<a href=\"%(admission_link_back)s\">%(reference)s</a> - "
"%(candidate_first_name)s %(candidate_last_name)s requested signatures for "
"%(training_title)s"
msgstr ""
"<a href=\"%(admission_link_back)s\">%(reference)s</a> - "
"%(candidate_first_name)s %(candidate_last_name)s a demandé les signatures "
"pour %(training_title)s"

#, python-format
msgid ""
"<a href=\"%(admission_link_back)s\">%(reference)s</a> - "
"%(candidate_first_name)s %(candidate_last_name)s submitted request for "
"%(training_title)s"
msgstr ""
"<a href=\"%(admission_link_back)s\">%(reference)s</a> - "
"%(candidate_first_name)s %(candidate_last_name)s a soumis une demande pour "
"%(training_title)s"

#, python-format
msgid ""
"<a href=\"%(admission_link_front)s\">%(reference)s</a> - "
"%(signataire_first_name)s %(signataire_last_name)s (%(actor_role)s) has "
"approved your signature request."
msgstr ""
"<a href=\"%(admission_link_front)s\">%(reference)s</a> - "
"%(signataire_first_name)s %(signataire_last_name)s (%(actor_role)s) a "
"approuvé votre demande de signature."

#, python-format
msgid ""
"<a href=\"%(admission_link_front_complementary_training)s\">%(reference)s</"
"a> - Some complementary training activities have been approved."
msgstr ""
"<a href=\"%(admission_link_front_complementary_training)s\">%(reference)s</"
"a> - Des activités de formation complémentaire ont été approuvées."

#, python-format
msgid ""
"<a href=\"%(admission_link_front_course_enrollment)s\">%(reference)s</a> - "
"Some course enrollment have been approved."
msgstr ""
"<a href=\"%(admission_link_front_course_enrollment)s\">%(reference)s</a> - "
"Des inscriptions aux cours ont été approuvées."

#, python-format
msgid ""
"<a href=\"%(admission_link_front_doctoral_training)s\">%(reference)s</a> - "
"Some doctoral training activities have been approved."
msgstr ""
"<a href=\"%(admission_link_front_doctoral_training)s\">%(reference)s</a> - "
"Des activités de formation doctorale ont été approuvées."

#, python-format
msgid ""
"<a href=\"%(confirmation_paper_link_back)s\">%(reference)s</a> - "
"%(student_first_name)s %(student_last_name)s proposed a new deadline "
"(%(extension_request_proposed_date)s) for the confirmation paper for "
"%(training_title)s"
msgstr ""
"<a href=\"%(confirmation_paper_link_back)s\">%(reference)s</a> - "
"%(student_first_name)s %(student_last_name)s a proposé une nouvelle échéance "
"(%(extension_request_proposed_date)s) pour son épreuve de confirmation pour "
"%(training_title)s"

#, python-format
msgid ""
"<a href=\"%(confirmation_paper_link_back)s\">%(reference)s</a> - "
"%(student_first_name)s %(student_last_name)s submitted data for the first "
"time for the confirmation paper for %(training_title)s"
msgstr ""
"<a href=\"%(confirmation_paper_link_back)s\">%(reference)s</a> - "
"%(student_first_name)s %(student_last_name)s a soumis pour la première fois "
"des données pour son épreuve de confirmation pour %(training_title)s"

#, python-format
msgid ""
"<a href=\"%(confirmation_paper_link_back)s\">%(reference)s</a> - "
"%(student_first_name)s %(student_last_name)s submitted new data for the "
"confirmation paper for %(training_title)s"
msgstr ""
"<a href=\"%(confirmation_paper_link_back)s\">%(reference)s</a> - "
"%(student_first_name)s %(student_last_name)s a soumis de nouvelles données "
"pour son épreuve de confirmation pour %(training_title)s"

#, python-format
msgid ""
"<a href=\"%(confirmation_paper_link_back)s\">%(reference)s</a> - A promoter "
"submitted documents related to the confirmation paper of "
"%(student_first_name)s %(student_last_name)s for %(training_title)s"
msgstr ""
"<a href=\"%(confirmation_paper_link_back)s\">%(reference)s</a> - Un "
"promoteur a soumis des documents relatifs à l'épreuve de confirmation de "
"%(student_first_name)s %(student_last_name)s pour %(training_title)s"

#, python-format
msgid ""
"<a href=\"%(enrollment_url)s\">Go to course enrolment</a> or <a href="
"\"%(add_url)s\">add a course</a>"
msgstr ""
"<a href=\"%(enrollment_url)s\">Aller à l'inscription aux cours</a> ou <a "
"href=\"%(add_url)s\">ajouter un cours</a>"

#, python-format
msgid ""
"<h2>Delete \"%(name)s\" custom mail template?</h2> <p>Are you sure you want "
"to delete the custom mail template? This cannot be undone.</p>"
msgstr ""
"<h2>Supprimer le template d'email personnalisé \"%(name)s\" ?</h2><p>Êtes-"
"vous sûr de vouloir supprimer ce template d'email personnalisé ? Cette "
"action est irréversible.</p>"

#, python-brace-format
msgid "<p>Contact person for setting up your annual programme: {contact}</p>"
msgstr ""
"<p>Personne de contact pour la composition du programme annuel : {contact}</"
"p>"

#, python-brace-format
msgid "<p>Course duration: 1 year</p>"
msgid_plural "<p>Course duration: {years} years</p>"
msgstr[0] "<p>Durée des études : 1 an.</p>"
msgstr[1] "<p>Durée des études : {years} ans.</p>"

#, python-brace-format
msgid ""
"<p>Depending on your previous experience, your faculty will supplement your "
"annual programme with additional classes (for more information: <a href="
"\"{link}\">{link}</a>).</p>"
msgstr ""
"<p>Au vu de votre parcours antérieur, votre faculté complétera votre "
"programme annuel par des compléments de formation (enseignements "
"supplémentaires) (pour plus d’informations : <a href=\"{link}\">{link}</a>)."
"</p>"

#, python-brace-format
msgid ""
"<p>We also wish to inform you that the additional documents below should be "
"sent as soon as possible to <a href=\"mailto:{mail}\">{mail}</a>:</p>"
msgstr ""
"<p>Par ailleurs, nous profitons de ce courrier pour vous signaler que les "
"documents complémentaires ci-dessous sont à nous fournir dès que possible à "
"l’adresse <a href=\"mailto:{mail}\">{mail}</a> :</p>"

msgid ""
"<strong>Warning</strong> the candidate is reported as a <strong>fraudster</"
"strong>"
msgstr ""
"<strong>Attention</strong> le candidat est signalé <strong>fraudeur</strong>"

#, python-format
msgid ""
"<ul><li>the information I have provided is accurate and complete. UCLouvain "
"reserves the right to verify the information contained in the application "
"with third parties</li><li>I have uploaded all relevant documents confirming "
"the information provided</li><li>I undertake to inform %(to_service)s of any "
"changes to the information in my application</li></ul>"
msgstr ""
"<ul><li>les renseignements que j'ai fournis dans ce cadre sont exacts et "
"complets. L’UCLouvain se réserve le droit d’assurer toute vérification des "
"éléments constitutifs du dossier avec des tiers.</li><li>j'ai téléversé tous "
"les documents utiles confirmant les renseignements fournis</li><li>je "
"m'engage à transmettre %(to_service)s toutes les modifications de données "
"reprises dans mon dossier</li></ul>"

msgid "A cancel mail has already been sent to the candidate."
msgstr "Un courrier d'annulation a été envoyé au candidat."

msgid ""
"A candidate is considered as VIP if he/she is in double degree or if he/she "
"benefits from an international scholarship or if he/she is Erasmus Mundus."
msgstr ""
"Un candidat est considéré VIP s'il est en double diplomation ou s'il "
"bénéficie d'une bourse internationale ou s'il est Erasmus Mundus."

msgid "A card"
msgstr "Carte A"

msgid "A close mail has already been sent to the candidate."
msgstr "Un courrier de clotûre a déjà été envoyé au candidat."

msgid "A comment is required."
msgstr "Un commentaire est requis."

msgid "A deny mail has already been sent to the candidate."
msgstr "Un courrier de refus a été envoyé au candidat."

msgid "A justification is needed when creating a pre-admission."
msgstr "Une justification est requise pour une pré-admission."

msgid ""
"A legal guardian has the prerogatives of parental authority over the child "
"in the event of the parents' death or their inability to exercise parental "
"authority following a court decision. A student of legal age cannot have a "
"guardian. Under no circumstances is a guarantor a legal guardian."
msgstr ""
"Un tuteur légal dispose des prérogatives de l'autorité parentale sur "
"l’enfant en cas de décès des parents ou d’incapacité de ceux-ci à exercer "
"leur autorité parentale suite à une décision de justice. Un étudiant majeur "
"ne peut pas avoir de tuteur. Un garant n’est en aucun cas un tuteur légal."

msgid ""
"A member should be either internal or external, please check the fields."
msgstr ""
"Un membre doit être soit interne, soit externe, veuillez vérifier les champs."

msgid ""
"A merger proposal is currently being resolved. Saving the tab will cause a "
"merge reset"
msgstr ""
"Une proposition de fusion est en cours de résolution. La sauvegarde de "
"l’onglet entraînera une réinitialisation de la fusion"

msgid "A new version of the analysis folder has been generated."
msgstr "Une nouvelle version du dossier d'analyse a été générée."

msgid "A non doctor member must have a justification."
msgstr ""
"Un membre non porteur du titre de docteur doit avoir une justification."

msgid "A or B card"
msgstr "Carte A ou B"

msgid "A or B card with refugee mention"
msgstr "Carte A ou B avec la mention de refugié"

msgid "A promoter can not be president."
msgstr "Un promoteur ne peut pas être président."

msgid "A promoter can not be removed from the jury."
msgstr "Un promoteur ne peut pas être retiré du jury."

msgid "A promoter can not be updated from the jury."
msgstr "Un promoteur ne peut pas être modifié dans le jury."

msgid "A refusal mail has been sent to the candidate."
msgstr "Un courrier de refus a été envoyé au candidat."

msgid "A specific education"
msgstr "Une formation spécifique"

msgid "A transcript for your last year of secondary school"
msgstr "Un relevé de notes pour votre dernière année d'études secondaires"

msgid ""
"A translation of your official transcript of marks for your final year of "
"secondary school by a sworn translator"
msgstr ""
"Une traduction de votre relevé de notes pour votre dernière année d'études "
"secondaires par un traducteur juré"

msgid "A translation of your secondary school diploma by a sworn translator"
msgstr ""
"Une traduction de votre diplôme d'études secondaires par un traducteur juré"

msgid "ABANDON_DU_CANDIDAT"
msgstr "Abandon du·de la candidat·e"

msgid "ACCEPTED"
msgstr "Accepté"

msgid "ACCEPTEE"
msgstr "Acceptée"

msgid "ACCORD_DE_DEROGATION_FACULTAIRE"
msgstr "Accord de dérogation facultaire"

msgid "ACCORD_DIRECTION"
msgstr "Accord dérogation direction"

msgid "ACKNOWLEDGED"
msgstr "Réceptionné"

msgid "ADMISSIBLE"
msgstr "Recevable"

msgid "ADMISSION"
msgstr "Admission"

msgid "ADMISSION_IN_PROGRESS"
msgstr "Admission en cours"

msgid "ADMITTED"
msgstr "Admis"

msgid "AGREGATION"
msgstr "279 € - Agrégation"

msgid "AUTRE"
msgstr "Autre"

msgid "AVIS_DIRECTION_DEMANDE"
msgstr "Avis direction demandé"

msgid "Absence of debt"
msgstr "Absence de dettes"

msgid "Abstract"
msgstr "Résumé"

msgid "Academic Regulations"
msgstr "Règlement général des études"

msgid "Academic course"
msgstr "Formation académique"

msgid "Academic courses"
msgstr "Formations académiques"

msgid "Academic experience"
msgstr "Expérience académique"

msgid "Academic year"
msgstr "Année académique"

msgctxt "admission"
msgid "Academic year"
msgstr "Année académique"

msgid "Academic year of the admission"
msgstr "Année académique de l'admission'"

msgid "Academic year:"
msgstr "Année académique :"

msgid "Academics trainings view"
msgstr "Vue formations académiques"

msgid "Accept"
msgstr "Accepter"

msgid "Accept selected activities"
msgstr "Accepter les activités sélectionnées"

msgid "Accept selected courses"
msgstr "Accepter les cours sélectionnées"

msgid "Acceptation condition"
msgstr "Condition d'acceptation"

msgctxt "publication-status"
msgid "Accepted"
msgstr "Acceptée"

msgid "Access condition:"
msgstr "Condition d'accès :"

msgid "Access experience details"
msgstr "Accéder aux détails de l'expérience"

msgid "Access title"
msgstr "Titre d'accès"

msgid "Account holder first name"
msgstr "Prénom du titulaire du compte"

msgid "Account holder surname"
msgstr "Nom du titulaire du compte"

msgid "Account number"
msgstr "Numéro de compte"

msgid "Account number type"
msgstr "Type de numéro de compte"

msgid "Accounting"
msgstr "Comptabilité"

msgid "Achieved additional training"
msgstr "Formation complémentaire réalisée"

msgid "Acquired credit number"
msgstr "Crédits acquis"

msgid "Acronym / Title"
msgstr "Sigle / Intitulé"

msgid "Acronym of the management entity"
msgstr "Sigle de l'entité de gestion"

msgid "Acronym of the training"
msgstr "Sigle de la formation"

msgid "Actions"
msgstr "Actions"

msgid "Active"
msgstr "Actif"

msgid ""
"Active items are available for new instantiations, and are shown to "
"candidates if necessary. Inactive elements are unavailable for future "
"instantiations and are never shown to candidates."
msgstr ""
"Les éléments actifs sont disponibles pour de nouvelles instantiations, et "
"sont montrés aux candidats le cas échéant. Les éléments inactifs sont "
"indisponibles pour de futures instantiations et ne sont jamais montrés aux "
"candidats."

msgid "Activities"
msgstr "Activités"

msgid "Activity"
msgstr "Activité"

msgid "Activity begin date"
msgstr "Date de début de l'activité"

msgid "Activity date"
msgstr "Date de l'activité"

msgid "Activity description"
msgstr "Description de l'activité"

msgid "Activity end date"
msgstr "Date de fin de l'activité"

msgid "Activity name"
msgstr "Nom de l'activité"

msgid "Activity subtype"
msgstr "Sous-type d'activité"

msgid "Activity type"
msgstr "Type d'activité"

msgid "Actor"
msgstr "Acteur"

msgid "Actors as list items"
msgstr "Acteurs en tant qu'éléments de liste"

msgid "Actors, comma-separated"
msgstr "Acteurs, séparés par une virgule"

msgid "Add"
msgstr "Ajouter"

msgid "Add a conference"
msgstr "Ajouter une conférence"

msgid "Add a course unit"
msgstr "Ajouter un cours"

#, python-format
msgid "Add a custom mail template for <em>%(description)s</em>"
msgstr "Ajouter un template d'email personnalisé pour <em>%(description)s</em>"

msgid "Add a new member"
msgstr "Ajouter un nouveau membre."

msgctxt "admission"
msgid "Add a non-academic activity"
msgstr "Ajouter une activité non-académique"

msgid "Add a paper"
msgstr "Ajouter une épreuve"

msgid "Add a paper/presentation"
msgstr "Ajouter une communication"

msgid "Add a paper/presentation for this conference"
msgstr "Ajouter une communication à cette conférence"

msgid "Add a paper/presentation for this residency"
msgstr "Ajouter une communication à ce séjour"

msgid "Add a paper/presentation for this seminar"
msgstr "Ajouter une communication à ce séminaire"

msgid "Add a publication"
msgstr "Ajouter une publication"

msgid "Add a publication to this conference"
msgstr "Ajouter une publication à cette conférence"

msgid "Add a residency"
msgstr "Ajouter un séjour"

msgid "Add a seminar"
msgstr "Ajouter un séminaire"

msgid "Add a service"
msgstr "Ajouter un service"

msgctxt "admission"
msgid "Add an academic course"
msgstr "Ajouter une formation académique"

msgid "Add an activity"
msgstr "Ajouter une activité"

msgid "Add an internal note"
msgstr "Ajouter une note interne"

msgid "Add validation of prior experience (VAE)"
msgstr "Ajouter une valorisation des acquis d'expérience"

msgid "Additional approval condition"
msgstr "Condition complémentaire d'acceptation"

msgid "Additional approval conditions"
msgstr "Conditions complémentaires d'acceptation"

msgid "Additional conditions"
msgstr "Conditions complémentaires"

msgid "Additional conditions:"
msgstr "Conditions complémentaires :"

msgid "Additional course(s):"
msgstr "Complément de formation :"

msgid "Additional documents"
msgstr "Documents additionnels"

msgid "Additional documents uploaded by a manager"
msgstr "Documents additionnels téléversés par un gestionnaire"

msgid "Additional information"
msgstr "Informations complémentaires"

msgid "Admission"
msgstr "Admission"

msgid "Admission applications"
msgstr "Demandes d'admission"

msgid "Admission applications export"
msgstr "Export des demandes d'admission"

msgid "Admission conditions not met."
msgstr "Conditions d'accès non remplies."

msgid "Admission context"
msgstr "Contexte d'admission"

msgid "Admission export"
msgstr "Export d'admission"

msgid "Admission form item"
msgstr "Élément de formulaire pour admission"

msgid "Admission form item instantiation"
msgstr "Instantiation d'un élément de formulaire pour admission"

msgid "Admission form item instantiations"
msgstr "Instantiations des éléments de formulaire pour admission"

msgid "Admission form items"
msgstr "Éléments de formulaire pour admission"

msgid "Admission has been sent to EPC."
msgstr "L'admission a été envoyé en EPC."

#, python-format
msgid ""
"Admission request for the academic year %(academic_year)s to the program:"
msgstr ""
"Demande d'admission pour l'année académique %(academic_year)s au programme "
"de :"

msgid "Admission requirement"
msgstr "Condition d'accès"

msgid "Admission requirement year"
msgstr "Millésime de la condition d'accès"

msgid "Admission statuses"
msgstr "Les statuts de l'admission"

msgid "Admission to regulated professions"
msgstr "Accès aux professions réglementées"

msgid "Admission type"
msgstr "Type de l'admission"

msgctxt "doctorate-filter"
msgid "Admission type"
msgstr "Type d'admission"

msgid "Admissions"
msgstr "Admissions"

msgid "Advanced filters"
msgstr "Filtres avancés"

#, python-format
msgid ""
"After considering the opinion of your supervisory panel, which met on "
"%(confirmation_date)s, the %(cdd_title)s notes that your doctoral "
"confirmation paper has been successfully completed."
msgstr ""
"Après examen de l’avis de votre comité d’accompagnement réuni le "
"%(confirmation_date)s, la %(cdd_title)s constate la réussite de votre "
"épreuve de confirmation au doctorat."

msgid "All"
msgstr "Tous"

msgctxt "feminine"
msgid "All"
msgstr "Toutes"

msgctxt "filters"
msgid "All"
msgstr "Tous"

msgid "All CA members must have approved the proposition."
msgstr ""
"Tous les membres du comité d'accompagnement doivent approuver la proposition."

msgid "All history"
msgstr "Historique complet"

msgid "All supervisors must have approved the proposition."
msgstr "Tous les promoteurs doivent approuver la proposition."

msgid "Already a member."
msgstr "Déjà membre."

msgid "Amount"
msgstr "Montant"

msgid "Amount (without EUR/)"
msgstr "Montant (sans EUR/€)"

msgid "An approval mail has already been sent to the candidate."
msgstr "Un courrier d'accord a été envoyé au candidat."

msgid "An approval mail has been sent to the candidate."
msgstr "Un courrier d'autorisation a été envoyé au candidat."

msgid "An education type"
msgstr "Un type de formation"

msgid "An error occured during digit ticket creation : {}"
msgstr "Une erreur est survenue lors de la création de ticket DigIT: {}"

msgid "An error occured during digit ticket creation validation"
msgstr ""
"Une erreur est survenue lors de la validation du ticket de création dans "
"DigIT"

msgid "An external member must have a country."
msgstr "Un membre externe doit avoir un pays."

msgid "An external member must have a first name."
msgstr "Un membre externe doit avoir un prénom."

msgid "An external member must have a gender."
msgstr "Un membre externe doit avoir un genre."

msgid "An external member must have a last name."
msgstr "Un membre externe doit avoir un nom."

msgid "An external member must have a title."
msgstr "Un membre externe doit avoir un titre."

msgid "An external member must have an email."
msgstr "Un membre externe doit avoir un email."

msgid "An external member must have an institute."
msgstr "Un membre externe doit avoir une institution."

msgid "An holding mail has already been sent to the candidate."
msgstr "Un courrier  de mise en attente a déjà été envoyé au candidat."

msgid ""
"An integer greater than zero indicating the position of the item in relation "
"to the others. Important point: the questions are displayed together "
"according to the field \"Display according to training\" (the elements for "
"all trainings, then the elements for a type of training, then the elements "
"for a specific training and finally the elements associated with a single "
"admission)."
msgstr ""
"Entier supérieur à zéro indiquant la position de l’élément par rapport aux "
"autres. Point important : les questions sont affichées groupées suivant le "
"champ \"Affichage selon la formation\" (les éléments pour toutes les "
"formations, puis les éléments pour un type de formation, puis les éléments "
"pour une formation spécifique et enfin les éléments associés à une admission "
"unique)."

msgid ""
"An international scholarship may be awarded to students as part of a "
"project. These international grants are awarded by ARES and a scholarship "
"certificate must be provided."
msgstr ""
"Une bourse internationale peut être octroyée à des étudiants dans le cadre "
"d'un projet. Ces bourses internationales sont notamment attribuées par "
"l'organisme ARES et une attestation de bourse est dès lors à fournir."

msgid ""
"Analysis file generated when the documents requested from the candidate are "
"received"
msgstr ""
"Dossier d'analyse généré à la réception des documents réclamés au candidat"

msgid "Analysis folder"
msgstr "Dossier d'analyse"

msgid "Analysis folder for a continuing education admission"
msgstr "Dossier d'analyse pour une demande en formation continue"

msgid "Analysis folder for a doctorate education admission"
msgstr "Dossier d'analyse pour une demande en formation doctorale"

msgid "Analysis folder for a general education admission"
msgstr "Dossier d'analyse pour une demande en formation générale"

msgid "Annex 1 visa form"
msgstr "Formulaire visa annexe 1"

msgid "Annex 25 or 26 for refugees and stateless persons"
msgstr "Annexe 25 ou 26 pour les réfugiés et apatrides"

msgid ""
"Annex 25 or 26 or the A/B card mentioning the refugee status or the decision "
"confirming the protection of the parent"
msgstr ""
"Annexe 26 ou 26 ou la carte A/B mentionnant le statut de réfugié ou la "
"décision confirmant la protection du parent"

msgid "Annexe approval certificate from SIC"
msgstr "Annexe au certificat d'approbation SIC"

msgid "Annual programme contact person:"
msgstr "Personne de contact pour la composition du programme annuel :"

msgid ""
"Another admission has been authorized for this candidate for this academic "
"year."
msgstr ""
"Une autre demande a été autorisée pour le·la candidat·e pour cette année "
"académique."

msgid "Another admission has been submitted."
msgstr "Une autre admission a déjà été soumise."

msgid "Application"
msgstr "Demande"

msgid "Application accepted"
msgstr "Inscription autorisée"

msgid "Application confirmed"
msgstr "Demande confirmée"

msgid "Application denied"
msgstr "Inscription refusée"

msgid "Application fee"
msgstr "Frais de dossier"

msgid "Application fee request message"
msgstr "Message de demande de paiement des frais de dossier"

#, python-format
msgid "Application fee: <strong>&euro;%(amount)s</strong>"
msgstr "Montant des frais de dossier : <strong>%(amount)s €</strong>"

msgid "Application fees where also received."
msgstr "Le payement des frais de dossier a bien été réceptionné."

msgid "Application for a study allowance from the French Community of Belgium"
msgstr ""
"Demande d'allocation d'études auprès de la Communauté française de Belgique"

msgid "Application form"
msgstr "Dossier de candidature"

msgid "Application no."
msgstr "N° de demande"

msgid "Application numero"
msgstr "Numéro de demande"

msgid "Application status"
msgstr "État de la demande"

msgid "Application type"
msgstr "Type de la demande"

msgid "Applications"
msgstr "Demandes"

msgid "Approbation by pdf"
msgstr "Approbation par pdf"

msgid "Approval"
msgstr "Accord"

msgid "Approval by faculty condition:"
msgstr "Condition d'acceptation par la faculté :"

msgid "Approval certificate from SIC"
msgstr "Certificat d'approbation SIC"

msgid "Approval certificate of faculty"
msgstr "Attestation d'accord facultaire"

msgid "Approval condition by faculty"
msgstr "Condition d'acceptation par la faculté"

msgid "Approval for a late enrolment"
msgstr "Accord pour une inscription tardive"

msgid "Approval for another training"
msgstr "Accord pour une autre formation "

msgid "Approval to validate"
msgstr "Autorisation à valider"

msgid "Approvals"
msgstr "Approbations"

msgid "Approved"
msgstr "Autorisée"

msgctxt "admission decision"
msgid "Approved"
msgstr "Approuvée"

msgid "Approximate date for completing the thesis:"
msgstr "Date approximative d'achèvement de la thèse :"

msgid "Archived record when signatures were sent"
msgstr "Fiche archivée lors de l'envoi des signatures"

msgid "Are the secondary studies the access title for this admission?"
msgstr ""
"Les études secondaires sont-elles le titre d'accès de cette proposition ?"

msgid "Are there any additional conditions (subject to ...)?"
msgstr "Y a-t-il des conditions complémentaires (\"sous réserve de ...\") ?"

msgid "Are there any prerequisite courses?"
msgstr "Y a-t-il des compléments de formation ?"

msgid "Are you a dual degree student?"
msgstr "Êtes-vous en double diplomation ?"

msgid "Are you an Erasmus Mundus student?"
msgstr "Êtes-vous Erasmus Mundus ?"

msgid "Are you confirming that the application will be sent to the SIC?"
msgstr "Confirmez-vous l'envoi du dossier en SIC ?"

msgid ""
"Are you currently enrolled in the first year of a bachelor's degree at a "
"French Community of Belgium haute ecole or university?"
msgstr ""
"Êtes-vous actuellement inscrit∙e en première année de bachelier dans une "
"haute école ou une université de la Communauté française de Belgique ?"

msgid "Are you sure you want to change the status?"
msgstr "Êtes-vous sûr·e de vouloir changer d'état ?"

#, python-format
msgctxt "admission"
msgid "Are you sure you want to delete \"%(object)s\"?"
msgstr "Êtes-vous sûr de vouloir supprimer \"%(object)s\" ?"

#, python-format
msgid "Are you sure you want to delete this experience (%(experience_name)s)?"
msgstr ""
"Êtes-vous sûr de vouloir supprimer cette expérience (%(experience_name)s) ?"

#, python-format
msgid ""
"Are you sure you want to duplicate this experience (%(experience_name)s)?"
msgstr ""
"Êtes-vous sûr de vouloir dupliquer cette expérience (%(experience_name)s) ?"

msgid ""
"Are you sure you want to go back to the \"Application confirmed\" status?"
msgstr "Êtes-vous sûr·e de vouloir repasser à l'état \"Demande confirmée\" ?"

msgid "Are you sure you want to realize this deletion?"
msgstr "Êtes-vous sûr·e de vouloir réaliser cette suppression ?"

msgid "Are you sure you want to realize this duplication?"
msgstr "Êtes-vous sûr·e de vouloir réaliser cette duplication ?"

#, python-format
msgid "Are you sure you want to refuse \"%(object)s\"?"
msgstr "Êtes-vous sûr de vouloir refuser \"%(object)s\" ?"

#, python-format
msgid "Are you sure you want to remove \"%(prenom)s %(nom)s\" from the jury?"
msgstr "Êtes-vous sûr de vouloir retirer \"%(prenom)s %(nom)s\" du jury ?"

#, python-format
msgid "Are you sure you want to restore \"%(object)s\"?"
msgstr "Êtes-vous sûr de vouloir remettre \"%(object)s\" au statut soumis ?"

msgid "Are you sure your want to delete this document?"
msgstr "Êtes-vous sûr de vouloir supprimer ce document ?"

msgid "Are you sure your want to reset the content of the message?"
msgstr "Êtes-vous sûr de vouloir réinitialiser le message ?"

msgid "Are you sure your want to reset the object of the message?"
msgstr "Êtes-vous sûr de vouloir réinitialiser le sujet du message ?"

msgid "Are you the child of a UCLouvain or Martin V staff member?"
msgstr ""
"Êtes-vous l'enfant d'un membre du personnel de l'UCLouvain ou de l'entité "
"Martin V ?"

msgid ""
"As the email address of the faculty recipient is not defined, no email will "
"be sent. Do you still want to send the application to the faculty?"
msgstr ""
"L'adresse mail du destinataire facultaire n'étant pas définie, aucun e-mail "
"ne sera envoyé. Voulez-vous malgré tout envoyer le dossier en faculté ?"

msgid ""
"As you are applying for a limited course as a non-resident (as defined by "
"government decree) candidate, applications for the 2024-2025 academic year "
"must be submitted via this <a href=\"https://uclouvain.be/fr/etudier/"
"inscriptions/demande-en-ligne\" target=\"_blank\">specific platform</a>."
msgstr ""
"Comme vous postulez pour des études contingentées en tant que candidat·es "
"non-résident·es, les inscriptions pour l'année académique 2024-2025 sont à "
"introduire via cette <a href=\"https://uclouvain.be/fr/etudier/inscriptions/"
"demande-en-ligne\" target=\"_blank\">plateforme spécifique</a>."

msgid "Assessment test presented"
msgstr "A présenté l'épreuve d'évaluation"

msgid "Assessment test succeeded"
msgstr "A réussi l'épreuve d'évaluation"

msgid "Assimilated,Non-assimilated"
msgstr "Assimilé(e),Non assimilé(e)"

msgid "Assimilation 1"
msgstr "Assimilation 1"

msgid "Assimilation 1 situation types"
msgstr "Types de situation de l'assimilation 1"

msgid "Assimilation 2"
msgstr "Assimilation 2"

msgid "Assimilation 2 situation types"
msgstr "Types de situation de l'assimilation 2"

msgid "Assimilation 3"
msgstr "Assimilation 3"

msgid "Assimilation 3 situation types"
msgstr "Types de situation de l'assimilation 3"

msgid "Assimilation 4"
msgstr "Assimilation 4"

msgid "Assimilation 5"
msgstr "Assimilation 5"

msgid "Assimilation 5 situation types"
msgstr "Types de situation de l'assimilation 5"

msgid "Assimilation 6"
msgstr "Assimilation 6"

msgid "Assimilation 6 situation types"
msgstr "Types de situation de l'assimilation 6"

msgid "Assimilation 7"
msgstr "Assimilation 7"

msgid "Assimilation start date"
msgstr "Date de début d'assimilation"

msgid "At least one academic year is required."
msgstr "Au-moins une année académique est requise."

msgid "At least one document must be selected."
msgstr "Au-moins un document doit être sélectionné."

msgid "Attachment: PhD training"
msgstr "Annexe : Formation doctorale"

msgid "Attachments"
msgstr "Pièces jointes"

msgid "Attachments:"
msgstr "Annexes :"

#, python-format
msgid ""
"Attention, the following entity doesn't exist at UCLouvain: %(entities)s"
msgid_plural ""
"Attention, the following entities don't exist at UCLouvain: %(entities)s"
msgstr[0] ""
"Attention, l'entité suivante n'existe pas à l'UCLouvain : %(entities)s"
msgstr[1] ""
"Attention, les entités suivantes n'existent pas à l'UCLouvain : %(entities)s"

msgid "Attestation of the communication"
msgstr "Attestation de communication"

msgid "Authentication"
msgstr "Authentification"

msgid "Authentication requested"
msgstr "Authentification demandée"

msgid "Author"
msgstr "Auteur"

msgid "Authorization"
msgstr "Autorisation"

msgid "Authorization to validate"
msgstr "Autorisation à valider"

msgid "Authors"
msgstr "Auteurs et autrices"

msgid "Available information (Digit)"
msgstr "Information connue (Digit)"

msgid "Awaiting approval"
msgstr "En révision"

msgid "Awaiting management approval"
msgstr "En attente de validation de la direction"

msgid "BESOIN_DE_COMPLEMENT"
msgstr "Besoin de complément"

msgid "BIC/SWIFT code identifying the bank from which the account originates"
msgstr "Code BIC/SWIFT identifiant la banque dont provient le compte"

msgid "BIOLOGY"
msgstr "Biologie"

msgid "Bachelor"
msgstr "Bachelier"

msgid "Bachelor's course entrance exam"
msgstr ""
"Examen d'admission aux études de premier cycle de l'enseignement supérieur"

msgid "Back to checklist"
msgstr "Retour à la checklist"

msgid "Back to overview"
msgstr "Revenir à la vue d'ensemble"

msgctxt "admission"
msgid "Back to page"
msgstr "Revenir à la page"

msgid "Back to the list"
msgstr "Retour à la liste"

msgid "Bank account"
msgstr "Compte bancaire"

msgid "Belgian"
msgstr "Belge"

msgid "Belgian diploma"
msgstr "Diplôme belge"

msgid "Belgian education community"
msgstr "Communauté d'enseignement"

msgid "Belgian flag"
msgstr "Drapeau belge"

msgid "Belgian national registry number (NISS)"
msgstr "Numéro de registre national belge (NISS)"

msgid "Belgian student status"
msgstr "Assimilation"

msgid "Billing address"
msgstr "Adresse de facturation"

msgid "Billing address city"
msgstr "La ville de l'adresse de facturation"

msgid "Billing address country"
msgstr "Le pays de l'adresse de facturation"

msgid "Billing address postal box"
msgstr "La boîte postale de l'adresse de facturation"

msgid "Billing address postal code"
msgstr "Le code postal de l'adresse de facturation"

msgid "Billing address recipient"
msgstr "Le destinataire de l'adresse de facturation"

msgid "Billing address street"
msgstr "La rue de l'adresse de facturation"

msgid "Billing address street number"
msgstr "Le numéro de rue de l'adresse de facturation"

msgid "Billing address type"
msgstr "Le type de l'adresse de facturation"

msgid "Block 1"
msgstr "Bloc 1"

msgid "Body"
msgstr "Corps"

msgid "Box"
msgstr "Boîte"

msgid "Brief justification"
msgstr "Motivation succincte"

msgid ""
"By finalising my application, I undertake to pay the registration fees upon "
"receipt of the invoice (provided my application is accepted). In case of "
"cancellation, the modalities depend on the Faculties."
msgstr ""
"En finalisant ma demande d’admission, je m’engage à payer les droits "
"d’inscription dès réception de la facture (pour autant que ma demande "
"d’admission soit acceptée). En cas d’annulation, les modalités dépendent des "
"Facultés."

msgctxt "ways_hear_about_training"
msgid "By someone who has already taken this course in a previous edition"
msgstr ""
"Par quelqu’un ayant déjà suivi cette formation dans une édition précédente"

msgid "CA Member"
msgstr "Membre du comité d'accompagnement"

msgid "CA members"
msgstr "Membres du comité d'accompagnement"

msgid "CANDIDAT_NOTIFIE"
msgstr "Candidat·e notifié·e"

msgid "CDD"
msgstr "CDD"

msgid "CDD Mail template"
msgstr "Template d'email de CDD"

msgid "CDD Mail templates"
msgstr "Templates d'email de CDD"

msgid "CDD configuration"
msgstr "Configuration de la CDD"

msgid "CDD manager comment"
msgstr "Commentaire du gestionnaire CDD"

msgid "CDD opinion"
msgstr "Avis de la CDD"

msgid "CDD:"
msgstr "CDD :"

msgctxt "admission"
msgid "CDD status"
msgstr "Statut CDD"

msgid "CDDs"
msgstr "CDDs"

msgid "CEP"
msgstr "CEP"

msgid "CERTIFICAT_60_CREDITS"
msgstr "1065 € - Certificat 60 crédits"

msgctxt "equivalence_type"
msgid "CESS equivalence"
msgstr "Equivalence au CESS"

msgid "CFWB scholarship decision"
msgstr "Décision de la bourse de la CFWB"

msgid "CHEMISTRY"
msgstr "Chimie"

msgid "CIRE, unlimited stay or foreigner`s card"
msgstr "Carte CIRE, séjour illimité ou d'étranger"

msgctxt "CategorieActivite"
msgid "COMMUNICATION"
msgstr "Communication orale (hors conférence)"

msgid "COMMUNICATION types"
msgstr ""
"Types d'activité pour la catégorie Communication orale (hors conférence)"

msgid "COMPLEMENTARY_TRAINING"
msgstr "Formation complémentaire"

msgctxt "CategorieActivite"
msgid "CONFERENCE"
msgstr "Colloques et conférences"

msgid "CONFERENCE PUBLICATION types"
msgstr "Types d'activité pour une communication dans la catégorie Conférence"

msgid "CONFERENCE types"
msgstr "Types d'activité pour la catégorie Conférence"

msgid "CONFIRMATION_PAPER"
msgstr "Épreuve de confirmation"

msgid "CONFIRMATION_TO_BE_REPEATED"
msgstr "Confirmation à représenter"

msgctxt "CategorieActivite"
msgid "COURSE"
msgstr "Cours, formation et écoles"

msgid "COURSE types"
msgstr "Types d'activité pour la catégorie Cours"

msgid "COURSE types for complementary training"
msgstr "Type de cours pour la formation complémentaire"

msgid "CSS class"
msgstr "Classe CSS"

msgid "Campus"
msgstr "Campus"

msgid "Campus (optional)"
msgstr "Campus (optionnel)"

msgid "Can add a member to the supervision group"
msgstr "Peut ajouter un membre au groupe de supervision"

msgid "Can appose CDD notice"
msgstr "Peut apposer un avis CDD"

msgid "Can appose SIC notice"
msgstr "Peut apposer un avis SIC"

msgid "Can approve confirmation paper"
msgstr "Peut approuver la lettre de confirmation"

msgid "Can approve jury"
msgstr "Peut approuver le jury"

msgid "Can approve proposition"
msgstr "Peut approuver la proposition"

msgid "Can be submitted"
msgstr "Peut être soumis"

msgid "Can check copyright"
msgstr "Peut vérifier le copyright"

msgid "Can check publication autorisation"
msgstr "Peut vérifier l'autorisation de publication"

msgid "Can download PDF confirmation"
msgstr "Peut télécharger la confirmation PDF"

msgid "Can download jury-approved PDF"
msgstr "Peut télécharger le PDF d'avis du jury"

msgid "Can fill thesis"
msgstr "Peut spécifier la thèse"

msgid "Can remove a member from the supervision group"
msgstr "Peut retirer un membre du groupe de supervision"

msgid "Can request signatures"
msgstr "Peut demander les signatures"

msgid "Can sign diploma"
msgstr "Peut signer le diplôme"

msgid "Can submit a doctorate admission proposition"
msgstr "Peut soumettre une proposition d'admission en doctorat"

msgid "Can submit thesis"
msgstr "Peut soumettre la thèse"

msgid "Can update the coordinates of the admission request author"
msgstr "Peut modifier les coordonnées de l'auteur de la demande d'admission"

msgid "Can update the information related to language knowledge"
msgstr "Peut modifier les informations relatives à la connaissance des langues"

msgid "Can update the information related to the admission cotutelle"
msgstr "Peut modifier les informations relatives à la cotutelle"

msgid "Can update the information related to the admission jury"
msgstr "Peut modifier les informations relatives au jury d'admission"

msgid "Can update the information related to the admission project"
msgstr "Peut modifier les informations relatives au projet d'admission"

msgid "Can update the information related to the admission request author"
msgstr ""
"Peut modifier les informations relatives à l'auteur de la demande d'admission"

msgid "Can update the information related to the admission supervision"
msgstr ""
"Peut modifier les informations relatives à la supervision de l'admission"

msgid "Can update the information related to the confirmation paper"
msgstr "Peut modifier les informations relatives à l'épreuve de confirmation"

msgid "Can update the information related to the curriculum"
msgstr "Peut modifier les informations relatives au curriculum"

msgid "Can update the information related to the secondary studies"
msgstr "Peut modifier les informations relatives aux études secondaires"

msgid "Can upload PDF confirmation"
msgstr "Peut téléverser le PDF de confirmation"

msgid "Can upload defense report"
msgstr "Peut téléverser le rapport de soutenance"

msgid "Can upload jury-approved PDF"
msgstr "Peut téléverser le PDF d'avis du jury"

msgid "Can upload signed scholarship"
msgstr "Peut téléverser la bourse signée"

msgid "Can validate doctoral training"
msgstr "Peut valider la formation doctorale"

msgid "Can validate registration"
msgstr "Peut valider l'inscription"

msgid "Can view the coordinates of the admission request author"
msgstr "Peut voir les coordonnées de l'auteur de la demande d'admission"

msgid "Can view the information related to language knowledge"
msgstr "Peut voir les informations relatives à la connaissance des langues"

msgid "Can view the information related to the admission cotutelle"
msgstr "Peut voir les informations relatives à la cotutelle"

msgid "Can view the information related to the admission jury"
msgstr "Peut voir les informations relatives au jury d'admission"

msgid "Can view the information related to the admission project"
msgstr "Peut voir les informations relatives au projet d'admission"

msgid "Can view the information related to the admission request author"
msgstr ""
"Peut voir les informations relatives à l'auteur de la demande d'admission"

msgid "Can view the information related to the admission supervision"
msgstr "Peut voir les informations relatives à la supervision de l'admission"

msgid "Can view the information related to the confirmation paper"
msgstr "Peut voir les informations relatives à l'épreuve de confirmation"

msgid "Can view the information related to the curriculum"
msgstr "Peut voir les informations relatives au curriculum"

msgid "Can view the information related to the secondary studies"
msgstr "Peut voir les informations relatives aux études secondaires"

msgid "Cancel"
msgstr "Annuler"

msgid "Cancel reason"
msgstr "Motif d'annulation"

msgid "Cancel reason:"
msgstr "Motifs d'annulation :"

msgid "Cancel the application fee request"
msgstr "Annuler la demande des frais de dossier"

msgid "Cancel the request"
msgstr "Annuler la réclamation"

msgid "Canceled"
msgstr "Annulée"

msgid "Cancelled application"
msgstr "Demande annulée"

msgid "Candidate"
msgstr "Candidat"

msgctxt "gender"
msgid "Candidate"
msgstr "Candidat·e"

msgid "Candidate information"
msgstr "Information du candidat"

msgid "Candidate nationality"
msgstr "Nationalité du candidat"

msgid "Candidate not found."
msgstr "Candidat non trouvé."

msgid "Candidate of the admission"
msgstr "Candidat de la proposition"

msgid "Candidate withdrawal"
msgstr "Abandon du candidat"

msgid "Candidate's country of nationality"
msgstr "Pays de la nationalité du candidat"

msgid "Candidate:"
msgstr "Candidat :"

#, python-brace-format
msgid ""
"Cannot delete the experience because it is used as additional condition for "
"the proposition {admission}."
msgstr ""
"Impossible de supprimer l'expérience parce qu'elle est utilisée comme "
"condition additionnelle pour la proposition {admission}."

msgid "Cannot delete the experience because it is used in another context."
msgstr ""
"Impossible de supprimer l'expérience parce qu'elle est utilisée dans un "
"autre contexte."

msgid ""
"Cannot discard merge because at least one known person has the same national "
"number"
msgstr ""
"Vous ne pouvez pas rejeter la fusion car au moins une personne connue a le "
"même numéro de registre national"

msgid "Canvas"
msgstr "Canvas"

msgid "Canvas of the report of the supervisory panel"
msgstr "Canevas du procès-verbal du comité d'accompagnement"

msgid "Canvas of the supervisory panel report to download"
msgstr "Canevas du procès-verbal du comité d'accompagnement à télécharger"

msgid "Carbon-copy the CA members"
msgstr "Mettre en copie les membres du groupe de supervision"

msgid "Carbon-copy the promoters"
msgstr "Mettre en copie les promoteurs"

msgid "Category"
msgstr "Catégorie"

msgid "Category labels"
msgstr "Libellés de catégories"

msgid "Certificate"
msgstr "Attestation"

msgid "Certificate for children of staff"
msgstr "Attestation enfant du personnel"

msgid "Certificate of achievement"
msgstr "Attestation de réussite"

msgid "Certificate of experience"
msgstr "Attestation d'une expérience"

msgid "Certificate of failure"
msgstr "Attestation d'échec"

msgid "Certificate of language knowledge"
msgstr "Certificat de connaissance des langues"

msgid "Certificate of legal cohabitation"
msgstr "Attestation de cohabitation légale"

msgid "Certificate of participation in the presentation"
msgstr "Attestation de participation à l'exposé"

msgid "Certificate of passing the bachelor's course entrance exam"
msgstr ""
"Attestation de réussite de l'examen d'admission aux études de premier cycle "
"de l'enseignement supérieur"

msgid "Certificate of regular enrolment"
msgstr "Attestation d'inscription régulière"

msgid "Certificate of support from the CPAS"
msgstr "Attestation de prise en charge par le CPAS"

msgid "Certificate provided"
msgstr "Diplôme produit"

msgid "Certificate stating no debts to the institution"
msgstr "Attestation stipulant l'absence de dettes vis-à-vis de l'établissement"

msgid ""
"Certificate stating no debts to the institution attended during the academic "
"year"
msgstr ""
"Attestation stipulant l'absence de dettes vis-à-vis de l'établissement "
"fréquenté durant l'année académique"

#, python-format
msgid ""
"Certificate stating no debts to the institution attended during the academic "
"year %(academic_year)s: %(names)s."
msgid_plural ""
"Certificates stating no debts to the institutions attended during the "
"academic year %(academic_year)s: %(names)s."
msgstr[0] ""
"Attestation stipulant l'absence de dettes vis-à-vis de l'établissement "
"fréquenté durant l'année académique %(academic_year)s : %(names)s."
msgstr[1] ""
"Attestations stipulant l'absence de dettes vis-à-vis des établissements "
"fréquentés durant l'année académique %(academic_year)s : %(names)s."

msgid ""
"Certification and short programmes (continuing education) do not allow for "
"obtaining a visa and residence permit in Belgium. More information: <a "
"target=\"_blank\" href=\"https://uclouvain.be/en/study/iufc\">https://"
"uclouvain.be/en/study/iufc</a>."
msgstr ""
"Les programmes certifiants et courts (formation continue) ne permettent pas "
"l'obtention d'un visa et d'un titre de séjour en Belgique. Plus "
"d'informations : <a target=\"_blank\" href=\"https://uclouvain.be/fr/etudier/"
"iufc/participants-de-nationalite-hue.html\">https://uclouvain.be/fr/etudier/"
"iufc/participants-de-nationalite-hue.html</a>."

#, python-format
msgid "Change <em>%(name)s</em> configuration"
msgstr "Modifier la configuration de <em>%(name)s</em>"

#, python-format
msgid "Change <em>%(name)s</em> custom mail template"
msgstr "Modifier le template d'email personnalisé <em>%(name)s</em>"

msgid "Change of enrolment"
msgstr "Modification d'inscription"

msgid "Change of enrolment and course change"
msgstr "Modification d'inscription et réorientation"

msgid "Change of enrolment form"
msgstr "Formulaire de modification d'inscription"

msgid "Change rule"
msgstr "Changer la règle"

msgid "Change the paper for this residency"
msgstr "Modifier la communication de ce séjour"

msgid "Change the paper for this seminar"
msgstr "Modifier la communication de ce séminaire"

msgid "Change the publication for this conference"
msgstr "Modifier la publication de cette conférence"

msgid "Checklist"
msgstr "Checklist"

msgid "Checklist filters"
msgstr "Filtres de la checklist"

msgid "Checklist filters mode"
msgstr "Le mode des filtres de la checklist"

msgid "Checklist tab"
msgstr "Onglet de checklist"

msgid "Child of a member of the staff of the UCLouvain or the Martin V entity"
msgstr "Enfant d'un membre du personnel de l'UCLouvain ou de l'entité Martin V"

msgid "China Scholarship Council (CSC)"
msgstr "China Scholarship Council (CSC)"

msgid "Choice of joint supervision is not yet defined"
msgstr "Le choix de la cotutelle n'est pas encore défini"

msgid "Choose from the following"
msgstr "Choisissez parmi les propositions suivantes"

msgid "Choose the financing rule"
msgstr "Choix de la règle de financement"

msgid "Choose your course"
msgstr "Formation souhaitée"

msgid "Chosen Belgian student status"
msgstr "Assimilation choisie"

msgid "Citizenship"
msgstr "Nationalité"

msgid "City"
msgstr "Ville"

msgid "Civil state"
msgstr "État civil"

msgid "Civil status"
msgstr "État civil"

msgid "Claim cancelled on"
msgstr "Réclamation annulée le"

msgid "Cleaned"
msgstr "Toiletté"

msgid "Clinical Research Fund (FRC)"
msgstr "FRC - Fonds de recherche clinique"

msgid "Close"
msgstr "Fermer"

msgctxt "Admission"
msgid "Close"
msgstr "Clôturer"

msgctxt "modal"
msgid "Close"
msgstr "Fermer"

msgid "Closed"
msgstr "Clôturée"

msgid "Comment"
msgstr "Commentaire"

msgid "Comment about dispensation"
msgstr "Commentaire sur la dérogation"

msgid "Comment about financability dispensation"
msgstr "Commentaire sur la dérogation à la financabilité"

msgid "Comment about jury"
msgstr "Commentaire sur le jury"

msgid "Comment about the authentication"
msgstr "Commentaire sur l'authentification"

msgid "Comment for PhD Committee manager"
msgstr "Commentaire du gestionnaire CDD"

msgid "Comment from IUFC to the faculty"
msgstr "Commentaire de l'IUFC pour la Faculté"

msgid "Comment to the candidate:"
msgstr "Commentaire à destination du candidat :"

msgid "Comments"
msgstr "Commentaires"

msgctxt "tab"
msgid "Comments"
msgstr "Commentaires"

msgid "Commitment and declaration"
msgstr "Engagement et déclaration"

msgid "Communication attestation"
msgstr "Attestation de communication"

msgid "Communication to the candidate"
msgstr "Communication au candidat"

#, python-brace-format
msgid ""
"Communication to the candidate (refusal reason), in <span class=\"label "
"label-admission-primary\">{language_code}]</span>"
msgstr ""
"Communication au candidat (motif de refus), en langue <span class=\"label "
"label-admission-primary\">{language_code}</span>"

msgid "Communication to the candidate about additional trainings"
msgstr "Autre communication au candidat à propos des compléments"

msgid "Communication with Host Hospitals"
msgstr "Communication avec les Hôpitaux d'Accueil"

msgid "Communication with the diplomatic post for your visa application"
msgstr "Communication avec le poste diplomatique pour votre demande de visa"

msgid "Communication with your secondary school"
msgstr "Communication avec votre école secondaire"

msgid "Competent diplomatic post"
msgstr "Poste diplomatique compétent"

msgid "Complement"
msgstr "Complément"

msgid "Complementary training"
msgstr "Formation complémentaire"

msgid "Complementary training not enabled"
msgstr "Formation complémentaire non activée"

msgid "Complementary training proposition"
msgstr "Proposition de formation complémentaire"

msgctxt "equivalence_status"
msgid "Completed"
msgstr "Complète"

msgid "Completed after the request"
msgstr "Complété après la réclamation"

msgid "Completed for Fac"
msgstr "Complétée pour Fac"

msgid "Completed for SIC"
msgstr "Complétée pour SIC"

msgid "Condition for approval"
msgstr "Condition d'acceptation"

msgid "Configuration"
msgstr "Configuration"

msgid "Configuration saved."
msgstr "Configuration enregistrée."

msgctxt "admission"
msgid "Configure"
msgstr "Configurer"

msgid "Confirm"
msgstr "Confirmer"

msgctxt "admission"
msgid "Confirm"
msgstr "Confirmer"

msgid "Confirm and send the message"
msgstr "Confirmer et envoyer le message"

msgid "Confirm restoring activity to submitted"
msgstr "Confirmer la remise au statut soumise de cette activité"

msgid "Confirm the state change"
msgstr "Confirmer le passage à un nouvel état"

msgid "Confirm the status change"
msgstr "Confirmer le changement de statut"

msgid "Confirm the submit"
msgstr "Confirmer l'envoi"

msgctxt "tab"
msgid "Confirmation"
msgstr "Confirmation"

msgid "Confirmation date"
msgstr "Date confirmation"

msgid "Confirmation date:"
msgstr "Date de confirmation :"

msgid "Confirmation deadline"
msgstr "Date limite pour la confirmation"

msgid "Confirmation deadline:"
msgstr "Date limite pour la confirmation :"

msgid "Confirmation exam"
msgstr "Épreuve de confirmation"

msgid "Confirmation exam date"
msgstr "Date de l'épreuve de confirmation"

msgid "Confirmation exam date:"
msgstr "Date de l'épreuve de confirmation :"

msgid "Confirmation exam not completed."
msgstr "Épreuve de confirmation non complète."

msgid "Confirmation exam not found."
msgstr "Épreuve de confirmation non trouvée."

msgid "Confirmation success attestation"
msgstr "Attestation de réussite de l'épreuve de confirmation"

msgid ""
"Consult the credits grid released by your domain doctoral commission. Refer "
"to the website of your commission for more details."
msgstr ""
"Référez-vous à la grille de crédits communiquées par votre commission "
"doctorale de domaine. Consultez le site web de votre commission pour plus de "
"détails."

msgid "Contact"
msgstr "Contact"

msgid "Contact details"
msgstr "Coordonnées"

msgid "Contact language"
msgstr "Langue de contact"

msgid "Contact link"
msgstr "Lien de contact"

msgid "Contact person for the design of the annual program"
msgstr "Personne de contact pour la composition du programme annuel"

msgid "Contact person for the design of the annual program (PAE)"
msgstr "Personne de contact pour la composition du programme annuel (PAE)"

msgid "Context"
msgstr "Contexte"

msgid "Continuing education"
msgstr "Formation continue"

msgctxt "admission context"
msgid "Continuing education"
msgstr "Formation continue"

msgid "Continuing education admission"
msgstr "Admission en formation continue"

msgid "Continuing enrolment applications"
msgstr "Demandes d'inscription en formation continue"

msgid "Coordinates"
msgstr "Coordonnées"

msgid "Copy of \"orange card\" enrolment certificate"
msgstr "Copie de l’attestation d’immatriculation « carte orange »"

msgid "Copy of 6 payslips issued in the 12 months preceding application"
msgstr ""
"Copie de 6 fiches de rémunération éditées dans les 12 mois précédant la "
"demande d’inscription"

#, python-format
msgid ""
"Copy of 6 payslips issued in the 12 months preceding application or proof of "
"receipt of unemployment benefit, pension or allowance from a mutual "
"insurance company of %(person_concerned)s"
msgstr ""
"Copie des 6 fiches de rémunération éditées dans les 12 mois de "
"%(person_concerned)s précédant la demande d’inscription ou la preuve de la "
"perception d’allocations de chômage, de pension ou une indemnité de la "
"mutuelle"

msgid ""
"Copy of Annex 25 or 26 completed by the Office of the Commissioner General "
"for Refugees and Stateless Persons"
msgstr ""
"Copie de l’Annexe 25 ou 26 complétée par le Commissariat général aux "
"réfugiés et aux apatrides"

#, python-format
msgid ""
"Copy of Annex 25 or 26 or A/B Card indicating refugee status or copy of "
"Foreign Nationals Office decision confirming temporary/subsidiary protection "
"of %(person_concerned)s or copy of official Foreign Nationals Office or "
"municipality document proving the stateless status of %(person_concerned)s"
msgstr ""
"Copie de l’annexe 25 ou 26 ou de la carte A/B mentionnant le statut de "
"réfugié ou copie de la décision de l’Office des étrangers attestant de la "
"protection temporaire/subsidiaire de %(person_concerned)s ou copie du "
"document officiel de la commune ou de l’Office des étrangers prouvant le "
"statut d’apatride de %(person_concerned)s"

msgid ""
"Copy of Foreign Nationals Office decision granting subsidiary protection"
msgstr ""
"Copie de la décision de l’Office des étrangers attestant de l’octroi de la "
"protection subsidiaire"

msgid "Copy of Foreign Nationals Office decision granting temporary protection"
msgstr ""
"Copie de la décision de l’Office des étrangers attestant de l’octroi de la "
"protection temporaire"

msgid "Copy of both sides of A Card"
msgstr "Copie recto-verso de la Carte A"

msgid "Copy of both sides of A or B Card"
msgstr "Copie recto-verso de la Carte A ou B"

msgid "Copy of both sides of A or B Card (with \"refugee\" on card back)"
msgstr ""
"Copie recto-verso de la Carte A ou B (avec mention de « réfugié » sur le "
"verso de la carte)"

msgid ""
"Copy of both sides of Certificate of Registration in the Foreigners Registry "
"(CIRE), unlimited stay (B Card), or of Foreign National's Card, unlimited "
"stay (C or K Card)"
msgstr ""
"Copie recto-verso du Certificat d'Inscription au Registre des Etrangers CIRE "
"- séjour illimité (Carte B) ou copie de la carte d'étranger - séjour "
"illimité (Carte C ou K)"

msgid "Copy of both sides of EC long-term resident card (D or L Card)"
msgstr ""
"Copie recto-verso de la carte de résident·e longue durée-CE (Carte D ou L)"

#, python-format
msgid "Copy of both sides of identity card of %(person_concerned)s"
msgstr "Copie recto-verso de la carte d’identité de %(person_concerned)s"

msgid ""
"Copy of both sides of identity document proving long-term residence in a "
"European Union member state"
msgstr ""
"Copie recto-verso du titre d’identité prouvant le séjour longue durée dans "
"un pays membre de l’Union européenne"

#, python-format
msgid ""
"Copy of both sides of long-term residence permit in Belgium of "
"%(person_concerned)s (B, C, D, F, F+, K, L or M Card)"
msgstr ""
"Copie recto-verso du titre de séjour de longue durée en Belgique de "
"%(person_concerned)s (cartes B, C, D, F, F+, K, L ou M)"

msgid ""
"Copy of both sides of permanent residence card of a family member of a "
"European Union citizen (F+ Card)"
msgstr ""
"Copie recto-verso de la carte de séjour permanent de membre de la famille "
"d’un citoyen de l'Union européenne (Carte F+)"

msgid ""
"Copy of both sides of residence permit for a family member of a European "
"Union citizen (F Card)"
msgstr ""
"Copie recto-verso de la carte de séjour de membre de la famille d’un citoyen "
"de l'Union européenne (Carte F)"

msgid "Copy of both sides of residence permit in Belgium"
msgstr "Copie recto-verso du titre de séjour en Belgique"

msgid "Copy of both sides of residence permit valid for more than 3 months"
msgstr ""
"Copie recto-verso du titre de séjour d’une validité supérieure à 3 mois"

#, python-format
msgid ""
"Copy of both sides of residence permit valid for more than 3 months of "
"%(person_concerned)s"
msgstr ""
"Copie recto-verso du titre de séjour d’une validité supérieure à 3 mois de "
"%(person_concerned)s"

msgid ""
"Copy of both sides of the definitive equivalency decision (accompanied, "
"where applicable, by the DAES or undergraduate exam, in the case of "
"restrictive equivalency)"
msgstr ""
"Copie recto-verso de la décision d'équivalence définitive (accompagnée "
"éventuellement du DAES ou de l'examen aux études de premier cycle, en cas "
"d'équivalence restrictive)"

msgid ""
"Copy of both sides of the definitive equivalency decision by the Ministry of "
"the French-speaking Community of Belgium (possibly accompanied by the DAES "
"or the undergraduate studies exam, if your equivalency does not confer "
"eligibility for the desired programme)"
msgstr ""
"Copie recto-verso de la décision d'équivalence définitive délivrée par le "
"Ministère de la Communauté française de Belgique (accompagnée éventuellement "
"du DAES ou de l'examen aux études de premier cycle, si votre équivalence ne "
"donne pas accès au programme souhaité)"

msgid "Copy of decision to grant CFWB scholarship"
msgstr ""
"Copie de la décision de l’octroi de la bourse du service d’allocations "
"d’études de la CFWB"

msgid ""
"Copy of equivalency decision issued by the French Community of Belgium "
"making your bachelor's diploma (bac+5) equivalent to the academic rank of a "
"corresponding master's degree."
msgstr ""
"Copie de la décision d'équivalence délivrée par la Communauté française de "
"Belgique rendant votre diplôme de 2ème cycle (bac+5) équivalent au grade "
"académique d'un master correspondant."

msgid "Copy of guardianship appointment legalised by Belgian authorities"
msgstr "Copie de l’acte de tutelle légalisé par des autorités belges"

msgid ""
"Copy of holder's certificate of scholarship issued by the General "
"Administration for Development Cooperation"
msgstr ""
"Copie de l’attestation de boursier délivrée par l'administration générale de "
"la Coopération au Développement"

msgid ""
"Copy of official document from the local authority or Foreign Nationals "
"Office proving stateless status"
msgstr ""
"Copie du document officiel de la commune ou de l’Office des étrangers "
"prouvant le statut d’apatride"

msgid ""
"Copy of residence permit covering entire course, including assessment test "
"(except for online courses)."
msgstr ""
"Copie du titre de séjour qui couvre la totalité de la formation, épreuve "
"d’évaluation comprise (sauf pour les formations organisées en ligne)"

msgid ""
"Copy of your student visa D (permission to stay longer than 90 days in "
"Belgium) issued by the Belgian Embassy or Consulate."
msgstr ""
"Une copie de votre Visa d'études (Visa D - autorisation de séjourner plus de "
"90 jours en Belgique) délivré par l'ambassade ou le poste consulaire belge."

msgid "Cotutelle"
msgstr "Cotutelle"

msgid "Cotutelle request document"
msgstr "Demande d'ouverture de cotutelle"

msgid "Cotutelle thesis"
msgstr "Thèse en cotutelle"

msgid "Countries"
msgstr "Pays"

msgid "Country"
msgstr "Pays"

msgid "Country of birth"
msgstr "Pays de naissance"

msgid "Country of citizenship"
msgstr "Pays de nationalité"

msgid "Country of citizenship name"
msgstr "Pays de nationalité"

msgctxt "admission"
msgid "Course"
msgstr "Formation"

msgid "Course change"
msgstr "Réorientation"

msgid "Course change asked by the candidate"
msgstr "Réorientation demandé par le candidat"

msgid "Course change requested"
msgstr "Modification demandée"

msgid "Course choice"
msgstr "Choix de formation"

msgid "Course completed"
msgstr "Cours terminé"

msgid "Course cycle"
msgstr "Cycle de formation"

#, python-format
msgid "Course duration: 1 year."
msgid_plural "Course duration: %(years)s years."
msgstr[0] "Durée des études : 1 an."
msgstr[1] "Durée des études : %(years)s ans."

msgid "Course name"
msgstr "Intitulé de la formation"

msgctxt "admission"
msgid "Course name"
msgstr "Intitulé de la formation"

msgid "Course owner"
msgstr "Titulaire du cours"

msgid "Course type"
msgstr "Type de formation"

msgid "Course unit code (if applicable)"
msgstr "Code du cours (le cas échéant)"

msgid "Course unit enrolment"
msgstr "Inscriptions aux cours"

msgid "Course unit instructor (if applicable)"
msgstr "Titulaire du cours (le cas échéant)"

msgid "Course unit with evaluation"
msgstr "Cours avec évaluation"

msgctxt "admission"
msgid "Course units"
msgstr "Cours"

msgctxt "admission"
msgid "Courses"
msgstr "Formations"

msgid "Courses taken"
msgstr "Cours suivis"

msgid "Create message"
msgstr "Créer le message"

msgid "Create new doctorate admission"
msgstr "Créer une nouvelle admission en doctorat"

#, python-format
msgid "Create the confirmation paper success attestation (%(reference)s)"
msgstr ""
"Création de l'attestation de réussite de l'épreuve de confirmation "
"(%(reference)s)"

msgid "Create the confirmation paper success attestation as PDF"
msgstr ""
"Création du PDF de l'attestation de réussite de l'épreuve de confirmation"

msgid ""
"Create the folder analysis of the proposition containing the requested "
"documents that the candidate submitted."
msgstr ""
"Création du dossier d'analyse de la proposition contenant les documents "
"réclamés que le candidat a soumis."

msgid "Create the recap of the proposition"
msgstr "Créer le récapitulatif de la la proposition"

msgid "Created"
msgstr "Créé"

msgctxt "admission"
msgid "Created at"
msgstr "Créé le"

msgctxt "masculine"
msgid "Created by"
msgstr "Créé par"

msgid "Creation date"
msgstr "Date de création"

msgid "Credits earned"
msgstr "Crédits acquis"

msgid "Curriculum"
msgstr "Curriculum"

msgid "Custom mail template"
msgstr "Template d'email personnalisé"

msgid "Custom mail template deleted successfully"
msgstr "Template d'email personnalisé supprimé avec succès"

msgid "Custom mail template saved successfully."
msgstr "Template d'email personnalisé enregistré avec succès."

msgid "Custom mail templates"
msgstr "Templates d'email personnalisé"

msgid "Cycle pursuit"
msgstr "Poursuite de cycle"

msgid "DD/scholarship/EM?"
msgstr "DD/boursier/EM ?"

msgid "DISPENSE_BOURSE"
msgstr "Dispense bourse"

msgid "DISPENSE_CESS_FWB"
msgstr "Dispense CESS FWB"

msgid "DISPENSE_DUREE"
msgstr "Dispense durée"

msgid "DISPENSE_LDC"
msgstr "Dispense LDC"

msgid "DISPENSE_OFFRE"
msgstr "Dispense offre"

msgid "DISPENSE_REUSSITE"
msgstr "Dispense réussite"

msgid "DISPENSE_UNIV"
msgstr "Dispense UNIV"

msgid "DISPENSE_VCRC"
msgstr "Dispense VCRC"

msgid "DOCTORAL_TRAINING"
msgstr "Formation doctorale"

msgid "DROITS_MAJORES"
msgstr "4175 € - Droits majorés"

msgid "DROITS_MAJORES_DEMANDES"
msgstr "Droits majorés demandés"

msgid "Data protection"
msgstr "Protection des données"

msgid "Date"
msgstr "Date"

msgid "Date of birth"
msgstr "Date de naissance"

msgid "Date of the confirmation paper (DD/MM/YYYY)"
msgstr "Date de l'épreuve de confirmation (JJ/MM/AAAA)"

msgid "Date the application is sent to the supervision group"
msgstr "Date d’envoi de la demande au comité d’accompagnement"

msgid "Date the application was sent to the faculty"
msgstr "Date de transmission du dossier en faculté"

msgid "Deadline extended"
msgstr "Nouvelle échéance"

msgid "Deadline for documents to be requested immediately"
msgstr "Échéance pour les documents à fournir immédiatement"

msgid "Deadline for the candidate to upload documents"
msgstr "Date limite de téléversement des documents par le candidat"

msgid "Deadline of the confirmation paper (DD/MM/YYYY)"
msgstr "Date limite pour la confirmation (JJ/MM/AAAA)"

msgid "Deadline on"
msgstr "Échéance le"

msgid "Deadline type"
msgstr "Type d'échéance"

msgctxt "female gender"
msgid "Dear"
msgstr "Chère"

msgctxt "male gender"
msgid "Dear"
msgstr "Cher"

msgctxt "other gender"
msgid "Dear"
msgstr "Cher·ère"

#, python-format
msgid "Dear %(name)s,"
msgstr "Cher·ère %(name)s,"

#, python-format
msgctxt "F"
msgid "Dear %(name)s,"
msgstr "Chère %(name)s,"

#, python-format
msgctxt "M"
msgid "Dear %(name)s,"
msgstr "Cher %(name)s,"

msgid "Debug"
msgstr "Debug"

msgid "Decision"
msgstr "Décision"

msgid "Decision confirming the granting of subsidiary protection"
msgstr "Décision confirmant l'octroi de la protection subsidiaire"

msgid "Decision confirming the granting of temporary protection"
msgstr "Décision confirmant l'octroi de la protection temporaire"

msgid "Decision of SIC"
msgstr "Décision en SIC"

msgid "Decision of the faculty"
msgstr "Décision de la faculté"

msgid "Declared assimilated"
msgstr "Déclaré·e assimilé·e"

msgid "Declared assimilated or not"
msgstr "Déclaré·e assimilé·e ou non"

msgid "Declared not assimilated"
msgstr "Déclaré·e non assimilé·e"

msgid "Dedicated time (in EFT)"
msgstr "Temps consacré (en EFT)"

msgid "Defence date"
msgstr "Date de soutenance"

msgid "Defense"
msgstr "Soutenance"

msgctxt "doctorate tab"
msgid "Defense"
msgstr "Défense"

msgid "Defense indicative date"
msgstr "Date de soutenance indicative"

msgid "Defense language"
msgstr "Langue de la soutenance"

msgid "Defense method"
msgstr "Formule de défense"

msgctxt "admission tab"
msgid "Defense method"
msgstr "Modalités de défense"

msgctxt "equivalence_state"
msgid "Definitive"
msgstr "Définitive"

msgid "Definitive admission date to doctorate"
msgstr "Date de l'admission définitive au doctorat"

msgid "Definitive admission date:"
msgstr "Date de l'admission définitive :"

msgctxt "admission"
msgid "Delete"
msgstr "Supprimer"

msgid "Delete experience"
msgstr "Supprimer l'expérience"

msgid "Delete the document"
msgstr "Supprimer le document"

msgid "Delete?"
msgstr "Supprimer ?"

msgid "Deletion of an experience"
msgstr "Suppression d'une expérience"

msgid "Denied"
msgstr "Refusée"

msgctxt "admission decision"
msgid "Denied"
msgstr "Rejetée"

msgid "Deny reason"
msgstr "Motif de refus"

msgid "Description"
msgstr "Description"

msgid "Description of your communication"
msgstr "Description de votre communication"

msgid "Detailed curriculum vitae"
msgstr "Curriculum vitae détaillé"

msgid "Detailed curriculum vitae, dated and signed"
msgstr "Curriculum vitae détaillé, daté et signé"

msgid "Development cooperation (ARES)"
msgstr "ARES - Coopération au développement"

msgid "Did you graduate from this course?"
msgstr "Avez-vous été diplômé·e au terme de cette formation ?"

msgid "Diploma"
msgstr "Diplôme"

msgid "Diploma equivalence"
msgstr "Équivalence du diplôme"

msgid "Diploma nationality"
msgstr "Nationalité du diplôme"

msgid "Diploma translation"
msgstr "Traduction du diplôme"

msgid "Diploma(s) or non-academic activity(ies) giving access to"
msgstr "Diplôme(s) ou activité(s) non-académique(s) donnant accès"

msgid "Diplomatic post"
msgstr "Poste diplomatique"

msgid "Diplomatic post code"
msgstr "Code poste diplomatique"

msgctxt "F"
msgid "Director of the Enrolment Office"
msgstr "Directrice du Service des inscriptions"

msgctxt "H"
msgid "Director of the Enrolment Office"
msgstr "Directeur du Service des inscriptions"

msgctxt "X"
msgid "Director of the Enrolment Office"
msgstr "Directeur·trice du Service des inscriptions"

msgctxt "F"
msgid "Director of the Saint-Louis Bruxelles Enrolment Office"
msgstr "Directrice du Service des inscriptions Saint-Louis Bruxelles"

msgctxt "H"
msgid "Director of the Saint-Louis Bruxelles Enrolment Office"
msgstr "Directeur du Service des inscriptions Saint-Louis Bruxelles"

msgctxt "X"
msgid "Director of the Saint-Louis Bruxelles Enrolment Office"
msgstr "Directeur·trice du Service des inscriptions Saint-Louis Bruxelles"

msgid "Disabled"
msgstr "Désactivé"

msgid "Discard fusion"
msgstr "Rejeter la fusion"

msgid "Dispensation"
msgstr "Dérogation"

msgid "Dispensation granted"
msgstr "Dérogation accordée"

msgid "Dispensation needed"
msgstr "Besoin dérogation"

msgid "Dispensation or increased fees"
msgstr "Dispense ou droits majorés"

msgid "Dispensed"
msgstr "Dispensé"

msgid "Display according education"
msgstr "Affichage selon la formation"

msgid "Display problem"
msgstr "Problème d'affichage"

msgid "Dissertation mark"
msgstr "Note du mémoire"

msgid "Dissertation summary"
msgstr "Résumé du mémoire"

msgid "Dissertation title"
msgstr "Titre du mémoire"

msgid "Do not reorder values, and keep the same count"
msgstr "Ne pas réordonner les valeurs, et garder le même nombre"

#, python-format
msgid ""
"Do you confirm the sending of this email to the <a href=\"mailto:"
"%(email_address)s\" target=\"_blank\">%(email_address)s</a> address?"
msgstr ""
"Confirmez-vous l'envoi de ce mail à l'adresse <a href=\"mailto:"
"%(email_address)s\" target=\"_blank\">%(email_address)s</a> ?"

msgid "Do you confirm the valuation of this experience?"
msgstr "Confirmez-vous la valorisation de cette expérience ?"

msgid "Do you have a Belgian National Register Number (NISS)?"
msgstr "Avez-vous un numéro de registre national belge (NISS) ?"

msgid "Do you have a secondary school diploma?"
msgstr "Avez-vous obtenu un diplôme de fin d'études secondaires ?"

msgid "Do you have an international scholarship?"
msgstr "Bénéficiez-vous d'une bourse internationale ?"

msgid "Do you want to continue?"
msgstr "Souhaitez-vous continuer ?"

msgid "Do you want to refuse the application now?"
msgstr "Voulez-vous refuser la demande maintenant ?"

msgid "Do you want to request the application fee now?"
msgstr "Voulez-vous réclamer les frais de dossier maintenant ?"

msgid "Do you want to send the approval to the candidate now?"
msgstr "Voulez-vous envoyer l'autorisation au candidat maintenant ?"

msgid "Do you want to send the refusal to the candidate now?"
msgstr "Voulez-vous envoyer le refus au candidat maintenant ?"

#, python-format
msgid "Do you wish to move the doctorate to the \"%(status)s\" state?"
msgstr "Souhaitez-vous passer la demande dans l'état \"%(status)s\" ?"

msgid "Doctor"
msgstr "Docteur"

<<<<<<< HEAD
=======
msgid "Doctoral commissions"
msgstr "Commissions doctorales"

>>>>>>> d05f925c
msgid "Doctoral student:"
msgstr "Doctorant :"

msgid "Doctorate admission"
msgstr "Admission en doctorat"

msgid "Doctorate admissions"
msgstr "Admissions en doctorat"

msgctxt "inclusive"
msgid "Doctorate candidate"
msgstr "Candidat.e doctorant.e"

msgctxt "admission context"
msgid "Doctorate education"
msgstr "Formation doctorale"

msgid "Doctorate enrolment applications"
msgstr "Demandes d'inscription en doctorat"

msgid "Doctorate Ethics Regulations"
msgstr "Règlement de déontologie"

msgid "Doctorate Regulations"
msgstr "Règlement de la commission générale du doctorat"

msgid "Document"
msgstr "Document"

msgid "Document category"
msgstr "Catégorie de documents"

#, python-format
msgid "Document merging of the proposition %(reference)s"
msgstr "Fusion des documents de la proposition %(reference)s"

msgctxt "admission"
msgid "Document name"
msgstr "Nom du document"

msgid "Document not found."
msgstr "Document non trouvé."

msgid "Document to be requested"
msgstr "Document à réclamer"

msgctxt "admission"
msgid "Document type"
msgstr "Type de document"

msgid "Documents"
msgstr "Documents"

msgid ""
"Documents requested by the SIC are still expected from the candidate. The "
"application could be sent to the faculty once they have been received."
msgstr ""
"Des documents réclamés au candidat par le SIC sont encore attendus. L'envoi "
"du dossier en faculté pourra être réalisé après leur réception."

msgid ""
"Documents requested by the faculty are still expected from the candidate. "
"The application could be sent to the SIC once they have been received."
msgstr ""
"Des documents réclamés au candidat par la faculté sont encore attendus. "
"L'envoi du dossier en SIC pourra être réalisé après leur réception."

msgid ""
"Documents requested by the faculty are still expected from the candidate. "
"The application will be sent to the SIC once they have been received."
msgstr ""
"Des documents réclamés au candidat par la faculté sont encore attendus. "
"L'envoi du dossier en SIC pourra être réalisé après leur réception."

msgid "Documents specific to limited-enrolment courses"
msgstr "Documents spécifiques aux études contingentées"

msgid "Does not have a doctor title"
msgstr "N'est pas porteur du titre de docteur"

msgid "Done (DigIT)"
msgstr "Done (DigIT)"

msgid "Done in"
msgstr "Fait à"

msgid "Dossier"
msgstr "Dossier"

msgid "Dossier not found."
msgstr "Dossier non trouvé."

msgid "Dossier numero"
msgstr "Numéro de dossier"

msgid "Dossier reference:"
msgstr "Numéro de dossier :"

msgid "Dossier status"
msgstr "Statut dossier"

msgctxt "doctorate-header-list"
msgid "Dossier status"
msgstr "État de la demande"

msgid "Dossier submission date"
msgstr "Date de soumission du dossier"

msgid "Double degree:"
msgstr "Bourse double diplomation:"

msgid "Download the document"
msgstr "Télécharger un document"

msgid "Dr"
msgstr "Dr."

msgid "Dual degree scholarship"
msgstr "Bourse double diplomation"

msgid ""
"Dual degrees involve joint coursework between two or more universities, "
"leading to two separate diplomas awarded by each signatory university."
msgstr ""
"La double diplomation concerne une formation conjointe entre deux ou "
"plusieurs universités, qui débouchera sur l'obtention de deux diplômes "
"distincts fournis par chaque université signataire."

msgid "Dual or triple degree"
msgstr "Double ou triple diplomation"

msgid "Duplicate experience"
msgstr "Dupliquer l'expérience"

msgid "Duplication of an experience"
msgstr "Duplication d'une expérience"

msgid "ECONOMY"
msgstr "Economie"

msgid "ECTS"
msgstr "ECTS"

msgctxt "summary"
msgid "ECTS added"
msgstr "ECTS ajoutés"

msgid "ECTS credits"
msgstr "Crédits ECTS"

msgid "ECTS for participating"
msgstr "ECTS pour la participation"

msgid "ECTS for the participation"
msgstr "ECTS pour la participation"

msgid "ECTS must be positive"
msgstr "ECTS doit être positif"

msgid "EFT"
msgstr "EFT"

msgid "EN"
msgstr "EN"

#, python-format
msgid "ENROLMENT AUTHORISATION<br>for the %(academic_year)s academic year"
msgstr "AUTORISATION D’INSCRIPTION<br>à l’année académique %(academic_year)s"

msgid "EPC status"
msgstr "Statut EPC"

msgid "EU,NEU"
msgstr "UE,HUE"

msgid "Edit"
msgstr "Modifier"

#, python-format
msgid "Edit <em>%(category)s</em> activity."
msgstr "Modifier l'activité de type <em>%(category)s</em>"

msgid "Edit the communication of this conference"
msgstr "Modifier la communication de cette conférence"

msgid "Edition"
msgstr "Édition"

msgctxt "admission"
msgid "Education"
msgstr "Formation"

msgid "Educational experiences"
msgstr "Expériences académiques"

msgid "Effective date"
msgstr "Date de prise d'effet"

msgctxt "admission"
msgid "Email"
msgstr "Email"

msgctxt "ways_hear_about_training"
msgid "Email"
msgstr "Emailing"

msgid "Email address"
msgstr "Courriel"

msgid "Email content"
msgstr "Contenu du mail"

msgid "Email object"
msgstr "Objet du mail"

msgid "Email of the contact person for the design of the annual program"
msgstr ""
"E-mail de la personne de contact pour la composition du programme annuel"

msgid "Email of the enrollment campus"
msgstr "Email du campus d'inscription"

msgid "Email receiving the documents"
msgstr "E-mail recevant les documents"

#, python-format
msgid ""
"Email requesting the application fee sent to the candidate on %(date)s by "
"%(author)s."
msgstr ""
"Mail réclamant les frais de dossier au candidat le %(date)s par %(author)s."

msgid "Email sent to the EU+5 candidate when SIC approves an admission."
msgstr "E-mail envoyé au candidat UE+5 lorsque SIC approuve une proposition."

msgid "Email sent to the NEU+5 candidate when SIC approves an admission."
msgstr ""
"E-mail envoyé au candidat H(UE+5) lorsque SIC approuve une proposition."

msgid ""
"Email sent to the candidate to inform him that a financability dispensation "
"is needed."
msgstr ""
"E-mail envoyé au candidat pour l'informer qu'une dérogation à la "
"financabilité est nécessaire."

msgid ""
"Email sent to the candidate to inform him that he must pay the application "
"fee to finalize an application for general education"
msgstr ""
"E-mail envoyé au candidat pour l'informer de la nécessité de payer les frais "
"de dossier pour finaliser une demande en formation générale"

msgid ""
"Email sent to the candidate to inform him that the checking of the "
"authentication of its background is in progress."
msgstr ""
"E-mail envoyé au candidat pour l'informer que la vérification de "
"l'authentification de son parcours est en cours."

msgid ""
"Email sent to the candidate when IUFC or the faculty cancel the application."
msgstr "E-mail envoyé au candidat lorsque l'IUFC clotûre une proposition."

msgid ""
"Email sent to the candidate when IUFC or the faculty deny the application."
msgstr "E-mail envoyé au candidat lorsque l'IUFC refuse une proposition."

msgid ""
"Email sent to the candidate when IUFC or the faculty put the application on "
"hold."
msgstr ""
"E-mail envoyé au candidat lorsque l'IUFC met une proposition en attente."

msgid "Email sent to the candidate when IUFC validate the application."
msgstr "E-mail envoyé au candidat lorsque l'IUFC valide une proposition."

msgid "Email sent to the candidate when SIC approves an inscription."
msgstr "E-mail envoyé au candidat lorsque SIC approuve une inscription."

msgid "Email sent to the candidate when SIC refuses an admission."
msgstr "E-mail envoyé au candidat lorsque SIC refuse une proposition."

msgid ""
"Email sent to the candidate when the faculty approve the application with "
"conditions."
msgstr ""
"E-mail envoyé au candidat lorsque la faculté approuve une proposition avec "
"conditions."

msgid ""
"Email sent to the candidate when the faculty approve the application without "
"condition."
msgstr ""
"E-mail envoyé au candidat lorsque la faculté approuve une proposition sans "
"conditions."

msgid ""
"Email sent to the checkers to inform them to check the background "
"authentication of the candidate."
msgstr ""
"E-Mail envoyé aux vérificateurs pour les informer de la nécessité de "
"vérifier l'authentification du parcours du candidat"

msgid "Email sent to the faculty when IUFC needs more information."
msgstr "E-mail envoyé à la Faculté lorsque l'IUFC demande plus d'information."

msgid ""
"Email sent to the faculty when the SIC submits the application during the "
"faculty decision process."
msgstr ""
"E-mail envoyé à la faculté quand le SIC envoie le dossier lors du processus "
"de décision facultaire."

msgid "Emails of the training managers"
msgstr "Emails des gestionnaires de la formation"

msgid "Emergency contact (telephone number)"
msgstr "Contact en cas d'urgence (numéro de téléphone)"

msgctxt "admission"
msgid "Emergency contact (telephone number)"
msgstr "Contact en cas d'urgence (numéro de téléphone)"

msgid "Employer"
msgstr "Employeur"

msgid "Enable complementary training tab"
msgstr "Activer l'onglet Formation complémentaire"

msgid "Enabled"
msgstr "Activé"

msgctxt "admission"
msgid "End"
msgstr "Fin"

msgid "End date"
msgstr "Date de fin"

msgid "English"
msgstr "Anglais"

msgid "English name"
msgstr "Nom en anglais"

msgid "English value"
msgstr "Valeur en anglais"

msgid "English values"
msgstr "Valeurs en anglais"

msgid "Enroll in a course"
msgstr "S'inscrire à un cours"

msgid "Enrollment authorization document link"
msgstr "Lien du document d'autorisation d'inscription"

msgid "Enrolment Office"
msgstr "Service des inscriptions"

msgid "Enrolment applications"
msgstr "Demandes d'inscription"

msgid "Enrolment authorisation"
msgstr "Autorisation d'inscription"

msgid "Enrolment campus"
msgstr "Site d'inscription"

msgid "Enrolment campus email"
msgstr "Adresse e-mail du site d'inscription"

msgid "Enrolment in limited enrolment bachelor's course"
msgstr "Inscription à un bachelier contingenté"

msgid "Enrolment management"
msgstr "Gestion des inscriptions"

msgid "Enrolments"
msgstr "Inscriptions"

msgid "Enter a list of values."
msgstr "Saisissez une liste de valeurs."

msgctxt "admission"
msgid "Entities"
msgstr "Entité(s)"

msgctxt "admission"
msgid "Entity"
msgstr "Entité"

msgid "Equivalency of the foreign access title"
msgstr "Équivalence du titre d'accès étranger"

msgid "Erasmus Mundus"
msgstr "Erasmus Mundus"

msgid ""
"Erasmus Mundus is a study abroad programme devised by an international "
"partnership of higher education institutions. Scholarships are awarded to "
"students and proof of funding is therefore required."
msgstr ""
"L'Erasmus Mundus est un programme d'études à l'étranger conçu par un "
"partenariat international d'établissements d'enseignement supérieurs. Des "
"bourses sont octroyées aux étudiants et une attestation de financement est "
"dès lors à fournir."

msgid "Erasmus Mundus scholarship"
msgstr "Bourse Erasmus Mundus"

msgid "Erasmus mundus:"
msgstr "Erasmus Mundus :"

msgid "Estimated time to complete the PhD (in months)"
msgstr "Durée prévue pour la réalisation du doctorat (en mois)"

msgid "European Research Council (ERC)"
msgstr "ERC - European Research Council"

msgid "European Union country"
msgstr "Pays de l'Union Européenne"

msgid "Evaluation system"
msgstr "Système d'évaluation"

msgid "Event description"
msgstr "Description de l'événement"

msgid "Event name"
msgstr "Nom de l'événement"

msgid "Event website"
msgstr "Site web de l'événement"

msgid "Every education"
msgstr "Toutes les formations"

msgid "Example"
msgstr "Exemple"

msgid "Excel export of admission"
msgstr "Export excel à partir d'admission"

msgid "Excel export of admission applications"
msgstr "Export excel des demandes d'admission"

msgid "Exclude"
msgstr "Exclure"

msgid "Exit without saving"
msgstr "Quitter sans enregistrer"

msgctxt "admission"
msgid "Expected date of graduation"
msgstr "Date (prévue) de délivrance du diplôme"

msgid "Expected graduation date (signed diploma)"
msgstr "Date (prévue) de délivrance du diplôme (document signé)"

msgid "Experience knowledge valorisation"
msgstr "Valorisation des acquis d'expérience"

msgid "Experience merge proposal"
msgstr "Proposition de fusion du parcours antérieur"

msgid "Experience not found."
msgstr "Expérience non trouvée."

msgid "Experiences"
msgstr "Expériences"

msgid "Expert advice"
msgstr "Avis expert"

msgid "Expert opinion"
msgstr "Avis expert"

msgid "Expirable link to the admission recap"
msgstr "Lien expirable vers le récapitulatif de l'admission"

msgid "Export"
msgstr "Exporter"

#, python-format
msgid "Exporting %(reference)s to PDF"
msgstr "Export de %(reference)s en PDF"

msgid "Exporting the admission information to PDF"
msgstr "Export des information de la demande d'inscription en PDF"

msgid "Extension request not completed."
msgstr "Demande de prolongation non complète."

msgid "Extension request not defined."
msgstr "Demande de prolongation non définie."

msgid "External enrollment change"
msgstr "Modification d'inscription externe"

msgid "External reorientation"
msgstr "Réorientation externe"

msgid "External reorientation / modification"
msgstr "Modification / réorientation externe"

msgid "External reorientation/modification"
msgstr "Réorientation/modification externe"

msgid "FAC"
msgstr "FAC"

msgid "FNRS"
msgstr "FNRS"

msgid "FR"
msgstr "FR"

msgid "FREE_COURSE"
msgstr "Cours libre"

msgid "FRESH"
msgstr "FRESH"

msgid "FRIA"
msgstr "FRIA"

msgid "FWB - Credits earned"
msgstr "FWB - Crédits acquis"

msgid "FWB - Registered credits"
msgstr "FWB - Crédits inscrits"

msgid "FWB Cotutelle"
msgstr "Cotutelle FWB"

msgctxt "equivalence_type"
msgid "FWB academic degree equivalence"
msgstr "Equivalence de grade académique FWB"

msgid "FWB equivalent course"
msgstr "Formation FWB équivalente"

msgid "Fac approval"
msgstr "Accord fac"

msgid "Fac decision"
msgstr "Décision fac."

msgctxt "ways_hear_about_training"
msgid "Facebook"
msgstr "Sur Facebook"

msgid "Faculty"
msgstr "Faculté"

msgid "Faculty comment about financability dispensation"
msgstr "Commentaire facultaire sur la dérogation à la finançabilité"

msgid "Faculty comment about the collaborative program"
msgstr "Commentaire facultaire concernant le programme conjoint"

msgid "Faculty comment for IUFC"
msgstr "Commentaire de la Faculté pour l'IUFC"

msgid "Faculty comment for the SIC"
msgstr "Commentaire de la Faculté pour le SIC"

msgid "Faculty comment for the SIC:"
msgstr "Commentaire de la Faculté pour le SIC :"

msgid "Faculty decision:"
msgstr "Décision facultaire :"

msgid "Faculty dispensation approval"
msgstr "Accord de dérogation facultaire"

msgid "Faculty dispensation notification"
msgstr "Notification de dérogation facultaire"

msgid "Faculty dispensation refusal"
msgstr "Refus de dérogation facultaire"

msgid "Faculty process"
msgstr "Traitement facultaire"

msgid "Failure of the confirmation paper"
msgstr "Échec de l'épreuve de confirmation"

msgid "Failure of the test"
msgstr "Échec de l'épreuve"

msgid "False"
msgstr "Faux"

msgid "Feedback from Fac"
msgstr "Retour de FAC"

msgctxt "admission gender"
msgid "Female"
msgstr "Féminin"

msgctxt "admission sex"
msgid "Female"
msgstr "Féminin"

msgid "File"
msgstr "Fichier"

msgid "Filter by documents"
msgstr "Filtrer par documents"

msgctxt "tab"
msgid "Finalization"
msgstr "Finalisation"

msgid "Financability computed rule"
msgstr "Règle calculé de financabilité"

msgid "Financability computed rule on"
msgstr "Règle calculé de financabilité le"

msgid "Financability computed rule situation"
msgstr "Situation calculée de financabilité"

msgid "Financability dispensation"
msgstr "Dérogation à la financabilité"

msgid "Financability dispensation first notification by"
msgstr "Première notification à la dérogation à la financabilité par"

msgid "Financability dispensation first notification on"
msgstr "Première notification à la dérogation à la financabilité le"

msgid "Financability dispensation last notification by"
msgstr "Dernière notification à la dérogation à la financabilité par"

msgid "Financability dispensation last notification on"
msgstr "Dernière notification à la dérogation à la financabilité le"

msgid "Financability dispensation needed"
msgstr "Besoin de dérogation à la financabilité"

msgid "Financability dispensation status"
msgstr "Statut de dérogation à la financabilité"

msgid "Financability rule"
msgstr "Règle de financabilité"

msgid "Financability rule established by"
msgstr "Règle de financabilité établi par"

msgid "Financability rule established on"
msgstr "Règle de financabilité établi le"

#, python-format
msgid "Financable - %(rule)s (Established by %(established_by)s)"
msgstr "Finançable - %(rule)s (Établi par %(established_by)s)"

msgid "Financeability"
msgstr "Financabilité"

msgid "Financeability view"
msgstr "Vue financabilité"

msgid "Financeabilty algorithm proposition not computed yet."
msgstr "Proposition de l'algorithme de financabilité non calculée."

#, python-format
msgid "Financeabilty algorithm proposition on the %(date)s : %(result)s"
msgstr "Proposition de l'algorithme de financabilité le %(date)s : %(result)s"

msgid "Financeable"
msgstr "Financable"

#, python-format
msgid ""
"Financeable - %(rule)s (Established by %(established_by)s the "
"%(established_on)s)"
msgstr ""
"Finançable - %(rule)s (Établi par %(established_by)s le %(established_on)s)"

msgid "Financing comment"
msgstr "Commentaire sur le financement"

msgid "Financing rule"
msgstr "Règle de financement"

#, python-format
msgid "First mail sent to the candidate on %(date)s by %(sender)s."
msgstr "Premier mail envoyé au/à la candidat·e le %(date)s par %(sender)s."

msgid "First name"
msgstr "Prénom"

msgid "First name Last name:"
msgstr "Prénom Nom :"

msgid "First name and last name"
msgstr "Prénom et nom"

msgid "First year of"
msgstr "Première année de"

msgid "First year of inscription + status"
msgstr "Année de première inscription + statut"

#, python-format
msgid "Folder analysis of the proposition %(reference)s"
msgstr "Dossier d'analyse de la proposition %(reference)s"

msgid "Following authorization"
msgstr "Suite à l'autorisation"

msgctxt "female gender"
msgid ""
"Following the presentation of the state of the research and the subsequent "
"discussion with the candidate, the supervisory panel assessed the progress "
"of the work and announces:"
msgstr ""
"À la suite de la présentation de l'état de la recherche et de l'échange qui "
"s'en est suivi avec la candidate, le comité d'accompagnement a évalué "
"l'avancement du travail et conclut à :"

msgctxt "male gender"
msgid ""
"Following the presentation of the state of the research and the subsequent "
"discussion with the candidate, the supervisory panel assessed the progress "
"of the work and announces:"
msgstr ""
"À la suite de la présentation de l'état de la recherche et de l'échange qui "
"s'en est suivi avec le candidat, le comité d'accompagnement a évalué "
"l'avancement du travail et conclut à :"

msgid "Fondation Mont-Godinne"
msgstr "Fondation Mont Godinne"

msgid "Fondation Saint-Luc"
msgstr "Fondation Saint-Luc"

msgid "Fonds Speciaux de Recherche (FSR)"
msgstr "FSR - Fonds Spéciaux de Recherche"

msgid ""
"For a message, it is possible to specify the CSS class that we want to apply "
"on it by using the \"CLASSE_CSS\" property. This is a string which can "
"contain several classes, separated with a space. <a href=\"https://"
"getbootstrap.com/docs/3.3/css/#helper-classes\">Bootstrap classes</a> can be "
"used here.<br>Full example: <code>{\"CLASSE_CSS\": \"bg-info\"}</code>."
"<br><br>For a text field, it is possible to specify if the user can enter a "
"short (\"COURT\", by default) or a long (\"LONG\") text by using the "
"\"TAILLE_TEXTE\" property.<br>Full example: <code>{\"TAILLE_TEXTE\": \"LONG"
"\"}</code>.<br><br>For a file field, it is possible to specify the maximum "
"number (\"NOMBRE_MAX_DOCUMENT\", default to 1) and the MIME types "
"(\"TYPES_MIME_FICHIER\") of the files that can be uploaded.<br>Full example: "
"<code>{\"TYPES_MIME_FICHIER\": [\"application/pdf\"], \"NOMBRE_MAX_DOCUMENTS"
"\": 3}</code>.<br><br>For a selection field, it is possible to specify if "
"the selection is realised through a list (\"LISTE\", by default), checkboxes "
"(\"CASES_A_COCHER\") or radio buttons (\"BOUTONS_RADIOS\") by using the "
"\"TYPE_SELECTION\" property. The list and the radios buttons allow to select "
"only one value whereas the checkboxes allow to select several values."
"<br>Full example: <code>{\"TYPE_SELECTION\": \"CASES_A_COCHER\"}</code>."
msgstr ""
"Pour un message, il est possible de spécifier la classe CSS qu'on veut y "
"appliquer en utilisant la propriété \"CLASSE_CSS\". C'est une chaîne de "
"caractères qui peut contenir plusieurs classes, séparées par un espace. Des "
"<a href=\"https://getbootstrap.com/docs/3.3/css/#helper-classes\">classes "
"Bootstrap</a> peuvent être utilisées ici.<br>Exemple complet : "
"<code>{\"CLASSE_CSS\": \"bg-info\"}</code>.<br><br>Pour un champ texte, il "
"est possible de spécifier si l'utilisateur peut saisir un texte court "
"(\"COURT\", par défaut) ou long (\"LONG\") en utilisant la propriété "
"\"TAILLE_TEXTE\".<br>Exemple complet : <code>{\"TAILLE_TEXTE\": \"LONG\"}</"
"code>.<br><br>Pour un champ fichier, il est possible de spécifier le nombre "
"maximum (\"NOMBRE_MAX_DOCUMENT\", défaut à 1) et les types MIME "
"(\"TYPES_MIME_FICHIER\") des fichiers téléversables.<br>Exemple complet : "
"<code>{\"TYPES_MIME_FICHIER\": [\"application/pdf\"], \"NOMBRE_MAX_DOCUMENTS"
"\": 3}</code>.<br><br>Pour un champ sélection, il est possible de spécifier "
"si la sélection sera réalisée via une liste (\"LISTE\", par défaut), des "
"cases à cocher (\"CASES_A_COCHER\") ou des boutons radios (\"BOUTONS_RADIOS"
"\") en utilisant la propriété \"TYPE_SELECTION\".<br>Exemple complet : "
"<code>{\"TYPE_SELECTION\": \"CASES_A_COCHER\"}</code>."

msgid "For the attention of"
msgstr "A l'attention de"

#, python-format
msgid ""
"For the jury president, %(manager_first_name)s %(manager_last_name)s on "
"%(date)s."
msgstr ""
"Pour le président du jury, %(manager_first_name)s %(manager_last_name)s Le "
"%(date)s."

#, python-format
msgid ""
"For your information, applications for the %(academic_year)s academic year "
"will be processed from %(start_date)s."
msgstr ""
"Pour votre bonne information, les dossiers d’inscription pour l’année "
"académique %(academic_year)s seront traités à partir de %(start_date)s."

msgid "Foreign access title equivalence effective date"
msgstr "Date de prise d'effet de l'équivalence du titre d'accès étranger"

msgid "Foreign access title equivalence state"
msgstr "État de l'équivalence du titre d'accès étranger"

msgid "Foreign access title equivalence status"
msgstr "Statut de l'équivalence du titre d'accès étranger"

msgid "Foreign access title equivalence type"
msgstr "Type d'équivalence du titre d'accès étranger"

msgid "Foreign diploma"
msgstr "Diplôme étranger"

msgid "Form item"
msgstr "Élément de formulaire"

#, python-format
msgid "Formation is not available for this year (%(sigle)s in %(annee)s)."
msgstr ""
"La formation n'est pas disponible pour cette année (%(sigle)s en %(annee)s)."

msgid "Formation is not available for this year."
msgstr "La formation n'est pas disponible pour cette année."

msgid "Former UCLouvain student"
msgstr "Ancien·ne étudiant·e UCLouvain"

msgid "Fraudster"
msgstr "Fraudeur"

msgid "Fraudster (ARES)"
msgstr "Fraudeur (ARES)"

msgid "Fraudster status from ARES"
msgstr "Statut fraudeur d'après l'ARES"

msgid "Fraudster status from SIC"
msgstr "Statut fraudeur d'après SIC"

msgid "Free additional approval condition"
msgstr "Condition complémentaire d'acceptation libre"

msgid "Free additional approval conditions"
msgstr "Conditions complémentaires d'acceptation libres"

msgid "Free and requestable by FAC"
msgstr "Libre et réclamable par FAC"

msgid "Free and requestable by SIC"
msgstr "Libre et réclamable par SIC"

msgid "Free and uploaded by FAC for the managers"
msgstr "Libre et téléversé par FAC pour les gestionnaires"

msgid "Free and uploaded by SIC for the managers"
msgstr "Libre et téléversé par SIC pour les gestionnaires"

msgid "Free documents"
msgstr "Documents libres"

msgid "French"
msgstr "Français"

msgid "French name"
msgstr "Nom en français"

msgid "French value"
msgstr "Valeur en français"

msgid "French values"
msgstr "Valeurs en français"

msgid "From"
msgstr "De"

#, python-format
msgid "From %(debut_periode)s to %(fin_periode)s"
msgstr "De %(debut_periode)s à %(fin_periode)s"

#, no-python-format
msgid "Full-time equivalent (as %)"
msgstr "Équivalent temps plein (en %)"

msgctxt "curriculum"
msgid "Function"
msgstr "Fonction"

msgctxt "admission"
msgid "Funding"
msgstr "Financement"

msgid "Funding type"
msgstr "Type de financement"

msgid "Fusion proposal"
msgstr "Proposition de fusion"

msgid "GEOGRAPHY"
msgstr "Géographie"

msgid "GEST_BLOCAGE"
msgstr "Gestionnaire blocage"

msgid "GEST_BLOCAGE_ULTERIEUR"
msgstr "Gestionnaire blocage ultérieur"

msgid "GEST_EN_COURS"
msgstr "Gestionnaire en cours"

msgid "GEST_REUSSITE"
msgstr "Gestionnaire réussite"

msgid "Gantt chart"
msgstr "Graphe de Gantt"

msgid "Gender"
msgstr "Genre"

msgid "General"
msgstr "Général"

msgid "General data"
msgstr "Données générales"

msgctxt "admission context"
msgid "General education"
msgstr "Formation générale"

msgid "General education admission"
msgstr "Admission en formation générale"

msgid "General enrolments"
msgstr "Inscriptions en formation générale"

msgid "Generate an analysis folder"
msgstr "Générer un dossier d'analyse"

msgid "Generate an in-progress analysis folder"
msgstr "Générer un brouillon de dossier d'analyse"

msgid "Generate the PDF recap"
msgstr "Générer le PDF récapitulatif"

msgid "Generated by the system"
msgstr "Généré par le système"

msgid "Generic"
msgstr "Générique"

msgid "Generic mail that can be manually sent once the candidate is admitted"
msgstr ""
"E-mail générique qui peut être envoyé manuellement une fois que le candidat "
"est admis"

msgid "Global"
msgstr "Global"

msgid "Global FAC comments"
msgstr "Commentaires globaux FAC"

msgid "Global IUFC comments"
msgstr "Commentaires globaux IUFC"

msgid "Global SIC comments"
msgstr "Commentaires globaux SIC"

msgid "Global comment"
msgstr "Commentaire global"

msgctxt "admission"
msgid "Grade"
msgstr "Mention obtenue"

#, python-brace-format
msgid "Graduation of {program_name}"
msgstr "L'obtention de votre diplôme de {program_name}"

msgid "Greetings depending on the gender of the candidate"
msgstr "Salutations en fonction du genre du candidat"

msgid "Grounds for denied"
msgstr "Motif de refus"

msgid "HTML"
msgstr "HTML"

msgid ""
"Has this diploma been recognised as equivalent by the French Community of "
"Belgium?"
msgstr ""
"Ce diplôme a-t-il fait l'objet d'une décision d'équivalence par les services "
"de la Communauté française de Belgique ?"

msgid "Has your PhD project already started?"
msgstr "Votre projet doctoral a-t-il déjà commencé ?"

msgid ""
"Have you applied <a href='https://allocations-etudes.cfwb.be/etudes-"
"superieures/' target='_blank'>for a student grant</a> from the French "
"Community of Belgium?"
msgstr ""
"Avez-vous fait une <a href='https://allocations-etudes.cfwb.be/etudes-"
"superieures/' target='_blank'>demande d'allocation d'études</a> auprès de la "
"Communauté française de Belgique ?"

msgid ""
"Have you applied for a student grant from the French Community of Belgium?"
msgstr ""
"Avez-vous fait une demande d'allocation d'études auprès de la Communauté "
"française de Belgique ?"

msgid "Have you previously enrolled at UCLouvain?"
msgstr "Avez-vous déjà été inscrit·e à l'UCLouvain antérieurement ?"

msgid "Have you previously enrolled for a PhD?"
msgstr ""
"Avez-vous été inscrit antérieurement pour réaliser une thèse de doctorat ?"

msgid "Head office name"
msgstr "Nom du siège social"

msgid "Help text"
msgstr "Texte d'aide"

msgid "Hide the checklist menu"
msgstr "Cacher le menu de la checklist"

msgid "Hide the states of the checklist"
msgstr "Cacher les états de la checklist"

msgctxt "tab"
msgid "History"
msgstr "Historique"

msgid "Holding reason"
msgstr "Raison de mise en attente"

msgid "Home"
msgstr "Accueil"

msgid ""
"Household composition or marriage certificate authenticated by the Belgian "
"authorities"
msgstr ""
"Composition de ménage ou acte de mariage légalisé par les autorités belges"

msgid "Household composition or the birth certificate"
msgstr "Composition de ménage ou acte de naissance"

msgid "Household composition or the marriage certificate"
msgstr "Composition de ménage ou acte de mariage"

msgid "Household composition, or copy of your birth certificate"
msgstr "Composition de ménage, ou copie de votre acte de naissance"

msgid "How did the candidate hear about this course?"
msgstr ""
"Par quel canal de communication le candidat a connu l'existence de cette "
"formation ?"

msgid "How did you hear about this course?"
msgstr ""
"Par quel canal de communication avez-vous connu l'existence de cette "
"formation ?"

msgid "How else did the candidate hear about this course?"
msgstr ""
"Par quel autre canal de communication le candidat a connu l'existence de "
"cette formation ?"

msgid "How else did you hear about this course?"
msgstr ""
"Par quel autre canal de communication avez-vous connu l'existence de cette "
"formation ?"

msgid "I am a long-term resident in the European Union outside Belgium"
msgstr "Je suis résident·e de longue durée en Union Européenne hors Belgique "

msgid ""
"I am a long-term resident of the European Union outside Belgium (Belgian "
"student status category 7)"
msgstr ""
"Je suis résident·e de longue durée en Union Européenne hors Belgique "
"(assimilation 7)"

msgid "I am a refugee"
msgstr "Je suis réfugié·e"

msgid ""
"I am a refugee, an asylum seeker, or a stateless person or have subsidiary/"
"temporary protection (Belgian student status category 2)"
msgstr ""
"Je suis réfugié·e, demandeur d'asile, apatride, ou je bénéficie d’une "
"protection subsidiaire/temporaire (assimilation 2)"

msgid "I am a stateless person"
msgstr "Je suis apatride"

msgid "I am an asylum seeker"
msgstr "Je suis demandeur d’asile"

msgid ""
"I am aware that as an applicant without a European Union nationality or "
"Belgian student status, I am required to pay an application fee of &euro;200 "
"via online payment. The application fee must be received by UCLouvain within "
"15 calendar days. Otherwise, my application will not be considered. For more "
"information: <a href=\"https://uclouvain.be/en/study/inscriptions/tuition-"
"fees-non-eu-students.html\" target=\"_blank\">https://uclouvain.be/en/study/"
"inscriptions/tuition-fees-non-eu-students.html</a>."
msgstr ""
"J'ai pris connaissance qu'en tant qu'étudiant de nationalité hors Union "
"européenne, non-assimilé, je suis tenu de verser 200 € de frais de dossier "
"via le paiement en ligne. Le montant des frais de dossier devra parvenir à "
"l'UCLouvain <strong>impérativement dans les 15 jours calendrier</strong>. A "
"défaut, ma demande sera clôturée. Pour plus d'informations : <a target="
"\"_blank\" href=\"https://uclouvain.be/fr/etudier/inscriptions/droits-d-"
"inscription-etudiants-de-nationalite-hors-union-europeenne.html\">www."
"uclouvain.be/frais-dossier</a>."

msgid ""
"I am aware that no additional documents specific to limited-enrolment "
"courses can be added once my online application has been confirmed."
msgstr ""
"J'ai pris connaissance qu'aucun document supplémentaire spécifique aux "
"études contingentées ne pourra être ajouté après la confirmation de ma "
"demande en ligne."

msgid ""
"I am aware that the UCLouvain Faculty of Medicine and Dentistry has provided "
"certain personal details (surname(s), first name(s), NOMA, date of birth, "
"place of birth, address) to the Host Hospitals in order to establish the "
"various user rights that I will need as part of my internships, in "
"compliance with the General Data Protection Regulation (GDPR) and the law of "
"30 July 2018 on the protection of individuals with regard to the processing "
"of personal data. My data is kept for the time necessary for the proper "
"performance of the internship and is never transmitted to parties other than "
"those mentioned above. Appropriate technical and organisational measures are "
"put in place to ensure an adequate level of protection for this data."
msgstr ""
"J’ai pris connaissance du fait que la faculté de médecine et médecine "
"dentaire de l'UCLouvain à fourni certaines coordonnées personnelles (nom(s), "
"prénom(s), NOMA, date de naissance, lieu de naissance, adresse) aux Hôpitaux "
"d'Accueil en vue d'établir les différents accès qui me seront nécessaires "
"dans le cadre de mes stages, et ce, dans le respect du Règlement général sur "
"la Protection des Données (RGPD) et la loi du 30 juillet 2018 relative à la "
"protection des personnes physiques à l'égard des traitements de données à "
"caractère personnel. Mes données sont conservées pour la durée nécessaire à "
"la bonne exécution du stage et ne sont jamais transmises à d'autres parties "
"que celles susmentionnées. Des mesures techniques et organisationnelles "
"appropriées sont mises en place afin d'assurer un niveau de protection "
"adéquat de ces données."

msgid ""
"I am aware that the university may verify with third parties all of the "
"application information I provide. In this context, I understand UCLouvain "
"reserves the right to send the information or documents in my application to "
"the selected diplomatic post (e.g. diplomas, transcripts, enrolment "
"authorisation, etc.) in order to ensure their authenticity."
msgstr ""
"J’ai pris connaissance que l’Université pourra vérifier tous les éléments "
"constitutifs du dossier avec des tiers. Dans ce cadre, l’UCLouvain se "
"réserve également le droit de transmettre des informations ou des documents "
"constitutifs du dossier au poste diplomatique sélectionné (exemples : "
"diplômes, relevés de notes, autorisation d’inscription, …) afin de s’assurer "
"de l’authenticité des documents transmis par mes soins."

msgid "I am interested in this course even if it is closed"
msgstr "Je marque mon intérêt pour cette formation même si celle-ci est fermée"

#, python-format
msgid ""
"I am pleased to inform you that the faculty has authorised you to enrol for "
"the %(academic_year)s academic year in:"
msgstr ""
"Par la présente, j'ai le plaisir de vous faire savoir que la Faculté vous "
"autorise à vous inscrire pour l'année académique %(academic_year)s en :"

msgid ""
"I am supported by the CPAS or by a CPAS home or nominated by the CPAS "
"(Belgian student status category 4)"
msgstr ""
"Je suis pris·e en charge par le CPAS, ou par un home du CPAS ou désigné par "
"le CPAS (assimilation 4)"

msgid ""
"I am supported by the CPAS, or by a CPAS rest home or designated by the CPAS"
msgstr ""
"Je suis pris·e en charge par le CPAS, ou par un home du CPAS ou désigné par "
"le CPAS"

msgid "I authorise"
msgstr "J'autorise"

msgid ""
"I confirm that I have read the PhD regulations on research ethics and "
"certify that my project complies with these regulations."
msgstr ""
"Je confirme avoir pris connaissance du règlement doctoral relatif à la "
"déontologie de la recherche et certifie que mon projet est conforme à ce "
"règlement."

msgid "I do not authorize"
msgstr "Je n'autorise pas"

msgid "I have a Development Cooperation scholarship"
msgstr "Je bénéficie d’une bourse de la Coopération au développement"

msgid "I have a foreign national card"
msgstr "Je suis titulaire d’une carte d’étranger"

msgid "I have a long-term resident card"
msgstr "Je suis titulaire d’une carte de résident·e de longue durée"

msgid ""
"I have a permanent resident card as a family member of a European Union "
"citizen"
msgstr ""
"Je suis titulaire d’une carte de séjour permanent de membre de la famille "
"d’un citoyen de l'Union européenne"

msgid ""
"I have a residence permit valid for more than 3 months and earn professional "
"income"
msgstr ""
"J’ai une autorisation de séjour de plus de 3 mois, et je bénéficie de "
"revenus professionnels"

msgid ""
"I have a residence permit valid for more than 3 months and earn replacement "
"income"
msgstr ""
"J’ai une autorisation de séjour de plus de 3 mois, et je bénéficie de "
"revenus de remplacement"

msgid ""
"I have a residence permit valid for more than 3 months and receive "
"professional or replacement income (Belgian student status category 3)"
msgstr ""
"J’ai une autorisation de séjour de plus de 3 mois, et je bénéficie également "
"de revenus professionnels ou de remplacement (assimilation 3)"

msgid "I have a resident card as a family member of a European Union citizen."
msgstr ""
"Je suis titulaire d’une carte de séjour de membre de la famille d’un citoyen "
"de l'Union européenne."

msgid ""
"I have a scholarship as referred to in Article 105 S 2 of the Decree of 7 "
"November 2013 (CFWB or Development Cooperation) (Belgian student status "
"category 6)"
msgstr ""
"Je bénéficie d’une bourse visée à l’article 105 § 2 du décret du 7 novembre "
"2013 (CFWB ou Coopération au développement) (assimilation 6)"

msgid "I have a scholarship from the French Community student grant service"
msgstr ""
"Je bénéficie d’une bourse octroyée par le service d'allocations d'études de "
"la Communauté française"

msgid ""
"I have a settlement permit or am a long-term resident in Belgium (Belgian "
"student status category 1)"
msgstr ""
"J’ai une autorisation d’établissement, ou je suis résident·e de longue durée "
"en Belgique (assimilation 1)"

msgid "I have been granted subsidiary protection"
msgstr "Je bénéficie de la protection subsidiaire"

msgid "I have been granted temporary protection"
msgstr "Je bénéficie de la protection temporaire"

msgid ""
"I have read and understood the latest version of the Internship Framework "
"Agreement between UCLouvain and the Host Hospitals drawn up as part of the "
"UCLouvain bachelor's or master's course in medicine with a view to acquiring "
"the corresponding course units, and I undertake to comply with its terms: <a "
"href=\"https://cdn.uclouvain.be/groups/cms-editors-mede/ConventionStageMed."
"pdf\" target=\"_blank\">https://cdn.uclouvain.be/groups/cms-editors-mede/"
"ConventionStageMed.pdf</a>"
msgstr ""
"J'ai bien pris connaissance de la dernière version de la Convention cadre de "
"Stage entre l'UCLouvain et les Hôpitaux d'Accueil établie dans le cadre de "
"la formation de bachelier ou de master en médecine organisée par l'UCLouvain "
"en vue d'acquérir les unités d'enseignement correspondantes, et m'engage à "
"en respecter les termes : <a href=\"https://cdn.uclouvain.be/groups/cms-"
"editors-mede/ConventionStageMed.pdf\" target=\"_blank\">https://cdn."
"uclouvain.be/groups/cms-editors-mede/ConventionStageMed.pdf</a>"

msgid "I hereby declare that"
msgstr "Je déclare sur l'honneur que"

msgid ""
"I hereby declare that I have read and understood the regulations of the "
"General PhD Committee and the specific requirements of the PhD Field "
"Committee, to which I adhere."
msgstr ""
"Je déclare avoir pris connaissance et avoir compris le règlement de la "
"commission générale du doctorat et des conditions particulières de la "
"commission doctorale de domaine, auxquels j'adhère."

#, python-format
msgid ""
"I undertake to send any supporting documents requested %(by_service)s "
"<strong>within 15 calendar days</strong>. If I fail to do so, I acknowledge "
"and accept that my application will be considered inadmissible in accordance "
"with Article 9 of the Academic Regulations and Procedures (RGEE)."
msgstr ""
"Je m'engage à faire parvenir <strong>impérativement dans les 15 jours "
"calendrier</strong> tout justificatif demandé %(by_service)s. A défaut, je "
"prends bonne note et accepte que ma demande sera considérée comme "
"irrecevable conformément à l’article 9 du RGEE et dès lors clôturée."

#, python-format
msgid "I will be graduating from secondary school during the %s academic year"
msgstr ""
"Je vais obtenir mon diplôme d'études secondaires lors de l'année académique "
"%s"

msgid "I would like the billing address to be"
msgstr "Je souhaite que l'adresse de facturation soit"

msgid ""
"I would like to receive my mail at an address other than my legal address"
msgstr ""
"Je souhaite recevoir mon courrier à une autre adresse que mon domicile légal"

msgid "IBAN account number"
msgstr "Numéro de compte IBAN"

msgid "INITIAL_CANDIDAT"
msgstr "Initial candidat"

msgid "INITIAL_NON_CONCERNE"
msgstr "Initial non concerné·e"

msgid "INSCRIPTION"
msgstr "Inscription"

msgid "INSCRIPTION_AU_ROLE"
msgstr "66 € - Inscription au rôle (pré-admission doctorat, ...)"

msgid "INSCRIPTION_REGULIERE"
msgstr "835 € - Inscription régulière"

msgid "INVALID"
msgstr "Invalide"

msgid "INVITED"
msgstr "Invité"

msgid "IN_PROGRESS"
msgstr "En cours"

msgid "IUFC comment for the Faculty"
msgstr "Commentaire de l'IUFC pour la Faculté"

msgid "Id card expiry date"
msgstr "Date de fin de validité de la carte d'identité"

msgid "Id card number"
msgstr "Numéro de carte d'identité"

msgid "Identification"
msgstr "Identification"

msgid "Identification photo"
msgstr "Photo d'identité"

msgid "Identification photo of the candidate"
msgstr "Photo d'identité du candidat"

msgid "Identifier"
msgstr "Identifiant"

msgid "Identity card"
msgstr "Carte d'identité"

msgid "Identity card (both sides)"
msgstr "Carte d'identité (recto/verso)"

msgid "Identity card expiry date"
msgstr "Date de fin de validité de la carte d'identité"

msgid "Identity card number"
msgstr "Numéro de carte d'identité"

msgid "Identity document"
msgstr "Pièce d'identité"

msgid ""
"Identity document proving the long-term stay in a member state of the "
"European Union"
msgstr ""
"Titre d’identité prouvant le séjour longue durée dans un pays membre de "
"l’Union européenne"

msgid ""
"If necessary, please finish inputting doctoral activities and complete the "
"defense preparation below before submitting the jury proposition."
msgstr ""
"Le cas échéant, veuillez terminer l’encodage des activités de formation "
"doctorale et compléter les modalités de défenses ci-dessous avant de "
"soumettre la proposition de jury"

msgid "If other, specify"
msgstr "Si autre, préciser"

msgid ""
"If the answer to the additional courses question is no, there must be no "
"additional LU and the communication relating to the additional courses must "
"be completely empty."
msgstr ""
"La réponse non à la question des compléments de formation nécessite qu’il "
"n’y ait aucune UE de complément et que la communication relative aux "
"compléments soit totalement vide."

msgid ""
"If you submit the activity, you will no longer be able to modify the seminar "
"or the various activities within it."
msgstr ""
"Si vous soumettez l'activité, vous ne pourrez plus modifier le séminaire, ni "
"les différentes activités en faisant partie."

msgid ""
"If you want, you can save these information and directly send the "
"application to the SIC by selecting the appropriate button below."
msgstr ""
"Si vous le souhaitez, vous pouvez sauvegarder ces informations et "
"directement transmettre le dossier à SIC en sélectionnant le bouton "
"approprié ci-dessous."

msgid "Immediately"
msgstr "Immédiatement"

msgid "Important information:"
msgstr "Informations importantes"

msgid "Impossible action"
msgstr "Action impossible"

msgid ""
"Impossible action: please be sure that the confirmation date and report are "
"specified."
msgstr ""
"Action impossible : veuillez-vous assurer que la date et le procès-verbal de "
"l'épreuve ont bien été complétés."

msgid ""
"In accordance with the information at <a target=\"_blank\" href=\"https://"
"uclouvain.be/en/study/inscriptions/acces-aux-professions-reglementees.html"
"\">https://uclouvain.be/en/study/inscriptions/acces-aux-professions-"
"reglementees.html</a>, I declare that, if the courses listed therein concern "
"me, I have received the information relating to their requirements for "
"admission or continuation and to the specific rules or restrictions of "
"accreditation or professional establishment to which the professional or "
"accredited title is subject and I accept the terms thereof."
msgstr ""
"Conformément aux informations reprises sur le lien <a target=\"_blank\" href="
"\"https://uclouvain.be/fr/etudier/inscriptions/acces-aux-professions-"
"reglementees.html\">www.uclouvain.be/professions-reglementees</a>, je "
"déclare avoir reçu, si ces études me concernent, les informations relatives "
"aux conditions d'accès à ces études ou d'accès à la suite de ces études et "
"aux règles ou restrictions d'agrément ou d'établissement professionnel "
"particulières auxquelles le titre professionnel ou d'agrégé est soumis et "
"j'en accepte les termes."

msgid ""
"In accordance with the information at <a target=\"_blank\" href=\"https://"
"uclouvain.be/en/study/inscriptions/reglementations.html\">https://uclouvain."
"be/en/study/inscriptions/reglementations.html</a>, I declare that I have "
"read the university regulations and accept their terms."
msgstr ""
"Conformément aux informations reprises sur le lien <a target=\"_blank\" href="
"\"https://uclouvain.be/fr/etudier/inscriptions/reglementations.html\">www."
"uclouvain.be/reglementation-inscriptions</a>, je déclare avoir lu le "
"règlement de l'université et j'en accepte les termes."

msgid ""
"In accordance with the information at <a target=\"_blank\" href=\"https://"
"uclouvain.be/en/study/inscriptions/vie-privee.html\">https://uclouvain.be/en/"
"study/inscriptions/vie-privee.html</a>, I declare that I have read the data "
"protection policy of the Universite catholique de Louvain and accept its "
"terms."
msgstr ""
"Conformément aux informations reprises sur le lien <a target=\"_blank\" href="
"\"https://uclouvain.be/fr/etudier/inscriptions/vie-privee.html\">www."
"uclouvain.be/vie-privee-inscriptions</a>, je déclare avoir lu la politique "
"de protection des données de l'Université catholique de Louvain et j'en "
"accepte les termes."

#, python-format
msgid ""
"In accordance with the registration calendar <a href=\"https://uclouvain.be/"
"en/study/inscriptions/calendrier-inscriptions.html\" target=\"_blank\">www."
"uclouvain.be/enrolment-calendar</a>, I confirm that I am applying for the "
"academic year %(year)s."
msgstr ""
"Conformément au calendrier des inscriptions <a href=\"https://uclouvain.be/"
"fr/etudier/inscriptions/calendrier-inscriptions.html\" target=\"_blank\">www."
"uclouvain.be/calendrier-inscriptions</a>, je confirme postuler pour l'année "
"académique %(year)s."

msgid "In draft form"
msgstr "En brouillon"

#, python-format
msgid ""
"In order to proceed with your enrolment at the university, please go to the "
"Enrolment Office (see address below) between 1 June and 30 September "
"%(year)s with the following documents:"
msgstr ""
"Afin de finaliser votre inscription à l'Université, veuillez-vous présenter "
"au Service des inscriptions (voir adresse ci-dessous) entre le 1 juin et le "
"30 septembre %(year)s muni·e des documents ci-dessous :"

#, python-format
msgid ""
"In order to proceed with your enrolment at the university, please send the "
"document(s) listed below between 1 June and 30 September %(year)s to <a href="
"\"mailto:%(email)s\">%(email)s</a>:"
msgstr ""
"Afin de finaliser à votre inscription à l'Université, nous vous remercions "
"de nous transmettre entre le 1 juin et le 30 septembre %(year)s au plus tard "
"à l'adresse <a href=\"mailto:%(email)s\">%(email)s</a> le/les document.s "
"repris ci-dessous :"

msgid "In payement order"
msgstr "En ordre de paiement"

msgid "In person"
msgstr "En présentiel"

msgctxt "ways_hear_about_training"
msgid "In the press"
msgstr "Dans la presse"

msgid "Include"
msgstr "Inclure"

msgid "Include or exclude the checklist filters"
msgstr "Inclure ou exclure les filtres de la checklist"

msgid "Incomplete field"
msgstr "Non renseigné·e"

msgid ""
"Information about a potential cotutelle are to be inputted in the \"Doctoral "
"project\" part."
msgstr ""
"Les informations concernant une éventuelle cotutelle sont à indiquer dans la "
"partie « Projet doctoral »."

msgid "Information about the restriction"
msgstr "Information à propos de la restriction"

msgid "Information provided to the candidate."
msgstr "Information communiquée au candidat."

msgid "Information related to an approval"
msgstr "Informations relatives à une autorisation"

msgid "Initialization of the predefined specific questions"
msgstr "Initialisation des questions spécifiques prédéfinies"

msgid "Initialization of the predefined specific questions completed."
msgstr "Initialisation des questions spécifiques prédéfinies complétée."

msgid ""
"Initialization of the predefined specific questions for an academic year"
msgstr ""
"Initialisation des questions spécifiques prédéfinies pour une année "
"académique"

msgctxt "admission"
msgid "Institute"
msgstr "Établissement"

msgctxt "jury"
msgid "Institute"
msgstr "Institution"

msgid "Institute address"
msgstr "Adresse de l'établissement"

msgid "Institute contacted"
msgstr "Établissement contacté"

msgid "Institute name"
msgstr "Nom de l'établissement"

msgid "Institute type"
msgstr "Type d'établissement"

msgid "Institution"
msgstr "Institution"

msgid "Institution Federation Wallonie-Bruxelles"
msgstr "Institution de la Federation Wallonie-Bruxelles"

msgid "Institution contacted"
msgstr "Établissement contacté"

msgid "Institution should be set when PhD has been set to yes or partial"
msgstr ""
"L'institution doit être renseignée quand le doctorat a déjà été réalisé "
"partiellement ou complètement"

msgid "Insufficient"
msgstr "Insuffisant"

msgid "Interested mark"
msgstr "Marque d'intérêt"

msgid "Internal comment"
msgstr "Commentaire interne"

msgid "Internal comment:"
msgstr "Commentaire interne :"

msgid "Internal experience"
msgstr "Expérience interne"

msgid "Internal experiences to choose as access titles"
msgstr "Les expériences internes à choisir comme des titres d'accès"

msgid "Internal label"
msgstr "Label interne"

msgid "Internal notes"
msgstr "Notes internes"

msgid "International for doctorate"
msgstr "Internationale pour les doctorats"

msgid "International for general education"
msgstr "Internationale pour les formation générales"

msgid "International scholarship"
msgstr "Bourse internationale"

msgid "International:"
msgstr "Bourse internationale :"

msgid "Internship Framework Agreement"
msgstr "Convention cadre de stages"

msgid "Invalid date"
msgstr "Date invalide"

msgid "Invalid phone number"
msgstr "Numéro de téléphone invalide"

#, python-format
msgid "Invalid property: %(config_params)s"
msgid_plural "Invalid properties: %(config_params)s"
msgstr[0] "Propriété invalide : %(config_params)s"
msgstr[1] "Propriétés invalides : %(config_params)s"

msgid "Invitations have not been sent"
msgstr "Les invitations n'ont pas été envoyées"

msgid "Invitations must have been sent"
msgstr "Les invitations doivent avoir été envoyées"

msgid "Is access title of the proposition?"
msgstr "Est-ce que c'est un titre d'accès de la proposition ?"

msgid "Is active?"
msgstr "Actif ?"

msgid "Is an external modification"
msgstr "Est une modification externe"

msgid "Is an external reorientation"
msgstr "Est une réorientation externe"

msgid "Is belgian bachelor"
msgstr "Est bachelier belge"

msgid "Is it a Wallonia-Brussels Federation institution?"
msgstr "S'agit-il d'une institution de la Fédération Wallonie-Bruxelles ?"

msgid "Is non-resident (as defined in decree)"
msgstr "Est non-résident (au sens du décret)"

msgid ""
"Is your admission request linked with a FNRS, FRIA, FRESH or CSC application?"
msgstr ""
"Votre demande d'admission est-elle en lien avec une candidature FNRS, FRIA, "
"FRESH, CSC"

msgid "It is not possible to go from the \"validated\" status to this status."
msgstr "Il n'est pas possible de passer du statut \"validé\" à ce statut."

msgid "JURY_APPROUVE_ADRE"
msgstr "JURY_APPROUVE_ADRE"

msgid "JURY_APPROUVE_CA"
msgstr "JURY_APPROUVE_CA"

msgid "JURY_APPROUVE_CDD"
msgstr "JURY_APPROUVE_CDD"

msgid "JURY_REFUSE_ADRE"
msgstr "JURY_REFUSE_ADRE"

msgid "JURY_REFUSE_CDD"
msgstr "JURY_REFUSE_CDD"

msgid "JURY_SOUMIS"
msgstr "JURY_SOUMIS"

msgid "Joint research project (ARC)"
msgstr "ARC - Action de Recherche Concertée"

msgid "Joint supervision agreement"
msgstr "Convention de cotutelle"

msgid "Joint supervision request"
msgstr "Demande d'ouverture de cotutelle"

msgid "Journal or publishing house name"
msgstr "Nom de la revue ou de la maison d'édition"

msgid "Jury approval"
msgstr "Approbation du jury"

msgid "Jury composition"
msgstr "Composition du jury"

msgid "Justification letter"
msgstr "Lettre de justification"

msgid "Keys"
msgstr "Clés"

msgctxt "admission"
msgid "Keywords"
msgstr "Mots-clés"

msgid "Knowledge of languages"
msgstr "Connaissance des langues"

msgid "Language"
msgstr "Langue"

msgid "Language regime"
msgstr "Régime linguistique"

msgid "Last email sent by"
msgstr "Dernière email envoyé par"

msgid "Last email sent the"
msgstr "Dernière email envoyé le"

msgid "Last hour views:"
msgstr "Vues de la dernière heure :"

#, python-format
msgid "Last mail sent to the candidate on %(date)s by %(sender)s."
msgstr "Dernier mail envoyé au/à la candidat·e le %(date)s par %(sender)s."

msgid "Last modif."
msgstr "Dernière modif."

msgid "Last modification"
msgstr "Dernière modification"

msgid "Last modification (author)"
msgstr "Dernière modif. (auteur)"

msgid "Last name"
msgstr "Nom"

msgid "Last name / First name"
msgstr "Nom / Prénom"

msgid "Last name / First name / Email"
msgstr "Nom / Prénom / E-mail"

msgid "Last name / First name / Email / NOMA"
msgstr "Nom / Prénom / E-mail / NOMA"

msgid "Last name / First name / Global id"
msgstr "Nom / Prénom / Identifiant global"

msgid "Last registration id"
msgstr "Dernier NOMA connu"

msgid "Last update author"
msgstr "Auteur de la dernière mise à jour"

msgid "Late enrollment"
msgstr "Inscription tardive"

msgid "Later > blocking"
msgstr "Ultérieurement > bloquant"

msgid "Later > non-blocking"
msgstr "Ultérieurement > non-bloquant"

msgid "Launch"
msgstr "Lancer"

msgid "Lead supervisor"
msgstr "Promoteur de référence"

msgid "Lead supervisor approval"
msgstr "Avis positif du promoteur de référence"

msgid "Lead supervisor assent"
msgstr "Avis du promoteur de référence"

msgid "Lead supervisor comment"
msgstr "Commentaire du promoteur de référence"

msgctxt "admission"
msgid "Learning unit"
msgstr "Unité d'enseignement"

msgid "Leave page?"
msgstr "Quitter la page ?"

msgid "Legal cohabitation certificate"
msgstr "Attestation de cohabitation légale"

msgid "Legal domicile"
msgstr "Domicile légal"

msgid "Letters of recommendation"
msgstr "Lettres de recommandation"

msgctxt "equivalence_type"
msgid "Level equivalence"
msgstr "Equivalence de niveau"

msgid ""
"Link to download a copy of the file related to the admission (frontoffice)."
msgstr "Lien pour télécharger une copie du dossier (back-office)."

msgid "Link to the admission (back-office)"
msgstr "Lien vers l'admission (back-office)"

msgid "Link to the admission (front-office)"
msgstr "Lien vers l'admission (front-office)"

msgid "Link to the admission confirmation paper panel (back-office)"
msgstr "Lien vers la page liée à l'épreuve de confirmation (back-office)"

msgid "Link to the admission confirmation paper panel (front-office)"
msgstr "Lien vers la page liée à l'épreuve de confirmation (front-office)"

msgid "Link to the admission supervisory panel (front-office)"
msgstr "Lien vers le groupe de supervision de l'admission (front-office)"

msgid "Link to the admissions (front-office)"
msgstr "Lien vers la liste des admissions (front-office)"

msgid "Link to the application in the back-office"
msgstr "Lien vers l'admission (back-office)"

msgid "Link to the application on the portal"
msgstr "Lien vers l'admission (portail)"

msgid "Link to the complementary training panel (front-office)"
msgstr "Lien vers la page liée à la formation complémentaire (front-office)"

msgid "Link to the doctoral training panel (back-office)"
msgstr "Lien vers la page liée à la formation doctorale (back-office)"

msgid "Link to the doctoral training panel (front-office)"
msgstr "Lien vers la page liée à la formation doctorale (front-office)"

msgid ""
"Link to the page of the faculty decision in the checklist of the admission "
"(back-office)"
msgstr ""
"Lien vers la page de décision facultaire dans la checklist de l'admission "
"(back-office)"

msgctxt "ways_hear_about_training"
msgid "Linkedin"
msgstr "Sur LinkedIn"

msgid "List"
msgstr "Liste"

msgid "List a missing document"
msgstr "Lister un document manquant"

msgid "List of LUs of the additional module or others"
msgstr "Liste des UEs du module complémentaire ou autres"

msgid "List of emails of the program managers."
msgstr "Liste des emails des gestionnaires d'admission d'un programme."

msgid "List of names of the program managers."
msgstr "Liste des noms des gestionnaires d'admission d'un programme."

msgid ""
"List of the mandatory requested documents that must be submitted "
"immediately, with the reason"
msgstr ""
"Liste des documents réclamés obligatoires qui doivent être déposés "
"immédiatement, avec la raison associée"

msgid ""
"List of the requested documents that can be submitted later, with the reason"
msgstr ""
"Liste des documents réclamés qui peuvent être déposés plus tard, avec la "
"raison associée"

msgid "List of the requested documents that have been submitted"
msgstr "Liste des documents réclamés qui ont été déposés."

msgid "List of the requested documents that haven't been submitted"
msgstr "Liste des documents réclamés qui n'ont pas été déposés."

msgid "List of the values that the Selection elements can take (one per row)."
msgstr ""
"Liste de valeurs que les éléments de type Sélection peuvent prendre (une par "
"ligne)."

msgid "Listening comprehension"
msgstr "Compréhension à l'audition"

msgid "Long"
msgstr "Long"

msgid "Long label in english"
msgstr "Libellé long en anglais"

msgid "Long label in french"
msgstr "Libellé long en français"

msgid "Long name"
msgstr "Nom long"

msgid "Long-term resident card"
msgstr "Carte de résident longue durée"

msgid "Lookup somebody"
msgstr "Rechercher une personne"

msgid "MANAGEMENT"
msgstr "Gestion"

msgid "MASTER_DE_SPECIALISATION_SANTE"
msgstr "485 € - Master de spécialisation santé"

msgid "MATHEMATICS"
msgstr "Mathématiques"

msgid "MEMBRE"
msgstr "MEMBRE"

msgid "MIME file types"
msgstr "Types de fichier MIME"

msgctxt "ways_hear_about_training"
msgid "MOOCs"
msgstr "Par les Moocs"

msgid "Madam"
msgstr "Madame"

msgid "Mail salutation"
msgstr "Formule de salutation de l'email"

msgid ""
"Mail sent to ADRE on first submission of the confirmation paper by the "
"doctoral student"
msgstr ""
"E-Mail envoyé à ADRE lors de la première soumission du formulaire d'une "
"épreuve de confirmation par le doctorand"

msgid ""
"Mail sent to ADRE to inform him of the defavourable opinion on one "
"confirmation paper"
msgstr ""
"E-Mail envoyé à ADRE pour l'informer de l'issue défavorable d'une épreuve de "
"confirmation"

msgid ""
"Mail sent to ADRE to inform him of the favourable opinion on one "
"confirmation paper"
msgstr ""
"E-Mail envoyé à ADRE pour l'informer de l'issue favorable d'une épreuve de "
"confirmation"

msgid ""
"Mail sent to ADRE to inform him of the necessity to retake one confirmation "
"paper"
msgstr ""
"E-Mail envoyé à ADRE pour l'informer de la nécessité de repasser une épreuve "
"de confirmation"

msgid ""
"Mail sent to ADRI to inform him of the defavourable opinion on one "
"confirmation paper"
msgstr ""
"E-Mail envoyé à ADRI pour l'informer de l'issue défavorable d'une épreuve de "
"confirmation"

msgid ""
"Mail sent to ADRI to inform him of the favourable opinion on one "
"confirmation paper"
msgstr ""
"E-Mail envoyé à ADRI pour l'informer de l'issue favorable d'une épreuve de "
"confirmation"

msgid ""
"Mail sent to ADRI to inform him of the necessity to retake one confirmation "
"paper"
msgstr ""
"E-Mail envoyé à ADRI pour l'informer de la nécessité de repasser une épreuve "
"de confirmation"

msgid "Mail sent to each actor of the supervision group to request a signature"
msgstr ""
"E-mail envoyé aux membres du groupe de supervision pour demander une "
"signature"

msgid "Mail sent to promoters when a member of the supervision panel refuses"
msgstr ""
"E-mail envoyé aux promoteurs lors du refus d'un membre du groupe de "
"supervision"

msgid ""
"Mail sent to reference promoter to inform of the submission of complementary "
"training activities"
msgstr ""
"E-mail envoyé au promoteur de référence lors de la soumission d'une activité "
"de formation complémentaire"

msgid ""
"Mail sent to reference promoter to inform of the submission of course "
"enrollment"
msgstr ""
"E-mail envoyé au promoteur de référence lors de la soumission d'une "
"inscription à un cours"

msgid ""
"Mail sent to reference promoter to inform of the submission of doctoral "
"training activities"
msgstr ""
"E-mail envoyé au promoteur de référence lors de la soumission d'une activité "
"de formation doctorale"

msgid ""
"Mail sent to the applicant following approval or rejection by a member of "
"the supervisory group"
msgstr ""
"E-mail envoyé au candidat suite à l'approbation ou au refus d'un membre du "
"groupe de supervision"

#, python-format
msgid "Mail sent to the candidate on %(date)s by %(sender)s."
msgstr "Mail envoyé au/à la candidat·e le %(date)s par %(sender)s."

msgid ""
"Mail sent to the candidate to confirm supervision group signature requests "
"are sent"
msgstr ""
"E-mail envoyé au candidat pour confirmer l'envoi des demandes de signature"

msgid ""
"Mail sent to the candidate to confirm that his application for continuing "
"education has been taken into account by UCLouvain"
msgstr ""
"E-mail envoyé au candidat pour lui confirmer que sa demande d'admission en "
"formation continue est prise en compte par l'UCLouvain"

msgid ""
"Mail sent to the candidate to confirm that his application for general "
"education has been taken into account by UCLouvain"
msgstr ""
"E-mail envoyé au candidat pour lui confirmer que sa demande d'admission en "
"formation générale est prise en compte par l'UCLouvain"

msgid ""
"Mail sent to the candidate to confirm that his application has been taken "
"into account by UCLouvain"
msgstr ""
"E-mail envoyé au candidat pour lui confirmer la bonne prise en compte de sa "
"demande par l'UCLouvain"

msgid ""
"Mail sent to the candidate to inform him that all requested documents have "
"been received for continuing education"
msgstr ""
"E-mail envoyé au candidat pour l'informer que tous les documents réclamés "
"ont été reçus pour sa demande en formation continue"

msgid ""
"Mail sent to the candidate to inform him that all requested documents have "
"been received for doctorate education"
msgstr ""
"E-mail envoyé au candidat pour l'informer que tous les documents réclamés "
"ont été reçus pour sa demande en formation doctorale"

msgid ""
"Mail sent to the candidate to inform him that all requested documents have "
"been received for general education"
msgstr ""
"E-mail envoyé au candidat pour l'informer que tous les documents réclamés "
"ont été reçus pour sa demande en formation générale"

msgid ""
"Mail sent to the candidate to inform him that some FAC documents are missing "
"or invalid in his application for continuing education"
msgstr ""
"E-mail envoyé au candidat pour l'informer que des documents FAC sont "
"manquants ou invalides dans sa demande en formation continue"

msgid ""
"Mail sent to the candidate to inform him that some FAC documents are missing "
"or invalid in his application for doctorate education"
msgstr ""
"E-mail envoyé au candidat pour l'informer que des documents FAC sont "
"manquants ou invalides dans sa demande en doctorat"

msgid ""
"Mail sent to the candidate to inform him that some FAC documents are missing "
"or invalid in his application for general education"
msgstr ""
"E-mail envoyé au candidat pour l'informer que des documents FAC sont "
"manquants ou invalides dans sa demande en formation générale"

msgid ""
"Mail sent to the candidate to inform him that some SIC documents are missing "
"or invalid in his application for doctorate education"
msgstr ""
"E-mail envoyé au candidat pour l'informer que des documents SIC sont "
"manquants ou invalides dans sa demande en doctorat"

msgid ""
"Mail sent to the candidate to inform him that some SIC documents are missing "
"or invalid in his application for general education"
msgstr ""
"E-mail envoyé au candidat pour l'informer que des documents SIC sont "
"manquants ou invalides dans sa demande en formation générale"

msgid ""
"Mail sent to the candidate to inform him that some requested documents have "
"been received and some are still missing for continuing education"
msgstr ""
"E-mail envoyé au candidat pour l'informer que certains documents réclamés "
"ont été reçus et que d'autres sont encore manquants pour sa demande en "
"formation continue"

msgid ""
"Mail sent to the candidate to inform him that some requested documents have "
"been received and some are still missing for doctorate education"
msgstr ""
"E-mail envoyé au candidat pour l'informer que certains documents réclamés "
"ont été reçus et que d'autres sont encore manquants pour sa demande en "
"formation doctorale"

msgid ""
"Mail sent to the candidate to inform him that some requested documents have "
"been received and some are still missing for general education"
msgstr ""
"E-mail envoyé au candidat pour l'informer que certains documents réclamés "
"ont été reçus et que d'autres sont encore manquants pour sa demande en "
"formation générale"

msgid ""
"Mail sent to the candidate to inform of the refusal of complementary "
"training activity"
msgstr ""
"E-mail envoyé au candidat pour lui informer du refus d'une activité de "
"formation complémentaire"

msgid ""
"Mail sent to the candidate to inform of the refusal of course enrollment"
msgstr ""
"E-mail envoyé au candidat pour lui informer du refus d'une inscription à un "
"cours"

msgid ""
"Mail sent to the candidate to inform of the refusal of doctoral training "
"activity"
msgstr ""
"E-mail envoyé au candidat pour lui informer du refus d'une activité de "
"formation doctorale"

msgid "Mail sent to the candidate to update a complementary training activity"
msgstr ""
"E-mail envoyé au candidat pour mettre à jour une activité de formation "
"complémentaire"

msgid "Mail sent to the candidate to update a course enrollment"
msgstr ""
"E-mail envoyé au candidat pour mettre à jour une inscription à un cours"

msgid "Mail sent to the candidate to update a doctoral training activity"
msgstr ""
"E-mail envoyé au candidat pour mettre à jour une activité de formation "
"doctorale"

msgid ""
"Mail sent to the doctoral student to give him some information about the "
"confirmation paper"
msgstr ""
"E-Mail envoyé au doctorand pour lui communiquer quelques informations "
"relatives à l'épreuve de confirmation"

msgid ""
"Mail sent to the doctoral student to inform him of the defavourable opinion "
"on the confirmation paper"
msgstr ""
"E-Mail envoyé au doctorand pour l'informer de l'issue défavorable de son "
"épreuve de confirmation"

msgid ""
"Mail sent to the doctoral student to inform him of the favourable opinion on "
"the confirmation paper"
msgstr ""
"E-Mail envoyé au doctorand pour l'informer de l'issue favorable de son "
"épreuve de confirmation"

msgid ""
"Mail sent to the doctoral student to inform him of the necessity to retake "
"the confirmation paper"
msgstr ""
"E-Mail envoyé au doctorand pour l'informer de la nécessité de repasser son "
"épreuve de confirmation"

msgid ""
"Mail sent to the member of the supervision panel when deleted by the "
"candidate"
msgstr ""
"E-mail envoyé au membre du groupe de supervision lors de sa suppression par "
"le candidat"

msgid "Main institute"
msgstr "Institution principale"

msgctxt "admission gender"
msgid "Male"
msgstr "Masculin"

msgctxt "admission sex"
msgid "Male"
msgstr "Masculin"

msgctxt "tab"
msgid "Management"
msgstr "Gestion"

msgid "Management of the continuing enrolment applications"
msgstr "Gestion des demandes d'inscription en formation continue"

msgid "Management of the doctorate enrolments"
msgstr "Gestion des demandes d'inscription en doctorat"

msgid "Management of the enrolment applications"
msgstr "Gestion des demandes d'inscription"

msgid "Manager follow-up"
msgstr "Suivi gestionnaire"

msgid ""
"Mandatory fields are missing in the 'Additional information > Specific "
"questions' tab."
msgstr ""
"Les champs requis dans l'onglet 'Informations complémentaires > Questions "
"spécifiques' sont manquants."

msgid ""
"Mandatory fields are missing in the 'Additional information > Visa' tab."
msgstr ""
"Les champs requis dans l'onglet 'Informations complémentaires > Visa' sont "
"manquants."

msgid "Mandatory fields are missing in the 'Course choice' tab."
msgstr "Les champs requis dans l'onglet 'Choix de formation' sont manquants."

msgid "Mandatory fields are missing in the cotutelle."
msgstr "Les champs requis de la cotutelle sont manquants."

msgid "Mandatory fields are missing in the project details of the proposition."
msgstr ""
"Les champs requis des details du projet de la proposition sont manquants."

msgid ""
"Mandatory fields are missing in the specific questions of the 'Additional "
"information > Specific questions' tab"
msgstr ""
"Les champs requis des questions spécifiques dans l'onglet 'Informations "
"complémentaires > Questions spécifiques' sont manquants."

msgid ""
"Mandatory fields are missing in the specific questions of the 'Course "
"choice' tab"
msgstr ""
"Les champs requis des questions spécifiques dans l'onglet 'Choix de "
"formation' sont manquants."

msgid ""
"Mandatory fields are missing in the specific questions of the 'Previous "
"Experience > Curriculum vitae' tab."
msgstr ""
"Les champs requis des questions spécifiques dans l'onglet 'Parcours "
"antérieur > Curriculum' sont manquants."

msgid ""
"Mandatory fields are missing in the specific questions of the 'Previous "
"experience > Secondary studies' tab"
msgstr ""
"Les champs requis des questions spécifiques dans l'onglet 'Parcours "
"antérieur > Études secondaires' sont manquants."

msgid "Mandatory languages are missing."
msgstr "Des langues obligatoires sont manquantes."

msgid ""
"Martin V comprises both the Martin V Ecole Fondamentale and the Martin V "
"Lycee."
msgstr "L'entité Martin V regroupe l'Ecole Fondamentale et le Lycée Martin V."

msgctxt "course"
msgid "Master"
msgstr "Master"

msgid "Maximum number of documents"
msgstr "Nombre maximum de documents"

msgid "Member of supervision group already invited."
msgstr "Membre du groupe de supervision déjà invité."

msgid "Member of supervision group not found."
msgstr "Membre du groupe de supervision non trouvé."

msgid "Member of supervision group not invited."
msgstr "Membre du groupe de supervision non invité."

msgid "Members"
msgstr "Membres"

msgid "Memberships"
msgstr "Affiliations"

msgid "Membre CA not found."
msgstr "Membre du comité d'accompagnement non trouvé."

msgctxt "admission"
msgid "Merge"
msgstr "Fusionner"

msgid "Merge all non-empty data from digit match to merge form"
msgstr "Fusionner toutes les données valides provenant de la correspondance"

msgid "Merge all non-empty data from original to merge form"
msgstr "Fusionner toutes les données valides provenant de l'original"

msgid "Merge with existing entry"
msgstr "Fusionner avec l'entrée existante"

msgid "Merging of each document field of a continuing proposition into one PDF"
msgstr "Fusion de chaque champ document d'une proposition continue en un PDF"

msgid "Merging of each document field of a doctorate proposition into one PDF"
msgstr "Fusion de chaque champ document d'une proposition doctorale en un PDF"

msgid "Merging of each document field of a general proposition into one PDF"
msgstr "Fusion de chaque champ document d'une proposition générale en un PDF"

msgid "Merging of each document field of the proposition into one PDF"
msgstr "Fusion de chaque champ document d'une proposition en un PDF"

msgid "Message"
msgstr "Message"

msgid "Message body"
msgstr "Corps du message"

msgid "Message for the candidate"
msgstr "Message pour le candidat"

msgid "Message for the faculty"
msgstr "Message pour la Faculté"

msgid "Message object"
msgstr "Sujet du message"

msgid "Message sent successfully"
msgstr "Message envoyé avec succès"

msgid "Message subject"
msgstr "Sujet du message"

msgid "Message to candidate concerning the prerequisite courses"
msgstr "Communication au candidat à propos des compléments"

msgid ""
"Method 1 (the private defense and the public defense are separated by at "
"least a month"
msgstr ""
"Formule 1 (la défense privée et la soutenance publique sont séparées d’au "
"moins un mois) "

msgid ""
"Method 2 (The private defense and the public defense are organised the same "
"day, and subjected to an admissibility condition)"
msgstr ""
"Formule 2 (La défense et la soutenance sont organisées le même jour, et "
"soumises à une condition de recevabilité)"

msgid "Middle name"
msgstr "Autres prénoms"

msgid "Missing"
msgstr "Manquants"

msgid "Mobility months amount"
msgstr "Nombre de mois de mobilité"

msgid "Modification asked by the candidate"
msgstr "Modification demandée par le candidat"

msgid "Modification author"
msgstr "Auteur modif."

msgid "Modification date"
msgstr "Date modif."

msgid "Modification of the secondary studies"
msgstr "Modification des études secondaires"

msgid "Modification requested"
msgstr "Modification demandée"

msgctxt "feminine"
msgid "Modified"
msgstr "Modifiée"

msgid "Modified at"
msgstr "Modifié le"

msgid "Mollie ID"
msgstr "ID Mollie"

msgid "Most recent year of enrolment"
msgstr "Dernière année d'inscription"

msgid "Motivation"
msgstr "Motivation"

msgid "Motivation for joint supervision"
msgstr "Motivation de la cotutelle"

msgid "Motivations"
msgstr "Motivations"

#, python-format
msgid "Move the doctorate to the \"%(status)s\" state?"
msgstr "Passer la demande dans l'état \"%(status)s\" ?"

msgid "Must be a dictionary."
msgstr "Doit être un dictionnaire."

msgid "Must be enrolled"
msgstr "Doit être inscrit"

msgid "Must be in the process of the enrolment"
msgstr "Doit être en cours inscription"

msgid "Must not be pre-admission"
msgstr "Ne doit pas être une pré-admission"

msgid "Must pay"
msgstr "Doit payer"

msgid "My father"
msgstr "Mon père"

msgid ""
"My father, mother, legal guardian, spouse or legal cohabitant has the "
"nationality of a country of a European Union member state, or fulfils the "
"conditions covered by one of the Belgian student statuses from 1 to 4 "
"(Belgian student status 5)"
msgstr ""
"Mon père, ma mère, mon tuteur légal, conjoint ou cohabitant légal a la "
"nationalité d’un pays d’un état membre de l’Union européenne, ou remplit les "
"conditions visées par l’une des assimilations de 1 à 4 (assimilation 5)"

msgid "My legal cohabitant"
msgstr "Mon cohabitant légal"

msgid "My legal domicile provided above"
msgstr "L'adresse de mon domicile légal fournie précédemment"

msgid "My legal guardian"
msgstr "Mon tuteur légal"

msgid "My mother"
msgstr "Ma mère"

msgid "My partner"
msgstr "Mon conjoint"

msgid "N/A"
msgstr "Sans objet"

msgid "NO"
msgstr "Non"

msgid "NOMA"
msgstr "NOMA"

msgid "NON_CONCERNE"
msgstr "Non concerné·e"

msgid "NON_SOUMISE"
msgstr "Non soumise"

msgid "NOT_ALLOWED_TO_CONTINUE"
msgstr "Non autorisé à poursuivre"

msgid "NOT_INVITED"
msgstr "Pas encore invité à signer"

msgid "NOUVEAUX_DROITS_MAJORES"
msgstr "2505 € - Nouveaux droits majorés"

msgid "Name"
msgstr "Nom"

msgid "Name in english"
msgstr "Nom en anglais"

msgid "Name in french"
msgstr "Nom en français"

msgid "Name in the language of the manifestation"
msgstr "Nom dans la langue de la manifestation"

msgid "Name of the contact person for the design of the annual program"
msgstr "Nom de la personne de contact pour la composition du programme annuel"

msgid "Name of the management entity"
msgstr "Nom de l'entité de gestion"

msgid "Name of the manager sending the email"
msgstr "Nom du gestionnaire qui envois l'email"

msgid "Name of the working list"
msgstr "Nom de la liste de travail"

msgid "National number"
msgstr "Numéro de registre national belge (NISS)"

msgid "Nationality"
msgstr "Nationalité"

msgid "Nationality:"
msgstr "Nationalité :"

msgid "Negative assessment by lead supervisor"
msgstr "Avis négatif du promoteur de référence"

msgid "New deadline"
msgstr "Nouvelle échéance"

msgid "New thesis title (if applicable):"
msgstr "Nouveau titre de la thèse (le cas échéant) :"

msgid "Next"
msgstr "Suivant"

msgid "No"
msgstr "Non"

msgid ""
"No 'ValidationError' exception must be triggered with the the provided data."
msgstr ""
"Aucune erreur de validation ne doit être déclenchée avec les données "
"spécifiées."

msgid "No English studies"
msgstr "Aucune étude en anglais"

msgid "No French studies"
msgstr "Aucune étude en français"

msgid "No PhD found."
msgstr "Pas de doctorat trouvé."

msgid "No data"
msgstr "Aucune données"

msgid "No defense reason"
msgstr "Raison de non-soutenance"

msgid "No diplomatic post found."
msgstr "Poste diplomatique non trouvé."

msgid "No doctorate found."
msgstr "Doctorat non trouvé."

msgid "No document"
msgstr "Pas de document"

msgid "No document is defined as requestable."
msgstr "Aucun document n'est spécifié comme réclamable."

msgid "No document is defined as requestable. At least one is required."
msgstr ""
"Aucun document n'est spécifié comme réclamable. Au-moins un est requis."

msgid "No enrolment application"
msgstr "Aucune demande d'inscription n'a été trouvée"

msgid "No fraud identified"
msgstr "Pas de fraude identifiée"

msgid "No general enrolment"
msgstr "Aucune inscription en formation générale n'a été trouvée"

msgid "No joint supervision"
msgstr "Pas de cotutelle"

msgid "No jury found."
msgstr "Pas de jury trouvé."

msgid "No knowledge of languages provided."
msgstr "Aucune connaissance des langues renseignée."

msgid "No longer designate the document as to be requested"
msgstr "Ne plus désigner le document comme étant à réclamer"

msgid "No merge proposal eligible for this ticket"
msgstr "Pas de proposition de fusion éligible pour ce ticket"

msgid "No one invited"
msgstr "Aucun invité"

msgid "No pool was found to match."
msgstr "Aucun pot ne correspond."

msgid "No scholarship found."
msgstr "Bourse non trouvée."

msgid "No specific profile"
msgstr "Pas de profil particulier"

msgid "No specific question available for this dossier."
msgstr "Aucune question spécifique n'est disponible pour cette demande."

msgid "No training found."
msgstr "Formation non trouvée."

msgid "No."
msgstr "Non."

msgid "Noma"
msgstr "Noma"

msgid "Noma of the candidate"
msgstr "Noma du candidat"

msgid "Non doctor reason"
msgstr "Justification"

msgid "Non-academic activities"
msgstr "Activités non-académiques"

msgid "Non-academic activity"
msgstr "Activité non-académique"

msgid "Non-resident (as defined by government decree)"
msgstr "Non-résident (au sens du Décret)"

msgid "Non-retrievable attachment"
msgstr "Pièce jointe non récupérable"

msgid "Non-retrievable document"
msgstr "Document non récupérable"

msgid "None of these are relevant to me"
msgstr "Aucune de ces propositions ne me correspond"

msgid "Not Belgian"
msgstr "Non-Belge"

msgid "Not UE"
msgstr "Non-UE"

msgid "Not VIP"
msgstr "Non-VIP"

msgid "Not analyzed"
msgstr "Non analysé"

msgid "Not assimilated"
msgstr "Non-assimilé·e"

msgid "Not concerned"
msgstr "Non concerné·e"

msgctxt "checklist"
msgid "Not concerned"
msgstr "Non concerné·e"

msgctxt "equivalence_type"
msgid "Not concerned"
msgstr "Non concerné·e"

msgid "Not financeable"
msgstr "Non-finançable"

#, python-format
msgid "Not financeable - %(rule)s (Established by %(established_by)s)"
msgstr "Non finançable - %(rule)s (Établi par %(established_by)s)"

msgid "Not free"
msgstr "Non libre"

msgid "Not fundable"
msgstr "Non-finançable"

msgid "Not specified"
msgstr "Non précisée"

msgctxt "admission-header"
msgid "Not specified"
msgstr "Non précisée"

msgctxt "equivalence_status"
msgid "Not specified"
msgstr "Non renseigné"

msgctxt "equivalence_type"
msgid "Not specified"
msgstr "Non renseigné"

msgctxt "address"
msgid "Number"
msgstr "Numéro"

msgctxt "admission"
msgid "Number of additional years the candidate can have"
msgstr "Nombre d'années supplémentaires auxquelles le candidat a droit"

msgid "Number of days participating"
msgstr "Nombre de jours de participation"

msgctxt "admission"
msgid "Number of previous registration"
msgstr "Nombre d'inscriptions précédemment réalisées"

msgid "Number of values mismatch"
msgstr "Le nombre de valeurs ne correspond pas"

msgid "Number of years required for the full program"
msgstr "Nombre d'années à prévoir pour le programme complet"

msgid ""
"Number of years required for the full program (including prerequisite "
"courses)"
msgstr ""
"Nombre d'années à prévoir pour le programme complet (y compris pour les "
"compléments de formation)"

msgid "OTHER"
msgstr "Autre"

msgid "Obtained grade"
msgstr "Grade obtenu"

msgid "Ok"
msgstr "Ok"

msgid "On hold"
msgstr "Mise en attente"

msgid "On hold other reason"
msgstr "Autre motif de mise en attente"

msgid "On hold reason"
msgstr "Motif de mise en attente"

msgid "On hold reason:"
msgstr "Motif de mise en attente :"

msgid ""
"On the basis of the information you have provided, you will need to apply "
"for a student visa if your application to attend our university is accepted "
"(i.e. if UCLouvain sends you an \"enrolment authorisation\"). Please read "
"the student <a href=\"https://uclouvain.be/en/study/inscriptions/welcome-to-"
"international-students.html\" target=\"_blank\"> visa </a> application "
"information."
msgstr ""
"Sur la base des informations que vous avez précédemment complétées, vous "
"êtes concerné·e par la demande de visa si vous deviez obtenir une "
"autorisation d’inscription. Nous vous invitons à prendre connaissance des "
"informations relatives à la demande <a href=\"https://uclouvain.be/fr/"
"etudier/inscriptions/bienvenue-aux-etudiants-internationaux-et-aux-"
"etudiantes-internationales.html\" target=\"_blank\"> visa</a>."

msgid "One choice per line, leave the \"Other\" value out"
msgstr "Un choix, par ligne, ne pas renseigner la valeur \"Autre\""

#, python-format
msgid "One education group could not be found: %(education_groups)s."
msgid_plural ""
"Several education groups could not be found: %(education_groups)s."
msgstr[0] ""
"Une organisation de formation n'a pas été trouvée : %(education_groups)s."
msgstr[1] ""
"Plusieurs organisations de formation n'ont pas été trouvées : "
"%(education_groups)s."

#, python-format
msgid "One enrolment application"
msgid_plural ""
"%(start_index)s to %(end_index)s of %(total_counts)s enrolment applications"
msgstr[0] "Une demande d'inscription"
msgstr[1] ""
"%(start_index)s à %(end_index)s sur %(total_counts)s demandes d'inscription"

msgid "Online"
msgstr "En ligne"

msgid "Online event"
msgstr "Événement en ligne"

msgid "Online or in person"
msgstr "En ligne ou en présentiel"

msgid "Online payment history"
msgstr "Historique des paiements en ligne"

msgid "Only one admission"
msgstr "Une seule admission"

msgid ""
"Only the \"to be processed\" status is available from the \"closed\" status."
msgstr ""
"Seul l'état \"À traiter\" est accessible à partir de l'état \"clôturée\"."

msgid "Opinion of the CA following the format provided by the CDD"
msgstr "Avis du comité d'accompagnement suivant le format fourni par la CDD"

msgid "Opinion on research mandate renewal"
msgstr "Avis sur le renouvellement du mandat de recherche"

msgid "Oral communication"
msgstr "Communication orale"

msgid "Oral presentation"
msgstr "Exposé oral"

msgid "Order"
msgstr "Ordre"

msgid "Organising country"
msgstr "Pays organisateur"

msgid "Organising institution"
msgstr "Institution organisatrice"

msgid "Other"
msgstr "Autre"

msgctxt "admission gender"
msgid "Other"
msgstr "Autre"

msgctxt "ways_hear_about_training"
msgid "Other"
msgstr "Autre"

msgid "Other additional conditions"
msgstr "Autres conditions complémentaires"

msgid "Other address"
msgstr "Une autre adresse"

msgid "Other application(s)"
msgstr "Autre(s) demande(s)"

msgid "Other authorized program"
msgstr "Autre formation autorisée"

msgid "Other communication for the candidate about the prerequisite courses"
msgstr "Autre communication au candidat à propos des compléments"

msgid "Other cotutelle-related documents"
msgstr "Autres documents relatifs à la cotutelle"

msgid "Other course"
msgstr "Autre formation"

msgid "Other course accepted by the faculty"
msgstr "Autre formation acceptée par la facultée"

msgid "Other demand(s) by the candidate."
msgstr "Autre(s) demande(s) du candidat."

msgid "Other documents relating to joint supervision"
msgstr "Autres documents relatifs à la cotutelle"

msgid "Other given names"
msgstr "Autres prénoms"

msgid "Other holding reason"
msgstr "Autre motif de mise en attente"

msgid "Other institute"
msgstr "Autre institution"

msgid "Other institute (if necessary)"
msgstr "Autre institution (le cas échéant)"

msgid "Other institution address"
msgstr "Autre institution adresse"

msgid "Other institution name"
msgstr "Autre institution nom"

msgid "Other international scholarship"
msgstr "Autre bourse internationale"

msgid "Other members of the supervisory panel"
msgstr "Autres membres du comité d’accompagnement"

msgctxt "admission"
msgid "Other reasons"
msgstr "Autres motifs"

msgid "Other refusal reason"
msgstr "Autre motif de refus"

msgid "Other refusal reasons"
msgstr "Autres motifs de refus facultaire"

msgid ""
"Our University is pleased to welcome you and wishes you an enriching and "
"fruitful stay."
msgstr ""
"Notre Université est heureuse de vous accueillir et vous souhaite un "
"enrichissant et fructueux séjour."

msgctxt "CategorieActivite"
msgid "PAPER"
msgstr "Épreuve"

msgid "PARTIAL"
msgstr "Partiel"

msgid "PASSED_CONFIRMATION"
msgstr "Epreuve de confirmation réussie"

msgid "PAS_DE_DROITS_D_INSCRIPTION"
msgstr "0 € - Pas de droits d'inscription"

msgid "PDF Export"
msgstr "Export PDF"

msgid "PDF file"
msgstr "Fichier PDF"

msgid "PDF recap for a continuing education admission"
msgstr "PDF récapitulatif d'une admission en formation continue"

msgid "PDF recap for a doctorate education admission"
msgstr "PDF récapitulatif d'une admission en doctorat"

msgid "PDF recap for a general education admission"
msgstr "PDF récapitulatif d'une admission en formation générale"

msgid "PDF recap of the proposition"
msgstr "PDF récapitulatif de la proposition"

msgid "PHYSICS"
msgstr "Physique"

msgid "PRESIDENT"
msgstr "PRESIDENT"

msgid "PRE_ADMISSION"
msgstr "Pré-admission"

msgid "PRIVATE_DEFENSE"
msgstr "Défense privée"

msgctxt "CategorieActivite"
msgid "PUBLICATION"
msgstr "Publication"

msgid "PUBLICATION types"
msgstr "Types d'activité pour la catégorie Publication"

msgid "PUBLIC_DEFENSE"
msgstr "Soutenance publique"

msgid "Page"
msgstr "Page"

msgid "Page size"
msgstr "Taille de la page"

msgid "Paid"
msgstr "Payé"

msgid "Paragraph including the person to contact"
msgstr "Paragraphe incluant la personne à contacter"

msgid "Paragraph including the planned years"
msgstr "Paragraphe incluant les années planifiées"

msgid "Paragraph including the prerequisite courses"
msgstr "Paragraphe à propos des compléments"

msgid "Paragraph including the prerequisite courses detail"
msgstr "Paragraphe à propos des compléments en détail"

msgid "Paragraph including the required documents"
msgstr "Paragraphe incluant les documents requis."

msgid "Parcours"
msgstr "Parcours"

msgid "Parent certificate of support from the CPAS"
msgstr "Attestation de prise en charge du parent par le CPAS"

msgid "Parent identity card"
msgstr "Carte d'identité du parent"

msgid "Parent long-term residence permit"
msgstr "Titre de séjour de longue durée du parent"

msgid "Parent residence permit valid for more than 3 months"
msgstr "Titre de séjour du parent d’une validité supérieure à 3 mois"

msgid "Parent salary slips"
msgstr "Fiches de rémunération du parent"

msgid "Participating proof"
msgstr "Preuve de participation"

msgid "Participation"
msgstr "Participation"

msgid "Participation certification"
msgstr "Certificat de participation"

msgid "Participation to symposium/conference"
msgstr "Participation à des colloques/conférences"

msgid "Particular cost"
msgstr "Tarif particulier"

msgid "Partner institution"
msgstr "Institution partenaire"

msgid "Passport"
msgstr "Passeport"

msgid "Passport expiry date"
msgstr "Date de fin de validité du passeport"

msgid "Passport number"
msgstr "Numéro de passeport"

msgid "Past experiences authentication"
msgstr "Authentification parcours"

msgid "Pay by training cheque"
msgstr "Paye par chèque formation"

msgid "Payed"
msgstr "Payés"

msgid "Payement spread"
msgstr "Étalement des paiements"

msgid "Payment method"
msgstr "Méthode de paiement"

msgid "Pending application fee"
msgstr "Frais de dossier en attente"

msgid "Period"
msgstr "Période"

msgid "Permanent residence card of a family member of a European Union citizen"
msgstr ""
"Carte de séjour permanent de membre de la famille d’un citoyen de l'Union "
"européenne"

msgid "Person"
msgstr "Personne"

msgid "Personal data"
msgstr "Données personnelles"

msgctxt "admission"
msgid "Personal email"
msgstr "E-mail privé"

msgctxt "ways_hear_about_training"
msgid "Personalised mail"
msgstr "Par courrier personnalisé"

msgid "Personalized"
msgstr "Personnalisée"

msgid "PhD"
msgstr "Doctorat"

msgid "PhD already done"
msgstr "Doctorat déjà réalisé"

msgctxt "tab"
msgid "PhD project"
msgstr "Projet doctoral"

msgid "PhD proposal"
msgstr "Projet de formation doctorale"

msgid "PhD research experience"
msgstr "Expérience de recherche doctoral"

msgid "PhD research project"
msgstr "Projet de recherche doctoral"

msgid "PhD training"
msgstr "Formation doctorale"

msgid "Place of birth"
msgstr "Lieu de naissance"

msgid ""
"Placeholder text for Text form elements. Not used for Document, Selection "
"and Message elements."
msgstr ""
"Texte du placeholder pour les éléments de formulaire de type Texte. N'est "
"pas utilisé pour les éléments de type Document, Sélection et Message."

msgid "Plain text"
msgstr "Texte brut"

msgid "Planned duration"
msgstr "Durée prévue"

msgid ""
"Please check the details of the activity (and sub-activities) to fill in all "
"the mandatory fields"
msgstr ""
"Veuillez vérifier le détail de l’activité (et des sous-activités) pour "
"renseigner tous les champs obligatoires"

msgid ""
"Please check the details of the activity to fill in all mandatory fields"
msgstr ""
"Veuillez vérifier le détail de l’activité pour renseigner tous les champs "
"obligatoires"

msgid "Please choose the institute or specify another institute"
msgstr "Veuillez définir l'établissement ou précisez un autre établissement"

msgid "Please choose the language regime or specify another regime."
msgstr "Veuillez définir le régime linguistique ou précisez un autre régime."

msgid "Please complete this field: {}"
msgstr "Merci de spécifier une valeur pour le champ suivant : {}"

msgid "Please confirm the change to \"Not concerned\"."
msgstr "Veuillez confirmer le passage à 'Non-concerné·e'."

msgid "Please confirm the change to this new state."
msgstr "Veuillez confirmer le passage à ce nouvel état."

msgid "Please confirm the change to this new status."
msgstr "Merci de confirmer le changement vers ce nouveau statut."

msgid "Please confirm the faculty dispensation approval."
msgstr "Veuillez confirmer l'accord de dérogation facultaire."

msgid "Please confirm the withdrawal of the candidate."
msgstr "Veuillez confirmer l'abandon du·de la candidat·e."

msgid "Please enter your work email address"
msgstr "Veuillez encoder votre adresse e-mail-professionnelle"

msgid ""
"Please fill in all the required information in the 'Personal Data > "
"Coordinates' tab."
msgstr ""
"Merci de compléter intégralement les informations requises de l'onglet "
"'Données personnelles > Coordonnées'."

msgid ""
"Please fill in all the required information in the 'Personal Data > "
"Identification' tab."
msgstr ""
"Merci de compléter intégralement les informations requises de l'onglet "
"'Données personnelles > Identification'."

msgid ""
"Please fill in all the required information in the 'Previous experience > "
"Knowledge of languages' tab."
msgstr ""
"Merci de compléter intégralement les informations requises de l'onglet "
"'Parcours antérieur > Connaissance des langues'."

msgid ""
"Please fill in all the required information related to your contact address."
msgstr ""
"Merci de compléter toutes les informations requises relatives à votre "
"adresse de contact."

msgid "Please fill in at least your last or first name."
msgstr "Merci de spécifier au-moins votre nom ou votre prénom."

msgid ""
"Please indicate your other given names in accordance with your identity "
"document. If there are no other given names on your identity document, you "
"do not need to enter anything."
msgstr ""
"Nous vous invitons à indiquer vos autres prénoms conformément à votre "
"document d'identité. Si aucun autre prénom n'est mentionné sur votre "
"document d'identité, vous ne devez rien indiquer."

msgid "Please justify why the member does not have a doctor title"
msgstr ""
"Merci de justifier pourquoi le membre n'est pas porteur du titre de docteur"

#, python-format
msgid "Please note that the first term begins on %(date)s."
msgstr "Nous vous signalons que le 1er quadrimestre débute le %(date)s."

msgid ""
"Please note that this document will be removed from the list of the missing "
"documents."
msgstr ""
"Veuillez noter que ce document sera retiré de la liste des documents "
"manquants."

msgid ""
"Please note that this experience was not part of the application when it was "
"submitted."
msgstr ""
"Attention, cette expérience ne faisait pas partie de la demande lors de sa "
"soumission."

msgid ""
"Please provide a copy of the residence permit covering the entire course, "
"including the assessment test (except for online courses)."
msgstr ""
"Veuillez fournir une copie du titre de séjour qui couvre la totalité de la "
"formation, épreuve d’évaluation comprise (sauf pour les formations "
"organisées en ligne)."

msgid "Please provide a copy of your curriculum."
msgstr "Merci de fournir une copie de votre curriculum."

msgid ""
"Please provide a copy of your decision of equivalence for your diploma(s) "
"giving access to the training."
msgstr ""
"Merci de fournir une copie de votre décision d'équivalence pour votre/vos "
"diplôme(s) donnant accès à la formation."

msgid ""
"Please provide a copy of your identity card and specify its expiry date."
msgstr ""
"Merci de fournir une copie de votre carte d'identité et de spécifier sa date "
"de fin de validité."

msgid "Please provide a copy of your passport and specify its expiry date."
msgstr ""
"Merci de fournir une copie de votre passeport et de spécifier sa date de fin "
"de validité."

msgid "Please provide one of these two pieces of identification information:"
msgstr "Veuillez fournir l’une de ces deux informations d’identification :"

msgid ""
"Please refer to the specifics disposition of your domain doctoral commission "
"for your activities choice."
msgstr ""
"Veuillez consulter les dispositions particulières de votre commission "
"doctorale de domaine pour le choix des activités."

msgid ""
"Please select in the previous experience, the diploma(s), or non-academic "
"activity(ies) giving access to the chosen program."
msgstr ""
"Veuillez préciser dans le parcours antérieur le(s) diplôme(s), ou la/les "
"activité(s) donnant accès à la formation choisie."

msgid ""
"Please select the Belgian student status situation that most applies to you"
msgstr ""
"Veuillez sélectionner la première situation d’assimilation qui vous "
"correspond"

msgid "Please specify at least one identity number."
msgstr "Merci de spécifier au-moins un numéro d'identité."

msgid "Please specify either your date of birth or your year of birth."
msgstr "Merci de spécifier votre date ou votre année de naissance."

msgid ""
"Please specify the details of your most recent academic training and your "
"most recent non-academic experience."
msgstr ""
"Veuillez renseigner les détails de votre dernière formation académique ainsi "
"que de votre expérience non-académique la plus récente."

msgid "Please specify your Belgian national register number."
msgstr "Merci de spécifier votre numéro de registre national belge."

msgid "Please specify your old NOMA (matriculation number)."
msgstr "Merci de spécifier votre ancien NOMA (numéro de matricule)."

msgid "Post-enrolment status"
msgstr "Statut après inscription"

msgctxt "admission"
msgid "Postal address"
msgstr "Adresse de correspondance"

msgid "Postal box"
msgstr "Boîte"

msgid "Postcode"
msgstr "Code postal"

msgid "Poster"
msgstr "Poster"

msgid "Pre-admission"
msgstr "Pré-admission"

msgid "Pre-admission submission date"
msgstr "Date de soumission Pré-admission"

msgid "Prerequisite courses"
msgstr "Compléments de formation"

msgid "Prerequisite courses:"
msgstr "Compléments de formation :"

msgid "Presentation date"
msgstr "Date de l'exposé"

msgctxt "jury"
msgid "President"
msgstr "Président"

#, python-format
msgctxt "female gender"
msgid "President of the %(cdd_title)s"
msgstr "Présidente de la %(cdd_title)s"

#, python-format
msgctxt "male gender"
msgid "President of the %(cdd_title)s"
msgstr "Président de la %(cdd_title)s"

msgid "Preview"
msgstr "Prévisualiser"

#, python-format
msgid "Preview <em>%(name)s</em> custom mail template"
msgstr "Prévisualiser le template d'email personnalisé <em>%(name)s</em>"

msgid "Previous confirmation exams"
msgstr "Epreuves de confirmation passées"

msgid "Previous experience"
msgstr "Parcours antérieur"

msgid "Previous experiences"
msgstr "Expériences du parcours"

msgid "Previous notes"
msgstr "Notes précédentes"

msgid "Private"
msgstr "Privé"

msgid "Private email"
msgstr "Email privé"

msgid "Private email address"
msgstr "Adresse électronique privée"

msgid "Processing by Fac"
msgstr "Traitement en Fac"

msgid "Produce xls"
msgstr "Produire un fichier xls"

msgid "Professional"
msgstr "Professionnel"

msgid "Professional email"
msgstr "Adresse e-mail professionnelle"

msgid "Professional experiences"
msgstr "Expériences professionnelles"

msgid "Professor"
msgstr "Professeur"

msgid "Program proposition"
msgstr "Proposition de programme"

msgid "Project"
msgstr "Projet"

msgid "Project resume"
msgstr "Résumé"

msgid "Project title"
msgstr "Sujet"

msgid "Promoters"
msgstr "Promoteurs"

msgid "Promotion"
msgstr "Promotion"

msgid "Proof"
msgstr "Preuve"

msgid "Proof (if applicable)"
msgstr "Preuve (le cas échéant)"

msgid "Proof of acceptance or publication"
msgstr "Preuve d'acceptation ou de publication"

msgid "Proof of acceptation by the committee"
msgstr "Preuve d'acceptation par le comité de sélection"

msgid "Proof of equivalency request"
msgstr "Preuve de la demande d'équivalence"

msgid "Proof of participation for the whole activity"
msgstr "Attestation de participation pour l'ensemble de l'activité"

msgid "Proof of participation or success"
msgstr "Certificat de participation ou de réussite"

msgid "Proof of publication"
msgstr "Preuve de publication"

msgid "Proof of receipt of unemployment benefit, pension or compensation"
msgstr ""
"Preuve de la perception d’allocations de chômage, de pension ou d’une "
"indemnité de la mutuelle"

msgid ""
"Proof of receipt of unemployment benefit, pension or compensation from the "
"mutual insurance company"
msgstr ""
"Preuve de la perception d’allocations de chômage, de pension ou d’une "
"indemnité de la mutuelle"

msgid "Proof of regular registration"
msgstr "Attestation d'inscription régulière'"

msgid "Proof of scholarship"
msgstr "Preuve d'octroi de la bourse"

msgid "Proposed new deadline"
msgstr "Nouvelle échéance proposée"

msgid "Proposed thesis title"
msgstr "Titre proposé pour la thèse"

msgid "Proposition features"
msgstr "Caractéristiques de la demande"

msgid "Proposition not found."
msgstr "Proposition non trouvée."

msgid "Proposition submission"
msgstr "Soumission de la demande"

msgid "Proposition type"
msgstr "Type de la demande"

msgctxt "equivalence_state"
msgid "Provisional"
msgstr "Provisoire"

msgid "Proximity Commission for Dental Sciences (DENT)"
msgstr "Commission de proximité de sciences dentaires (DENT)"

msgid "Proximity Commission for Genetics and Immunology (GIM)"
msgstr "Commission de proximité de génétique et immunologie (GIM)"

msgid "Proximity Commission for Motricity Sciences (MOTR)"
msgstr "Commission de proximité de sciences de la motricité (MOTR)"

msgid "Proximity Commission for Neuroscience (NRSC)"
msgstr "Commission de proximité de neurosciences (NRSC)"

msgid "Proximity Commission for Pharmaceutical Sciences (DFAR)"
msgstr "Commission de proximité de sciences pharmaceutiques (DFAR)"

msgid "Proximity commission"
msgstr "Commission de proximité"

msgid "Proximity commission / Subdomain"
msgstr "Commission de proximité"

msgid ""
"Proximity commission for cellular and molecular biology, biochemistry (BCM)"
msgstr ""
"Commission de proximité de biologie cellulaire et moléculaire, biochimie "
"(BCM)"

msgid "Proximity commission for experimental and clinical research (ECLI)"
msgstr "Commission de proximité de recherche expérimentale et clinique (ECLI)"

msgid "Proximity commission for public health, health and society (SPSS)"
msgstr "Commission de proximité de santé publique, santé et société (SPSS)"

msgid ""
"Proximity commission should be filled in only if the doctorate's entity is "
"CDE, CLSM or CDSS"
msgstr ""
"La commission de proximité doit être remplie uniquement si l'entité du "
"doctorat est CDE, CLSM ou CDSS"

msgid "Publication date"
msgstr "Date de publication"

msgid "Publication status"
msgstr "Statut de publication"

msgid "Publication title"
msgstr "Intitulé de la publication"

msgid "Publication type"
msgstr "Type de publication"

msgid "Publications"
msgstr "Publications"

msgid "Published"
msgstr "Publié"

msgid ""
"Question label for Document, Selection and Text form elements. Not used for "
"Message elements."
msgstr ""
"Libellé de la question pour les éléments de formulaire de type Document, "
"Sélection et Texte. N'est pas utilisé pour les éléments de type Message."

msgid ""
"Question tooltip text for Document, Selection and Text form elements. "
"Content of the message to be displayed for Message elements."
msgstr ""
"Texte du tooltip de la question pour les éléments de formulaire de type "
"Document, Sélection et Texte. Contenu du message à afficher pour les "
"éléments de type Message."

msgid "REDUCTION_VCRC"
msgstr "Réduction VCRC"

msgid "REFUSEE"
msgstr "Refusée"

msgid "REFUS_AGREGATION"
msgstr "Refus agrégation"

msgid "REFUS_ARTICLE_95_GENERIQUE_IRRECEVABILITE"
msgstr "Refus 95 générique - irrecevabilité"

msgid "REFUS_ARTICLE_95_JURY"
msgstr "Refus article 95 Jury"

msgid "REFUS_ARTICLE_95_SIC_CONDITIONS_PUBLIESS"
msgstr "Refus 95 SIC - conditions publiées"

msgid "REFUS_ARTICLE_96_HUE_NON_PROGRESSION"
msgstr "96 HUE – non progression (art. 3)"

msgid "REFUS_ARTICLE_96_HUE_RAISON_ACADEMIQUE"
msgstr "Refus 96 (NF) HUE - raison académique"

msgid "REFUS_ARTICLE_96_UE_HUE_ASSIMILES"
msgstr "96 (NF) UE/HUE assimilés"

msgid "REFUS_BAC_HUE_ACADEMIQUE"
msgstr "Refus BAC HUE académique"

msgid "REFUS_COMPLEMENT_TARDIF"
msgstr "Refus complément tardif"

msgid "REFUS_DE_DEROGATION_FACULTAIRE"
msgstr "Refus de dérogation facultaire"

msgid "REFUS_DIRECTION"
msgstr "Refus dérogation direction"

msgid "REFUS_DOSSIER_TARDIF"
msgstr "Refus dossier tardif"

msgid "REFUS_EQUIVALENCE"
msgstr "Refus équivalence"

msgid "REFUS_LIBRE"
msgstr "Refus libre"

msgid "REJECTED"
msgstr "Rejeté"

msgctxt "CategorieActivite"
msgid "RESIDENCY"
msgstr "Séjours de recherche"

msgid "RESIDENCY types"
msgstr ""
"Types d'activité pour la catégorie Séjour de perfectionnement de recherche"

msgid "Radio buttons"
msgstr "Boutons radios"

msgid "Rank in diploma"
msgstr "Rang dans le diplôme"

msgid "Reason for cancellation"
msgstr "Motif d'annulation"

msgid "Reason for exceeding the deadline"
msgstr "Motif du dépassement de l’échéance"

msgid "Reason for refusal"
msgstr "Motif de refus"

msgid "Reasons"
msgstr "Motifs"

msgid "Reasons for not accepting"
msgstr "Motif de refus"

msgid "Reasons for putting on hold"
msgstr "Motif de mise en attente"

msgid "Rebilling or third-party payer"
msgstr "Refacturation ou tiers-payant"

#, python-format
msgid "Recap of the proposition %(reference)s"
msgstr "Récapitulatif de la proposition %(reference)s"

msgid "Received"
msgstr "Reçus"

msgid "Recent CPAS certificate of coverage"
msgstr "Attestation récente de prise en charge par le CPAS"

#, python-format
msgid "Recent CPAS certificate of coverage for %(person_concerned)s"
msgstr ""
"Attestation récente de la prise en charge par le CPAS de %(person_concerned)s"

msgid "Recipient"
msgstr "Destinataire"

msgctxt "F"
msgid "Rector"
msgstr "Rectrice"

msgctxt "H"
msgid "Rector"
msgstr "Recteur"

msgctxt "X"
msgid "Rector"
msgstr "Recteur·trice"

msgid "Reduced rights"
msgstr "Droits réduits"

msgid "Reduced tuition fee"
msgstr "Réduction des droits d’inscription"

msgid "Reduction"
msgstr "Allègement"

msgid ""
"Refer to the specific measures of your doctoral commission to know if one of "
"these method is mandatory to you."
msgstr ""
"Référez-vous aux dispositions particulières de votre commission doctorale "
"afin de savoir si l'une de ces formules vous est imposée"

msgid "Reference"
msgstr "Référence"

msgid "Reference DIAL.Pr"
msgstr "Référence DIAL.Pr"

msgid "Reference of the admission"
msgstr "Référence de la proposition"

msgid "Reference of the application"
msgstr "Référence de la demande"

msgid "Reference:"
msgstr "Référence :"

msgid "Refusal"
msgstr "Refus"

msgid "Refusal certificate from SIC"
msgstr "Attestation de refus SIC"

msgid "Refusal certificate of SIC"
msgstr "Attestation de refus SIC"

msgid "Refusal certificate of faculty"
msgstr "Attestation de refus facultaire"

msgid "Refusal document link"
msgstr "Lien du document de refus"

msgid "Refusal reason"
msgstr "Motif de refus"

msgid "Refusal reason categories"
msgstr "Catégories des motifs de refus"

msgid "Refusal reason category"
msgstr "Catégorie d'un motif de refus"

msgid "Refusal reason other"
msgstr "Autre motif de refus"

msgid "Refusal reason:"
msgstr "Motifs de refus :"

msgid "Refusal reasons"
msgstr "Motifs de refus"

msgid "Refusal reasons:"
msgstr "Motifs de refus :"

msgid "Refusal to validate"
msgstr "Refus à valider"

msgid "Refusal type"
msgstr "Type de refus"

msgctxt "admission"
msgid "Refuse"
msgstr "Refuser"

msgid "Refuse activity"
msgstr "Refuser l'activité"

msgid "Registered credits"
msgstr "Crédits inscrits"

msgid "Registration Id"
msgstr "Noma"

msgid "Registration as"
msgstr "Inscription à titre"

msgid "Registration certificate"
msgstr "Attestation d’immatriculation"

msgid "Registration fees"
msgstr "Droits d'inscription"

msgid "Registration required"
msgstr "Inscription au rôle requise"

msgid "Related experience"
msgstr "Expérience associée"

msgid "Relationship"
msgstr "Lien de parenté"

msgid "Remind the applicant"
msgstr "Rappeler au candidat"

msgctxt "jury member"
msgid "Remove"
msgstr "Retirer"

msgid "Remove experience"
msgstr "Supprimer l'expérience"

msgctxt "jury member"
msgid "Remove?"
msgstr "Retirer ?"

msgid "Replace a document"
msgstr "Remplacer un document"

msgid "Replace the document"
msgstr "Remplacer le document"

msgid "Reporting categories"
msgstr "Catégories de reporting"

msgid "Request cancelled"
msgstr "Réclamation annulée"

msgid "Request of a new deadline for the confirmation paper"
msgstr "Demande d'une nouvelle échéance pour l'épreuve de confirmation"

msgid "Request the documents from the candidate"
msgstr "Réclamer les documents au candidat"

msgctxt "document"
msgid "Requested"
msgstr "Réclamé"

msgid "Requested documents"
msgstr "Documents réclamés"

msgid "Requested documents list"
msgstr "Liste des documents réclamés"

msgid "Requested on"
msgstr "Réclamé le"

msgid "Require changes"
msgstr "Demander des changements"

#, python-format
msgid "Require changes for \"%(object)s\""
msgstr "Demander des changements pour \"%(object)s\""

msgctxt "masculine"
msgid "Required"
msgstr "Requis"

msgid "Research institute"
msgstr "Institut de recherche"

msgid "Research project"
msgstr "Projet de recherche"

msgctxt "tab"
msgid "Research project"
msgstr "Projet de recherche doctoral"

msgid "Research report"
msgstr "Rapport de recherche"

msgid "Research scholarship"
msgstr "Bourse de recherche"

msgid "Research seminar"
msgstr "Séminaire de recherche"

msgid "Resend"
msgstr "Renvoyer"

msgid "Reset"
msgstr "Réinitialiser"

msgid "Residence card of a family member of a European Union citizen"
msgstr ""
"Carte de séjour permanent de membre de la famille d’un citoyen de l'Union "
"européenne"

msgid "Residence permit covering the entire course"
msgstr "Titre de séjour couvrant la totalité de la formation"

msgid "Residence permit in Belgium"
msgstr "Titre de séjour en Belgique"

msgid "Residence permit valid for more than 3 months with professional income"
msgstr ""
"Titre de séjour d’une validité supérieure à 3 mois avec des revenus "
"professionnels"

msgid "Residence permit valid for more than 3 months with replacement income"
msgstr ""
"Titre de séjour d’une validité supérieure à 3 mois avec des revenus de "
"remplacement"

msgid "Resident (as defined by government decree)"
msgstr "Résident (au sens du Décret)"

msgid "Ressource not found."
msgstr "Ressource introuvable."

msgid "Restore activity to submitted"
msgstr "Remettre cette activité au statut soumise"

msgctxt "equivalence_status"
msgid "Restricted"
msgstr "Restrictive"

msgid "Result"
msgstr "Résultat"

msgid "Results by year"
msgstr "Résultats par année"

msgid "Retaking of the confirmation paper"
msgstr "Épreuve de confirmation à représenter"

msgid "Retaking of the test"
msgstr "Confirmation à représenter"

msgid "Retype"
msgstr "Retyper"

msgctxt "admission"
msgid "Retype"
msgstr "Retyper"

msgid "Retype the document"
msgstr "Retyper le document"

msgctxt "activity"
msgid "Role"
msgstr "Rôle"

msgctxt "jury"
msgid "Role"
msgstr "Rôle"

msgid "Role of the signing actor"
msgstr "Rôle du signataire"

msgid "Role: ADRE Secretaries"
msgstr "Rôle: Secrétaires ADRE"

msgid "Role: ADRE secretary"
msgstr "Rôle: Secrétaire ADRE"

msgid "Role: CDD configurator"
msgstr "Rôle: Configurateur CDD"

msgid "Role: CDD configurators"
msgstr "Rôle: Configurateurs CDD"

msgid "Role: Candidate"
msgstr "Rôle: Candidat"

msgid "Role: Candidates"
msgstr "Rôle: Candidats"

msgid "Role: Central manager"
msgstr "Rôle: Gestionnaire central"

msgid "Role: Central managers"
msgstr "Rôle: Gestionnaires centraux"

msgid "Role: Committee member"
msgstr "Rôle: Membre du comité"

msgid "Role: Committee members"
msgstr "Rôle: Membres du comité"

msgid "Role: Doctorate reader"
msgstr "Rôle: Lecteur doctorat"

msgid "Role: Doctorate readers"
msgstr "Rôle: Lecteurs doctorat"

msgid "Role: Jury secretaries"
msgstr "Rôle: Secrétaires de jury"

msgid "Role: Jury secretary"
msgstr "Rôle: Secrétaire de jury"

msgid "Role: Program manager"
msgstr "Rôle: Gestionnaire d'admission d'un programme"

msgid "Role: Program managers"
msgstr "Rôle: Gestionnaires d'admission d'un programme"

msgid "Role: Promoter"
msgstr "Rôle: Promoteur"

msgid "Role: Promoters"
msgstr "Rôle: Promoteurs"

msgid "Role: SCEB"
msgstr "Rôle: SCEB"

msgid "Role: SCEBs"
msgstr "Rôle: SCEBs"

msgid "Role: SIC management"
msgstr "Rôle: Direction SIC"

msgid "SEARCH_SCHOLARSHIP"
msgstr "Bourse de recherche"

msgid "SECRETAIRE"
msgstr "SECRETAIRE"

msgid "SELF_FUNDING"
msgstr "Fonds propres"

msgctxt "CategorieActivite"
msgid "SEMINAR"
msgstr "Séminaires suivis"

msgid "SEMINAR types"
msgstr "Types d'activité pour la catégorie Séminaire de recherche : assistance"

msgctxt "CategorieActivite"
msgid "SERVICE"
msgstr "Services"

msgid "SERVICE types"
msgstr ""
"Types d'activité pour la catégorie Service institutionnel, didactique et "
"d'expertise scientifique"

msgid "SIC"
msgstr "SIC"

msgid "SIC Approval"
msgstr "Autorisation SIC"

msgid "SIC comment for the faculty"
msgstr "Commentaire de SIC pour la Faculté"

msgid "SIC decision"
msgstr "Décision SIC"

msgid "SIGNING_IN_PROGRESS"
msgstr "Signatures en cours"

msgid "SOUMISE"
msgstr "Soumise"

msgid "STATISTICS"
msgstr "Statistiques"

msgid "SUBMITTED_CONFIRMATION"
msgstr "Confirmation soumise"

msgid "SYST_REUSSITE"
msgstr "Système réussite"

msgid "Saint-Louis Bruxelles Enrolment Office"
msgstr "Service des inscriptions Saint-Louis Bruxelles"

msgid "Salary slips"
msgstr "Fiches de rémunération"

msgid "Save"
msgstr "Enregistrer"

msgctxt "admission"
msgid "Save"
msgstr "Enregistrer"

msgid "Save and transfer to SIC"
msgstr "Enregistrer et transmettre en SIC"

msgid "Save and view result"
msgstr "Enregistrer et voir le résultat"

msgid "Save fusion proposal"
msgstr "Enregistrer la proposition de fusion"

msgid "Scholarship"
msgstr "Boursier"

msgctxt "admission model"
msgid "Scholarship"
msgstr "Bourse"

msgctxt "doctorate-header-list"
msgid "Scholarship"
msgstr "Bourse"

msgid "Scholarship certificate"
msgstr "Attestation de boursier"

msgid "Scholarship end date"
msgstr "Date de fin de la bourse"

msgid "Scholarship start date"
msgstr "Date de démarrage de la bourse"

msgid "Scholarship-DD-Erasmus"
msgstr "Bourse-DD-Erasmus"

msgid "Scientific residencies"
msgstr "Séjours scientifiques"

msgctxt "verb"
msgid "Search"
msgstr "Rechercher"

msgid "Search for an EU code (outside the EU of the form)"
msgstr "Rechercher un code UE (hors UE du formulaire)"

msgid "Search on portal"
msgstr "Voir sur le portail"

msgid "Secondary education type"
msgstr "Type d'enseignement"

msgid "Secondary school"
msgstr "Études secondaires"

msgid "Secondary school diploma"
msgstr "Diplôme d'études secondaires"

msgid "Secondary school graduation year"
msgstr "Année d'obtention du diplôme d'études secondaires"

msgid "Secondary school or alternative"
msgstr "Études secondaires ou alternative"

msgid "Secondary studies"
msgstr "Études secondaires"

msgid "Secondary studies must be completed."
msgstr "Les études secondaires doivent être complétées."

msgid "Secretary"
msgstr "Secrétaire"

msgid "Sector"
msgstr "Secteur"

msgid "Select a mail template"
msgstr "Sélectionner un template d'email"

msgid "Select at least one activity"
msgstr "Veuillez sélectionner au moins une activité"

msgid "Select for batch action"
msgstr "Sélectionner pour une action en masse"

#, python-format
msgid "Select valid choices. %(value)s is not one of the available choices."
msgid_plural ""
"Select valid choices. %(value)s are not among the available choices."
msgstr[0] "Sélectionnez des choix valides. %(value)s n’en fait pas partie."
msgstr[1] "Sélectionnez des choix valides. %(value)s n’en font pas partie."

msgid "Selection"
msgstr "Sélection"

msgid "Selection committee"
msgstr "Comité de sélection"

msgid "Selection type"
msgstr "Type de sélection"

msgid "Seminar taken"
msgstr "Séminaires suivis"

msgid "Send"
msgstr "Envoyer"

msgctxt "admission"
msgid "Send"
msgstr "Envoyer"

msgid "Send a mail"
msgstr "Envoyer un e-mail"

msgid "Send a mail to the candidate"
msgstr "Envoyer un e-mail au candidat"

msgid "Send a mail to the faculty"
msgstr "Envoyer un e-mail à la Faculté"

msgid "Send an information email"
msgstr "Envoyer un e-mail d'information"

msgid "Send selected candidate to digit"
msgstr "Envoyer le(s) candidat(s) selectionnés à DigIT"

msgid "Send the message"
msgstr "Envoyer le message"

msgid "Send to SIC"
msgstr "Envoyer en SIC"

msgid "Send to applicant"
msgstr "Envoyer au candidat"

msgid "Send to faculty"
msgstr "Envoyer en faculté"

msgid "Sender"
msgstr "Expéditeur"

msgid "Sent to EPC"
msgstr "Envoyée à EPC"

msgid "Sent to digit"
msgstr "Envoyer à DigIT"

msgid "Sentence indicating the late enrolment (if applicable)."
msgstr "Phrase indiquant que l'inscripton est tardive (si applicable)."

msgid "Sentence indicating the payment of the application fee (if applicable)."
msgstr "Phrase indiquant le payement des frais de dossier (si applicable)."

msgid ""
"Sentence indicating the start date of the enrollment processing (if "
"applicable)."
msgstr ""
"Phrase indiquant la date de début du traitement des inscriptions (si "
"applicable)."

msgid "Services"
msgstr "Services"

msgid "Set as member"
msgstr "Désigner comme membre"

msgid "Set as president"
msgstr "Désigner comme président"

msgid "Set as secretary"
msgstr "Désigner comme secrétaire"

msgid "Several applications"
msgstr "Plusieurs demandes"

msgid "Several applications?"
msgstr "Plusieurs demandes ?"

msgid "Sex"
msgstr "Sexe"

msgid "Short"
msgstr "Court"

msgid "Short label in english"
msgstr "Libellé court en anglais"

msgid "Short label in french"
msgstr "Libellé court en français"

msgid "Short name"
msgstr "Nom court"

msgid "Show details"
msgstr "Voir le détail"

msgid "Show the checklist menu"
msgstr "Afficher le menu de la checklist"

msgid "Show the states of the checklist"
msgstr "Afficher les états de la checklist"

msgid "Signatures"
msgstr "Signatures"

msgid "Signed enrollment authorization"
msgstr "Autorisation d'inscription signée"

msgid "Sir"
msgstr "Monsieur"

msgid "Sir, Madam"
msgstr "Madame, Monsieur"

msgid "Solidarity student"
msgstr "Étudiant solidaire"

msgid "Some errors have been encountered."
msgstr "Des erreurs ont été rencontrées."

msgid ""
"Some fields are missing in the 'Absence of debt' block in the 'Additional "
"information > Accounting' tab."
msgstr ""
"Des champs ne sont pas complétés dans la partie 'Absence de dettes' de "
"l'onglet 'Informations complémentaires > Comptabilité'."

msgid "Some fields are missing in the 'Absence of debt' block."
msgstr "Des champs ne sont pas complétés dans la partie 'Absence de dettes'."

msgid ""
"Some fields are missing in the 'Belgian student status' block in the "
"'Additional information > Accounting' tab."
msgstr ""
"Des champs ne sont pas complétés dans la partie 'Assimilation' de l'onglet "
"'Informations complémentaires > Comptabilité'."

msgid "Some fields are missing in the 'Belgian student status' block."
msgstr "Des champs ne sont pas complétés dans la partie 'Assimilation'."

msgid ""
"Some fields are missing in the 'Memberships' block in the 'Additional "
"information > Accounting' tab."
msgstr ""
"Des champs ne sont pas complétés dans la partie 'Affiliations' de l'onglet "
"'Informations complémentaires > Comptabilité'."

msgid "Some fields are missing in the 'Memberships' block."
msgstr "Des champs ne sont pas complétés dans la partie 'Affiliations'."

msgid ""
"Some fields are missing in the 'Reduced tuition fee' block in the "
"'Additional information > Accounting' tab."
msgstr ""
"Des champs ne sont pas complétés dans la partie 'Réduction des frais "
"d'inscription' de l'onglet 'Informations complémentaires > Comptabilité'."

msgid "Some fields are missing in the 'Reduced tuition fee' block."
msgstr ""
"Des champs ne sont pas complétés dans la partie 'Réduction des frais "
"d'inscription'."

msgid ""
"Some fields related to the bank account are missing in the 'Additional "
"information > Accounting' tab."
msgstr ""
"Des champs relatifs au numéro de compte bancaire ne sont pas complétés dans "
"l'onglet 'Informations complémentaires > Comptabilité'."

msgid "Some fields related to the bank account are missing."
msgstr ""
"Des champs relatifs au numéro de compte bancaire ne sont pas complétés."

msgid ""
"Some fields related to the bank account number in IBAN format are missing in "
"the 'Additional information > Accounting' tab."
msgstr ""
"Des champs relatifs au numéro de compte bancaire au format IBAN ne sont pas "
"complétés dans l'onglet 'Informations complémentaires > Comptabilité'."

msgid ""
"Some fields related to the bank account number in IBAN format are missing."
msgstr ""
"Des champs relatifs au numéro de compte bancaire au format IBAN ne sont pas "
"complétés."

msgid ""
"Some information about the Belgian diploma of the secondary studies are "
"missing."
msgstr ""
"Des informations relatives au diplôme belge d'études secondaires sont "
"manquantes."

msgid ""
"Some information about the alternative to the secondary studies are missing."
msgstr ""
"Des informations relatives à l'alternative aux études secondaires sont "
"manquantes."

msgid ""
"Some information about the foreign diploma of the secondary studies are "
"missing."
msgstr ""
"Des informations relatives au diplôme étranger d'études secondaires sont "
"manquantes."

msgid "Speaker"
msgstr "Orateur ou oratrice"

msgid "Speaking ability"
msgstr "Parler"

msgid "Specific aspects"
msgstr "Spécificités"

msgid "Specific profile"
msgstr "Profil particulier"

msgctxt "admission"
msgid "Specific profile"
msgstr "Profil particulier"

msgid "Specific question"
msgstr "Question spécifique"

msgid "Specific questions"
msgstr "Questions spécifiques"

msgid "Specificities"
msgstr "Spécificités"

msgid "Specified"
msgstr "Renseigné·e"

msgid "Specify if other"
msgstr "Si autre, précisez"

msgid "Specify the reason for requesting"
msgstr "Spécifier la raison de la réclamation"

msgid "Sport affiliation"
msgstr "Affiliation sportive"

msgid "Start"
msgstr "Début"

msgid "Start date"
msgstr "Date de début"

msgid "Start date of the academic year of the admission"
msgstr "Date de début de l'année académique de la proposition"

msgid "State"
msgstr "État"

msgid "Status"
msgstr "Statut"

msgctxt "admission"
msgid "Status"
msgstr "Statut"

msgid "Status changes"
msgstr "Changements de statut"

msgid "Status of the doctoral training"
msgstr "État d’avancement de la formation doctorale"

msgid "Status:"
msgstr "État :"

msgid "Street"
msgstr "Rue"

msgid "Student report"
msgstr "Fiche de l'étudiant"

msgid "Student signature for agreement"
msgstr "Signature de l’étudiant·e pour accord"

msgid "Student visa D"
msgstr "Visa d'études D"

msgid "Study language"
msgstr "Langue des études"

msgid "Subject"
msgstr "Sujet"

msgid "Submission date"
msgstr "Date de soumission"

msgctxt "doctorate-header-list"
msgid "Submission date"
msgstr "Date soumission"

msgid "Submission date:"
msgstr "Date de soumission :"

msgid "Submit"
msgstr "Soumettre"

msgid "Submit selected activities"
msgstr "Soumettre les activités sélectionnées"

msgid "Submit selected courses"
msgstr "Soumettre les cours sélectionnées"

msgctxt "admission"
msgid "Submitted"
msgstr "Soumis pour publication"

msgid "Submitted for publication"
msgstr "Soumis pour publication"

msgid "Submitted from"
msgstr "Soumise à partir du"

msgid "Submitted profile"
msgstr "Profil soumis"

msgid "Submitted until"
msgstr "Soumise jusqu'au"

msgid ""
"Subsidiary protection status is granted to a foreign national who cannot be "
"considered a refugee but with respect to whom there are serious grounds for "
"believing that, if returned to his or her country of origin, he or she would "
"face a genuine risk of suffering serious harm"
msgstr ""
"Le statut de protection subsidiaire est accordé à l'étranger qui ne peut "
"être considéré comme un réfugié mais à l'égard duquel il y a de sérieux "
"motifs de croire que, s'il était renvoyé dans son pays d'origine, il "
"encourrait un risque réel de subir les atteintes graves"

msgid "Successful test"
msgstr "Epreuve réussie"

msgid "Sufficient"
msgstr "Suffisant"

msgctxt "paper summary"
msgid "Summary"
msgstr "Résumé"

msgid "Summary of the communication"
msgstr "Résumé de la communication"

msgid "Supervision"
msgstr "Supervision"

msgid "Supervision group not found."
msgstr "Groupe de supervision non trouvé."

msgid "Supervisor"
msgstr "Promoteur"

msgctxt "gender"
msgid "Supervisor"
msgstr "Promoteur·trice"

msgid "Supervisor not found."
msgstr "Promoteur non trouvé."

msgid "Supervisory panel"
msgstr "Comité d'accompagnement"

msgid "Supervisory panel proposition"
msgstr "Proposition de comité d'accompagnement"

msgid "Supervisory panel report of the confirmation paper"
msgstr "Procès-verbal de l'épreuve de confirmation"

msgid "Support Committee minutes"
msgstr "Procès-verbal du comité d'accompagnement"

msgid "Supporting documents"
msgstr "Justificatifs"

msgid "Surname"
msgstr "Nom"

msgid "System"
msgstr "Système"

msgid "System of education"
msgstr "Système d'études"

msgid "TFF label"
msgstr "Intitulé du TFF"

msgid "TO_BE_COMPLETED"
msgstr "À compléter"

msgid "TO_BE_DETERMINED"
msgstr "À déterminer"

msgid "TO_BE_VALIDATED"
msgstr "Pour validation"

msgid "TO_BE_VERIFIED"
msgstr "Pour vérification"

msgid "Tab"
msgstr "Onglet"

msgid "Taken in charge"
msgstr "Pris en charge"

msgid ""
"Takes into account the language of secondary and higher education. Studies "
"in Belgium are considered as both French and English studies."
msgstr ""
"Prend en considération la langue des études secondaires et des études "
"supérieures. Des études en Belgique sont considérées comme des études en "
"français et en anglais."

msgid ""
"Takes into account the nationality of higher education diplomas. 'Not "
"Belgian' means that the candidate hasn't got any Belgian diploma but has a "
"foreign diploma. Similarly, 'Not UE' means that the candidate hasn't got any "
"UE diploma but has a non-UE diploma."
msgstr ""
"Prend en considération la nationalité des diplômes du supérieur. 'Non-Belge' "
"signifie que le candidat n'a pas de diplôme belge mais au-moins un diplôme "
"étranger. De la même manière, 'Non-UE' signifie que le candidat n'a pas de "
"diplôme de l'UE mais au-moins un diplôme hors UE."

msgid "Teaching campus of the training"
msgstr "Campus d'enseignement de la formation"

msgid "Teaching degree and CAPAES"
msgstr "Agrégation et CAPAES"

msgctxt "admission"
msgid "Telephone (mobile)"
msgstr "Téléphone (GSM/mobile)"

msgid "Template title"
msgstr "Intitulé du template"

msgid ""
"Temporary protection is granted for a period of one year, which can be "
"extended. This protection is granted in the event of a mass influx of "
"refugees."
msgstr ""
"La protection temporaire est accordée pour une période d'un an, "
"prolongeable. Cette protection est accordée dans le cadre d’arrivée massives "
"de réfugiés."

msgid "Text"
msgstr "Texte"

msgid "Text size"
msgstr "Taille du texte"

msgid ""
"The \"doctoral training\" must be completed before submitting the defense "
"preparation and the jury proposition."
msgstr ""
"La formation doctorale doit être complétée avant de soumettre les modalités "
"de défense et la proposition de jury"

msgid ""
"The 'Dispensation granted' status is reserved to enrolment application whith "
"financability dispensation status set to 'Faculty dispensation granted'."
msgstr ""
"Le passage à l'état 'Dérogation accordée' est réservé aux demandes de type "
"inscription dont la situation de dérogation à la finançabilité est 'accord "
"de dérogation facultaire'."

msgid "The 'Dispensation needed' status is reserved to enrolment application."
msgstr ""
"Le passage à l'état 'Dérogation accordée' est réservé aux demandes de type "
"inscription."

msgid "The <strong>additional training</strong> has been completed: yes / no."
msgstr ""
"La <strong>formation complémentaire</strong> a été réalisée : oui / non."

msgid ""
"The BIC/SWIFT code consists of 8 or 11 characters, which correspond to:"
"<ul><li>bank code (four letters)</li><li>country code (two letters)</"
"li><li>location code (two letters or numbers)</li><li>branch code (optional, "
"three letters or numbers)</li></ul>"
msgstr ""
"Le code BIC/SWIFT est constitué de 8 ou 11 caractères, qui correspondent au :"
"<ul><li>code de la banque (quatre lettres)</li><li>code du pays (deux "
"lettres)</li><li>code emplacement (deux lettres ou chiffres)</li><li>code "
"branche (optionnel, trois lettres ou chiffres)</li></ul>"

msgid ""
"The Belgian national register number (or NISS, Social Security "
"Identification Number) is a number composed of 11 digits, the first 6 of "
"which refer to the date of birth of the concerned person. This number is "
"assigned to every person living in Belgium when they register with the "
"municipality (or other official body). It can be found on the Belgian "
"identity card or on the residence permit."
msgstr ""
"Le numéro de registre national belge (ou NISS, Numéro d’Identification à la "
"Sécurité Sociale) est un numéro composé de 11 chiffres dont les 6 premiers "
"font référence à la date de naissance de la personne concernée. Ce numéro "
"est attribué à toute personne vivant en Belgique, lors de l’inscription à la "
"commune (ou autre organisme officiel). On le retrouve notamment sur la carte "
"d’identité belge ou sur le titre de séjour."

msgid "The Belgian national register number must consist of 11 digits."
msgstr "Le numéro de registre national belge doit être composé de 11 chiffres."

msgid "The CA members"
msgstr "Les membres du comité d’accompagnement"

msgid "The CV does not yet contain any academic course."
msgstr "Le CV ne contient pas encore de formation académique."

msgid "The CV does not yet contain any non-academic activity."
msgstr "Le CV ne contient pas encore d'activité non-académique."

msgid "The IBAN account number is valid"
msgstr "Le numéro de compte IBAN est valide"

msgid ""
"The IBAN contains up to 34 alphanumeric characters, which correspond to:"
"<ul><li>country code (two letters)</li><li>verification key (two digits)</"
"li><li>the Basic Bank Account Number (BBAN) (up to 30 alphanumeric "
"characters)</li></ul>"
msgstr ""
"L'IBAN contient jusqu'à 34 caractères alphanumériques, qui correspondent :"
"<ul><li>au code du pays (deux lettres)</li><li>à la clé de vérification "
"(deux chiffres)</li><li>au Basic Bank Account Number (BBAN) (jusqu'à 30 "
"caractères alphanumériques)</li></ul>"

msgid "The NOMA must contain 8 digits."
msgstr "Le NOMA doit contenir exactement 8 chiffres."

msgid ""
"The PDF certificate of having passed the confirmation exam is currently "
"being generated. Please come back later to access it."
msgstr ""
"L’attestation de réussite de l’épreuve de confirmation est en cours de "
"génération, veuillez revenir plus tard pour y accéder."

msgid ""
"The Previous experience must be in the \"Sufficient\" status in order to do "
"this action."
msgstr ""
"Le parcours antérieur doit être à l'état \"Suffisant\" pour pouvoir "
"effectuer cette action."

#, python-format
msgid ""
"The SIC decision mail was sent to the candidate the %(date)s by %(author)s."
msgstr ""
"Le mail de la décision SIC a été envoyé au candidat le %(date)s par "
"%(author)s."

msgid "The University tuition fee is EUR 0.0."
msgstr "Les droits d'inscription à l'Université s'élèvent à 0.0 EUR."

msgid "The acronym of the scholarship grant"
msgstr "L'acronyme de la bourse d'études"

msgid "The activity title"
msgstr "Le titre de l'activité"

msgid "The application can only be validated if it was previously approved."
msgstr ""
"La demande ne peut être validée que si elle a préalablement été acceptée."

msgid "The application has been validated."
msgstr "La demande a été validée."

msgid "The application is in IUFC"
msgstr "La demande est actuellement en IUFC"

msgid "The application is in faculty"
msgstr "La demande est actuellement en faculté"

msgid ""
"The authorization can not be done while there is one or more documents to be "
"requested immediately."
msgstr ""
"L’autorisation ne peut avoir lieu tant qu’un ou plusieurs documents sont à "
"réclamer immédiatement."

#, python-format
msgid ""
"The cancel mail has been sent to the candidate the %(date)s by %(sender)s."
msgstr ""
"Le mail d'annulation a été envoyé au candidat le %(date)s par %(sender)s."

msgid "The candidate has a scholarship"
msgstr "Le candidat est boursier"

msgid ""
"The candidate has already applied for this course for this academic year."
msgstr ""
"Le ou la candidat·e a déjà postulé pour cette formation cette année "
"académique."

msgid "The candidate is doing a mobility"
msgstr "Le candidat effectue une mobilité"

msgid "The candidate must provide a student visa"
msgstr "Le candidat doit fournir un visa d'études"

msgid "The candidate must report to SIC"
msgstr "Le candidat doit se présenter en SIC"

msgid "The certificate of achievement is being generated."
msgstr "L'attestation de réussite est en cours de génération."

msgid "The checklist tab is not valid for this admission context."
msgstr "Cet onglet de checklist n'est pas valide pour ce contexte d'admission."

msgid ""
"The closing of the application has important consequences (canceling the "
"requested documents, status reset, etc). Do you confirm the closing?"
msgstr ""
"La clôture du dossier a des conséquences importantes (annulation des "
"documents demandés, réinitialisation des états, etc). Confirmez-vous la "
"clôture ?"

#, python-format
msgid ""
"The committee also validates the activities carried out as part of your "
"doctoral training, which now total %(nb_credits)s ECTS."
msgstr ""
"La commission valide également les activités réalisées dans le cadre de "
"votre programme de formation doctorale et qui totalisent à ce jour "
"%(nb_credits)s ECTS."

msgctxt "female gender"
msgid ""
"The committee requests the candidate to <strong>retake</strong> the paper "
"<u>before</u>:"
msgstr ""
"Le comité demande à la candidate de présenter une <strong>nouvelle épreuve</"
"strong> <u>avant</u> le :"

msgctxt "male gender"
msgid ""
"The committee requests the candidate to <strong>retake</strong> the paper "
"<u>before</u>:"
msgstr ""
"Le comité demande au candidat de présenter une <strong>nouvelle épreuve</"
"strong> <u>avant</u> le :"

msgid "The completed documents are different from the ones that are requested."
msgstr "Les documents complétés sont différents de ceux qui sont réclamés."

msgid "The configuration is not valid for a document field: "
msgstr "La configuration n'est pas valide pour un champ document : "

msgid "The configuration is not valid for a document: "
msgstr "La configuration n'est pas valide pour un document : "

msgid "The configuration is not valid for a message: "
msgstr "La configuration n'est pas valide pour un message : "

msgid "The configuration is not valid for a text: "
msgstr "La configuration n'est pas valide pour un texte : "

msgid ""
"The confirmation exam is not completed: please be sure that the confirmation "
"date and report have been specified."
msgstr ""
"L'épreuve de confirmation n'est pas complète : veuillez vous assurer que la "
"date et le procès verbal de l'épreuve ont bien été complétés."

msgid "The confirmation paper is not in progress"
msgstr "L'épreuve de confirmation n'est pas en cours"

msgid "The contact address I provided"
msgstr "L'adresse de correspondance que j'ai fournie"

msgid "The css class must be a string."
msgstr "La classe css doit être une chaîne de caractères."

msgid "The current training is attached to this document."
msgstr ""
"La formation réalisée à ce jour se trouve en annexe à ce procès-verbal."

msgid "The date of the confirmation exam cannot be later than its deadline."
msgstr ""
"La date de l'épreuve de confirmation ne peut être postérieure à sa date "
"limite."

msgid "The date of the confirmation paper cannot be later than its deadline."
msgstr ""
"La date de l'épreuve de confirmation ne peut être postérieure à sa date "
"limite."

msgid "The decision of the signing actor"
msgstr "La décision du signataire"

msgid ""
"The declaration of you doctoral training activities must be consistent with "
"the specifics disposition of your domain. Please refer to those on the "
"website of your Domain Doctoral Commission for more information."
msgstr ""
"La déclaration de vos activités de formation doctorale doit être conforme "
"aux dispositions particulières de votre domaine. Veuillez consulter ces "
"dispositions sur la page web de votre Commission Doctorale de Domaine (CDD) "
"pour plus d’informations."

#, python-format
msgid ""
"The deny mail has been sent to the candidate the %(date)s by %(sender)s."
msgstr "Le mail de refus a été envoyé au candidat le %(date)s par %(sender)s."

msgctxt "female gender"
msgid "The doctoral student"
msgstr "La doctorante"

msgctxt "male gender"
msgid "The doctoral student"
msgstr "Le doctorant"

msgid "The document has been deleted"
msgstr "Le document a été supprimé"

msgid "The document has been designated as to be requested"
msgstr "Le document a été désigné comme étant à réclamer"

msgid "The document has been replaced"
msgstr "Le document a été remplacé"

msgid "The document has been uploaded"
msgstr "Le document a été téléversé"

msgid "The document is no longer designated as to be requested"
msgstr "Le document n'est plus désigné comme étant à réclamer"

msgid "The document must be related to the specified checklist tab"
msgstr "Le document doit être associé à l'onglet de checklist spécifié"

msgid "The documents have been requested to the candidate"
msgstr "Les documents ont été réclamés au candidat"

msgid "The documents request have been cancelled"
msgstr "La réclamation des documents a été annulée"

msgid "The dossier has been confirmed as:"
msgstr "La demande a été confirmée sous le nom :"

msgid "The dossier has been confirmed with the following contact address:"
msgstr "La demande a été confirmée avec pour adresse de contact :"

msgid "The dossier is currently in SIC"
msgstr "Le dossier est actuellement en SIC"

msgid "The dossier is currently in faculty"
msgstr "Le dossier est actuellement en faculté"

#, python-format
msgid "The educational experience '%(education_name)s' is not completed."
msgstr "L'expérience académique '%(education_name)s' est incomplète."

msgid ""
"The educational experiences that have been valuated from this admission."
msgstr ""
"Les expériences académiques qui ont été valorisées via cette admission."

msgid "The element has not been found."
msgstr "L'élément n'a pas été trouvé"

msgid "The experience has been valuated."
msgstr "L'expérience a été valorisée."

msgid "The experiences that have been valuated from this admission."
msgstr "Les expériences qui ont été valorisées via cette admission."

msgid "The export has failed"
msgstr "L'export a échoué"

#, python-format
msgid ""
"The fac approval mail has been sent to the candidate the %(date)s by "
"%(sender)s."
msgstr ""
"Le mail de la décision fac a été envoyé au candidat le %(date)s par "
"%(sender)s."

msgid "The first name of the candidate"
msgstr "Le prénom du candidat"

msgid "The first name of the recipient"
msgstr "Le prénom du destinataire"

msgid "The first name of the signing actor"
msgstr "Le prénom du signataire"

msgid "The first name of the student"
msgstr "Le prénom de l'étudiant"

msgid "The following admission has been updated: {}."
msgid_plural "The following admissions have been updated: {}."
msgstr[0] "La proposition suivante a été mise à jour : {}."
msgstr[1] "Les propositions suivantes ont été mises à jour : {}"

msgid "The following admission has not been updated: {}."
msgid_plural "The following admissions have not been updated: {}."
msgstr[0] "La proposition suivante n'a pas été mise à jour : {}."
msgstr[1] "Les propositions suivantes n'ont pas été mises à jour : {}"

msgid ""
"The global status of the application must be one of the following in order "
"to realize this action: "
msgstr ""
"Le statut global de la demande doit être l'un des suivants pour pouvoir "
"réaliser cette action : "

#, python-format
msgid ""
"The global status of the application must be one of the following in order "
"to submit the dossier to the SIC: %(statuses)s."
msgstr ""
"Le statut global de la demande doit être l'un des suivants pour pouvoir "
"envoyer le dossier en SIC : %(statuses)s."

#, python-format
msgid ""
"The global status of the application must be one of the following in order "
"to submit the dossier to the faculty: %(statuses)s."
msgstr ""
"Le statut global de la demande doit être l'un des suivants pour pouvoir "
"envoyer le dossier en faculté : %(statuses)s."

#, python-format
msgid ""
"The inscription type admission was authorised the %(date)s by %(author)s."
msgstr ""
"La demande de type inscription a été autorisée le %(date)s par %(author)s."

msgid "The internal experiences chosen as access titles of this admission."
msgstr ""
"Les expériences internes choisies comme titres d'accès pour cette admission."

msgid "The jury is not in progress"
msgstr "Le jury n'est pas en cours"

msgid "The last name of the candidate"
msgstr "Le nom du candidat"

msgid "The last name of the recipient"
msgstr "Le nom du destinataire"

msgid "The last name of the signing actor"
msgstr "Le nom du signataire"

msgid "The last name of the student"
msgstr "Le nom de l'étudiant"

msgid "The limited training you are enrolling into is not opened yet."
msgstr ""
"La formation contingentée à laquelle vous vous inscrivez n'est pas encore "
"ouverte."

msgid "The maximum number of documents must be a positive number."
msgstr "Le nombre maximum de documents doit être un nombre positif."

msgid "The member is already in the jury."
msgstr "Le membre est déjà dans le jury."

msgid "The member is not external."
msgstr "Le membre n'est pas externe."

msgid "The member was not found in the jury."
msgstr "Le membre n'a pas été trouvé dans le jury."

msgid "The mimetypes must be a list with at least one mimetype."
msgstr ""
"Les types MIME doivent être spécifiés avec une liste contenant au-moins un "
"type MIME."

#, python-format
msgid ""
"The number of acquired <strong>doctoral</strong> credits amounts to "
"%(credits_nb)s credits."
msgstr ""
"Le nombre de crédits acquis de <strong>formation doctorale</strong> s'élève "
"à %(credits_nb)s crédits."

msgid "The official enrolment authorisation signed by you."
msgstr "La présente autorisation signée pour accord dans le cadre ci-dessous."

#, python-format
msgid ""
"The on hold mail has been sent to the candidate the %(date)s by %(sender)s."
msgstr ""
"Le mail de mise en attente a été envoyé au candidat le %(date)s par "
"%(sender)s."

msgid "The opinion about the extension request is not completed."
msgstr "L'avis relatif à la demande d'une nouvelle échéance n'est pas complet."

#, python-brace-format
msgid ""
"The option {index} must have an identifier and a translation for each "
"required language."
msgstr ""
"L'option {index} doit avoir un identifiant et une traduction pour chaque "
"langue requise."

msgid "The payment has already been made."
msgstr "Le paiement a déjà été réalisé."

msgid "The payment has not been made."
msgstr "Le paiement n'a pas a été réalisé."

msgid "The person concerned"
msgstr "La personne concernée"

msgid ""
"The person whose the secondary studies have been valuated by this admission"
msgstr ""
"La personne dont les études secondaires ont été valorisées par cette "
"admission"

msgid ""
"The professional experiences that have been valuated from this admission."
msgstr ""
"Les expériences professionnelles qui ont été valorisées via cette admission."

msgid "The programme is already full"
msgstr "Le programme est d'ores et déjà complet"

msgid "The proposition has already been confirmed or is cancelled"
msgstr "La proposition a déjà été confirmée ou est annulée"

msgid ""
"The proposition must be a late enrollment with a defined access condition."
msgstr ""
"La proposition doit être une inscription tardive avec une condition d'accès "
"définie."

msgid "The proposition must be an admission."
msgstr "La proposition doit être une admission."

msgid "The proposition must be an enrollment."
msgstr "La proposition doit être une inscription."

msgid "The proposition must be concerned by the payment."
msgstr "La proposition doit être concernée par le paiement."

msgid "The proposition must be in draft form to realize this action."
msgstr "La proposition doit être en brouillon pour réaliser cette action."

msgid "The proposition must be managed by FAC to realized this action."
msgstr "La proposition doit être gérée par FAC pour réaliser cette action."

msgid "The proposition must be managed by SIC to realized this action."
msgstr "La proposition doit être gérée par SIC pour réaliser cette action."

msgid "The proposition must be submitted to realize this action."
msgstr "La proposition doit être soumise pour réaliser cette action."

msgid "The proposition must not be cancelled to realize this action."
msgstr "La proposition ne doit pas être annulée pour réaliser cette action."

msgid "The proposition must not be concerned by the payment."
msgstr "La proposition ne doit pas être concernée par le paiement."

msgid "The public comment about the approval/refusal"
msgstr "Le commentaire public de la décision"

msgid "The reason for needing update"
msgstr "La raison de la demande de mise à jour"

msgid "The reason for refusal"
msgstr "La raison du refus"

msgid "The request status has been changed"
msgstr "Le statut de réclamation a bien été modifié"

msgid "The requested documents immediately are not completed."
msgstr "Les documents réclamés immédiatement ne sont pas complétés."

msgid "The resulting calculated academic year or pool is not consistent."
msgstr "L'année académique et le pot déterminés ne concordent pas."

msgid "The selected training has not been found for this year."
msgstr "La formation sélectionnée n'a pas été trouvée pour cette année."

#, python-format
msgid "The selection type must be one of the following values: %(values)s."
msgstr ""
"Le type de sélection doit être l'une des valeurs suivantes : %(values)s."

msgid "The signature request procedure is already in progress."
msgstr "La procédure de demande de signature a déjà été lancée."

msgid "The signature request procedure isn't in progress."
msgstr "La procédure de demande de signature n'a pas été lancée."

msgid "The start date can't be later than the end date"
msgstr "La date de début ne peut être postérieure à la date de fin"

msgid "The start date must be earlier than or the same as the end date."
msgstr "La date de début doit être antérieure ou égale à la date de fin"

#, python-format
msgid "The status has been changed to %(status)s."
msgstr "Le statut a bien été modifié pour : %(status)s."

msgid ""
"The status of the checklist for the financability must be \"Not concerned\" "
"or \"Financable\" or \"Dispensation granted\"."
msgstr ""
"L'élément de la checklist \"finançabilité\" doit être à l'état \"non-concerné"
"\" ou \"finançable\" ou \"dérogation accordée\""

#, python-brace-format
msgid ""
"The status of the request is currently \"{current_status}\". Only the "
"statuses \"{from_statuses}\" allow you to move to the \"{to_status}\" status "
"for the application fee."
msgstr ""
"Le statut de la demande est actuellement \"{current_status}\". Seuls les "
"statuts \"{from_statuses}\" permettent de passer à l'état \"{to_status}\" "
"pour les frais de dossier."

msgid "The submitted information is not consistent with information requested."
msgstr ""
"Les informations soumises ne correspondent pas aux informations requises."

#, python-format
msgid "The text size must be one of the following values: %(values)s."
msgstr "La taille du texte doit être une des valeurs suivantes : %(values)s."

#, python-format
msgid "The type of the admission form item is unknown (%(type)s)."
msgstr "Le type de l'élément du formulaire d'admission est inconnu (%(type)s)."

#, python-format
msgid ""
"The university tuition fee is EURO %(montant)s. A compulsory minimum EURO 50 "
"tuition fee deposit must be paid as soon as possible and no later than 31 "
"October %(start_year)s. The tuition fee balance must be paid in full by 1 "
"February %(end_year)s. As soon as we receive the enrolment authorisation "
"signed by you, we will let you know how to pay."
msgstr ""
"Les droits d'inscription à l'Université s'élèvent à %(montant)s EUR. Un "
"acompte obligatoire minimum de 50 EUR devra être payé dans les meilleurs "
"délais et au plus tard le 31/10/%(start_year)s. Le solde du montant des "
"droits d'inscription devra être payé intégralement au plus tard pour le "
"01/02/%(end_year)s. Dès réception de ce document signé par vos soins, les "
"modalités de payement vous seront communiquées."

#, python-format
msgid ""
"The validation mail has been sent to the candidate the %(date)s by "
"%(sender)s."
msgstr ""
"Le mail de validation a été envoyé au candidat le %(date)s par %(sender)s."

msgid "There can be no more CA members in the supervision group."
msgstr ""
"Il ne peut y avoir davantage de membres du comité d'accompagnement dans le "
"groupe de supervision."

msgid "There can be no more promoters in the supervision group."
msgstr ""
"Il ne peut y avoir davantage de promoteurs dans le groupe de supervision."

msgid "There exists some digit tickets to treat before"
msgstr "Il existe des tickets DigIT à traiter avant"

msgid ""
"There has been a problem when merging the documents, this document contains "
"several files and only the first one is displayed in the viewer. You can "
"view the other files either in the candidate's replicated tabs or by "
"switching to edit mode."
msgstr ""
"Il y a eu un problème de fusion de documents, ce document contient plusieurs "
"fichiers et seul le premier est affiché dans la visionneuse. Vous pouvez "
"consulter les autres fichiers soit dans les onglets répliqués du candidat "
"soit en vous mettant en mode modification."

msgid "There is no request for a new deadline."
msgstr "Il n'y a pas de demande de nouvelle échéance."

msgid "Thesis defense"
msgstr "Défense et soutenance"

msgid "Thesis field"
msgstr "Domaine de la thèse"

msgid "Thesis field should be set when PhD has been set to yes or partial"
msgstr ""
"Le domaine de la thèse doit être renseigné quand le doctorat a déjà été "
"réalisé partiellement ou complètement"

msgid "Thesis institute"
msgstr "Institut de la thèse"

msgid "Thesis institute must be set."
msgstr "L'institut de la thèse est obligatoire."

msgid "Thesis language"
msgstr "Langue de rédaction de la thèse"

msgid "Thesis location"
msgstr "Lieu de la thèse"

msgid "Thesis project title"
msgstr "Titre du projet de thèse"

msgid "Thesis title"
msgstr "Titre de la thèse"

msgid "Thesis with cotutelle"
msgstr "Thèse réalisée en cotutelle"

msgid "Thesis-related data"
msgstr "Données relatives à la thèse"

msgid "This account number has been verified"
msgstr "Ce numéro a été vérifié"

msgid "This action is limited to a specific admission context."
msgstr "Cette action est limitée à un contexte d'admission particulier."

msgid "This action will cancel the document request."
msgstr "Cette action va annuler la réclamation des documents en cours."

msgid "This action will change the status to \"Application confirmed\"."
msgstr "Cette action fera passer l'état à \"Demande confirmée\"."

msgid "This activity and its potential subactivities will be discontinued"
msgstr "Cette activité et ses potentielles sous-activités seront supprimées"

msgid ""
"This activity and potential sub-activities will be set back to Unsubmitted "
"for modification"
msgstr ""
"Cette activité et ses potentielles sous-activités seront repassées en Non "
"soumise pour modification"

msgid "This activity could not be found"
msgstr "Cette activité n'existe pas"

msgid "This activity has been submitted"
msgstr "Cette activité est déjà soumise"

msgid ""
"This activity has underlying sub-activities that will be refused as well"
msgstr ""
"Cette activité a des activités dépendantes qui seront également refusées"

msgid ""
"This activity has underlying sub-activities that will be restored as well"
msgstr ""
"Cette activité a des activités dépendantes qui seront également remises au "
"statut soumise"

msgid "This activity is not complete"
msgstr "Cette activité est incomplète"

msgid "This activity must be either accepted or refused"
msgstr "Cette activité doit être acceptée ou refusée"

msgid "This activity must be submitted"
msgstr "Cette activité doit être soumise"

msgid "This activity must be unsubmitted"
msgstr "Cette activité doit être non soumise"

msgid "This activity will be refused"
msgstr "Cette activité sera refusée"

msgid "This activity will be restored"
msgstr "Cette activité sera remise au statut soumise"

msgid ""
"This adds a \"Complementary training\" tab on admissions concerning this CDD."
msgstr ""
"Ceci active l'onglet \"Formation complémentaire\" sur les doctorats "
"concernant cette CDD."

msgid "This candidate has not created any activity yet"
msgstr "Ce candidat n'a pas encore créé d'activité"

msgid "This candidate has not created any course yet."
msgstr "Ce candidat n'a pas encore créé de cours."

msgid ""
"This choice will define the language of communication throughout your "
"admission process."
msgstr ""
"Ce choix définira la langue de communication tout au long de votre parcours "
"d'admission."

msgid ""
"This course is closed. The candidate can express its interest by ticking the "
"box below or by contacting a course administrator."
msgstr ""
"Cette formation est fermée. Le candidat peut marquer son intérêt pour celle-"
"ci en cochant la case ci-dessous ou en contactant un·e gestionnaire de la "
"formation."

msgid ""
"This document does not represent a commitment of financial support from "
"UCLouvain."
msgstr ""
"Ce document ne représente pas un engagement de prise en charge ou d'aide "
"financière de la part de l'UCLouvain."

msgid ""
"This document is an internal document containing the details of the "
"faculty's decision. Under no circumstances will it be sent in this form to "
"the candidate. The candidate will receive a letter from SIC containing the "
"various details of the faculty's decision."
msgstr ""
"Ce document est un document interne qui reprend les éléments de la décision "
"facultaire. Il n’est en aucun cas transmis sous cette forme au candidat ou à "
"la candidate. Le ou la candidat·e recevra un courrier de SIC qui insérera "
"les divers éléments de la décision facultaire."

msgid ""
"This enrolment authorisation letter allows you to submit an application for "
"accommodation to the Logistics and Student Accommodation Service (LOGE). To "
"find out how, go to <a href=\"https://www.uclouvain.be/en/study/accomodation"
"\">www.uclouvain.be/en/study/accomodation</a>."
msgstr ""
"Cette autorisation d'inscription vous permet d'introduire une demande de "
"logement auprès du service LOGE : <a href=\"https://www.uclouvain.be/etudier/"
"logement\">www.uclouvain.be/etudier/logement</a>."

msgid "This experience cannot be updated as it has already been valuated."
msgstr ""
"Cette expérience ne peut être mise à jour car elle a déjà été valorisée."

#, python-format
msgid ""
"This experience has been added by the applicant in another application, to "
"proceed to a modification, click on his/her <a href=\"%(admission_url)s\" "
"target=\"_blank\">other application %(admission_reference)s</a>."
msgstr ""
"Cette expérience a été ajoutée par le·la candidat·e dans une autre demande, "
"pour procéder à une modification, cliquez sur son <a href=\"%(admission_url)s"
"\" target=\"_blank\">autre demande %(admission_reference)s</a>."

msgid "This field is required if the first name is missing."
msgstr "Ce champ est obligatoire si le prénom est manquant."

msgid "This field is required if the surname is missing."
msgstr "Ce champ est obligatoire si le nom est manquant."

#, python-format
msgid ""
"This field must contain a translation for each of the following languages: "
"%(languages)s."
msgstr ""
"Le champ doit contenir une traduction pour chacun des langages suivants : "
"%(languages)s."

msgid ""
"This is a temporary title and it will be modifiable later depending on the "
"jury analysis."
msgstr ""
"Ce titre est provisoire et pourra être modifié ultérieurement en fonction de "
"l’analyse du jury."

msgid "This page is currently under construction."
msgstr "Cette page est en cours de construction."

msgid ""
"This status change will close the transaction in the payment application. "
"The applicant will still need to be informed."
msgstr ""
"Ce changement d'état va clore la transaction dans l'application de paiement. "
"Il restera à informer le/la candidat·e."

msgid "This status is not available for the inscription type admissions."
msgstr "Cet état n’est pas accessible pour les demandes de type Inscription."

msgid "Tick boxes"
msgstr "Cases à cocher"

msgid "Tick the relationship"
msgstr "Cocher le lien de parenté"

#, no-python-format
msgid "Time allocated for thesis (in %)"
msgstr "Temps consacré à la thèse (en %)"

msgctxt "admission"
msgid "Title"
msgstr "Titre"

msgid "Title of the communication"
msgstr "Titre de la communication"

msgid "Title of the training"
msgstr "Intitulé de la formation"

msgid "To"
msgstr "À"

msgid ""
"To approve an enrollment, the status of the checklist for the sic decision "
"must be \"To be processed\" or \"Dispensation needed\" (with management "
"approval of the dispensation)."
msgstr ""
"Pour approuver une inscription, le statut de la checklist pour la décision "
"sic doit être \"A traiter\" ou \"Besoin dérogation\" (avec l'accord de la "
"dérogation par la direction)."

msgid "To be completed"
msgstr "À compléter"

msgid "To be completed after application"
msgstr "À compléter après inscription"

msgid "To be completed by SIC"
msgstr "À compléter par SIC"

msgid "To be completed for Fac"
msgstr "A compléter pour Fac"

msgid "To be completed for the Enrolment Office (SIC)"
msgstr "A compléter pour SIC"

msgid "To be determined"
msgstr "À déterminer"

msgid "To be processed"
msgstr "À traiter"

msgid "To be requested"
msgstr "À réclamer"

msgid ""
"To be uploaded in your dossier on the doctoral platform as soon as possible "
"after the confirmation test"
msgstr ""
"À téléverser dans votre dossier sur la plateforme doctorale dans les plus "
"brefs délais après l’épreuve de confirmation"

msgid ""
"To claim this Belgian student status, you will need to reside in Belgium "
"during your studies and therefore obtain a residence permit in Belgium."
msgstr ""
"Pour faire valoir cette assimilation, vous devrez impérativement résider en "
"Belgique durant vos études et donc obtenir un titre de séjour en Belgique."

msgid "To complete after enrolment"
msgstr "À compléter après inscription"

msgid ""
"To enrol in a bachelor's or master's course, the child of a staff member "
"may, under certain conditions, benefit from a reduced tuition fee. Parents "
"contact their employer's Human Resources Administration to check whether "
"they meet the requirements, and if so, request the certificate that confirms "
"this."
msgstr ""
"Pour toute inscription au grade de bachelier ou au grade de master, l'enfant "
"d'un membre du personnel peut, sous certaines conditions, bénéficier d'une "
"réduction des droits d'inscription. Ce parent prend contact avec "
"l'Administration des ressources humaines de son employeur pour vérifier s'il "
"remplit ces conditions, et dans l'affirmative, demande l'attestation qui le "
"confirme."

msgid ""
"To move to this state, an admission requirement must have been selected and "
"at least one access title line must be selected in the past experience views."
msgstr ""
"Pour transitionner vers cet état, il faut qu'une condition d'accès ait été "
"sélectionnée et qu'au moins une ligne de titre d'accès soit cochée dans les "
"vues du parcours."

msgid "To the attention of"
msgstr "A l'attention de"

msgid ""
"To visualize and edit a document, please select it in the list opposite."
msgstr ""
"Pour visualiser et éditer un document, merci d'en sélectionner un dans la "
"liste ci-contre."

msgid "Token"
msgstr "Token"

msgctxt "admission"
msgid "Tokens that can be used for replacement"
msgstr "Tokens pouvant être utilisés"

msgid "Total hourly volume"
msgstr "Volume horaire total"

msgctxt "admission"
msgid "Training acronym"
msgstr "Sigle formation"

msgid "Training activities"
msgstr "Activités de formation"

msgid "Training activity"
msgstr "Activité for formation"

msgid "Training of the admission"
msgstr "Formation de la proposition"

msgid "Training specificities"
msgstr "Spécificités de la formation"

msgid "Training spread"
msgstr "Étalement de la formation"

msgctxt "admission"
msgid "Training title"
msgstr "Intitulé formation"

msgid "Training:"
msgstr "Formation :"

msgid "Transcript"
msgstr "Relevé de notes"

msgid "Transcript translation"
msgstr "Traduction du relevé de notes"

msgid "Transcript type"
msgstr "Type de relevé de notes"

msgid "Transfer to SIC"
msgstr "Transmettre en SIC"

msgid "Trigger the payment hook"
msgstr "Déclencher le webhook de paiement"

msgid "True"
msgstr "Vrai"

msgid "Tuition fees amount"
msgstr "Montant des droits d'inscriptions"

msgid "Tutorship act"
msgstr "Acte de tutelle"

msgid "Type"
msgstr "Type"

msgid "Type of communication"
msgstr "Type de communication"

msgid "Type of paper"
msgstr "Type d'épreuve"

msgid "Type of the application"
msgstr "Type de l'application"

msgid "Type of training"
msgstr "Type de formation"

msgid "UCL seal"
msgstr "Sceau de l'UCL"

msgid "UCLOUVAIN_SCIENTIFIC_STAFF"
msgstr "Personnel scientifique UCLouvain"

msgctxt "CategorieActivite"
msgid "UCL_COURSE"
msgstr "Cours UCL"

msgid "UCLouvain"
msgstr "UCLouvain"

msgid "UCLouvain FAC free documents"
msgstr "Documents UCLouvain libres FAC"

msgid "UCLouvain SIC free documents"
msgstr "Documents UCLouvain libres SIC"

msgctxt "ways_hear_about_training"
msgid "UCLouvain continuing education website"
msgstr "Par le site de la formation continue UCLouvain"

msgid "UCLouvain logo"
msgstr "Logo de l'UCLouvain"

msgid ""
"UCLouvain to forward to the secondary school at which I obtained my Belgian "
"secondary school, information relating to the successful completion of the "
"first year of the bachelor's course, and any academic degree obtained with "
"the possible mention of"
msgstr ""
"l'UCLouvain à transmettre, à l'école secondaire au sein de laquelle j'ai "
"obtenu mon CESS, les informations relatives à la réussite du 1er bloc annuel "
"de bachelier et toute obtention d'un grade académique avec la mention "
"éventuelle."

msgctxt "ways_hear_about_training"
msgid "UCLouvain website"
msgstr "Par le site web de l'UCLouvain"

msgid "UE"
msgstr "UE"

msgid "UUID"
msgstr "UUID"

msgid "Unavailable"
msgstr "Non disponible"

msgid "Undecided"
msgstr "Non décidé"

msgid "Undo"
msgstr "Défaire"

msgid "Unique business number"
msgstr "Numéro unique d'entreprise"

msgctxt "document"
msgid "Unknown"
msgstr "Inconnu·e"

msgid "Unknown PDF type."
msgstr "Type de PDF inconnu."

msgid "Unknown citizenship"
msgstr "Nationalité inconnue"

msgid "Unknown date of birth"
msgstr "Date de naissance exacte inconnue"

msgid "Unknown noma"
msgstr "Noma inconnu"

msgid "Unsubmitted for publication"
msgstr "Non soumis pour publication"

msgid ""
"Until the application is submitted, you can generate a recap of the "
"application on this page."
msgstr ""
"Jusqu'à ce que la proposition soit soumise, vous pouvez générer un "
"récapitulatif de la proposition sur cette page."

msgctxt "verb"
msgid "Update"
msgstr "Mettre à jour"

msgid "Update date"
msgstr "Date de mise à jour"

msgid "Update doctorate admission"
msgstr "Mettre à jour admission en doctorat"

msgid "Update experience"
msgstr "Mettre à jour l'expérience"

msgid "Update member"
msgstr "Modifier le membre"

msgctxt "admission"
msgid "Upload"
msgstr "Uploader"

msgid "Upload a UCLouvain document"
msgstr "Uploader un document UCLouvain"

msgid "Upload a document"
msgstr "Uploader un document"

msgid "Upload a received document"
msgstr "Uploader un document reçu"

msgid "Upload the opinion on the renewal of the research mandate"
msgstr "Téléverser l'avis sur le renouvellement du mandat de recherche"

msgid "VAE"
msgstr "Valorisation des acquis de l'expérience"

msgctxt "CategorieActivite"
msgid "VAE"
msgstr "Valorisation des acquis de l'expérience"

msgid "VALID"
msgstr "Valide"

msgid "VAT number"
msgstr "Numéro de TVA"

msgid "VIP"
msgstr "VIP"

msgid "VIP candidate"
msgstr "Candidat VIP"

msgid "Validate"
msgstr "Valider"

msgid "Validate selected courses"
msgstr "Valider les cours sélectionnées"

msgid "Validated"
msgstr "Validé"

msgctxt "assimilation-checklist"
msgid "Validated"
msgstr "Validée"

msgctxt "decision-checklist"
msgid "Validated"
msgstr "Validée"

msgid "Valuate"
msgstr "Valoriser"

msgid "Valuated diplomas or experiences:"
msgstr "Diplômes ou expériences valorisées :"

msgid "Values"
msgstr "Valeurs"

msgid "Verify"
msgstr "Vérifier"

msgid "Viewed at"
msgstr "Vue le"

msgid "Viewed by"
msgstr "Vue par"

msgid "Visa"
msgstr "Visa"

msgid "Visa application document link"
msgstr "Lien du document de demande de visa"

msgid "Visualize"
msgstr "Visualiser"

msgid "Visualize annexe1"
msgstr "Visualiser annexe1"

msgid "Visualize approval"
msgstr "Visualiser autorisation"

msgid "Visualize refusal"
msgstr "Visualiser refus"

msgid "WORK_CONTRACT"
msgstr "Contrat de travail"

msgctxt "equivalence_status"
msgid "Waiting"
msgstr "En attente"

msgid "Waiting for development"
msgstr "En attente de développement"

msgid "Waiting for signature"
msgstr "En attente de signature"

msgid "Wallonie Bruxelles International (WBI)"
msgstr "Wallonie Bruxelles International (WBI)"

msgid ""
"Warning, the financability verdict selected is different from the "
"proposition from the financability algorithm."
msgstr ""
"Attention, le verdict de finançabilité qui a été sélectionné diffère de la "
"proposition émise par l’algorithme de finançabilité."

msgid ""
"We congratulate you on your successful completion of the paper and wish you "
"every success in your doctoral training."
msgstr ""
"Nous vous félicitons pour la réussite de votre épreuve et vous souhaitons un "
"franc succès dans la poursuite de votre parcours doctoral."

msgid ""
"We would like to draw your attention to the fact that this enrolment "
"authorisation is conditional on :"
msgstr ""
"Nous attirons votre attention sur le fait que cette autorisation "
"d'inscription est conditionnée à :"

msgid ""
"We would like to draw your attention to the fact that you have submitted a "
"late application. The admission panel reserves the right to accept or refuse "
"this application on the basis of educational requirements."
msgstr ""
"Nous attirons votre attention sur le fait que vous avez introduit une "
"demande d'inscription tardive. Le jury d'admission se réserve le droit "
"d'accepter ou de refuser cette demande en raison des impératifs pédagogiques."

msgctxt "admission"
msgid "Website"
msgstr "Site web"

msgid "Weight"
msgstr "Poids"

msgid "What diploma have you obtained (or will obtain)?"
msgstr "Quel diplôme avez-vous obtenu (ou obtiendrez-vous) ?"

msgid "What is the new type of this document?"
msgstr "Quel est le nouveau type de ce document ?"

msgid "What was the most recent year you were enrolled at UCLouvain?"
msgstr "Quelle est votre dernière année d'inscription à l'UCLouvain ?"

msgid "What was your NOMA (matriculation number)?"
msgstr "Quel était votre NOMA (numéro de matricule) ?"

msgid ""
"When accepting a proposition, all the required information in the approval "
"form must be specified."
msgstr ""
"Pour accepter une proposition, toutes les informations requises dans le "
"formulaire d'acceptation doivent être spécifiées"

msgid "When refusing a proposition, the reason must be specified."
msgstr "Pour refuser une proposition, le motif doit être spécifié."

msgid ""
"When you have submitted your application, you have agreed to the following:"
msgstr ""
"Lors de la confirmation de votre demande, vous avez accepté les points "
"suivants :"

msgid "Whole view"
msgstr "Vue complète"

msgid "Will be automatically retrieved from candidate"
msgstr "Sera automatiquement récupéré du parcours fourni par le candidat"

msgid "With academic year"
msgstr "Avec une année académique"

msgid "With condition"
msgstr "Sous condition"

msgid "Without condition"
msgstr "Sans condition"

msgid "Without free documents"
msgstr "Sans les documents libres"

msgctxt "ways_hear_about_training"
msgid "Word of mouth (family, friends, colleagues, ...)"
msgstr "Par le bouche à oreille (famille, amis, collègues, ...)"

msgid "Work contract"
msgstr "Type de contrat de travail"

msgid "Work contract should be set when funding type is set to work contract"
msgstr ""
"Le contrat de travail doit être renseigné quand le type de financement est "
"un contrat de travail"

msgid "Work contract type"
msgstr "Type de contrat de travail"

msgid "Work start date"
msgstr "Date de début des travaux"

msgid "Working contract type"
msgstr "Type de contrat de travail"

msgid "Working list"
msgstr "Liste de travail"

msgid "Working lists"
msgstr "Listes de travail"

msgid ""
"Would you like to become a <a href='https://uclouvain.be/fr/decouvrir/carte-"
"solidaire.html' target='_blank'>Solidarity Student</a>, that is, a member of "
"a programme proposed by UCLouvain's NGO, Louvain Cooperation? This "
"membership will give you access to a fund for your solidarity projects. If "
"so, the membership cost, which is E12, will be added to your tuition fee."
msgstr ""
"Désirez-vous être <a href='https://uclouvain.be/fr/decouvrir/carte-solidaire."
"html' target='_blank'>étudiant·e solidaire</a>, un programme proposé par "
"Louvain Coopération, l'ONG de l'UCLouvain ? Cette affiliation vous donnera "
"notamment accès à un fonds pour vos projets solidaires. Dans l'affirmative, "
"le coût de cette affiliation qui est de 12 EUR sera ajouté à vos droits "
"d'inscription."

msgid ""
"Would you like to become a Solidarity Student, that is, a member of a "
"programme proposed by UCLouvain's NGO, Louvain Cooperation? This membership "
"will give you access to a fund for your solidarity projects. If so, the "
"membership cost, which is E12, will be added to your tuition fee."
msgstr ""
"Désirez-vous être étudiant·e solidaire , un programme proposé par Louvain "
"Coopération, l'ONG de l'UCLouvain ? Cette affiliation vous donnera notamment "
"accès à un fonds pour vos projets solidaires. Dans l'affirmative, le coût de "
"cette affiliation qui est de 12 EUR sera ajouté à vos droits d'inscription."

msgid ""
"Would you like to change your UCLouvain enrolment for this academic year?"
msgstr ""
"Souhaitez-vous modifier votre inscription pour cette année académique, à "
"l'UCLouvain ?"

#, python-format
msgid ""
"Would you like to change your UCLouvain enrolment for this academic year? "
"(<a href=\"%(url)s\" target=\"_blank\">Informations</a>)"
msgstr ""
"Souhaitez-vous modifier votre inscription pour cette année académique, à "
"l'UCLouvain ? (<a href=\"%(url)s\" target=\"_blank\">Informations</a>)"

msgid ""
"Would you like to enter an account number so that we can issue a refund?"
msgstr ""
"Voulez-vous renseigner un numéro de compte pour que nous puissions procéder "
"à un éventuel remboursement ?"

msgid ""
"Would you like to join the <a href='https://uclouvain.be/en/study/sport' "
"target='_blank'>sports activities</a>? If so, the cost of membership will be "
"added to your tuition fee."
msgstr ""
"Désirez-vous l'affiliation aux <a href='https://uclouvain.be/fr/etudier/"
"sport' target='_blank'>activités sportives</a> ? Dans l'affirmative, le coût "
"de cette affiliation sera ajouté à vos droits d'inscription."

msgid ""
"Would you like to join the sport activities? If so, the cost of membership "
"will be added to your tuition fee."
msgstr ""
"Désirez-vous l'affiliation aux activités sportives ? Dans l'affirmative, le "
"coût de cette affiliation sera ajouté à vos droits d'inscription."

msgid "Would you like to switch courses this academic year at UCLouvain?"
msgstr ""
"Souhaitez-vous vous réorienter pour cette année académique, à l’UCLouvain ?"

#, python-format
msgid ""
"Would you like to switch courses this academic year at UCLouvain? (<a href="
"\"%(url)s\" target=\"_blank\">Informations</a>)"
msgstr ""
"Souhaitez-vous vous réorienter pour cette année académique, à l’UCLouvain ? "
"(<a href=\"%(url)s\" target=\"_blank\">Informations</a>)"

msgid "Writing ability"
msgstr "Écrire"

msgid "YES"
msgstr "Oui"

msgid "Year"
msgstr "Année"

msgid "Year of birth"
msgstr "Année de naissance"

msgid "Year of the training"
msgstr "Année de la formation"

msgid "Year without enrolling in the course."
msgstr "Année sans inscription à la formation."

msgid "Years"
msgstr "Années"

msgid "Yes"
msgstr "Oui"

msgid "Yes, I am interested in this course"
msgstr "Oui, je marque mon intérêt pour cette formation"

msgid "Yes, an account number in IBAN format"
msgstr "Oui, un numéro de compte au format IBAN"

msgid "Yes, an account number in another format"
msgstr "Oui, un numéro de compte dans un autre format"

#, python-format
msgid "Yes, in %(year)s."
msgstr "Oui, en %(year)s."

msgid "Yes, in Louvain-la-Neuve and/or Woluwe-Saint-Lambert (E60)"
msgstr "Oui, sur Louvain-la-Neuve et/ou sur Woluwé-Saint-Lambert (60 EUR)"

msgid "Yes, in Mons and other UCLouvain campuses (E60)"
msgstr "Oui, sur Mons et les autres sites de l’UCLouvain (60 EUR)"

msgid "Yes, in Saint-Gilles and other UCLouvain campuses (E60)"
msgstr "Oui, sur Saint-Gilles et les autres sites de l’UCLouvain (60 EUR)"

msgid "Yes, in Saint-Louis and other UCLouvain campuses (E60)"
msgstr "Oui, sur Saint-Louis et les autres sites de l’UCLouvain (60 EUR)"

msgid "Yes, in Tournai and other UCLouvain campuses (E60)"
msgstr "Oui, sur Tournai et les autres sites de l’UCLouvain (60 EUR)"

msgid "Yes, only in Mons (E12)"
msgstr "Oui, sur Mons uniquement (12 EUR)"

msgid "Yes, only in Saint-Gilles (E12)"
msgstr "Oui, sur Saint-Gilles uniquement (12 EUR)"

msgid "Yes, only in Saint-Louis (E12)"
msgstr "Oui, sur Saint-Louis uniquement (12 EUR)"

msgid "Yes, only in Tournai (E12)"
msgstr "Oui, sur Tournai uniquement (12 EUR)"

msgid "Yes,No,Incomplete field"
msgstr "Oui,Non,Non renseigné·e"

msgid "You appear to have unsaved changes, which will be lost."
msgstr ""
"Vous semblez avoir des modifications non enregistrées, celles-ci seront "
"perdues."

msgid "You are about to submit the application to the Faculty."
msgstr "Vous êtes sur le point de soumettre le dossier en Faculté."

#, python-format
msgid ""
"You are about to submit the application to the Faculty. This action will "
"send an email to %(recipient)s."
msgstr ""
"Vous êtes sur le point de soumettre le dossier en Faculté. Cette action "
"enverra un mail à l'adresse %(recipient)s."

msgid "You are applying as ..."
msgstr "Postulez-vous en tant que ..."

msgid "You are applying as non-resident (as defined by government decree)."
msgstr "Vous postulez en tant que non-résident (au sens du Décret)."

msgid "You are applying as resident (as defined by government decree)."
msgstr "Vous postulez en tant que résident (au sens du Décret)."

msgid ""
"You are considered a long-term resident if you hold a residence permit valid "
"for at least 5 years."
msgstr ""
"Vous êtes considéré·e comme étant résident·e de longue durée si vous êtes en "
"possession d’un titre de séjour d’une validité de minimum 5 ans."

msgid "You are enrolling as"
msgstr "Vous vous inscrivez à titre"

msgid "You are registering as"
msgstr "Vous inscrivez-vous à titre"

msgid ""
"You can add any document you feel is relevant to your application "
"(supporting documents, proof of language level, etc.)."
msgstr ""
"Vous avez la possibilité d'ajouter tout document que vous jugez pertinent "
"pour votre dossier (justificatifs, preuve de niveau de langue, ...)."

msgid ""
"You can find more information on the French Community webpage <a href="
"\"https://equisup.cfwb.be/\" target=\"_blank\">https://equisup.cfwb.be/</a>"
msgstr ""
"Vous trouverez davantage d'information sur la page de la Communauté "
"française <a href=\"https://equisup.cfwb.be/\" target=\"_blank\">https://"
"equisup.cfwb.be/</a>"

msgid ""
"You can not cancel this application, it is in the \"Validated\" state. "
"Please contact Noemie Pecher."
msgstr ""
"Vous ne pouvez pas annuler cette demande, elle est en statut \"Validé\". "
"Veuillez contacter Noémie Pécher."

msgid ""
"You can not transition to the \"Approved\" status from the \"Validated\" or "
"\"Closed\" status."
msgstr ""
"Vous ne pouvez pas passer de l'état \"Autorisée\" à partir de l'état "
"\"Validée\" ou \"Clôturée\"."

msgid ""
"You can not transition to the \"Canceled\" status from the \"Closed\" status."
msgstr ""
"Vous ne pouvez pas passer à l'état \"Annulée\" à partir de l'état \"Clôturée"
"\"."

msgid ""
"You can not transition to the \"Denied\" status from the \"Validated\" or "
"\"Closed\" status."
msgstr ""
"Vous ne pouvez pas passer à l'état \"Refusée\" à partir de l'état \"Validée"
"\" ou \"Clôturée\"."

msgid ""
"You can not transition to the \"Hold on\" status from the \"Closed\" status."
msgstr ""
"Vous ne pouvez pas passer à l'état \"Mise en attente\" à partir de l'état "
"\"Clôturée\"."

msgid "You can only select courses that are managed by the program manager."
msgstr ""
"Vous ne pouvez sélectionner que les formations gérées par le·la même "
"responsable de programme."

msgid ""
"You can only transition to the \"Validated\" status from the \"Approved\" "
"status."
msgstr ""
"Vous ne pouvez passer à l'état \"Validée\" qu'à partir de l'état \"Approuvée"
"\"."

#, python-format
msgid ""
"You can search for an additional training by name or acronym, or paste in a "
"list of acronyms separated by the \"%(separator)s\" character and ending "
"with the same character."
msgstr ""
"Vous pouvez rechercher un complément de formation par son nom ou son code, "
"ou bien coller une liste de codes séparés par le caractère \"%(separator)s\" "
"et terminant par ce même caractère."

msgid ""
"You cannot ask for both modification and reorientation at the same time."
msgstr ""
"Vous ne pouvez pas demander la modification et la réorientation en même "
"temps."

msgid "You cannot enter a language more than once, please correct the form."
msgstr ""
"Vous ne pouvez pas définir une langue plusieurs fois, merci de corriger le "
"formulaire."

#, python-format
msgid ""
"You cannot have more than %(max)s applications in progress at the same time."
msgstr ""
"Vous ne pouvez pas avoir plus de %(max)s demandes ouvertes en parallèle."

#, python-format
msgid ""
"You cannot submit this admission for a continuing education as you already "
"have submitted one."
msgid_plural ""
"You cannot submit this admission for a continuing education as you already "
"have submitted %(maximum_number)s of them."
msgstr[0] ""
"Vous ne pouvez pas soumettre cette demande pour une formation continue car "
"vous en avez déjà envoyé une."
msgstr[1] ""
"Vous ne pouvez pas soumettre cette demande pour une formation continue car "
"vous en avez déjà envoyé %(maximum_number)s."

#, python-format
msgid ""
"You cannot submit this admission for a doctorate education as you already "
"have submitted one."
msgid_plural ""
"You cannot submit this admission for a doctorate education as you already "
"have submitted %(maximum_number)s of them."
msgstr[0] ""
"Vous ne pouvez pas soumettre cette demande pour une formation doctorale car "
"vous en avez déjà envoyé une."
msgstr[1] ""
"Vous ne pouvez pas soumettre cette demande pour une formation doctorale car "
"vous en avez déjà envoyé %(maximum_number)s."

#, python-format
msgid ""
"You cannot submit this admission for a general education as you already have "
"submitted one for the year %(annee_cible)s."
msgid_plural ""
"You cannot submit this admission for a general education as you already have "
"submitted %(maximum_number)s of them for the year %(annee_cible)s."
msgstr[0] ""
"Vous ne pouvez pas soumettre cette demande pour une formation générale car "
"vous en avez déjà envoyé une pour l'année %(annee_cible)s."
msgstr[1] ""
"Vous ne pouvez pas soumettre cette demande pour une formation générale car "
"vous en avez déjà envoyé %(maximum_number)s pour l'année %(annee_cible)s."

msgid "You do not meet the admission requirements"
msgstr "Vous ne remplissez pas les conditions d'admission"

msgid ""
"You do not specify if you are applying as resident or non-resident (as "
"defined by government decree)."
msgstr ""
"Vous n'avez pas indiqué si vous postulez en tant que résident ou non-"
"résident (au sens du Décret)."

msgid ""
"You haven't answered to the question about your bank account in the "
"'Additional information > Accounting' tab."
msgstr ""
"Vous n'avez pas répondu à la question relative à votre compte bancaire dans "
"l'onglet 'Informations complémentaires > Comptabilité'."

msgid "You haven't answered to the question about your bank account."
msgstr ""
"Vous n'avez pas répondu à la question relative à votre compte bancaire."

msgid "You haven't yet submitted your application."
msgstr "Vous n'avez pas encore soumis votre demande."

#, python-format
msgid "You indicated that you will obtain it in %(year)s."
msgstr "Vous avez indiqué que vous alliez l'obtenir en %(year)s."

msgid ""
"You must add at least one UCLouvain supervisor in order to request "
"signatures."
msgstr ""
"Vous devez ajouter au moins un promoteur UCLouvain afin de demander les "
"signatures."

msgid ""
"You must add at least one external supervisor in order to request signatures."
msgstr ""
"Vous devez ajouter au moins un promoteur externe afin de demander les "
"signatures."

msgid "You must add at least two CA member in order to request signatures."
msgstr ""
"Vous devez ajouter au moins deux membre du comité d'accompagnement afin de "
"demander les signatures."

msgid "You must answer the question about external enrollment change."
msgstr ""
"Vous devez répondre à la question sur la modification d'inscription externe."

msgid "You must answer the question about reorientation."
msgstr "Vous devez répondre à la question sur la réorientation."

msgid "You must answer the question about residency."
msgstr "Vous devez répondre à la question sur votre résidence."

msgid "You must be a member of the committee to access this admission"
msgstr "Vous devez être membre du comité pour accéder à cette admission"

msgid "You must be a member of the committee who has not yet given his answer"
msgstr ""
"Vous devez être membre du comité et ne pas encore avoir donné votre réponse"

msgid ""
"You must be a member of the doctoral commission to access this admission"
msgstr ""
"Vous devez être membre de la commission doctorale pour accéder à cette "
"admission"

msgid "You must be invited to complete this admission."
msgstr "Vous devez être invité à compléter cette admission."

msgid "You must be invited to pay the application fee by a manager."
msgstr ""
"Vous devez être invité par un gestionnaire à payer les frais de dossier."

msgid "You must be invited to pay the application fee by the system."
msgstr "Vous devez être invité par le système à payer les frais de dossier."

msgid ""
"You must be invited to pay the application fee or you must have submitted "
"your application."
msgstr ""
"Vous devez être invité à payer les frais de dossier ou vous devez avoir "
"soumis votre demande."

msgid "You must be the reference promoter to access this admission"
msgstr ""
"Vous devez être le promoteur de référence pour accéder à cette admission"

msgid "You must be the request author to access this admission"
msgstr "Vous devez être l'auteur de la demande pour accéder à cette admission"

msgid "You must be the request promoter to access this admission"
msgstr ""
"Vous devez être le promoteur de la demande pour accéder à cette admission"

msgid ""
"You must choose a title of access among the previous experiences of the "
"candidate."
msgstr ""
"Vous devez choisir un titre d'accès parmi les expériences du parcours "
"antérieur du candidat."

msgid "You must choose an admission requirement."
msgstr "Vous devez choisir une condition d'accès."

msgid ""
"You must have worked in Belgium and your monthly salary must be at least "
"half of the guaranteed minimum average monthly salary set by the National "
"Labour Council. This corresponded to E903 in 2023."
msgstr ""
"Vous devez avoir travaillé en Belgique et votre salaire mensuel doit "
"correspondre au minimum à la moitié de la rémunération mensuelle moyenne "
"minimum garantie fixée par le Conseil national du Travail. A titre "
"indicatif, celui correspondait à 903€ en 2023."

msgid "You must set a lead supervisor."
msgstr "Vous devez désigner un promoteur de référence."

msgid "You need to create the message before sending it."
msgstr "Il est nécessaire de créer le message avant de pouvoir envoyer."

msgid "You need to set a member as president."
msgstr "Vous devez désigner un membre comme président."

msgid "You need to set a member as secretary."
msgstr "Vous devez désigner un membre comme secrétaire."

msgid "You specified that no Belgian student status situation applies to you."
msgstr ""
"Vous avez spécifié qu'aucune situation d'assimilation ne s'appliquait à vous."

msgid ""
"You will receive a monthly newsletter explaining all the benefits and "
"activities associated with this programme."
msgstr ""
"Vous recevrez une newsletter mensuelle comprenant tous les avantages et "
"activités liés à ce programme."

msgid "Your Belgian student status"
msgstr "Situation d’assimilation qui vous correspond"

#, python-format
msgid ""
"Your application cannot be submitted because the %(acronym)s course is "
"closed."
msgstr ""
"Il n'est pas possible de soumettre votre dossier d'admission car la "
"formation %(acronym)s est fermée."

msgid "Your application is currently being reviewed by the course exam board"
msgstr "Votre dossier est en cours de vérification par le jury de la formation"

msgid "Your background is not suited to this course"
msgstr "Votre parcours n'est pas adapté au programme de cette formation"

msgid "Your data have been saved."
msgstr "Vos données ont été sauvegardées."

msgid "Your document is available here"
msgstr "Votre document est disponible ici"

msgid "Your dossier reference:"
msgstr "Votre numéro de dossier :"

msgid ""
"Your experience and reasons for undertaking this programme are insufficient"
msgstr ""
"Vous ne disposez pas de l'expérience et/ou des motivations nécessaires pour "
"suivre ce programme"

msgid ""
"Your export request has been planned, you will receive a notification as "
"soon as it is available."
msgstr ""
"Votre demande d’export a été planifiée, vous recevrez une notification dès "
"qu’il sera disponible."

msgid "Your note has been added."
msgstr "Votre note a bien été ajoutée."

msgid "Your participation in the event"
msgstr "Votre participation à l'événement"

msgid ""
"Your past experiences does not ensure the expected garanties for success"
msgstr ""
"Votre parcours antérieur n'offre pas les garanties attendues de réussite."

msgid "Your previous NOMA (matriculation number)"
msgstr "Votre ancien NOMA (numéro de matricule)"

msgid "Your professional email address"
msgstr "Votre adresse e-mail professionnelle"

msgid "Your training does not cover the useful prerequisites in mathematics."
msgstr "Votre formation ne couvre pas les prérequis utiles en mathématiques."

#, python-format
msgid "[%(matricule_candidat)s] Account creation period calendar is closed"
msgstr "[%(matricule_candidat)s] Période de création de compte fermée"

#, python-format
msgid ""
"[%(matricule_candidat)s] Candidate has already a pending creation ticket"
msgstr ""
"[%(matricule_candidat)s] Le candidat a déjà un ticket de création en attente"

#, python-format
msgid ""
"[%(matricule_candidat)s] Candidate has merge proposal with error in syntax "
"validation"
msgstr ""
"[%(matricule_candidat)s] Le candidat a une proposition de fusion avec des "
"erreurs dans la validation syntaxique"

#, python-format
msgid ""
"[%(matricule_candidat)s] Candidate has pending merge proposal: status "
"%(merge_status)s"
msgstr ""
"[%(matricule_candidat)s] Le candidat a une proposition de fusion en attente: "
"statut %(merge_status)s"

#, python-format
msgid ""
"[%(matricule_candidat)s] Candidate matricule is not a temporary account "
"matricule"
msgstr ""
"[%(matricule_candidat)s] Le matricule du candidat n'est pas lié à un compte "
"temporaire"

#, python-format
msgid ""
"[%(matricule_candidat)s] Type is admission and application is not accepted"
msgstr ""
"[%(matricule_candidat)s] Le type de demande est admission et n'est pas "
"autorisée à s'inscrire"

msgid "academic year"
msgstr "année académique"

msgid "actions"
msgstr "actions"

msgid "approval"
msgstr "accord"

msgid "approval for another training"
msgstr "accord pour une autre formation"

msgctxt "payment"
msgid "bancontact"
msgstr "Bancontact"

msgctxt "payment"
msgid "banktransfer"
msgstr "Transfert bancaire"

msgid "by the Enrolment Office"
msgstr "par le Service des Inscriptions de l'UCLouvain"

msgid "by the faculty"
msgstr "par la faculté"

msgctxt "payment"
msgid "canceled"
msgstr "Annulé"

msgid "candidate"
msgstr "candidat"

msgid "contact language"
msgstr "langue de contact"

msgid "created"
msgstr "créé"

msgctxt "payment"
msgid "creditcard"
msgstr "Carte de crédit"

msgid "dd/mm/yyyy"
msgstr "jj/mm/aaaa"

msgid "education group type"
msgstr "type de formation"

msgctxt "payment"
msgid "expired"
msgstr "Expiré"

msgctxt "payment"
msgid "failed"
msgstr "En échec"

#, python-format
msgid "from %(start)s to %(end)s"
msgstr "du %(start)s au %(end)s"

msgid "items per page"
msgstr "éléments par page"

msgctxt "feminine"
msgid "modified"
msgstr "modifiée"

#, python-format
msgid "on %(date)s at %(time)s"
msgstr "le %(date)s à %(time)s"

msgctxt "payment"
msgid "open"
msgstr "Ouvert"

msgid "or"
msgstr "ou"

msgctxt "payment"
msgid "paid"
msgstr "Payé"

msgctxt "payment"
msgid "pending"
msgstr "En attente"

msgid "refusal"
msgstr "refus"

msgid "the <strong>failure</strong> of the confirmation paper."
msgstr "l'<strong>échec</strong> de l'épreuve de confirmation."

msgid "the <strong>not pursing</strong> of the doctorate."
msgstr "la <strong>non-poursuite</strong> du doctorat."

msgid "the <strong>successful completion</strong> of the confirmation paper."
msgstr "la <strong>réussite</strong> de l'épreuve de confirmation."

msgid "the UCLouvain Registration Service"
msgstr "au Service des Inscriptions de l'UCLouvain"

msgid "the faculty"
msgstr "la faculté"

msgid "the person concerned"
msgstr "la personne concernée"

msgctxt "admission-date"
msgid "to"
msgstr "à"

msgid "to the UCLouvain Registration Service"
msgstr "au Service des Inscriptions de l'UCLouvain"

msgid "ucl"
msgstr "UCLouvain"

msgid "use"
msgstr "utilisation"

msgid "yes"
msgstr "oui"

msgid "yes,no"
msgstr "oui,non"

msgid "yes,no,"
msgstr "oui,non,"

msgid "your father"
msgstr "votre père"

msgid "your legal cohabitant"
msgstr "votre cohabitant légal"

msgid "your legal guardian"
msgstr "votre tuteur légal"

msgid "your mother"
msgstr "votre mère"

msgid "your partner"
msgstr "votre conjoint"

#, python-brace-format
msgid ""
"{current_mimetype} is not a valid mimetype for the field "
"\"{field}\" ({field_mimetypes_as_str})"
msgstr ""
"{current_mimetype} n'est pas un type mime valide pour le champ "
"\"{field}\" ({field_mimetypes_as_str})"

#, python-brace-format
msgid "{items} types out of {total}"
msgstr "{items} types sur {total}"<|MERGE_RESOLUTION|>--- conflicted
+++ resolved
@@ -2599,12 +2599,10 @@
 msgid "Doctor"
 msgstr "Docteur"
 
-<<<<<<< HEAD
-=======
+
 msgid "Doctoral commissions"
 msgstr "Commissions doctorales"
 
->>>>>>> d05f925c
 msgid "Doctoral student:"
 msgstr "Doctorant :"
 
