# SOME DESCRIPTIVE TITLE.
# Copyright (C) YEAR THE PACKAGE'S COPYRIGHT HOLDER
# This file is distributed under the same license as the PACKAGE package.
# FIRST AUTHOR <EMAIL@ADDRESS>, YEAR.
#
msgid ""
msgstr ""
"Project-Id-Version: \n"
"Report-Msgid-Bugs-To: \n"
<<<<<<< HEAD
"POT-Creation-Date: 2022-04-29 16:31+0200\n"
"PO-Revision-Date: 2023-12-08 17:10+0100\n"
"Last-Translator: \n"
"Language-Team: \n"
"Language: fr_BE\n"
=======
"POT-Creation-Date: 2024-01-10 16:13+0100\n"
"PO-Revision-Date: YEAR-MO-DA HO:MI+ZONE\n"
"Last-Translator: FULL NAME <EMAIL@ADDRESS>\n"
"Language-Team: LANGUAGE <LL@li.org>\n"
"Language: \n"
>>>>>>> 6d3a6991
"MIME-Version: 1.0\n"
"Content-Type: text/plain; charset=UTF-8\n"
"Content-Transfer-Encoding: 8bit\n"
"Plural-Forms: nplurals=2; plural=(n > 1);\n"
"X-Generator: Poedit 3.0.1\n"

#, python-brace-format
msgid " (last update by {author} on {date} at {time}):"
msgstr " (dernière modification par {author} le {date} à {time}) :"

#, python-format
msgid "%(added)s ECTS added with %(validated)s validated by the CDD."
msgstr "%(added)s ECTS ajoutés dont %(validated)s validés par la CDD."

#, python-format
msgid "%(label)s:"
msgstr "%(label)s :"

#, python-format
msgid ""
"%(person_concerned)s has a long-term residence permit (B, C, D, F, F+, K, L "
"or M cards) in Belgium."
msgstr ""
"%(person_concerned)s est titulaire d’un titre de séjour de longue durée "
"(Cartes B, C, D, F, F+, K, L ou M) en Belgique."

#, python-format
msgid ""
"%(person_concerned)s has a residence permit valid for more than 3 months and "
"receives professional or replacement income."
msgstr ""
"%(person_concerned)s a une autorisation de séjour de plus de 3 mois et "
"bénéficie de revenus professionnels ou de remplacement."

#, python-format
msgid ""
"%(person_concerned)s has the nationality of a European Union member state."
msgstr ""
"%(person_concerned)s a la nationalité d’un pays d’un état membre de l’Union "
"européenne."

#, python-format
msgid ""
"%(person_concerned)s is a refugee applicant, refugee, stateless person, or "
"has temporary/subsidiary protection."
msgstr ""
"%(person_concerned)s est candidat réfugié, réfugié, apatride, ou bénéficie "
"de la protection temporaire/subsidiaire."

#, python-format
msgid ""
"%(person_concerned)s is supported by the CPAS or a CPAS care home, or is "
"nominated by the CPAS."
msgstr ""
"%(person_concerned)s est pris en charge par le CPAS, ou par un home du CPAS, "
"ou désigné par le CPAS."

#, python-format
msgid "%(rule)s (Established by %(established_by)s)"
msgstr "%(rule)s (Établi par %(established_by)s)"

#, python-format
msgid "%(state)s on %(date)s"
msgstr "%(state)s le %(date)s"

#, python-format
msgid "%(years)s year"
msgid_plural "%(years)s years"
msgstr[0] "%(years)s an"
msgstr[1] "%(years)s ans"

#, python-format
msgid "(%(minutes)s ago)"
msgstr "(il y a %(minutes)s)"

msgid ", on"
msgstr ", le"

msgid "102 change of course"
msgstr "Réorientation 102"

msgid "12"
msgstr "12"

msgid "6"
msgstr "6"

#, python-format
msgid ""
"<a href=\"%(admission_link_back)s\">%(reference)s</a> - "
"%(candidate_first_name)s %(candidate_last_name)s requested signatures for "
"%(training_title)s"
msgstr ""
"<a href=\"%(admission_link_back)s\">%(reference)s</a> - "
"%(candidate_first_name)s %(candidate_last_name)s a demandé les signatures "
"pour %(training_title)s"

#, python-format
msgid ""
"<a href=\"%(admission_link_back)s\">%(reference)s</a> - "
"%(candidate_first_name)s %(candidate_last_name)s submitted request for "
"%(training_title)s"
msgstr ""
"<a href=\"%(admission_link_back)s\">%(reference)s</a> - "
"%(candidate_first_name)s %(candidate_last_name)s a soumis une demande pour "
"%(training_title)s"

#, python-format
msgid ""
"<a href=\"%(admission_link_front)s\">%(reference)s</a> - "
"%(signataire_first_name)s %(signataire_last_name)s (%(actor_role)s) has "
"approved your signature request."
msgstr ""
"<a href=\"%(admission_link_front)s\">%(reference)s</a> - "
"%(signataire_first_name)s %(signataire_last_name)s (%(actor_role)s) a "
"approuvé votre demande de signature."

#, python-format
msgid ""
"<a href=\"%(admission_link_front_complementary_training)s\">%(reference)s</"
"a> - Some complementary training activities have been approved."
msgstr ""
"<a href=\"%(admission_link_front_complementary_training)s\">%(reference)s</"
"a> - Des activités de formation complémentaire ont été approuvées."

#, python-format
msgid ""
"<a href=\"%(admission_link_front_course_enrollment)s\">%(reference)s</a> - "
"Some course enrollment have been approved."
msgstr ""
"<a href=\"%(admission_link_front_course_enrollment)s\">%(reference)s</a> - "
"Des inscriptions aux cours ont été approuvées."

#, python-format
msgid ""
"<a href=\"%(admission_link_front_doctoral_training)s\">%(reference)s</a> - "
"Some doctoral training activities have been approved."
msgstr ""
"<a href=\"%(admission_link_front_doctoral_training)s\">%(reference)s</a> - "
"Des activités de formation doctorale ont été approuvées."

#, python-format
msgid ""
"<a href=\"%(confirmation_paper_link_back)s\">%(reference)s</a> - "
"%(student_first_name)s %(student_last_name)s proposed a new deadline "
"(%(extension_request_proposed_date)s) for the confirmation paper for "
"%(training_title)s"
msgstr ""
"<a href=\"%(confirmation_paper_link_back)s\">%(reference)s</a> - "
"%(student_first_name)s %(student_last_name)s a proposé une nouvelle échéance "
"(%(extension_request_proposed_date)s) pour son épreuve de confirmation pour "
"%(training_title)s"

#, python-format
msgid ""
"<a href=\"%(confirmation_paper_link_back)s\">%(reference)s</a> - "
"%(student_first_name)s %(student_last_name)s submitted data for the first "
"time for the confirmation paper for %(training_title)s"
msgstr ""
"<a href=\"%(confirmation_paper_link_back)s\">%(reference)s</a> - "
"%(student_first_name)s %(student_last_name)s a soumis pour la première fois "
"des données pour son épreuve de confirmation pour %(training_title)s"

#, python-format
msgid ""
"<a href=\"%(confirmation_paper_link_back)s\">%(reference)s</a> - "
"%(student_first_name)s %(student_last_name)s submitted new data for the "
"confirmation paper for %(training_title)s"
msgstr ""
"<a href=\"%(confirmation_paper_link_back)s\">%(reference)s</a> - "
"%(student_first_name)s %(student_last_name)s a soumis de nouvelles données "
"pour son épreuve de confirmation pour %(training_title)s"

#, python-format
msgid ""
"<a href=\"%(confirmation_paper_link_back)s\">%(reference)s</a> - A promoter "
"submitted documents related to the confirmation paper of "
"%(student_first_name)s %(student_last_name)s for %(training_title)s"
msgstr ""
"<a href=\"%(confirmation_paper_link_back)s\">%(reference)s</a> - Un "
"promoteur a soumis des documents relatifs à l'épreuve de confirmation de "
"%(student_first_name)s %(student_last_name)s pour %(training_title)s"

#, python-format
msgid ""
"<a href=\"%(enrollment_url)s\">Go to course enrolment</a> or <a "
"href=\"%(add_url)s\">add a course</a>"
msgstr ""
"<a href=\"%(enrollment_url)s\">Aller à l'inscription aux cours</a> ou <a "
"href=\"%(add_url)s\">ajouter un cours</a>"

#, python-format
msgid ""
"<h2>Delete \"%(name)s\" custom mail template?</h2> <p>Are you sure you want "
"to delete the custom mail template? This cannot be undone.</p>"
msgstr ""
"<h2>Supprimer le template d'email personnalisé \"%(name)s\" ?</h2><p>Êtes-"
"vous sûr de vouloir supprimer ce template d'email personnalisé ? Cette "
"action est irréversible.</p>"

msgid ""
"<strong>Warning</strong> the candidate is reported as a <strong>fraudster</"
"strong>"
msgstr ""
"<strong>Attention</strong> le candidat es signalé <strong>fraudeur</strong>"

#, python-format
msgid ""
"<ul><li>the information I have provided is accurate and complete. UCLouvain "
"reserves the right to verify the information contained in the application "
"with third parties</li><li>I have uploaded all relevant documents confirming "
"the information provided</li><li>I undertake to inform %(to_service)s of any "
"changes to the information in my application</li></ul>"
msgstr ""
"<ul><li>les renseignements que j'ai fournis dans ce cadre sont exacts et "
"complets. L’UCLouvain se réserve le droit d’assurer toute vérification des "
"éléments constitutifs du dossier avec des tiers.</li><li>j'ai téléversé tous "
"les documents utiles confirmant les renseignements fournis</li><li>je "
"m'engage à transmettre %(to_service)s toutes les modifications de données "
"reprises dans mon dossier</li></ul>"

msgid ""
"A candidate is considered as VIP if he/she is in double degree or if he/she "
"benefits from an international scholarship or if he/she is Erasmus Mundus."
msgstr ""
"Un candidat est considéré VIP s'il est en double diplomation ou s'il "
"bénéficie d'une bourse internationale ou s'il est Erasmus Mundus."

msgid "A card"
msgstr "Carte A"

msgid "A comment is required."
msgstr "Un commentaire est requis."

msgid "A justification is needed when creating a pre-admission."
msgstr "Une justification est requise pour une pré-admission."

msgid ""
"A legal guardian has the prerogatives of parental authority over the child "
"in the event of the parents' death or their inability to exercise parental "
"authority following a court decision. A student of legal age cannot have a "
"guardian. Under no circumstances is a guarantor a legal guardian."
msgstr ""
"Un tuteur légal dispose des prérogatives de l'autorité parentale sur "
"l’enfant en cas de décès des parents ou d’incapacité de ceux-ci à exercer "
"leur autorité parentale suite à une décision de justice. Un étudiant majeur "
"ne peut pas avoir de tuteur. Un garant n’est en aucun cas un tuteur légal."

msgid ""
"A member should be either internal or external, please check the fields."
msgstr ""
"Un membre doit être soit interne, soit externe, veuillez vérifier les champs."

msgid "A new version of the analysis folder has been generated."
msgstr "Une nouvelle version du dossier d'analyse a été générée."

msgid "A non doctor member must have a justification."
msgstr ""
"Un membre non porteur du titre de docteur doit avoir une justification."

msgid "A or B card"
msgstr "Carte A ou B"

msgid "A or B card with refugee mention"
msgstr "Carte A ou B avec la mention de refugié"

msgid "A promoter can not be president."
msgstr "Un promoteur ne peut pas être président."

msgid "A promoter can not be removed from the jury."
msgstr "Un promoteur ne peut pas être retiré du jury."

msgid "A promoter can not be updated from the jury."
msgstr "Un promoteur ne peut pas être modifié dans le jury."

msgid "A refusal mail has been sent to the candidate."
msgstr "Un courrier de refus a été envoyé au candidat."

msgid "A specific education"
msgstr "Une formation spécifique"

msgid "A transcript for your last year of secondary school"
msgstr "Un relevé de notes pour votre dernière année d'études secondaires"

msgid ""
"A translation of your official transcript of marks for your final year of "
"secondary school by a sworn translator"
msgstr ""
"Une traduction de votre relevé de notes pour votre dernière année d'études "
"secondaires par un traducteur juré"

msgid "A translation of your secondary school diploma by a sworn translator"
msgstr ""
"Une traduction de votre diplôme d'études secondaires par un traducteur juré"

msgid "ACCEPTED"
msgstr "Accepté"

msgid "ACCEPTEE"
msgstr "Acceptée"

msgid "ACCORD_DIRECTION"
msgstr "Accord dérogation direction"

msgid "ACKNOWLEDGED"
msgstr "Réceptionné"

msgid "ACQUIS_75_POURCENTS_CREDITS"
msgstr "Acquis 75 pourcents crédits du PAE de l'année précédente"

msgid "ADMISSIBLE"
msgstr "Recevable"

msgid "ADMISSION"
msgstr "Admission"

msgid "ADMISSION_IN_PROGRESS"
msgstr "Admission en cours"

msgid "ADMITTED"
msgstr "Admis"

msgid "AGREGATION"
msgstr "279 € - Agrégation"

msgid "AUTRE"
msgstr "Autre"

msgid "AVIS_DIRECTION_DEMANDE"
msgstr "Avis direction demandé"

msgid "A_CLARIFIER"
msgstr "À clarifier"

msgid "Absence of debt"
msgstr "Absence de dettes"

msgid "Abstract"
msgstr "Résumé"

msgid "Academic Regulations"
msgstr "Règlement général des études"

msgid "Academic course"
msgstr "Formation académique"

msgid "Academic experience"
msgstr "Expérience académique"

msgid "Academic year"
msgstr "Année académique"

msgid "Academic year of the admission"
msgstr "Année académique de l'admission'"

msgid "Academic year:"
msgstr "Année académique :"

msgid "Academics trainings view"
msgstr "Vue formations académiques"

msgid "Accept"
msgstr "Accepter"

msgid "Accept selected activities"
msgstr "Accepter les activités sélectionnées"

msgid "Accept selected courses"
msgstr "Accepter les cours sélectionnées"

msgctxt "publication-status"
msgid "Accepted"
msgstr "Acceptée"

msgid "Access condition:"
msgstr "Condition d'accès :"

msgid "Access title"
msgstr "Titre d'accès"

msgid "Account holder first name"
msgstr "Prénom du titulaire du compte"

msgid "Account holder surname"
msgstr "Nom du titulaire du compte"

msgid "Account number"
msgstr "Numéro de compte"

msgid "Account number type"
msgstr "Type de numéro de compte"

msgid "Accounting"
msgstr "Comptabilité"

msgid "Achieved additional training"
msgstr "Formation complémentaire réalisée"

msgid "Acquired credit number"
msgstr "Crédits acquis"

msgid "Acronym / Title"
msgstr "Sigle / Intitulé"

msgid "Acronym of the management entity"
msgstr "Sigle de l'entité de gestion"

msgid "Acronym of the training"
msgstr "Sigle de la formation"

msgid "Action"
msgstr "Action"

msgid "Actions"
msgstr "Actions"

msgid "Active"
msgstr "Actif"

msgid ""
"Active items are available for new instantiations, and are shown to "
"candidates if necessary. Inactive elements are unavailable for future "
"instantiations and are never shown to candidates."
msgstr ""
"Les éléments actifs sont disponibles pour de nouvelles instantiations, et "
"sont montrés aux candidats le cas échéant. Les éléments inactifs sont "
"indisponibles pour de futures instantiations et ne sont jamais montrés aux "
"candidats."

msgid "Activities"
msgstr "Activités"

msgid "Activity"
msgstr "Activité"

msgid "Activity begin date"
msgstr "Date de début de l'activité"

msgid "Activity date"
msgstr "Date de l'activité"

msgid "Activity description"
msgstr "Description de l'activité"

msgid "Activity end date"
msgstr "Date de fin de l'activité"

msgid "Activity name"
msgstr "Nom de l'activité"

msgid "Activity subtype"
msgstr "Sous-type d'activité"

msgid "Activity type"
msgstr "Type d'activité"

msgid "Actor"
msgstr "Acteur"

msgid "Actors as list items"
msgstr "Acteurs en tant qu'éléments de liste"

msgid "Actors, comma-separated"
msgstr "Acteurs, séparés par une virgule"

msgid "Add"
msgstr "Ajouter"

msgid "Add a conference"
msgstr "Ajouter une conférence"

msgid "Add a course unit"
msgstr "Ajouter un cours"

#, python-format
msgid "Add a custom mail template for <em>%(description)s</em>"
msgstr "Ajouter un template d'email personnalisé pour <em>%(description)s</em>"

msgid "Add a new member"
msgstr "Ajouter un nouveau membre."

msgid "Add a non-academic activity"
msgstr "Ajout d'une activité non-académique"

msgid "Add a paper"
msgstr "Ajouter une épreuve"

msgid "Add a paper/presentation"
msgstr "Ajouter une communication"

msgid "Add a paper/presentation for this conference"
msgstr "Ajouter une communication à cette conférence"

msgid "Add a paper/presentation for this residency"
msgstr "Ajouter une communication à ce séjour"

msgid "Add a paper/presentation for this seminar"
msgstr "Ajouter une communication à ce séminaire"

msgid "Add a publication"
msgstr "Ajouter une publication"

msgid "Add a publication to this conference"
msgstr "Ajouter une publication à cette conférence"

msgid "Add a residency"
msgstr "Ajouter un séjour"

msgid "Add a seminar"
msgstr "Ajouter un séminaire"

msgid "Add a service"
msgstr "Ajouter un service"

msgid "Add an academic course"
msgstr "Ajout d'une formation académique"

msgid "Add an activity"
msgstr "Ajouter une activité"

msgid "Add an internal note"
msgstr "Ajouter une note interne"

msgid "Add validation of prior experience (VAE)"
msgstr "Ajouter une valorisation des acquis d'expérience"

msgid "Additional approval condition"
msgstr "Condition complémentaire d'acceptation"

msgid "Additional approval conditions"
msgstr "Conditions complémentaires d'acceptation"

msgid "Additional conditions"
msgstr "Conditions complémentaires"

msgid "Additional conditions:"
msgstr "Conditions complémentaires :"

msgid "Additional course(s):"
msgstr "Complément de formation :"

msgid "Additional documents"
msgstr "Documents complémentaires"

msgid "Additional documents that can be requested from the candidate"
msgstr "Documents additionnels réclamables au candidat"

msgid "Additional documents uploaded by a manager"
msgstr "Documents additionnels téléversés par un gestionnaire"

msgid "Additional information"
msgstr "Informations complémentaires"

msgid "Admission"
msgstr "Admission"

msgid "Admission applications"
msgstr "Demandes d'admission"

msgid "Admission applications export"
msgstr "Export des demandes d'admission"

msgid "Admission conditions not met."
msgstr "Conditions d'accès non remplies."

msgid "Admission date"
msgstr "Date admission"

msgid "Admission export"
msgstr "Export d'admission"

msgid "Admission form item"
msgstr "Élément de formulaire pour admission"

msgid "Admission form item instantiation"
msgstr "Instantiation d'un élément de formulaire pour admission"

msgid "Admission form item instantiations"
msgstr "Instantiations des éléments de formulaire pour admission"

msgid "Admission form items"
msgstr "Éléments de formulaire pour admission"

<<<<<<< HEAD
#, python-format
msgid ""
"Admission request for the academic year %(academic_year)s to the program:"
msgstr ""
"Demande d'admission pour l'année académique %(academic_year)s au programme "
"de :"
=======
msgid ""
"Admission is not yet valid for searching UCLouvain. The following fields are "
"required: "
msgstr ""
"L'admission n'est pas encore pour rechercher une correspondance UCLouvain. "
"Les champs suivants sont requis: "
>>>>>>> 6d3a6991

msgid "Admission requirement"
msgstr "Condition d'accès"

msgid "Admission requirement year"
msgstr "Millésime de la condition d'accès"

msgid "Admission to regulated professions"
msgstr "Accès aux professions réglementées"

msgid "Admission type"
msgstr "Type de l'admission"

msgid "Admissions"
msgstr "Admissions"

msgid "Advanced filters"
msgstr "Filtres avancés"

#, python-format
msgid ""
"After considering the opinion of your supervisory panel, which met on "
"%(confirmation_date)s, the %(cdd_title)s notes that your doctoral "
"confirmation paper has been successfully completed."
msgstr ""
"Après examen de l’avis de votre comité d’accompagnement réuni le "
"%(confirmation_date)s, la %(cdd_title)s constate la réussite de votre "
"épreuve de confirmation au doctorat."

msgid "All"
msgstr "Tous"

msgctxt "filters"
msgid "All"
msgstr "Tous"

msgid "All CA members must have approved the proposition."
msgstr ""
"Tous les membres du comité d'accompagnement doivent approuver la proposition."

msgid "All history"
msgstr "Historique complet"

msgid "All supervisors must have approved the proposition."
msgstr "Tous les promoteurs doivent approuver la proposition."

msgid "Already a member."
msgstr "Déjà membre."

msgid "Amount"
msgstr "Montant"

msgid "Amount (without EUR/)"
msgstr "Montant (sans EUR/€)"

msgid "An approval mail has been sent to the candidate."
msgstr "Un courrier d'autorisation a été envoyé au candidat."

msgid "An education type"
msgstr "Un type de formation"

msgid "An external member must have a country."
msgstr "Un membre externe doit avoir un pays."

msgid "An external member must have a first name."
msgstr "Un membre externe doit avoir un prénom."

msgid "An external member must have a gender."
msgstr "Un membre externe doit avoir un genre."

msgid "An external member must have a last name."
msgstr "Un membre externe doit avoir un nom."

msgid "An external member must have a title."
msgstr "Un membre externe doit avoir un titre."

msgid "An external member must have an email."
msgstr "Un membre externe doit avoir un email."

msgid "An external member must have an institute."
msgstr "Un membre externe doit avoir une institution."

msgid ""
"An integer greater than zero indicating the position of the item in relation "
"to the others. Important point: the questions are displayed together "
"according to the field \"Display according to training\" (the elements for "
"all trainings, then the elements for a type of training, then the elements "
"for a specific training and finally the elements associated with a single "
"admission)."
msgstr ""
"Entier supérieur à zéro indiquant la position de l’élément par rapport aux "
"autres. Point important : les questions sont affichées groupées suivant le "
"champ \"Affichage selon la formation\" (les éléments pour toutes les "
"formations, puis les éléments pour un type de formation, puis les éléments "
"pour une formation spécifique et enfin les éléments associés à une admission "
"unique)."

msgid ""
"An international scholarship may be awarded to students as part of a "
"project. These international grants are awarded by ARES and a scholarship "
"certificate must be provided."
msgstr ""
"Une bourse internationale peut être octroyée à des étudiants dans le cadre "
"d'un projet. Ces bourses internationales sont notamment attribuées par "
"l'organisme ARES et une attestation de bourse est dès lors à fournir."

msgid "Analysis folder"
msgstr "Dossier d'analyse"

msgid "Annex 25 or 26 for refugees and stateless persons"
msgstr "Annexe 25 ou 26 pour les réfugiés et apatrides"

msgid ""
"Annex 25 or 26 or the A/B card mentioning the refugee status or the decision "
"confirming the protection of the parent"
msgstr ""
"Annexe 26 ou 26 ou la carte A/B mentionnant le statut de réfugié ou la "
"décision confirmant la protection du parent"

msgid "Annexe approval certificate from SIC"
msgstr "Annexe au certificat d'approbation SIC"

msgid "Annual programme contact person:"
msgstr "Personne de contact pour la composition du programme annuel :"

msgid "Another admission has been submitted."
msgstr "Une autre admission a déjà été soumise."

msgid "Any other assessment system that is not based on a credit system."
msgstr ""
"Tout autre système d’évaluation qui ne se base pas sur l’évaluation par "
"crédit."

msgid "Application accepted"
msgstr "Inscription autorisée"

msgid "Application confirmed"
msgstr "Demande confirmée"

msgid "Application denied"
msgstr "Inscription refusée"

msgid "Application fee"
msgstr "Frais de dossier"

msgid "Application fee request message"
msgstr "Message de demande de paiement des frais de dossier"

#, python-format
msgid "Application fee: <strong>&euro;%(amount)s</strong>"
msgstr "Montant des frais de dossier : <strong>%(amount)s €</strong>"

msgid "Application fees where also received."
msgstr "Le payement des frais de dossier a bien été réceptionné."

msgid "Application for a study allowance from the French Community of Belgium"
msgstr ""
"Demande d'allocation d'études auprès de la Communauté française de Belgique"

msgid "Application form"
msgstr "Dossier de candidature"

msgid "Application no."
msgstr "N° de demande"

msgid "Application numero"
msgstr "Numéro de demande"

msgid "Application status"
msgstr "État de la demande"

msgid "Application type"
msgstr "Type de la demande"

msgid "Applications"
msgstr "Demandes"

msgid "Approbation by pdf"
msgstr "Approbation par pdf"

msgid "Approval"
msgstr "Accord"

msgid "Approval certificate annexe of SIC"
msgstr "Certificat d'approbation annexe SIC"

msgid "Approval certificate from SIC"
msgstr "Certificat d'approbation SIC"

msgid "Approval certificate of SIC"
msgstr "Certificat d'approbation SIC"

msgid "Approval certificate of faculty"
msgstr "Attestation d'accord facultaire"

msgid "Approval for another training"
msgstr "Accord pour une autre formation "

msgid "Approval to validate"
msgstr "Autorisation à valider"

msgid "Approvals"
msgstr "Approbations"

msgid "Approved"
msgstr "Autorisée"

msgctxt "admission decision"
msgid "Approved"
msgstr "Approuvée"

msgid "Approximate date for completing the thesis:"
msgstr "Date approximative d'achèvement de la thèse :"

msgid "Archived record when signatures were sent"
msgstr "Fiche archivée lors de l'envoi des signatures"

msgid "Are the secondary studies the access title for this admission?"
msgstr ""
"Les études secondaires sont-elles le titre d'accès de cette proposition ?"

msgid "Are there any additional conditions (subject to ...)?"
msgstr "Y a-t-il des conditions complémentaires (\"sous réserve de ...\") ?"

msgid "Are there any prerequisite courses?"
msgstr "Y a-t-il des compléments de formation ?"

msgid "Are you a dual degree student?"
msgstr "Êtes-vous en double diplomation ?"

msgid "Are you an Erasmus Mundus student?"
msgstr "Êtes-vous Erasmus Mundus ?"

msgid "Are you confirming that the application will be sent to the SIC?"
msgstr "Confirmez-vous l'envoi du dossier en SIC ?"

msgid ""
"Are you currently enrolled in the first year of a bachelor's degree at a "
"French Community of Belgium haute ecole or university?"
msgstr ""
"Êtes-vous actuellement inscrit∙e en première année de bachelier dans une "
"haute école ou une université de la Communauté française de Belgique ?"

#, python-format
msgctxt "admission"
msgid "Are you sure you want to delete \"%(object)s\"?"
msgstr "Êtes-vous sûr de vouloir supprimer \"%(object)s\" ?"

#, python-format
msgid "Are you sure you want to refuse \"%(object)s\"?"
msgstr "Êtes-vous sûr de vouloir refuser \"%(object)s\" ?"

#, python-format
msgid "Are you sure you want to remove \"%(prenom)s %(nom)s\" from the jury?"
msgstr "Êtes-vous sûr de vouloir retirer \"%(prenom)s %(nom)s\" du jury ?"

#, python-format
msgid "Are you sure you want to restore \"%(object)s\"?"
msgstr "Êtes-vous sûr de vouloir remettre \"%(object)s\" au statut soumis ?"

msgid "Are you sure your want to delete this document?"
msgstr "Êtes-vous sûr de vouloir supprimer ce document ?"

msgid "Are you sure your want to reset the content of the message?"
msgstr "Êtes-vous sûr de vouloir réinitialiser le message ?"

msgid "Are you sure your want to reset the object of the message?"
msgstr "Êtes-vous sûr de vouloir réinitialiser le sujet du message ?"

msgid "Are you the child of a UCLouvain or Martin V staff member?"
msgstr ""
"Êtes-vous l'enfant d'un membre du personnel de l'UCLouvain ou de l'entité "
"Martin V ?"

msgid ""
"As you are applying for a limited course as a non-resident (as defined by "
"government decree) candidate, applications for the 2024-2025 academic year "
"must be submitted via this <a href=\"https://uclouvain.be/fr/etudier/"
"inscriptions/demande-en-ligne\" target=\"_blank\">specific platform</a>."
msgstr ""
"Comme vous postulez pour des études contingentées en tant que candidat·es "
"non-résident·es, les inscriptions pour l'année académique 2024-2025 sont à "
"introduire via cette <a href=\"https://uclouvain.be/fr/etudier/inscriptions/"
"demande-en-ligne\" target=\"_blank\">plateforme spécifique</a>."

msgid ""
"Assessment is also based on the credit system, which quantifies the workload "
"involved in a class. Depending on the country, a full year of study is "
"equivalent to a defined number of credits (e.g. 30 credits)."
msgstr ""
"Évaluation également basée sur le système de crédits qui quantifie la charge "
"de travail que représente un cours. En fonction du pays, une année complète "
"d’études équivaut à un nombre défini de crédit (exemple : 30 crédits)."

msgid "Assimilated,Non-assimilated"
msgstr "Assimilé(e),Non assimilé(e)"

msgid "Assimilation 1"
msgstr "Assimilation 1"

msgid "Assimilation 1 situation types"
msgstr "Types de situation de l'assimilation 1"

msgid "Assimilation 2"
msgstr "Assimilation 2"

msgid "Assimilation 2 situation types"
msgstr "Types de situation de l'assimilation 2"

msgid "Assimilation 3"
msgstr "Assimilation 3"

msgid "Assimilation 3 situation types"
msgstr "Types de situation de l'assimilation 3"

msgid "Assimilation 4"
msgstr "Assimilation 4"

msgid "Assimilation 5"
msgstr "Assimilation 5"

msgid "Assimilation 5 situation types"
msgstr "Types de situation de l'assimilation 5"

msgid "Assimilation 6"
msgstr "Assimilation 6"

msgid "Assimilation 6 situation types"
msgstr "Types de situation de l'assimilation 6"

msgid "Assimilation 7"
msgstr "Assimilation 7"

msgid "Assimilation start date"
msgstr "Date de début d'assimilation"

msgid "At least one academic year is required."
msgstr "Au-moins une année académique est requise."

msgid "At least one document must be selected."
msgstr "Au-moins un document doit être sélectionné."

msgid "Attachment: PhD training"
msgstr "Annexe : Formation doctorale"

msgid "Attachments"
msgstr "Pièces jointes"

msgid "Attachments:"
msgstr "Annexes :"

#, python-format
msgid ""
"Attention, the following entity doesn't exist at UCLouvain: %(entities)s"
msgid_plural ""
"Attention, the following entities don't exist at UCLouvain: %(entities)s"
msgstr[0] ""
"Attention, l'entité suivante n'existe pas à l'UCLouvain : %(entities)s"
msgstr[1] ""
"Attention, les entités suivantes n'existent pas à l'UCLouvain : %(entities)s"

msgid "Attestation of the communication"
msgstr "Attestation de communication"

msgid "Authentication"
msgstr "Authentification"

msgid "Authentication requested"
msgstr "Authentification demandée"

msgid "Author"
msgstr "Auteur"

msgid "Authorize"
msgstr "Autoriser"

msgid "Authors"
msgstr "Auteurs et autrices"

msgid "Available information"
msgstr "Informations complémentaires"

msgid "Awaiting approval"
msgstr "En révision"

msgid "Awaiting management approval"
msgstr "En attente de validation de la direction"

msgid "BESOIN_DE_COMPLEMENT"
msgstr "Besoin de complément"

msgid "BIC/SWIFT code identifying the bank from which the account originates"
msgstr "Code BIC/SWIFT identifiant la banque dont provient le compte"

msgid "BIOLOGY"
msgstr "Biologie"

msgid "Bachelor"
msgstr "Bachelier"

msgid "Bachelor's course entrance exam"
msgstr ""
"Examen d'admission aux études de premier cycle de l'enseignement supérieur"

msgid "Back to checklist"
msgstr "Retour à la checklist"

msgctxt "admission"
msgid "Back to page"
msgstr "Revenir à la page"

msgid "Back to the list"
msgstr "Retour à la liste"

msgid "Bank account"
msgstr "Compte bancaire"

msgid "Belgian"
msgstr "Belge"

msgid "Belgian diploma"
msgstr "Diplôme belge"

msgid "Belgian education community"
msgstr "Communauté d'enseignement"

msgid "Belgian flag"
msgstr "Drapeau belge"

msgid "Belgian national registry number (NISS)"
msgstr "Numéro de registre national belge (NISS)"

msgid "Belgian student status"
msgstr "Assimilation"

msgid "Billing address"
msgstr "Adresse de facturation"

msgid "Billing address city"
msgstr "La ville de l'adresse de facturation"

msgid "Billing address country"
msgstr "Le pays de l'adresse de facturation"

msgid "Billing address postal box"
msgstr "La boîte postale de l'adresse de facturation"

msgid "Billing address postal code"
msgstr "Le code postal de l'adresse de facturation"

msgid "Billing address recipient"
msgstr "Le destinataire de l'adresse de facturation"

msgid "Billing address street"
msgstr "La rue de l'adresse de facturation"

msgid "Billing address street number"
msgstr "Le numéro de rue de l'adresse de facturation"

msgid "Billing address type"
msgstr "Le type de l'adresse de facturation"

msgid "Block 1"
msgstr "Bloc 1"

msgid "Block1:"
msgstr "Bloc 1:"

msgid "Body"
msgstr "Corps"

msgid "Box"
msgstr "Boîte"

msgid "Brief justification"
msgstr "Motivation succincte"

msgid ""
"By finalising my application, I undertake to pay the registration fees upon "
"receipt of the invoice (provided my application is accepted). In case of "
"cancellation, the modalities depend on the Faculties."
msgstr ""
"En finalisant ma demande d’admission, je m’engage à payer les droits "
"d’inscription dès réception de la facture (pour autant que ma demande "
"d’admission soit acceptée). En cas d’annulation, les modalités dépendent des "
"Facultés."

msgid "CA Member"
msgstr "Membre du comité d'accompagnement"

msgid "CA members"
msgstr "Membres du comité d'accompagnement"

msgid "CDD"
msgstr "CDD"

msgid "CDD Mail template"
msgstr "Template d'email de CDD"

msgid "CDD Mail templates"
msgstr "Templates d'email de CDD"

msgid "CDD configuration"
msgstr "Configuration de la CDD"

msgid "CDD manager comment"
msgstr "Commentaire du gestionnaire CDD"

msgid "CDD opinion"
msgstr "Avis de la CDD"

msgid "CDD status"
msgstr "Statut CDD"

msgid "CDD:"
msgstr "CDD :"

msgid "CDDs"
msgstr "CDDs"

msgid "CENT_VINGT_CREDITS_NON_ENCORE_ACQUIS"
msgstr "120 crédits non encore acquis"

msgid "CERTIFICAT_60_CREDITS"
msgstr "1065 € - Certificat 60 crédits"

msgid "CESS"
msgstr "CESS"

msgctxt "equivalence_type"
msgid "CESS equivalence"
msgstr "Equivalence au CESS"

msgid "CFWB scholarship decision"
msgstr "Décision de la bourse de la CFWB"

msgid "CHEMISTRY"
msgstr "Chimie"

msgid "CINQ_G_1ERE_INSCRIPTION_MEME_CYCLE"
msgstr "5G 1ère inscription au même cycle"

msgid "CINQ_G_2EME_INSCRIPTION_AVEC_REORIENTATION"
msgstr "5G 2ème inscription avec réorientation"

msgid "CINQ_G_2EME_INSCRIPTION_MEME_CYCLE"
msgstr "5G 2ème inscription au même cycle"

msgid "CIRE, unlimited stay or foreigner`s card"
msgstr "Carte CIRE, séjour illimité ou d'étranger"

msgctxt "CategorieActivite"
msgid "COMMUNICATION"
msgstr "Communication orale (hors conférence)"

msgid "COMMUNICATION types"
msgstr ""
"Types d'activité pour la catégorie Communication orale (hors conférence)"

msgid "COMPLEMENTARY_TRAINING"
msgstr "Formation complémentaire"

msgctxt "CategorieActivite"
msgid "CONFERENCE"
msgstr "Colloques et conférences"

msgid "CONFERENCE PUBLICATION types"
msgstr "Types d'activité pour une communication dans la catégorie Conférence"

msgid "CONFERENCE types"
msgstr "Types d'activité pour la catégorie Conférence"

msgid "CONFIRMATION_PAPER"
msgstr "Épreuve de confirmation"

msgid "CONFIRMATION_TO_BE_REPEATED"
msgstr "Confirmation à représenter"

msgctxt "CategorieActivite"
msgid "COURSE"
msgstr "Cours, formation et écoles"

msgid "COURSE types"
msgstr "Types d'activité pour la catégorie Cours"

msgid "COURSE types for complementary training"
msgstr "Type de cours pour la formation complémentaire"

msgid "CSS class"
msgstr "Classe CSS"

msgid "Campus"
msgstr "Campus"

msgid "Campus (optional)"
msgstr "Campus (optionnel)"

msgid "Can add a member to the supervision group"
msgstr "Peut ajouter un membre au groupe de supervision"

msgid "Can appose CDD notice"
msgstr "Peut apposer un avis CDD"

msgid "Can appose SIC notice"
msgstr "Peut apposer un avis SIC"

msgid "Can approve confirmation paper"
msgstr "Peut approuver la lettre de confirmation"

msgid "Can approve jury"
msgstr "Peut approuver le jury"

msgid "Can approve proposition"
msgstr "Peut approuver la proposition"

msgid "Can be submitted"
msgstr "Peut être soumis"

msgid "Can check copyright"
msgstr "Peut vérifier le copyright"

msgid "Can check publication autorisation"
msgstr "Peut vérifier l'autorisation de publication"

msgid "Can download PDF confirmation"
msgstr "Peut télécharger la confirmation PDF"

msgid "Can download jury-approved PDF"
msgstr "Peut télécharger le PDF d'avis du jury"

msgid "Can fill thesis"
msgstr "Peut spécifier la thèse"

msgid "Can remove a member from the supervision group"
msgstr "Peut retirer un membre du groupe de supervision"

msgid "Can request signatures"
msgstr "Peut demander les signatures"

msgid "Can sign diploma"
msgstr "Peut signer le diplôme"

msgid "Can submit a doctorate admission proposition"
msgstr "Peut soumettre une proposition d'admission en doctorat"

msgid "Can submit thesis"
msgstr "Peut soumettre la thèse"

msgid "Can update the coordinates of the admission request author"
msgstr "Peut modifier les coordonnées de l'auteur de la demande d'admission"

msgid "Can update the information related to language knowledge"
msgstr "Peut modifier les informations relatives à la connaissance des langues"

msgid "Can update the information related to the admission cotutelle"
msgstr "Peut modifier les informations relatives à la cotutelle"

msgid "Can update the information related to the admission jury"
msgstr "Peut modifier les informations relatives au jury d'admission"

msgid "Can update the information related to the admission project"
msgstr "Peut modifier les informations relatives au projet d'admission"

msgid "Can update the information related to the admission request author"
msgstr ""
"Peut modifier les informations relatives à l'auteur de la demande d'admission"

msgid "Can update the information related to the admission supervision"
msgstr ""
"Peut modifier les informations relatives à la supervision de l'admission"

msgid "Can update the information related to the confirmation paper"
msgstr "Peut modifier les informations relatives à l'épreuve de confirmation"

msgid "Can update the information related to the curriculum"
msgstr "Peut modifier les informations relatives au curriculum"

msgid "Can update the information related to the secondary studies"
msgstr "Peut modifier les informations relatives aux études secondaires"

msgid "Can upload PDF confirmation"
msgstr "Peut téléverser le PDF de confirmation"

msgid "Can upload defense report"
msgstr "Peut téléverser le rapport de soutenance"

msgid "Can upload jury-approved PDF"
msgstr "Peut téléverser le PDF d'avis du jury"

msgid "Can upload signed scholarship"
msgstr "Peut téléverser la bourse signée"

msgid "Can validate doctoral training"
msgstr "Peut valider la formation doctorale"

msgid "Can validate registration"
msgstr "Peut valider l'inscription"

msgid "Can view the coordinates of the admission request author"
msgstr "Peut voir les coordonnées de l'auteur de la demande d'admission"

msgid "Can view the information related to language knowledge"
msgstr "Peut voir les informations relatives à la connaissance des langues"

msgid "Can view the information related to the admission cotutelle"
msgstr "Peut voir les informations relatives à la cotutelle"

msgid "Can view the information related to the admission jury"
msgstr "Peut voir les informations relatives au jury d'admission"

msgid "Can view the information related to the admission project"
msgstr "Peut voir les informations relatives au projet d'admission"

msgid "Can view the information related to the admission request author"
msgstr ""
"Peut voir les informations relatives à l'auteur de la demande d'admission"

msgid "Can view the information related to the admission supervision"
msgstr "Peut voir les informations relatives à la supervision de l'admission"

msgid "Can view the information related to the confirmation paper"
msgstr "Peut voir les informations relatives à l'épreuve de confirmation"

msgid "Can view the information related to the curriculum"
msgstr "Peut voir les informations relatives au curriculum"

msgid "Can view the information related to the secondary studies"
msgstr "Peut voir les informations relatives aux études secondaires"

msgid "Cancel"
msgstr "Annuler"

msgid "Cancel the application fee request"
msgstr "Annuler la demande des frais de dossier"

msgid "Cancelled application"
msgstr "Demande annulée"

msgid "Candidate"
msgstr "Candidat"

msgid "Candidate information"
msgstr "Information du candidat"

msgid "Candidate nationality"
msgstr "Nationalité du candidat"

msgid "Candidate not found."
msgstr "Candidat non trouvé."

msgid "Candidate of the admission"
msgstr "Candidat de la proposition"

msgid "Candidate's country of nationality"
msgstr "Pays de la nationalité du candidat"

msgid "Candidate:"
msgstr "Candidat :"

msgid "Canvas"
msgstr "Canvas"

msgid "Canvas of the report of the supervisory panel"
msgstr "Canevas du procès-verbal du comité d'accompagnement"

msgid "Canvas of the supervisory panel report to download"
msgstr "Canevas du procès-verbal du comité d'accompagnement à télécharger"

msgid "Carbon-copy the CA members"
msgstr "Mettre en copie les membres du groupe de supervision"

msgid "Carbon-copy the promoters"
msgstr "Mettre en copie les promoteurs"

msgid "Category"
msgstr "Catégorie"

msgid "Category labels"
msgstr "Libellés de catégories"

msgid "Certificate"
msgstr "Attestation"

msgid "Certificate for children of staff"
msgstr "Attestation enfant du personnel"

msgid "Certificate of achievement"
msgstr "Attestation de réussite"

msgid "Certificate of experience"
msgstr "Attestation d'une expérience"

msgid "Certificate of failure"
msgstr "Attestation d'échec"

msgid "Certificate of language knowledge"
msgstr "Certificat de connaissance des langues"

msgid "Certificate of legal cohabitation"
msgstr "Attestation de cohabitation légale"

msgid ""
"Certificate of participation in a language study abroad for the period "
"concerned"
msgstr ""
"Attestation de participation à un séjour linguistique pour la période "
"concernée"

msgid "Certificate of participation in the presentation"
msgstr "Attestation de participation à l'exposé"

msgid "Certificate of passing the bachelor's course entrance exam"
msgstr ""
"Attestation de réussite de l'examen d'admission aux études de premier cycle "
"de l'enseignement supérieur"

msgid "Certificate of regular enrolment"
msgstr "Attestation d'inscription régulière"

msgid "Certificate of support from the CPAS"
msgstr "Attestation de prise en charge par le CPAS"

msgid "Certificate stating no debts to the institution"
msgstr "Attestation stipulant l'absence de dettes vis-à-vis de l'établissement"

msgid ""
"Certificate stating no debts to the institution attended during the academic "
"year"
msgstr ""
"Attestation stipulant l'absence de dettes vis-à-vis de l'établissement "
"fréquenté durant l'année académique"

#, python-format
msgid ""
"Certificate stating no debts to the institution attended during the academic "
"year %(academic_year)s: %(names)s."
msgid_plural ""
"Certificates stating no debts to the institutions attended during the "
"academic year %(academic_year)s: %(names)s."
msgstr[0] ""
"Attestation stipulant l'absence de dettes vis-à-vis de l'établissement "
"fréquenté durant l'année académique %(academic_year)s : %(names)s."
msgstr[1] ""
"Attestations stipulant l'absence de dettes vis-à-vis des établissements "
"fréquentés durant l'année académique %(academic_year)s : %(names)s."

msgid "Certificate, with dates, justifying your volunteering activities"
msgstr ""
"Attestation, avec mention des dates, justifiant vos activités de volontariat"

#, python-format
msgid "Change <em>%(name)s</em> configuration"
msgstr "Modifier la configuration de <em>%(name)s</em>"

#, python-format
msgid "Change <em>%(name)s</em> custom mail template"
msgstr "Modifier le template d'email personnalisé <em>%(name)s</em>"

msgid "Change of enrolment"
msgstr "Modification d'inscription"

msgid "Change of enrolment and course change"
msgstr "Modification d'inscription et réorientation"

msgid "Change of enrolment form"
msgstr "Formulaire de modification d'inscription"

msgid "Change rule"
msgstr "Changer la règle"

msgid "Change the paper for this residency"
msgstr "Modifier la communication de ce séjour"

msgid "Change the paper for this seminar"
msgstr "Modifier la communication de ce séminaire"

msgid "Change the publication for this conference"
msgstr "Modifier la publication de cette conférence"

msgid "Checklist"
msgstr "Checklist"

msgid "Child of a member of the staff of the UCLouvain or the Martin V entity"
msgstr "Enfant d'un membre du personnel de l'UCLouvain ou de l'entité Martin V"

msgid "China Scholarship Council (CSC)"
msgstr "China Scholarship Council (CSC)"

msgid "Choice of joint supervision is not yet defined"
msgstr "Le choix de la cotutelle n'est pas encore défini"

msgid "Choose from the following"
msgstr "Choisissez parmi les propositions suivantes"

msgid "Choose the financing rule"
msgstr "Choix de la règle de financement"

msgid "Choose your course"
msgstr "Formation souhaitée"

msgid "Chosen Belgian student status"
msgstr "Assimilation choisie"

msgid "Citizenship"
msgstr "Nationalité"

msgid "City"
msgstr "Ville"

msgid "Civil status"
msgstr "État civil"

msgid "Cleaned"
msgstr "Toiletté"

msgid "Clinical Research Fund (FRC)"
msgstr "FRC - Fonds de recherche clinique"

msgid "Close"
msgstr "Fermer"

msgctxt "modal"
msgid "Close"
msgstr "Fermer"

msgid "Closed"
msgstr "Clôturée"

msgid "Comment"
msgstr "Commentaire"

msgid "Comment about dispensation"
msgstr "Commentaire sur la dérogation"

msgid "Comment about jury"
msgstr "Commentaire sur le jury"

msgid "Comment about the authentication"
msgstr "Commentaire sur l'authentification"

msgid "Comment for PhD Committee manager"
msgstr "Commentaire du gestionnaire CDD"

msgid "Comment to the candidate:"
msgstr "Commentaire à destination du candidat :"

msgid "Comments"
msgstr "Commentaires"

msgctxt "tab"
msgid "Comments"
msgstr "Commentaires"

msgid "Commitment and declaration"
msgstr "Engagement et déclaration"

msgid "Communication attestation"
msgstr "Attestation de communication"

msgid "Communication to the candidate"
msgstr "Communication au candidat"

#, python-brace-format
msgid ""
"Communication to the candidate (refusal reason), in <span class=\"label "
"label-admission-primary\">{language_code}]</span>"
msgstr ""
"Communication au candidat (motif de refus), en langue <span class=\"label "
"label-admission-primary\">{language_code}</span>"

msgid "Communication with Host Hospitals"
msgstr "Communication avec les Hôpitaux d'Accueil"

msgid "Communication with the diplomatic post for your visa application"
msgstr "Communication avec le poste diplomatique pour votre demande de visa"

msgid "Communication with your secondary school"
msgstr "Communication avec votre école secondaire"

msgid "Competent diplomatic post"
msgstr "Poste diplomatique compétent"

msgid "Compl:"
msgstr "Compl:"

msgid "Complement"
msgstr "Complément"

msgid "Complementary training"
msgstr "Formation complémentaire"

msgid "Complementary training not enabled"
msgstr "Formation complémentaire non activée"

msgid "Complementary training proposition"
msgstr "Proposition de formation complémentaire"

msgctxt "equivalence_status"
msgid "Completed"
msgstr "Complète"

msgid "Completed after the request"
msgstr "Complété après la réclamation"

msgid "Completed for Fac"
msgstr "Complétée pour Fac"

msgid "Completed for SIC"
msgstr "Complétée pour SIC"

msgid "Configuration"
msgstr "Configuration"

msgid "Configuration saved."
msgstr "Configuration enregistrée."

msgctxt "admission"
msgid "Configure"
msgstr "Configurer"

msgid "Confirm"
msgstr "Confirmer"

msgid "Confirm and send the message"
msgstr "Confirmer et envoyer le message"

msgid "Confirm restoring activity to submitted"
msgstr "Confirmer la remise au statut soumise de cette activité"

msgid "Confirm the state change"
msgstr "Confirmer le passage à un nouvel état"

msgid "Confirm the status change"
msgstr "Confirmer le changement de statut"

msgid "Confirm the submit"
msgstr "Confirmer l'envoi"

msgctxt "tab"
msgid "Confirmation"
msgstr "Confirmation"

msgid "Confirmation date"
msgstr "Date confirmation"

msgid "Confirmation date:"
msgstr "Date de confirmation :"

msgid "Confirmation deadline"
msgstr "Date limite pour la confirmation"

msgid "Confirmation deadline:"
msgstr "Date limite pour la confirmation :"

msgid "Confirmation exam"
msgstr "Épreuve de confirmation"

msgid "Confirmation exam date"
msgstr "Date de l'épreuve de confirmation"

msgid "Confirmation exam date:"
msgstr "Date de l'épreuve de confirmation :"

msgid "Confirmation exam not completed."
msgstr "Épreuve de confirmation non complète."

msgid "Confirmation exam not found."
msgstr "Épreuve de confirmation non trouvée."

msgid "Confirmation success attestation"
msgstr "Attestation de réussite de l'épreuve de confirmation"

msgid ""
"Consult the credits grid released by your domain doctoral commission. Refer "
"to the website of your commission for more details."
msgstr ""
"Référez-vous à la grille de crédits communiquées par votre commission "
"doctorale de domaine. Consultez le site web de votre commission pour plus de "
"détails."

msgid "Contact"
msgstr "Contact"

msgid "Contact details"
msgstr "Coordonnées"

msgid "Contact language"
msgstr "Langue de contact"

msgid "Contact person for the design of the annual program"
msgstr "Personne de contact pour la composition du programme annuel"

msgid "Contact person for the design of the annual program (PAE)"
msgstr "Personne de contact pour la composition du programme annuel (PAE)"

msgid "Context"
msgstr "Contexte"

msgid "Continuing education"
msgstr "Formation continue"

msgid "Continuing education admission"
msgstr "Admission en formation continue"

msgid "Continuing enrolment applications"
msgstr "Demandes d'inscription en formation continue"

msgid "Coordinates"
msgstr "Coordonnées"

msgid "Copy of \"orange card\" enrolment certificate"
msgstr "Copie de l’attestation d’immatriculation « carte orange »"

msgid "Copy of 6 payslips issued in the 12 months preceding application"
msgstr ""
"Copie de 6 fiches de rémunération éditées dans les 12 mois précédant la "
"demande d’inscription"

#, python-format
msgid ""
"Copy of 6 payslips issued in the 12 months preceding application or proof of "
"receipt of unemployment benefit, pension or allowance from a mutual "
"insurance company of %(person_concerned)s"
msgstr ""
"Copie des 6 fiches de rémunération éditées dans les 12 mois de "
"%(person_concerned)s précédant la demande d’inscription ou la preuve de la "
"perception d’allocations de chômage, de pension ou une indemnité de la "
"mutuelle"

msgid ""
"Copy of Annex 25 or 26 completed by the Office of the Commissioner General "
"for Refugees and Stateless Persons"
msgstr ""
"Copie de l’Annexe 25 ou 26 complétée par le Commissariat général aux "
"réfugiés et aux apatrides"

#, python-format
msgid ""
"Copy of Annex 25 or 26 or A/B Card indicating refugee status or copy of "
"Foreign Nationals Office decision confirming temporary/subsidiary protection "
"of %(person_concerned)s or copy of official Foreign Nationals Office or "
"municipality document proving the stateless status of %(person_concerned)s"
msgstr ""
"Copie de l’annexe 25 ou 26 ou de la carte A/B mentionnant le statut de "
"réfugié ou copie de la décision de l’Office des étrangers attestant de la "
"protection temporaire/subsidiaire de %(person_concerned)s ou copie du "
"document officiel de la commune ou de l’Office des étrangers prouvant le "
"statut d’apatride de %(person_concerned)s"

msgid ""
"Copy of Foreign Nationals Office decision granting subsidiary protection"
msgstr ""
"Copie de la décision de l’Office des étrangers attestant de l’octroi de la "
"protection subsidiaire"

msgid "Copy of Foreign Nationals Office decision granting temporary protection"
msgstr ""
"Copie de la décision de l’Office des étrangers attestant de l’octroi de la "
"protection temporaire"

msgid "Copy of both sides of A Card"
msgstr "Copie recto-verso de la Carte A"

msgid "Copy of both sides of A or B Card"
msgstr "Copie recto-verso de la Carte A ou B"

msgid "Copy of both sides of A or B Card (with \"refugee\" on card back)"
msgstr ""
"Copie recto-verso de la Carte A ou B (avec mention de « réfugié » sur le "
"verso de la carte)"

msgid ""
"Copy of both sides of Certificate of Registration in the Foreigners Registry "
"(CIRE), unlimited stay (B Card), or of Foreign National's Card, unlimited "
"stay (C or K Card)"
msgstr ""
"Copie recto-verso du Certificat d'Inscription au Registre des Etrangers CIRE "
"- séjour illimité (Carte B) ou copie de la carte d'étranger - séjour "
"illimité (Carte C ou K)"

msgid "Copy of both sides of EC long-term resident card (D or L Card)"
msgstr ""
"Copie recto-verso de la carte de résident·e longue durée-CE (Carte D ou L)"

#, python-format
msgid "Copy of both sides of identity card of %(person_concerned)s"
msgstr "Copie recto-verso de la carte d’identité de %(person_concerned)s"

msgid ""
"Copy of both sides of identity document proving long-term residence in a "
"European Union member state"
msgstr ""
"Copie recto-verso du titre d’identité prouvant le séjour longue durée dans "
"un pays membre de l’Union européenne"

#, python-format
msgid ""
"Copy of both sides of long-term residence permit in Belgium of "
"%(person_concerned)s (B, C, D, F, F+, K, L or M Card)"
msgstr ""
"Copie recto-verso du titre de séjour de longue durée en Belgique de "
"%(person_concerned)s (cartes B, C, D, F, F+, K, L ou M)"

msgid ""
"Copy of both sides of permanent residence card of a family member of a "
"European Union citizen (F+ Card)"
msgstr ""
"Copie recto-verso de la carte de séjour permanent de membre de la famille "
"d’un citoyen de l'Union européenne (Carte F+)"

msgid ""
"Copy of both sides of residence permit for a family member of a European "
"Union citizen (F Card)"
msgstr ""
"Copie recto-verso de la carte de séjour de membre de la famille d’un citoyen "
"de l'Union européenne (Carte F)"

msgid "Copy of both sides of residence permit in Belgium"
msgstr "Copie recto-verso du titre de séjour en Belgique"

msgid "Copy of both sides of residence permit valid for more than 3 months"
msgstr ""
"Copie recto-verso du titre de séjour d’une validité supérieure à 3 mois"

#, python-format
msgid ""
"Copy of both sides of residence permit valid for more than 3 months of "
"%(person_concerned)s"
msgstr ""
"Copie recto-verso du titre de séjour d’une validité supérieure à 3 mois de "
"%(person_concerned)s"

msgid ""
"Copy of both sides of the definitive equivalency decision (accompanied, "
"where applicable, by the DAES or undergraduate exam, in the case of "
"restrictive equivalency)"
msgstr ""
"Copie recto-verso de la décision d'équivalence définitive (accompagnée "
"éventuellement du DAES ou de l'examen aux études de premier cycle, en cas "
"d'équivalence restrictive)"

msgid ""
"Copy of both sides of the definitive equivalency decision by the Ministry of "
"the French-speaking Community of Belgium (possibly accompanied by the DAES "
"or the undergraduate studies exam, if your equivalency does not confer "
"eligibility for the desired programme)"
msgstr ""
"Copie recto-verso de la décision d'équivalence définitive délivrée par le "
"Ministère de la Communauté française de Belgique (accompagnée éventuellement "
"du DAES ou de l'examen aux études de premier cycle, si votre équivalence ne "
"donne pas accès au programme souhaité)"

msgid "Copy of decision to grant CFWB scholarship"
msgstr ""
"Copie de la décision de l’octroi de la bourse du service d’allocations "
"d’études de la CFWB"

msgid ""
"Copy of equivalency decision issued by the French Community of Belgium "
"making your bachelor's diploma (bac+5) equivalent to the academic rank of a "
"corresponding master's degree."
msgstr ""
"Copie de la décision d'équivalence délivrée par la Communauté française de "
"Belgique rendant votre diplôme de 2ème cycle (bac+5) équivalent au grade "
"académique d'un master correspondant."

msgid "Copy of guardianship appointment legalised by Belgian authorities"
msgstr "Copie de l’acte de tutelle légalisé par des autorités belges"

msgid ""
"Copy of holder's certificate of scholarship issued by the General "
"Administration for Development Cooperation"
msgstr ""
"Copie de l’attestation de boursier délivrée par l'administration générale de "
"la Coopération au Développement"

msgid ""
"Copy of official document from the local authority or Foreign Nationals "
"Office proving stateless status"
msgstr ""
"Copie du document officiel de la commune ou de l’Office des étrangers "
"prouvant le statut d’apatride"

msgid ""
"Copy of residence permit covering entire course, including assessment test "
"(except for online courses)."
msgstr ""
"Copie du titre de séjour qui couvre la totalité de la formation, épreuve "
"d’évaluation comprise (sauf pour les formations organisées en ligne)"

msgid ""
"Copy of your student visa D (permission to stay longer than 90 days in "
"Belgium) issued by the Belgian Embassy or Consulate."
msgstr ""
"Une copie de votre Visa d'études (Visa D - autorisation de séjourner plus de "
"90 jours en Belgique) délivré par l'ambassade ou le poste consulaire belge."

msgid "Cotutelle"
msgstr "Cotutelle"

msgid "Cotutelle request document"
msgstr "Demande d'ouverture de cotutelle"

msgid "Cotutelle thesis"
msgstr "Thèse en cotutelle"

msgid "Countries"
msgstr "Pays"

msgid "Country"
msgstr "Pays"

msgid "Country of birth"
msgstr "Pays de naissance"

msgid "Country of citizenship"
msgstr "Pays de nationalité"

msgctxt "admission"
msgid "Course"
msgstr "Formation"

msgid "Course change"
msgstr "Réorientation"

msgid "Course change asked by the candidate"
msgstr "Réorientation demandé par le candidat"

msgid "Course change requested"
msgstr "Modification demandée"

msgid "Course choice"
msgstr "Choix de formation"

msgid "Course completed"
msgstr "Cours terminé"

msgid "Course cycle"
msgstr "Cycle de formation"

#, python-format
msgid "Course duration: 1 year."
msgid_plural "Course duration: %(years)s years."
msgstr[0] "Durée des études : 1 an."
msgstr[1] "Durée des études : %(years)s ans."

msgid "Course name"
msgstr "Intitulé de la formation"

msgctxt "admission"
msgid "Course name"
msgstr "Intitulé de la formation"

msgid "Course owner"
msgstr "Titulaire du cours"

msgid "Course type"
msgstr "Type de formation"

msgid "Course unit code (if applicable)"
msgstr "Code du cours (le cas échéant)"

msgid "Course unit enrolment"
msgstr "Inscriptions aux cours"

msgid "Course unit instructor (if applicable)"
msgstr "Titulaire du cours (le cas échéant)"

msgid "Course unit with evaluation"
msgstr "Cours avec évaluation"

msgctxt "admission"
msgid "Course units"
msgstr "Cours"

msgid "Courses taken"
msgstr "Cours suivis"

msgid "Create new doctorate admission"
msgstr "Créer une nouvelle admission en doctorat"

#, python-format
msgid "Create the confirmation paper success attestation (%(reference)s)"
msgstr ""
"Création de l'attestation de réussite de l'épreuve de confirmation "
"(%(reference)s)"

msgid "Create the confirmation paper success attestation as PDF"
msgstr ""
"Création du PDF de l'attestation de réussite de l'épreuve de confirmation"

msgid "Create the recap of the proposition"
msgstr "Créer le récapitulatif de la la proposition"

msgid "Created"
msgstr "Créé"

msgctxt "admission"
msgid "Created at"
msgstr "Créé le"

msgctxt "masculine"
msgid "Created by"
msgstr "Créé par"

msgid "Creation date"
msgstr "Date de création"

msgid "Credits earned"
msgstr "Crédits acquis"

msgid "Curriculum"
msgstr "Curriculum"

msgid "Custom mail template"
msgstr "Template d'email personnalisé"

msgid "Custom mail template deleted successfully"
msgstr "Template d'email personnalisé supprimé avec succès"

msgid "Custom mail template saved successfully."
msgstr "Template d'email personnalisé enregistré avec succès."

msgid "Custom mail templates"
msgstr "Templates d'email personnalisé"

msgid "Cycle pursuit"
msgstr "Poursuite de cycle"

msgid "DD/scholarship/EM?"
msgstr "DD/boursier/EM ?"

msgid "DISPENSE_BOURSE"
msgstr "Dispense bourse"

msgid "DISPENSE_CESS_FWB"
msgstr "Dispense CESS FWB"

msgid "DISPENSE_DUREE"
msgstr "Dispense durée"

msgid "DISPENSE_LDC"
msgstr "Dispense LDC"

msgid "DISPENSE_OFFRE"
msgstr "Dispense offre"

msgid "DISPENSE_REUSSITE"
msgstr "Dispense réussite"

msgid "DISPENSE_UNIV"
msgstr "Dispense UNIV"

msgid "DISPENSE_VCRC"
msgstr "Dispense VCRC"

msgid "DOCTORAL_TRAINING"
msgstr "Formation doctorale"

msgid "DROITS_MAJORES"
msgstr "4175 € - Droits majorés"

msgid "DROITS_MAJORES_DEMANDES"
msgstr "Droits majorés demandés"

msgid "Data protection"
msgstr "Protection des données"

msgid "Date"
msgstr "Date"

msgid "Date of birth"
msgstr "Date de naissance"

msgid "Date of the confirmation paper (DD/MM/YYYY)"
msgstr "Date de l'épreuve de confirmation (JJ/MM/AAAA)"

msgid "Date on which you expect to graduate."
msgstr "Date à laquelle vous pensez obtenir votre diplôme."

msgid "Date the application is sent to the supervision group"
msgstr "Date d’envoi de la demande au comité d’accompagnement"

msgid "Date the application was sent to the faculty"
msgstr "Date de transmission du dossier en faculté"

msgid "Deadline extended"
msgstr "Nouvelle échéance"

msgid "Deadline for documents to be requested immediately"
msgstr "Échéance pour les documents à fournir immédiatement"

msgid "Deadline for the candidate to upload documents"
msgstr "Date limite de téléversement des documents par le candidat"

msgid "Deadline of the confirmation paper (DD/MM/YYYY)"
msgstr "Date limite pour la confirmation (JJ/MM/AAAA)"

msgid "Deadline on"
msgstr "Échéance le"

msgid "Deadline type"
msgstr "Type d'échéance"

msgctxt "female gender"
msgid "Dear"
msgstr "Chère"

msgctxt "male gender"
msgid "Dear"
msgstr "Cher"

msgctxt "other gender"
msgid "Dear"
msgstr "Cher·ère"

#, python-format
msgid "Dear %(name)s,"
msgstr "Cher·ère %(name)s,"

#, python-format
msgctxt "F"
msgid "Dear %(name)s,"
msgstr "Chère %(name)s,"

#, python-format
msgctxt "M"
msgid "Dear %(name)s,"
msgstr "Cher %(name)s,"

msgid "Debug"
msgstr "Debug"

msgid "Decision confirming the granting of subsidiary protection"
msgstr "Décision confirmant l'octroi de la protection subsidiaire"

msgid "Decision confirming the granting of temporary protection"
msgstr "Décision confirmant l'octroi de la protection temporaire"

msgid "Decision of SIC"
msgstr "Décision en SIC"

msgid "Decision of the faculty"
msgstr "Décision de la faculté"

msgid "Declared assimilated"
msgstr "Déclaré(e) assimilé(e)"

msgid "Declared not assimilated"
msgstr "Déclaré(e) non assimilé(e)"

msgid "Dedicated time (in EFT)"
msgstr "Temps consacré (en EFT)"

msgid "Defence date"
msgstr "Date de soutenance"

msgid "Defense"
msgstr "Soutenance"

msgctxt "doctorate tab"
msgid "Defense"
msgstr "Défense"

msgid "Defense indicative date"
msgstr "Date de soutenance indicative"

msgid "Defense language"
msgstr "Langue de la soutenance"

msgid "Defense method"
msgstr "Formule de défense"

msgctxt "admission tab"
msgid "Defense method"
msgstr "Modalités de défense"

msgctxt "equivalence_state"
msgid "Definitive"
msgstr "Définitive"

msgid "Definitive admission date to doctorate"
msgstr "Date de l'admission définitive au doctorat"

msgid "Definitive admission date:"
msgstr "Date de l'admission définitive :"

msgctxt "admission"
msgid "Delete"
msgstr "Supprimer"

msgid "Delete the document"
msgstr "Supprimer le document"

msgid "Delete?"
msgstr "Supprimer ?"

msgid "Deletion of an experience"
msgstr "Suppression d'une expérience"

msgctxt "admission decision"
msgid "Denied"
msgstr "Rejetée"

msgid "Description"
msgstr "Description"

msgid "Description of your communication"
msgstr "Description de votre communication"

msgid "Detailed curriculum vitae"
msgstr "Curriculum vitae détaillé"

msgid "Detailed curriculum vitae, dated and signed"
msgstr "Curriculum vitae détaillé, daté et signé"

msgid "Development cooperation (ARES)"
msgstr "ARES - Coopération au développement"

msgid "Did you graduate from this course?"
msgstr "Avez-vous été diplômé·e au terme de cette formation ?"

msgid "Diploma"
msgstr "Diplôme"

msgid "Diploma equivalence"
msgstr "Équivalence du diplôme"

msgid "Diploma nationality"
msgstr "Nationalité du diplôme"

msgid "Diploma translation"
msgstr "Traduction du diplôme"

msgid "Diplomatic post"
msgstr "Poste diplomatique"

msgid "Diplomatic post code"
msgstr "Code poste diplomatique"

msgid "Director"
msgstr "Directeur"

msgid "Disabled"
msgstr "Désactivé"

<<<<<<< HEAD
msgid "Dispensation needed"
msgstr "Besoin dérogation"

msgid "Dispensation or increased fees"
msgstr "Dispense ou droits majorés"
=======
msgid "Discard fusion"
msgstr "Rejeter la fusion"
>>>>>>> 6d3a6991

msgid "Dispensed"
msgstr "Dispensé"

msgid "Display according education"
msgstr "Affichage selon la formation"

msgid "Dissertation mark"
msgstr "Note du mémoire"

msgid "Dissertation summary"
msgstr "Résumé du mémoire"

msgid "Dissertation title"
msgstr "Titre du mémoire"

msgctxt "admission"
msgid "Dissertation title"
msgstr "Titre du mémoire"

msgid "Do not reorder values, and keep the same count"
msgstr "Ne pas réordonner les valeurs, and garder le même nombre"

msgid "Do you have a Belgian National Register Number (NISS)?"
msgstr "Avez-vous un numéro de registre national belge (NISS) ?"

msgid "Do you have a secondary school diploma?"
msgstr "Avez-vous obtenu un diplôme de fin d'études secondaires ?"

msgid "Do you have an international scholarship?"
msgstr "Bénéficiez-vous d'une bourse internationale ?"

msgid "Do you want to authorize this inscription type admission now?"
msgstr "Voulez-vous autoriser cette demande de type inscription maintenant ?"

msgid "Do you want to continue?"
msgstr "Souhaitez-vous continuer ?"

msgid "Do you want to request the application fee now?"
msgstr "Voulez-vous réclamer les frais de dossier maintenant ?"

msgid "Do you want to send the approval to the candidate now?"
msgstr "Voulez-vous envoyer l'autorisation au candidat maintenant ?"

msgid "Do you want to send the refusal to the candidate now?"
msgstr "Voulez-vous envoyer le refus au candidat maintenant ?"

#, python-format
msgid "Do you wish to move the doctorate to the \"%(status)s\" state?"
msgstr "Souhaitez-vous passer la demande dans l'état \"%(status)s\" ?"

msgid "Doctor"
msgstr "Docteur"

msgid "Doctoral student:"
msgstr "Doctorant :"

msgid "Doctorate admission"
msgstr "Admission en doctorat"

msgid "Doctorate admissions"
msgstr "Admissions en doctorat"

msgctxt "inclusive"
msgid "Doctorate candidate"
msgstr "Candidat.e doctorant.e"

msgid "Doctorate enrolment applications"
msgstr "Demandes d'inscription en doctorat"

msgid "Document"
msgstr "Document"

#, python-format
msgid "Document merging of the proposition %(reference)s"
msgstr "Fusion des documents de la proposition %(reference)s"

msgctxt "admission"
msgid "Document name"
msgstr "Nom du document"

msgid "Document not found."
msgstr "Document non trouvé."

msgid "Document to be requested"
msgstr "Document à réclamer"

msgid "Documents"
msgstr "Documents"

msgid ""
"Documents requested by the SIC are still expected from the candidate. The "
"application could be sent to the faculty once they have been received."
msgstr ""
"Des documents réclamés au candidat par le SIC sont encore attendus. L'envoi "
"du dossier en faculté pourra être réalisé après leur réception."

msgid ""
"Documents requested by the faculty are still expected from the candidate. "
"The application could be sent to the SIC once they have been received."
msgstr ""
"Des documents réclamés au candidat par la faculté sont encore attendus. "
"L'envoi du dossier en SIC pourra être réalisé après leur réception."

msgid ""
"Documents requested by the faculty are still expected from the candidate. "
"The application will be sent to the SIC once they have been received."
msgstr ""
"Des documents réclamés au candidat par la faculté sont encore attendus. "
"L'envoi du dossier en SIC pourra être réalisé après leur réception."

msgid "Documents specific to limited-enrolment courses"
msgstr "Documents spécifiques aux études contingentées"

msgid "Does not have a doctor title"
msgstr "N'est pas porteur du titre de docteur"

msgid "Done in"
msgstr "Fait à"

msgid "Dossier"
msgstr "Dossier"

msgid "Dossier confirmation"
msgstr "Confirmation dossier"

msgid "Dossier not found."
msgstr "Dossier non trouvé."

msgid "Dossier numero"
msgstr "Numéro de dossier"

msgid "Dossier reference:"
msgstr "Numéro de dossier :"

msgid "Dossier status"
msgstr "Statut dossier"

msgid "Double degree:"
msgstr "Bourse double diplomation:"

msgid "Download the document"
msgstr "Télécharger un document"

msgid "Dr"
msgstr "Dr."

msgid "Dual degree scholarship"
msgstr "Bourse double diplomation"

msgid ""
"Dual degrees involve joint coursework between two or more universities, "
"leading to two separate diplomas awarded by each signatory university."
msgstr ""
"La double diplomation concerne une formation conjointe entre deux ou "
"plusieurs universités, qui débouchera sur l'obtention de deux diplômes "
"distincts fournis par chaque université signataire."

msgid "Dual or triple degree"
msgstr "Double ou triple diplomation"

msgid "Dynamic questions about \"Specific aspects\" sub-tab"
msgstr "Questions dynamiques du sous-onglet \"Spécificités\""

msgid "ECONOMY"
msgstr "Economie"

msgid "ECTS"
msgstr "ECTS"

msgctxt "summary"
msgid "ECTS added"
msgstr "ECTS ajoutés"

msgid "ECTS credits"
msgstr "Crédits ECTS"

msgid ""
"ECTS credits are a European unit of measurement that assesses the workload "
"represented by a class within a course. A full year of study is generally "
"equivalent to 60 credits. The ECTS system has been introduced in most "
"European countries but is also increasingly used in other countries."
msgstr ""
"Les crédits ECTS représentent une unité de mesure <span class='text-"
"decoration-underline'>européenne</span> qui évalue la charge de travail que "
"représente un cours au sein d’un programme d’études. Une année complète "
"d’études équivaut généralement à 60 crédits. Le système ECTS a été mis en "
"place dans la plupart des pays européens mais est également utilisé de plus "
"en plus dans d’autres pays."

msgid "ECTS for participating"
msgstr "ECTS pour la participation"

msgid "ECTS for the participation"
msgstr "ECTS pour la participation"

msgid "ECTS must be positive"
msgstr "ECTS doit être positif"

msgid "EFT"
msgstr "EFT"

#, python-format
msgid "ENROLMENT AUTHORISATION<br>for the %(academic_year)s academic year"
msgstr "AUTORISATION D’INSCRIPTION<br>à l’année académique %(academic_year)s"

msgid "EU,NEU"
msgstr "UE,HUE"

msgid "Edit"
msgstr "Modifier"

#, python-format
msgid "Edit <em>%(category)s</em> activity."
msgstr "Modifier l'activité de type <em>%(category)s</em>"

msgid "Edit the communication of this conference"
msgstr "Modifier la communication de cette conférence"

msgctxt "admission"
msgid "Education"
msgstr "Formation"

msgid "Educational experience"
msgstr "Expériences académiques"

msgid "Educational experience not found."
msgstr "Expérience académique non trouvée."

msgid "Educational experiences"
msgstr "Expériences académiques"

msgid "Effective date"
msgstr "Date de prise d'effet"

msgctxt "admission"
msgid "Email"
msgstr "Email"

msgid "Email of the contact person for the design of the annual program"
msgstr ""
"E-mail de la personne de contact pour la composition du programme annuel"

msgid "Email of the enrollment campus"
msgstr "Email du campus d'inscription"

msgid "Email receiving the documents"
msgstr "E-mail recevant les documents"

#, python-format
msgid ""
"Email requesting the application fee sent to the candidate on %(date)s by "
"%(author)s."
msgstr ""
"Mail réclamant les frais de dossier au candidat le %(date)s par %(author)s."

msgid ""
"Email sent to the candidate to inform him that he must pay the application "
"fee to finalize an application for general education"
msgstr ""
"E-mail envoyé au candidat pour l'informer de la nécessité de payer les frais "
"de dossier pour finaliser une demande en formation générale"

msgid "Email sent to the candidate when SIC approves an admission."
msgstr "E-mail envoyé au candidat lorsque SIC approuve une proposition."

msgid "Email sent to the candidate when SIC refuses an admission."
msgstr "E-mail envoyé au candidat lorsque SIC refuse une proposition."

msgid ""
"Email sent to the faculty when the SIC submits the application during the "
"faculty decision process."
msgstr ""
"E-mail envoyé à la faculté quand le SIC envoie le dossier lors du processus "
"de décision facultaire."

msgid "Emergency contact (telephone number)"
msgstr "Contact en cas d'urgence (numéro de téléphone)"

msgctxt "admission"
msgid "Emergency contact (telephone number)"
msgstr "Contact en cas d'urgence (numéro de téléphone)"

msgid "Employer"
msgstr "Employeur"

msgid "Enable complementary training tab"
msgstr "Activer l'onglet Formation complémentaire"

msgid "Enabled"
msgstr "Activé"

msgctxt "admission"
msgid "End"
msgstr "Fin"

msgid "End date"
msgstr "Date de fin"

msgid "English"
msgstr "Anglais"

msgid "English name"
msgstr "Nom en anglais"

msgid "English value"
msgstr "Valeur en anglais"

msgid "English values"
msgstr "Valeurs en anglais"

msgid "Enroll in a course"
msgstr "S'inscrire à un cours"

msgid "Enrolled"
msgstr "Inscrit"

msgid "Enrolment Office (SIC)"
msgstr "Service des inscriptions (SIC)"

msgid "Enrolment applications"
msgstr "Demandes d'inscription"

msgid "Enrolment campus"
msgstr "Site d'inscription"

msgid "Enrolment campus email"
msgstr "Adresse e-mail du site d'inscription"

msgid "Enrolment in limited enrolment bachelor's course"
msgstr "Inscription à un bachelier contingenté"

msgid "Enrolment management"
msgstr "Gestion des inscriptions"

msgid "Enrolments"
msgstr "Inscriptions"

msgid "Enter a list of values."
msgstr "Saisissez une liste de valeurs."

msgctxt "admission"
msgid "Entities"
msgstr "Entité(s)"

msgctxt "admission"
msgid "Entity"
msgstr "Entité"

msgid "Equivalency of the foreign access title"
msgstr "Équivalence du titre d'accès étranger"

msgid "Erasmus Mundus"
msgstr "Erasmus Mundus"

msgid ""
"Erasmus Mundus is a study abroad programme devised by an international "
"partnership of higher education institutions. Scholarships are awarded to "
"students and proof of funding is therefore required."
msgstr ""
"L'Erasmus Mundus est un programme d'études à l'étranger conçu par un "
"partenariat international d'établissements d'enseignement supérieurs. Des "
"bourses sont octroyées aux étudiants et une attestation de financement est "
"dès lors à fournir."

msgid "Erasmus Mundus scholarship"
msgstr "Bourse Erasmus Mundus"

msgid "Erasmus mundus:"
msgstr "Erasmus Mundus :"

msgid "Estimated time to complete the PhD (in months)"
msgstr "Durée prévue pour la réalisation du doctorat (en mois)"

msgid "European Research Council (ERC)"
msgstr "ERC - European Research Council"

msgid "European Union country"
msgstr "Pays de l'Union Européenne"

msgid "Evaluation system"
msgstr "Système d'évaluation"

msgid "Event description"
msgstr "Description de l'événement"

msgid "Event name"
msgstr "Nom de l'événement"

msgid "Event website"
msgstr "Site web de l'événement"

msgid "Every education"
msgstr "Toutes les formations"

msgid "Example"
msgstr "Exemple"

msgid "Excel export of admission"
msgstr "Export excel à partir d'admission"

msgid "Excel export of admission applications"
msgstr "Export excel des demandes d'admission"

msgid "Exit without saving"
msgstr "Quitter sans enregistrer"

msgctxt "admission"
msgid "Expected date of graduation"
msgstr "Date (prévue) de délivrance du diplôme"

msgid "Expected graduation date (signed diploma)"
msgstr "Date (prévue) de délivrance du diplôme (document signé)"

msgid "Experience not found."
msgstr "Expérience non trouvée."

msgid "Experiences"
msgstr "Expériences"

msgid "Expert advice"
msgstr "Avis expert"

msgid "Expert opinion"
msgstr "Avis expert"

msgid "Expirable link to the admission recap"
msgstr "Lien expirable vers le récapitulatif de l'admission"

msgid "Export"
msgstr "Exporter"

#, python-format
msgid "Exporting %(reference)s to PDF"
msgstr "Export de %(reference)s en PDF"

msgid "Exporting the admission information to PDF"
msgstr "Export des information de la demande d'inscription en PDF"

msgid "Extension request not completed."
msgstr "Demande de prolongation non complète."

msgid "Extension request not defined."
msgstr "Demande de prolongation non définie."

msgid "External enrollment change"
msgstr "Modification d'inscription externe"

msgid "External reorientation"
msgstr "Réorientation externe"

msgid "External reorientation / modification"
msgstr "Modification / réorientation externe"

msgid "External reorientation/modification"
msgstr "Réorientation/modification externe"

msgid "FNRS"
msgstr "FNRS"

msgid "FREE_COURSE"
msgstr "Cours libre"

msgid "FRESH"
msgstr "FRESH"

msgid "FRIA"
msgstr "FRIA"

msgid "FWB - Credits earned"
msgstr "FWB - Crédits acquis"

msgid "FWB - Registered credits"
msgstr "FWB - Crédits inscrits"

msgctxt "equivalence_type"
msgid "FWB academic degree equivalence"
msgstr "Equivalence de grade académique FWB"

msgid "FWB equivalent course"
msgstr "Formation FWB équivalente"

msgid "Faculty comment about the collaborative program"
msgstr "Commentaire facultaire concernant le programme conjoint"

msgid "Faculty comment for the SIC"
msgstr "Commentaire de la Faculté pour le SIC"

msgid "Faculty comment for the SIC:"
msgstr "Commentaire de la Faculté pour le SIC :"

msgid "Faculty decision:"
msgstr "Décision facultaire :"

msgid "Faculty process"
msgstr "Traitement facultaire"

msgid "Failure of the confirmation paper"
msgstr "Échec de l'épreuve de confirmation"

msgid "Failure of the test"
msgstr "Échec de l'épreuve"

msgid "False"
msgstr "Faux"

msgid "Feedback from Fac"
msgstr "Retour de FAC"

msgctxt "admission gender"
msgid "Female"
msgstr "Féminin"

msgctxt "admission sex"
msgid "Female"
msgstr "Féminin"

msgid "File"
msgstr "Fichier"

msgid "Filter by documents"
msgstr "Filtrer par documents"

msgctxt "tab"
msgid "Finalization"
msgstr "Finalisation"

msgid "Financability computed rule"
msgstr "Règle calculé de financabilité"

msgid "Financability computed rule on"
msgstr "Règle calculé de financabilité le"

msgid "Financability rule"
msgstr "Règle de financabilité"

msgid "Financability rule established by"
msgstr "Règle de financabilité établi par"

msgid "Financable"
msgstr "Finançable"

msgid "Financeability"
msgstr "Financabilité"

msgid "Financeability view"
msgstr "Vue financabilité"

msgid "Financeabilty algorithm proposition not computed yet."
msgstr "Proposition de l'algorithme de financabilité non calculée."

#, python-format
msgid "Financeabilty algorithm proposition on the %(date)s : %(result)s"
msgstr "Proposition de l'algorithme de financabilité le %(date)s : %(result)s"

msgid "Financeable"
msgstr "Financable"

msgid "Financing rule"
msgstr "Règle de financement"

msgid "First name"
msgstr "Prénom"

msgid "First name Last name:"
msgstr "Prénom Nom :"

msgid "First name and last name"
msgstr "Prénom et nom"

msgid "First year of"
msgstr "Première année de"

msgid "First year of inscription + status"
msgstr "Année de première inscription + statut"

msgctxt "female gender"
msgid ""
"Following the presentation of the state of the research and the subsequent "
"discussion with the candidate, the supervisory panel assessed the progress "
"of the work and announces:"
msgstr ""
"À la suite de la présentation de l'état de la recherche et de l'échange qui "
"s'en est suivi avec la candidate, le comité d'accompagnement a évalué "
"l'avancement du travail et conclut à :"

msgctxt "male gender"
msgid ""
"Following the presentation of the state of the research and the subsequent "
"discussion with the candidate, the supervisory panel assessed the progress "
"of the work and announces:"
msgstr ""
"À la suite de la présentation de l'état de la recherche et de l'échange qui "
"s'en est suivi avec le candidat, le comité d'accompagnement a évalué "
"l'avancement du travail et conclut à :"

msgid "Fondation Mont-Godinne"
msgstr "Fondation Mont Godinne"

msgid "Fondation Saint-Luc"
msgstr "Fondation Saint-Luc"

msgid "Fonds Speciaux de Recherche (FSR)"
msgstr "FSR - Fonds Spéciaux de Recherche"

msgid ""
"For a message, it is possible to specify the CSS class that we want to apply "
"on it by using the \"CLASSE_CSS\" property. This is a string which can "
"contain several classes, separated with a space. <a href=\"https://"
"getbootstrap.com/docs/3.3/css/#helper-classes\">Bootstrap classes</a> can be "
"used here.<br>Full example: <code>{\"CLASSE_CSS\": \"bg-info\"}</code>."
"<br><br>For a text field, it is possible to specify if the user can enter a "
"short (\"COURT\", by default) or a long (\"LONG\") text by using the "
"\"TAILLE_TEXTE\" property.<br>Full example: <code>{\"TAILLE_TEXTE\": "
"\"LONG\"}</code>.<br><br>For a file field, it is possible to specify the "
"maximum number (\"NOMBRE_MAX_DOCUMENT\", default to 1) and the MIME types "
"(\"TYPES_MIME_FICHIER\") of the files that can be uploaded.<br>Full example: "
"<code>{\"TYPES_MIME_FICHIER\": [\"application/pdf\"], "
"\"NOMBRE_MAX_DOCUMENTS\": 3}</code>.<br><br>For a selection field, it is "
"possible to specify if the selection is realised through a list (\"LISTE\", "
"by default), checkboxes (\"CASES_A_COCHER\") or radio buttons "
"(\"BOUTONS_RADIOS\") by using the \"TYPE_SELECTION\" property. The list and "
"the radios buttons allow to select only one value whereas the checkboxes "
"allow to select several values.<br>Full example: <code>{\"TYPE_SELECTION\": "
"\"CASES_A_COCHER\"}</code>."
msgstr ""
"Pour un message, il est possible de spécifier la classe CSS qu'on veut y "
"appliquer en utilisant la propriété \"CLASSE_CSS\". C'est une chaîne de "
"caractères qui peut contenir plusieurs classes, séparées par un espace. Des "
"<a href=\"https://getbootstrap.com/docs/3.3/css/#helper-classes\">classes "
"Bootstrap</a> peuvent être utilisées ici.<br>Exemple complet : "
"<code>{\"CLASSE_CSS\": \"bg-info\"}</code>.<br><br>Pour un champ texte, il "
"est possible de spécifier si l'utilisateur peut saisir un texte court "
"(\"COURT\", par défaut) ou long (\"LONG\") en utilisant la propriété "
"\"TAILLE_TEXTE\".<br>Exemple complet : <code>{\"TAILLE_TEXTE\": \"LONG\"}</"
"code>.<br><br>Pour un champ fichier, il est possible de spécifier le nombre "
"maximum (\"NOMBRE_MAX_DOCUMENT\", défaut à 1) et les types MIME "
"(\"TYPES_MIME_FICHIER\") des fichiers téléversables.<br>Exemple complet : "
"<code>{\"TYPES_MIME_FICHIER\": [\"application/pdf\"], "
"\"NOMBRE_MAX_DOCUMENTS\": 3}</code>.<br><br>Pour un champ sélection, il est "
"possible de spécifier si la sélection sera réalisée via une liste "
"(\"LISTE\", par défaut), des cases à cocher (\"CASES_A_COCHER\") ou des "
"boutons radios (\"BOUTONS_RADIOS\") en utilisant la propriété "
"\"TYPE_SELECTION\".<br>Exemple complet : <code>{\"TYPE_SELECTION\": "
"\"CASES_A_COCHER\"}</code>."

msgid ""
"For any secondary school diploma from a country outside the European Union, "
"the application for admission <strong>must contain the equivalency</strong> "
"of your diploma issued by the <a href=\"http://www.equivalences.cfwb.be/\" "
"target=\"_blank\">French Community</a> of Belgium."
msgstr ""
"Pour tout diplôme d’études secondaires issu d’un pays hors Union européenne, "
"la demande d’admission <strong>doit contenir l'équivalence</strong> de votre "
"diplôme délivrée par la <a href=\"http://www.equivalences.cfwb.be/\" "
"target=\"_blank\">Communauté française</a> de Belgique."

#, python-format
msgid ""
"For the jury president, %(manager_first_name)s %(manager_last_name)s on "
"%(date)s."
msgstr ""
"Pour le président du jury, %(manager_first_name)s %(manager_last_name)s Le "
"%(date)s."

msgid "Foreign access title equivalence effective date"
msgstr "Date de prise d'effet de l'équivalence du titre d'accès étranger"

msgid "Foreign access title equivalence state"
msgstr "État de l'équivalence du titre d'accès étranger"

msgid "Foreign access title equivalence status"
msgstr "Statut de l'équivalence du titre d'accès étranger"

msgid "Foreign access title equivalence type"
msgstr "Type d'équivalence du titre d'accès étranger"

msgid "Foreign diploma"
msgstr "Diplôme étranger"

msgid "Form item"
msgstr "Élément de formulaire"

#, python-format
msgid "Formation is not available for this year (%(sigle)s in %(annee)s)."
msgstr ""
"La formation n'est pas disponible pour cette année (%(sigle)s en %(annee)s)."

msgid "Formation is not available for this year."
msgstr "La formation n'est pas disponible pour cette année."

msgid "Former UCLouvain student"
msgstr "Ancien·ne étudiant·e UCLouvain"

msgid "Fraudster"
msgstr "Fraudeur"

msgid "Fraudster (ARES)"
msgstr "Fraudeur (ARES)"

msgid "Fraudster status from ARES"
msgstr "Statut fraudeur d'après l'ARES"

msgid "Fraudster status from SIC"
msgstr "Statut fraudeur d'après SIC"

msgid "Free additional approval conditions"
msgstr "Conditions complémentaires d'acceptation libres"

msgid "Free and requestable by FAC"
msgstr "Libre et réclamable par FAC"

msgid "Free and requestable by SIC"
msgstr "Libre et réclamable par SIC"

msgid "Free and uploaded by FAC for the managers"
msgstr "Libre et téléversé par FAC pour les gestionnaires"

msgid "Free and uploaded by SIC for the managers"
msgstr "Libre et téléversé par SIC pour les gestionnaires"

msgid "Free documents"
msgstr "Documents libres"

msgid "French"
msgstr "Français"

msgid "French name"
msgstr "Nom en français"

msgid "French value"
msgstr "Valeur en français"

msgid "French values"
msgstr "Valeurs en français"

msgid "From"
msgstr "De"

#, python-format
msgid "From %(debut_periode)s to %(fin_periode)s"
msgstr "De %(debut_periode)s à %(fin_periode)s"

#, no-python-format
msgid "Full-time equivalent (as %)"
msgstr "Équivalent temps plein (en %)"

msgctxt "curriculum"
msgid "Function"
msgstr "Fonction"

msgctxt "admission"
msgid "Funding"
msgstr "Financement"

msgid "Funding type"
msgstr "Type de financement"

msgid "Fusion proposal"
msgstr "Proposition de fusion"

msgid "GEOGRAPHY"
msgstr "Géographie"

msgid "GEST_BLOCAGE"
msgstr "Gestionnaire blocage"

msgid "GEST_BLOCAGE_ULTERIEUR"
msgstr "Gestionnaire blocage ultérieur"

msgid "GEST_EN_COURS"
msgstr "Gestionnaire en cours"

msgid "GEST_REUSSITE"
msgstr "Gestionnaire réussite"

msgid "Gantt chart"
msgstr "Graphe de Gantt"

msgid "Gender"
msgstr "Genre"

msgid "General"
msgstr "Général"

msgid "General data"
msgstr "Données générales"

msgid "General education admission"
msgstr "Admission en formation générale"

msgid "General enrolments"
msgstr "Inscriptions en formation générale"

msgid "Generate an analysis folder"
msgstr "Générer un dossier d'analyse"

msgid "Generate an in-progress analysis folder"
msgstr "Générer un brouillon de dossier d'analyse"

msgid "Generate the PDF recap"
msgstr "Générer le PDF récapitulatif"

msgid "Generated by the system"
msgstr "Généré par le système"

msgid "Generic"
msgstr "Générique"

msgid "Generic mail that can be manually sent once the candidate is admitted"
msgstr ""
"E-mail générique qui peut être envoyé manuellement une fois que le candidat "
"est admis"

msgid "Global"
msgstr "Global"

msgid "Global FAC/CDD comments"
msgstr "Commentaires globaux FAC/CDD"

msgid "Global SIC comments"
msgstr "Commentaires globaux SIC"

msgid "Global comment"
msgstr "Commentaire global"

msgctxt "admission"
msgid "Grade"
msgstr "Mention obtenue"

#, python-brace-format
msgid "Graduation of {program_name}"
msgstr "L'obtention de votre diplôme de {program_name}"

msgid "Greetings depending on the gender of the candidate"
msgstr "Salutations en fonction du genre du candidat"

msgid "Grounds for denied"
msgstr "Motif de refus"

msgid "HTML"
msgstr "HTML"

msgid ""
"Has this diploma been recognised as equivalent by the French Community of "
"Belgium?"
msgstr ""
"Ce diplôme a-t-il fait l'objet d'une décision d'équivalence par les services "
"de la Communauté française de Belgique ?"

msgid ""
"Have you applied <a href='https://allocations-etudes.cfwb.be/etudes-"
"superieures/' target='_blank'>for a student grant</a> from the French "
"Community of Belgium?"
msgstr ""
"Avez-vous fait une <a href='https://allocations-etudes.cfwb.be/etudes-"
"superieures/' target='_blank'>demande d'allocation d'études</a> auprès de la "
"Communauté française de Belgique ?"

msgid ""
"Have you applied for a student grant from the French Community of Belgium?"
msgstr ""
"Avez-vous fait une demande d'allocation d'études auprès de la Communauté "
"française de Belgique ?"

msgid "Have you previously enrolled at UCLouvain?"
msgstr "Avez-vous déjà été inscrit·e à l'UCLouvain antérieurement ?"

msgid "Have you previously enrolled for a PhD?"
msgstr ""
"Avez-vous été inscrit antérieurement pour réaliser une thèse de doctorat ?"

msgid "Head office name"
msgstr "Nom du siège social"

msgid "Help text"
msgstr "Texte d'aide"

msgid "Hide the checklist menu"
msgstr "Cacher le menu de la checklist"

msgctxt "tab"
msgid "History"
msgstr "Historique"

msgid "Home"
msgstr "Accueil"

msgid ""
"Household composition or marriage certificate authenticated by the Belgian "
"authorities"
msgstr ""
"Composition de ménage ou acte de mariage légalisé par les autorités belges"

msgid "Household composition or the birth certificate"
msgstr "Composition de ménage ou acte de naissance"

msgid "Household composition or the marriage certificate"
msgstr "Composition de ménage ou acte de mariage"

msgid "Household composition, or copy of your birth certificate"
msgstr "Composition de ménage, ou copie de votre acte de naissance"

msgid "How did the candidate find out about this course?"
msgstr "Comment le candidat a connu l'existence de cette formation ?"

msgid "How did you find out about this course?"
msgstr "Comment avez-vous connu l'existence de cette formation ?"

msgid "I am a long-term resident in the European Union outside Belgium"
msgstr "Je suis résident·e de longue durée en Union Européenne hors Belgique "

msgid ""
"I am a long-term resident of the European Union outside Belgium (Belgian "
"student status category 7)"
msgstr ""
"Je suis résident·e de longue durée en Union Européenne hors Belgique "
"(assimilation 7)"

msgid "I am a refugee"
msgstr "Je suis réfugié·e"

msgid ""
"I am a refugee, an asylum seeker, or a stateless person or have subsidiary/"
"temporary protection (Belgian student status category 2)"
msgstr ""
"Je suis réfugié·e, demandeur d'asile, apatride, ou je bénéficie d’une "
"protection subsidiaire/temporaire (assimilation 2)"

msgid "I am a stateless person"
msgstr "Je suis apatride"

msgid "I am an asylum seeker"
msgstr "Je suis demandeur d’asile"

msgid ""
"I am aware that as an applicant without a European Union nationality or "
"Belgian student status, I am required to pay an application fee of &euro;200 "
"via online payment. The application fee must be received by UCLouvain within "
"15 calendar days. Otherwise, my application will not be considered. For more "
"information: <a href=\"https://uclouvain.be/en/study/inscriptions/tuition-"
"fees-non-eu-students.html\" target=\"_blank\">https://uclouvain.be/en/study/"
"inscriptions/tuition-fees-non-eu-students.html</a>."
msgstr ""
"J'ai pris connaissance qu'en tant qu'étudiant de nationalité hors Union "
"européenne, non-assimilé, je suis tenu de verser 200 € de frais de dossier "
"via le paiement en ligne. Le montant des frais de dossier devra parvenir à "
"l'UCLouvain <strong>impérativement dans les 15 jours calendrier</strong>. A "
"défaut, ma demande sera clôturée. Pour plus d'informations : <a "
"target=\"_blank\" href=\"https://uclouvain.be/fr/etudier/inscriptions/droits-"
"d-inscription-etudiants-de-nationalite-hors-union-europeenne.html\">www."
"uclouvain.be/frais-dossier</a>."

msgid ""
"I am aware that no additional documents specific to limited-enrolment "
"courses can be added once my online application has been confirmed."
msgstr ""
"J'ai pris connaissance qu'aucun document supplémentaire spécifique aux "
"études contingentées ne pourra être ajouté après la confirmation de ma "
"demande en ligne."

msgid ""
"I am aware that the UCLouvain Faculty of Medicine and Dentistry has provided "
"certain personal details (surname(s), first name(s), NOMA, date of birth, "
"place of birth, address) to the Host Hospitals in order to establish the "
"various user rights that I will need as part of my internships, in "
"compliance with the General Data Protection Regulation (GDPR) and the law of "
"30 July 2018 on the protection of individuals with regard to the processing "
"of personal data. My data is kept for the time necessary for the proper "
"performance of the internship and is never transmitted to parties other than "
"those mentioned above. Appropriate technical and organisational measures are "
"put in place to ensure an adequate level of protection for this data."
msgstr ""
"J’ai pris connaissance du fait que la faculté de médecine et médecine "
"dentaire de l'UCLouvain à fourni certaines coordonnées personnelles (nom(s), "
"prénom(s), NOMA, date de naissance, lieu de naissance, adresse) aux Hôpitaux "
"d'Accueil en vue d'établir les différents accès qui me seront nécessaires "
"dans le cadre de mes stages, et ce, dans le respect du Règlement général sur "
"la Protection des Données (RGPD) et la loi du 30 juillet 2018 relative à la "
"protection des personnes physiques à l'égard des traitements de données à "
"caractère personnel. Mes données sont conservées pour la durée nécessaire à "
"la bonne exécution du stage et ne sont jamais transmises à d'autres parties "
"que celles susmentionnées. Des mesures techniques et organisationnelles "
"appropriées sont mises en place afin d'assurer un niveau de protection "
"adéquat de ces données."

msgid ""
"I am aware that the university may verify with third parties all of the "
"application information I provide. In this context, I understand UCLouvain "
"reserves the right to send the information or documents in my application to "
"the selected diplomatic post (e.g. diplomas, transcripts, enrolment "
"authorisation, etc.) in order to ensure their authenticity."
msgstr ""
"J’ai pris connaissance que l’Université pourra vérifier tous les éléments "
"constitutifs du dossier avec des tiers. Dans ce cadre, l’UCLouvain se "
"réserve également le droit de transmettre des informations ou des documents "
"constitutifs du dossier au poste diplomatique sélectionné (exemples : "
"diplômes, relevés de notes, autorisation d’inscription, …) afin de s’assurer "
"de l’authenticité des documents transmis par mes soins."

#, python-format
msgid ""
"I am pleased to inform you that the faculty has authorised you to enrol for "
"the %(academic_year)s academic year in:"
msgstr ""
"Par la présente, j'ai le plaisir de vous faire savoir que la Faculté vous "
"autorise à vous inscrire pour l'année académique %(academic_year)s en :"

msgid ""
"I am supported by the CPAS or by a CPAS home or nominated by the CPAS "
"(Belgian student status category 4)"
msgstr ""
"Je suis pris·e en charge par le CPAS, ou par un home du CPAS ou désigné par "
"le CPAS (assimilation 4)"

msgid ""
"I am supported by the CPAS, or by a CPAS rest home or designated by the CPAS"
msgstr ""
"Je suis pris·e en charge par le CPAS, ou par un home du CPAS ou désigné par "
"le CPAS"

msgid "I authorise"
msgstr "J'autorise"

msgid "I do not authorize"
msgstr "Je n'autorise pas"

msgid "I have a Development Cooperation scholarship"
msgstr "Je bénéficie d’une bourse de la Coopération au développement"

msgid "I have a foreign national card"
msgstr "Je suis titulaire d’une carte d’étranger"

msgid "I have a long-term resident card"
msgstr "Je suis titulaire d’une carte de résident·e de longue durée"

msgid ""
"I have a permanent resident card as a family member of a European Union "
"citizen"
msgstr ""
"Je suis titulaire d’une carte de séjour permanent de membre de la famille "
"d’un citoyen de l'Union européenne"

msgid ""
"I have a residence permit valid for more than 3 months and earn professional "
"income"
msgstr ""
"J’ai une autorisation de séjour de plus de 3 mois, et je bénéficie de "
"revenus professionnels"

msgid ""
"I have a residence permit valid for more than 3 months and earn replacement "
"income"
msgstr ""
"J’ai une autorisation de séjour de plus de 3 mois, et je bénéficie de "
"revenus de remplacement"

msgid ""
"I have a residence permit valid for more than 3 months and receive "
"professional or replacement income (Belgian student status category 3)"
msgstr ""
"J’ai une autorisation de séjour de plus de 3 mois, et je bénéficie également "
"de revenus professionnels ou de remplacement (assimilation 3)"

msgid "I have a resident card as a family member of a European Union citizen."
msgstr ""
"Je suis titulaire d’une carte de séjour de membre de la famille d’un citoyen "
"de l'Union européenne."

msgid ""
"I have a scholarship as referred to in Article 105 S 2 of the Decree of 7 "
"November 2013 (CFWB or Development Cooperation) (Belgian student status "
"category 6)"
msgstr ""
"Je bénéficie d’une bourse visée à l’article 105 § 2 du décret du 7 novembre "
"2013 (CFWB ou Coopération au développement) (assimilation 6)"

msgid "I have a scholarship from the French Community student grant service"
msgstr ""
"Je bénéficie d’une bourse octroyée par le service d'allocations d'études de "
"la Communauté française"

msgid ""
"I have a settlement permit or am a long-term resident in Belgium (Belgian "
"student status category 1)"
msgstr ""
"J’ai une autorisation d’établissement, ou je suis résident·e de longue durée "
"en Belgique (assimilation 1)"

msgid "I have been granted subsidiary protection"
msgstr "Je bénéficie de la protection subsidiaire"

msgid "I have been granted temporary protection"
msgstr "Je bénéficie de la protection temporaire"

msgid ""
"I have read and understood the latest version of the Internship Framework "
"Agreement between UCLouvain and the Host Hospitals drawn up as part of the "
"UCLouvain bachelor's or master's course in medicine with a view to acquiring "
"the corresponding course units, and I undertake to comply with its terms: <a "
"href=\"https://cdn.uclouvain.be/groups/cms-editors-mede/ConventionStageMed."
"pdf\" target=\"_blank\">https://cdn.uclouvain.be/groups/cms-editors-mede/"
"ConventionStageMed.pdf</a>"
msgstr ""
"J'ai bien pris connaissance de la dernière version de la Convention cadre de "
"Stage entre l'UCLouvain et les Hôpitaux d'Accueil établie dans le cadre de "
"la formation de bachelier ou de master en médecine organisée par l'UCLouvain "
"en vue d'acquérir les unités d'enseignement correspondantes, et m'engage à "
"en respecter les termes : <a href=\"https://cdn.uclouvain.be/groups/cms-"
"editors-mede/ConventionStageMed.pdf\" target=\"_blank\">https://cdn."
"uclouvain.be/groups/cms-editors-mede/ConventionStageMed.pdf</a>"

msgid "I hereby declare that"
msgstr "Je déclare sur l'honneur que"

#, python-format
msgid ""
"I undertake to send any supporting documents requested %(by_service)s "
"<strong>within 15 calendar days</strong>. If I fail to do so, I acknowledge "
"and accept that my application will be considered inadmissible in accordance "
"with Article 9 of the Academic Regulations and Procedures (RGEE)."
msgstr ""
"Je m'engage à faire parvenir <strong>impérativement dans les 15 jours "
"calendrier</strong> tout justificatif demandé %(by_service)s. A défaut, je "
"prends bonne note et accepte que ma demande sera considérée comme "
"irrecevable conformément à l’article 9 du RGEE et dès lors clôturée."

#, python-format
msgid "I will be graduating from secondary school during the %s academic year"
msgstr ""
"Je vais obtenir mon diplôme d'études secondaires lors de l'année académique "
"%s"

msgid ""
"I would like to receive my mail at an address other than my legal address"
msgstr ""
"Je souhaite recevoir mon courrier à une autre adresse que mon domicile légal"

msgid "IBAN account number"
msgstr "Numéro de compte IBAN"

msgid "INDISPONIBLE"
msgstr "Indisponible"

msgid "INITIAL_CANDIDAT"
msgstr "Initial candidat"

msgid "INITIAL_NON_CONCERNE"
msgstr "Initial non concerné(e)"

msgid "INSCRIPTION"
msgstr "Inscription"

msgid "INSCRIPTION_AU_ROLE"
msgstr "66 € - Inscription au rôle (pré-admission doctorat, ...)"

msgid "INSCRIPTION_REGULIERE"
msgstr "835 € - Inscription régulière"

msgid "INVALID"
msgstr "Invalide"

msgid "INVITED"
msgstr "Invité"

msgid "IN_PROGRESS"
msgstr "En cours"

msgid "Identification"
msgstr "Identification"

msgid "Identification photo"
msgstr "Photo d'identité"

msgid "Identification photo of the candidate"
msgstr "Photo d'identité du candidat"

msgid "Identifier"
msgstr "Identifiant"

msgid "Identity card"
msgstr "Carte d'identité"

msgid "Identity card (both sides)"
msgstr "Carte d'identité (recto/verso)"

msgid "Identity card expiry date"
msgstr "Date de fin de validité de la carte d'identité"

msgid "Identity card number"
msgstr "Numéro de carte d'identité"

msgid "Identity document"
msgstr "Pièce d'identité"

msgid ""
"Identity document proving the long-term stay in a member state of the "
"European Union"
msgstr ""
"Titre d’identité prouvant le séjour longue durée dans un pays membre de "
"l’Union européenne"

msgid ""
"If necessary, please finish inputting doctoral activities and complete the "
"defense preparation below before submitting the jury proposition."
msgstr ""
"Le cas échéant, veuillez terminer l’encodage des activités de formation "
"doctorale et compléter les modalités de défenses ci-dessous avant de "
"soumettre la proposition de jury"

msgid "If other language regime, specify"
msgstr "Si autre régime linguistique, précisez"

msgid "If other, specify"
msgstr "Si autre, préciser"

msgid ""
"If you do not have an equivalency certificate, you must apply for one in "
"strict accordance with the instructions of the <a href='http://www."
"equivalences.cfwb.be' target='_blank'> French Community of Belgium.</a>."
msgstr ""
"Si vous ne possédez pas une décision d’équivalence, vous devrez introduire "
"une demande d'équivalence en respectant strictement les consignes indiquées "
"par la <a href='http://www.equivalences.cfwb.be' target='_blank'>Communauté "
"française de Belgique.</a>"

msgid ""
"If you do not yet have a final equivalency decision from the <a "
"href=\"http://www.equivalences.cfwb.be/\" target=\"_blank\">French "
"Community</a> of Belgium, provide a copy of both sides of it as soon as you "
"receive it. In the meantime, you will be asked to provide proof that you "
"have indeed requested it: postal receipt and proof of payment, "
"acknowledgement of receipt of the application, etc."
msgstr ""
"Si vous ne possédez pas encore une décision d’équivalence définitive "
"délivrée par la <a href=\"http://www.equivalences.cfwb.be/\" "
"target=\"_blank\">Communauté française</a> de Belgique, vous devrez fournir "
"une copie recto-verso de ce document dès que possible. Il vous est demandé "
"de fournir la preuve de la demande de celle-ci entre temps : récépissé de "
"l'envoi et preuve de payement, accusé de réception du dossier, ..."

msgid ""
"If you have a final equivalence decision issued by the <a href=\"http://www."
"equivalences.cfwb.be/\" target=\"_blank\">French Community</a> of Belgium, "
"you must provide a double-sided copy of this document."
msgstr ""
"Si vous possédez une décision d’équivalence définitive délivrée par la <a "
"href=\"http://www.equivalences.cfwb.be/\" target=\"_blank\"> Communauté "
"française</a> de Belgique, vous devrez fournir une copie recto-verso de ce "
"document."

msgid ""
"If you have not attended your course for one or more years, please indicate "
"this by turning off the switch for the those years."
msgstr ""
"Si vous n'avez pas suivi votre formation pendant une ou plusieurs années, "
"merci de l'indiquer en éteignant l'interrupteur correspondant à ces années."

msgid ""
"If you submit the activity, you will no longer be able to modify the seminar "
"or the various activities within it."
msgstr ""
"Si vous soumettez l'activité, vous ne pourrez plus modifier le séminaire, ni "
"les différentes activités en faisant partie."

msgid ""
"If you want, you can save these information and directly send the "
"application to the SIC by selecting the appropriate button below."
msgstr ""
"Si vous le souhaitez, vous pouvez sauvegarder ces informations et "
"directement transmettre le dossier à SIC en sélectionnant le bouton "
"approprié ci-dessous."

msgid "Immediately"
msgstr "Immédiatement"

msgid "Important information:"
msgstr "Informations importantes"

msgid "Impossible action"
msgstr "Action impossible"

msgid ""
"Impossible action: please be sure that the confirmation date and report are "
"specified."
msgstr ""
"Action impossible : veuillez-vous assurer que la date et le procès-verbal de "
"l'épreuve ont bien été complétés."

msgid ""
"In accordance with the information at <a target=\"_blank\" href=\"https://"
"uclouvain.be/en/study/inscriptions/acces-aux-professions-reglementees."
"html\">https://uclouvain.be/en/study/inscriptions/acces-aux-professions-"
"reglementees.html</a>, I declare that, if the courses listed therein concern "
"me, I have received the information relating to their requirements for "
"admission or continuation and to the specific rules or restrictions of "
"accreditation or professional establishment to which the professional or "
"accredited title is subject and I accept the terms thereof."
msgstr ""
"Conformément aux informations reprises sur le lien <a target=\"_blank\" "
"href=\"https://uclouvain.be/fr/etudier/inscriptions/acces-aux-professions-"
"reglementees.html\">www.uclouvain.be/professions-reglementees</a>, je "
"déclare avoir reçu, si ces études me concernent, les informations relatives "
"aux conditions d'accès à ces études ou d'accès à la suite de ces études et "
"aux règles ou restrictions d'agrément ou d'établissement professionnel "
"particulières auxquelles le titre professionnel ou d'agrégé est soumis et "
"j'en accepte les termes."

msgid ""
"In accordance with the information at <a target=\"_blank\" href=\"https://"
"uclouvain.be/en/study/inscriptions/reglementations.html\">https://uclouvain."
"be/en/study/inscriptions/reglementations.html</a>, I declare that I have "
"read the university regulations and accept their terms."
msgstr ""
"Conformément aux informations reprises sur le lien <a target=\"_blank\" "
"href=\"https://uclouvain.be/fr/etudier/inscriptions/reglementations."
"html\">www.uclouvain.be/reglementation-inscriptions</a>, je déclare avoir lu "
"le règlement de l'université et j'en accepte les termes."

msgid ""
"In accordance with the information at <a target=\"_blank\" href=\"https://"
"uclouvain.be/en/study/inscriptions/vie-privee.html\">https://uclouvain.be/en/"
"study/inscriptions/vie-privee.html</a>, I declare that I have read the data "
"protection policy of the Universite catholique de Louvain and accept its "
"terms."
msgstr ""
"Conformément aux informations reprises sur le lien <a target=\"_blank\" "
"href=\"https://uclouvain.be/fr/etudier/inscriptions/vie-privee.html\">www."
"uclouvain.be/vie-privee-inscriptions</a>, je déclare avoir lu la politique "
"de protection des données de l'Université catholique de Louvain et j'en "
"accepte les termes."

#, python-format
msgid ""
"In accordance with the registration calendar <a href=\"https://uclouvain.be/"
"en/study/inscriptions/calendrier-inscriptions.html\" target=\"_blank\">www."
"uclouvain.be/enrolment-calendar</a>, I confirm that I am applying for the "
"academic year %(year)s."
msgstr ""
"Conformément au calendrier des inscriptions <a href=\"https://uclouvain.be/"
"fr/etudier/inscriptions/calendrier-inscriptions.html\" target=\"_blank\">www."
"uclouvain.be/calendrier-inscriptions</a>, je confirme postuler pour l'année "
"académique %(year)s."

msgid "In draft form"
msgstr "En brouillon"

#, python-format
msgid ""
"In order to proceed with your enrolment at the university, please go to the "
"Enrolment Office (see address below) between 1 June and 30 September "
"%(year)s with the following documents:"
msgstr ""
"Afin de finaliser votre inscription à l'Université, veuillez-vous présenter "
"au Service des inscriptions (voir adresse ci-dessous) entre le 1 juin et le "
"30 septembre %(year)s muni·e des documents ci-dessous :"

#, python-format
msgid ""
"In order to proceed with your enrolment at the university, please send the "
"document(s) listed below between 1 June and 30 September %(year)s to <a "
"href=\"mailto:%(email)s\">%(email)s</a>:"
msgstr ""
"Afin de finaliser à votre inscription à l'Université, nous vous remercions "
"de nous transmettre entre le 1 juin et le 30 septembre %(year)s au plus tard "
"à l'adresse <a href=\"mailto:%(email)s\">%(email)s</a> le/les document.s "
"repris ci-dessous :"

msgid "In person"
msgstr "En présentiel"

msgid "Incomplete field"
msgstr "Non renseigné(e)"

msgid ""
"Information about a potential cotutelle are to be inputted in the \"Doctoral "
"project\" part."
msgstr ""
"Les informations concernant une éventuelle cotutelle sont à indiquer dans la "
"partie « Projet doctoral »."

msgid "Initialization of the predefined specific questions"
msgstr "Initialisation des questions spécifiques prédéfinies"

msgid "Initialization of the predefined specific questions completed."
msgstr "Initialisation des questions spécifiques prédéfinies complétée."

msgid ""
"Initialization of the predefined specific questions for an academic year"
msgstr ""
"Initialisation des questions spécifiques prédéfinies pour une année "
"académique"

msgctxt "admission"
msgid "Institute"
msgstr "Établissement"

msgctxt "curriculum"
msgid "Institute"
msgstr "Établissement"

msgctxt "jury"
msgid "Institute"
msgstr "Institution"

msgid "Institute address"
msgstr "Adresse de l'établissement"

msgid "Institute name"
msgstr "Nom de l'établissement"

msgid "Institute type"
msgstr "Type d'établissement"

msgid "Institution"
msgstr "Institution"

msgid "Institution Federation Wallonie-Bruxelles"
msgstr "Institution de la Federation Wallonie-Bruxelles"

msgid "Institution contacted"
msgstr "Établissement contacté"

msgid "Institution should be set when PhD has been set to yes or partial"
msgstr ""
"L'institution doit être renseignée quand le doctorat a déjà été réalisé "
"partiellement ou complètement"

msgid "Insufficient"
msgstr "Insuffisant"

msgid "Internal comment"
msgstr "Commentaire interne"

msgid "Internal comment:"
msgstr "Commentaire interne :"

msgid "Internal label"
msgstr "Label interne"

msgid "Internal notes"
msgstr "Notes internes"

msgid "International for doctorate"
msgstr "Internationale pour les doctorats"

msgid "International for general education"
msgstr "Internationale pour les formation générales"

msgid "International scholarship"
msgstr "Bourse internationale"

msgid "International:"
msgstr "Bourse internationale :"

msgid "Internship Framework Agreement"
msgstr "Convention cadre de stages"

msgid "Internship certificate, with dates, justifying the period concerned"
msgstr ""
"Attestation de stage, avec mention des dates, justifiant la période concernée"

msgid "Invalid date"
msgstr "Date invalide"

msgid "Invalid phone number"
msgstr "Numéro de téléphone invalide"

#, python-format
msgid "Invalid property: %(config_params)s"
msgid_plural "Invalid properties: %(config_params)s"
msgstr[0] "Propriété invalide : %(config_params)s"
msgstr[1] "Propriétés invalides : %(config_params)s"

msgid "Invitations have not been sent"
msgstr "Les invitations n'ont pas été envoyées"

msgid "Invitations must have been sent"
msgstr "Les invitations doivent avoir été envoyées"

msgid "Is access title of the proposition?"
msgstr "Est-ce que c'est un titre d'accès de la proposition ?"

msgid "Is active?"
msgstr "Actif ?"

msgid "Is an external modification"
msgstr "Est une modification externe"

msgid "Is an external reorientation"
msgstr "Est une réorientation externe"

msgid "Is belgian bachelor"
msgstr "Est bachelier belge"

msgid "Is it a Wallonia-Brussels Federation institution?"
msgstr "S'agit-il d'une institution de la Fédération Wallonie-Bruxelles ?"

msgid "Is non-resident (as defined in decree)"
msgstr "Est non-résident (au sens du décret)"

msgctxt "diploma_type"
msgid "It is a diploma"
msgstr "Il s'agit d'un diplôme"

msgid "JURY_APPROUVE_ADRE"
msgstr "JURY_APPROUVE_ADRE"

msgid "JURY_APPROUVE_CA"
msgstr "JURY_APPROUVE_CA"

msgid "JURY_APPROUVE_CDD"
msgstr "JURY_APPROUVE_CDD"

msgid "JURY_REFUSE_ADRE"
msgstr "JURY_REFUSE_ADRE"

msgid "JURY_REFUSE_CDD"
msgstr "JURY_REFUSE_CDD"

msgid "JURY_SOUMIS"
msgstr "JURY_SOUMIS"

msgid "Joint research project (ARC)"
msgstr "ARC - Action de Recherche Concertée"

msgid "Joint supervision agreement"
msgstr "Convention de cotutelle"

msgid "Joint supervision request"
msgstr "Demande d'ouverture de cotutelle"

msgid "Journal or publishing house name"
msgstr "Nom de la revue ou de la maison d'édition"

msgid "Jury approval"
msgstr "Approbation du jury"

msgid "Jury composition"
msgstr "Composition du jury"

msgid "Justification letter"
msgstr "Lettre de justification"

msgid "Keys"
msgstr "Clés"

msgctxt "admission"
msgid "Keywords"
msgstr "Mots-clés"

msgid "Knowledge of languages"
msgstr "Connaissance des langues"

msgid "Language"
msgstr "Langue"

msgid "Language regime"
msgstr "Régime linguistique"

msgid "Last hour views:"
msgstr "Vues de la dernière heure :"

msgid "Last modif."
msgstr "Dernière modif."

msgid "Last modification"
msgstr "Dernière modification"

msgid "Last modification (author)"
msgstr "Dernière modif. (auteur)"

msgid "Last name / First name / Email"
msgstr "Nom / Prénom / E-mail"

msgid "Last name / First name / Email / NOMA"
msgstr "Nom / Prénom / E-mail / NOMA"

msgid "Last name / First name / Global id"
msgstr "Nom / Prénom / Identifiant global"

msgid "Last update author"
msgstr "Auteur de la dernière mise à jour"

msgid "Late enrollment"
msgstr "Inscription tardive"

msgid "Later > blocking"
msgstr "Ultérieurement > bloquant"

msgid "Later > non-blocking"
msgstr "Ultérieurement > non-bloquant"

msgid "Launch"
msgstr "Lancer"

msgid "Lead supervisor"
msgstr "Promoteur de référence"

msgid "Lead supervisor approval"
msgstr "Avis positif du promoteur de référence"

msgid "Lead supervisor assent"
msgstr "Avis du promoteur de référence"

msgid "Lead supervisor comment"
msgstr "Commentaire du promoteur de référence"

msgctxt "admission"
msgid "Learning unit"
msgstr "Unité d'enseignement"

msgid "Leave page?"
msgstr "Quitter la page ?"

msgid "Legal cohabitation certificate"
msgstr "Attestation de cohabitation légale"

msgid "Legal domicile"
msgstr "Domicile légal"

msgid "Letters of recommendation"
msgstr "Lettres de recommandation"

msgctxt "equivalence_type"
msgid "Level equivalence"
msgstr "Equivalence de niveau"

msgid ""
"Link to download a copy of the file related to the admission (frontoffice)."
msgstr "Lien pour télécharger une copie du dossier (back-office)."

msgid "Link to the admission (back-office)"
msgstr "Lien vers l'admission (back-office)"

msgid "Link to the admission (front-office)"
msgstr "Lien vers l'admission (front-office)"

msgid "Link to the admission confirmation paper panel (back-office)"
msgstr "Lien vers la page liée à l'épreuve de confirmation (back-office)"

msgid "Link to the admission confirmation paper panel (front-office)"
msgstr "Lien vers la page liée à l'épreuve de confirmation (front-office)"

msgid "Link to the admission supervisory panel (front-office)"
msgstr "Lien vers le groupe de supervision de l'admission (front-office)"

msgid "Link to the admissions (front-office)"
msgstr "Lien vers la liste des admissions (front-office)"

msgid "Link to the complementary training panel (front-office)"
msgstr "Lien vers la page liée à la formation complémentaire (front-office)"

msgid "Link to the doctoral training panel (back-office)"
msgstr "Lien vers la page liée à la formation doctorale (back-office)"

msgid "Link to the doctoral training panel (front-office)"
msgstr "Lien vers la page liée à la formation doctorale (front-office)"

msgid ""
"Link to the page of the faculty decision in the checklist of the admission "
"(back-office)"
msgstr ""
"Lien vers la page de décision facultaire dans la checklist de l'admission "
"(back-office)"

msgid "List"
msgstr "Liste"

msgid "List a missing document"
msgstr "Lister un document manquant"

msgid "List of LUs of the additional module or others"
msgstr "Liste des UEs du module complémentaire ou autres"

msgid "List of emails of the program managers."
msgstr "Liste des emails des gestionnaires d'admission d'un programme."

msgid "List of names of the program managers."
msgstr "Liste des noms des gestionnaires d'admission d'un programme."

msgid ""
"List of the mandatory requested documents that must be submitted "
"immediately, with the reason"
msgstr ""
"Liste des documents réclamés obligatoires qui doivent être déposés "
"immédiatement, avec la raison associée"

msgid ""
"List of the requested documents that can be submitted later, with the reason"
msgstr ""
"Liste des documents réclamés qui peuvent être déposés plus tard, avec la "
"raison associée"

msgid "List of the requested documents that have been submitted"
msgstr "Liste des documents réclamés qui ont été déposés."

msgid "List of the requested documents that haven't been submitted"
msgstr "Liste des documents réclamés qui n'ont pas été déposés."

msgid "List of the values that the Selection elements can take (one per row)."
msgstr ""
"Liste de valeurs que les éléments de type Sélection peuvent prendre (une par "
"ligne)."

msgid "Listening comprehension"
msgstr "Compréhension à l'audition"

msgid "Long"
msgstr "Long"

msgid "Long name"
msgstr "Nom long"

msgid "Long-term resident card"
msgstr "Carte de résident longue durée"

msgid "Lookup somebody"
msgstr "Rechercher une personne"

msgid "MANAGEMENT"
msgstr "Gestion"

msgid "MASTER_DE_SPECIALISATION_SANTE"
msgstr "485 € - Master de spécialisation santé"

msgid "MATHEMATICS"
msgstr "Mathématiques"

msgid "MEMBRE"
msgstr "MEMBRE"

msgid "MIME file types"
msgstr "Types de fichier MIME"

msgid "Madam"
msgstr "Madame"

msgid "Mail salutation"
msgstr "Formule de salutation de l'email"

msgid ""
"Mail sent to ADRE on first submission of the confirmation paper by the "
"doctoral student"
msgstr ""
"E-Mail envoyé à ADRE lors de la première soumission du formulaire d'une "
"épreuve de confirmation par le doctorand"

msgid ""
"Mail sent to ADRE to inform him of the defavourable opinion on one "
"confirmation paper"
msgstr ""
"E-Mail envoyé à ADRE pour l'informer de l'issue défavorable d'une épreuve de "
"confirmation"

msgid ""
"Mail sent to ADRE to inform him of the favourable opinion on one "
"confirmation paper"
msgstr ""
"E-Mail envoyé à ADRE pour l'informer de l'issue favorable d'une épreuve de "
"confirmation"

msgid ""
"Mail sent to ADRE to inform him of the necessity to retake one confirmation "
"paper"
msgstr ""
"E-Mail envoyé à ADRE pour l'informer de la nécessité de repasser une épreuve "
"de confirmation"

msgid ""
"Mail sent to ADRI to inform him of the defavourable opinion on one "
"confirmation paper"
msgstr ""
"E-Mail envoyé à ADRI pour l'informer de l'issue défavorable d'une épreuve de "
"confirmation"

msgid ""
"Mail sent to ADRI to inform him of the favourable opinion on one "
"confirmation paper"
msgstr ""
"E-Mail envoyé à ADRI pour l'informer de l'issue favorable d'une épreuve de "
"confirmation"

msgid ""
"Mail sent to ADRI to inform him of the necessity to retake one confirmation "
"paper"
msgstr ""
"E-Mail envoyé à ADRI pour l'informer de la nécessité de repasser une épreuve "
"de confirmation"

msgid "Mail sent to each actor of the supervision group to request a signature"
msgstr ""
"E-mail envoyé aux membres du groupe de supervision pour demander une "
"signature"

msgid "Mail sent to promoters when a member of the supervision panel refuses"
msgstr ""
"E-mail envoyé aux promoteurs lors du refus d'un membre du groupe de "
"supervision"

msgid ""
"Mail sent to reference promoter to inform of the submission of complementary "
"training activities"
msgstr ""
"E-mail envoyé au promoteur de référence lors de la soumission d'une activité "
"de formation complémentaire"

msgid ""
"Mail sent to reference promoter to inform of the submission of course "
"enrollment"
msgstr ""
"E-mail envoyé au promoteur de référence lors de la soumission d'une "
"inscription à un cours"

msgid ""
"Mail sent to reference promoter to inform of the submission of doctoral "
"training activities"
msgstr ""
"E-mail envoyé au promoteur de référence lors de la soumission d'une activité "
"de formation doctorale"

msgid ""
"Mail sent to the CDD to inform them that a new application has been submitted"
msgstr ""
"E-mail envoyé à la CDD pour l'informer qu'une nouvelle demande a été soumise"

msgid ""
"Mail sent to the applicant following approval or rejection by a member of "
"the supervisory group"
msgstr ""
"E-mail envoyé au candidat suite à l'approbation ou au refus d'un membre du "
"groupe de supervision"

msgid ""
"Mail sent to the candidate to confirm supervision group signature requests "
"are sent"
msgstr ""
"E-mail envoyé au candidat pour confirmer l'envoi des demandes de signature"

msgid ""
"Mail sent to the candidate to confirm that his application for continuing "
"education has been taken into account by UCLouvain"
msgstr ""
"E-mail envoyé au candidat pour lui confirmer que sa demande d'admission en "
"formation continue est prise en compte par l'UCLouvain"

msgid ""
"Mail sent to the candidate to confirm that his application for general "
"education has been taken into account by UCLouvain"
msgstr ""
"E-mail envoyé au candidat pour lui confirmer que sa demande d'admission en "
"formation générale est prise en compte par l'UCLouvain"

msgid ""
"Mail sent to the candidate to confirm that his application has been taken "
"into account by UCLouvain"
msgstr ""
"E-mail envoyé au candidat pour lui confirmer la bonne prise en compte de sa "
"demande par l'UCLouvain"

msgid ""
"Mail sent to the candidate to inform him that all requested documents have "
"been received for general education"
msgstr ""
"E-mail envoyé au candidat pour l'informer que tous les documents réclamés "
"ont été reçus pour sa demande en formation générale"

msgid ""
"Mail sent to the candidate to inform him that some FAC documents are missing "
"or invalid in his application for doctorate education"
msgstr ""
"E-mail envoyé au candidat pour l'informer que des documents FAC sont "
"manquants ou invalides dans sa demande en doctorat"

msgid ""
"Mail sent to the candidate to inform him that some FAC documents are missing "
"or invalid in his application for general education"
msgstr ""
"E-mail envoyé au candidat pour l'informer que des documents FAC sont "
"manquants ou invalides dans sa demande en formation générale"

msgid ""
"Mail sent to the candidate to inform him that some SIC documents are missing "
"or invalid in his application for continuing education"
msgstr ""
"E-mail envoyé au candidat pour l'informer que des documents SIC sont "
"manquants ou invalides dans sa demande en formation continue"

msgid ""
"Mail sent to the candidate to inform him that some SIC documents are missing "
"or invalid in his application for doctorate education"
msgstr ""
"E-mail envoyé au candidat pour l'informer que des documents SIC sont "
"manquants ou invalides dans sa demande en doctorat"

msgid ""
"Mail sent to the candidate to inform him that some SIC documents are missing "
"or invalid in his application for general education"
msgstr ""
"E-mail envoyé au candidat pour l'informer que des documents SIC sont "
"manquants ou invalides dans sa demande en formation générale"

msgid ""
"Mail sent to the candidate to inform him that some requested documents have "
"been received and some are still missing for general education"
msgstr ""
"E-mail envoyé au candidat pour l'informer que certains documents réclamés "
"ont été reçus et que d'autres sont encore manquants pour sa demande en "
"formation générale"

msgid ""
"Mail sent to the candidate to inform of the refusal of complementary "
"training activity"
msgstr ""
"E-mail envoyé au candidat pour lui informer du refus d'une activité de "
"formation complémentaire"

msgid ""
"Mail sent to the candidate to inform of the refusal of course enrollment"
msgstr ""
"E-mail envoyé au candidat pour lui informer du refus d'une inscription à un "
"cours"

msgid ""
"Mail sent to the candidate to inform of the refusal of doctoral training "
"activity"
msgstr ""
"E-mail envoyé au candidat pour lui informer du refus d'une activité de "
"formation doctorale"

msgid "Mail sent to the candidate to update a complementary training activity"
msgstr ""
"E-mail envoyé au candidat pour mettre à jour une activité de formation "
"complémentaire"

msgid "Mail sent to the candidate to update a course enrollment"
msgstr ""
"E-mail envoyé au candidat pour mettre à jour une inscription à un cours"

msgid "Mail sent to the candidate to update a doctoral training activity"
msgstr ""
"E-mail envoyé au candidat pour mettre à jour une activité de formation "
"doctorale"

msgid ""
"Mail sent to the doctoral student to give him some information about the "
"confirmation paper"
msgstr ""
"E-Mail envoyé au doctorand pour lui communiquer quelques informations "
"relatives à l'épreuve de confirmation"

msgid ""
"Mail sent to the doctoral student to inform him of the defavourable opinion "
"on the confirmation paper"
msgstr ""
"E-Mail envoyé au doctorand pour l'informer de l'issue défavorable de son "
"épreuve de confirmation"

msgid ""
"Mail sent to the doctoral student to inform him of the favourable opinion on "
"the confirmation paper"
msgstr ""
"E-Mail envoyé au doctorand pour l'informer de l'issue favorable de son "
"épreuve de confirmation"

msgid ""
"Mail sent to the doctoral student to inform him of the necessity to retake "
"the confirmation paper"
msgstr ""
"E-Mail envoyé au doctorand pour l'informer de la nécessité de repasser son "
"épreuve de confirmation"

msgid ""
"Mail sent to the member of the supervision panel when deleted by the "
"candidate"
msgstr ""
"E-mail envoyé au membre du groupe de supervision lors de sa suppression par "
"le candidat"

msgid ""
"Mail sent to the members of the supervision panel to inform them that the "
"application has been submitted to UCLouvain by the applicant"
msgstr ""
"E-mail envoyé aux membres du groupe de supervision pour les informer que la "
"demande a été soumise à l'UCLouvain par le candidat"

msgid "Main institute"
msgstr "Institution principale"

msgctxt "admission gender"
msgid "Male"
msgstr "Masculin"

msgctxt "admission sex"
msgid "Male"
msgstr "Masculin"

msgctxt "tab"
msgid "Management"
msgstr "Gestion"

msgid "Management of the continuing enrolment applications"
msgstr "Gestion des demandes d'inscription en formation continue"

msgid "Management of the doctorate enrolments"
msgstr "Gestion des demandes d'inscription en doctorat"

msgid "Management of the enrolment applications"
msgstr "Gestion des demandes d'inscription"

msgid ""
"Mandatory fields are missing in the 'Additional information > Specific "
"questions' tab."
msgstr ""
"Les champs requis dans l'onglet 'Informations complémentaires > Questions "
"spécifiques' sont manquants."

msgid ""
"Mandatory fields are missing in the 'Additional information > Visa' tab."
msgstr ""
"Les champs requis dans l'onglet 'Informations complémentaires > Visa' sont "
"manquants."

msgid "Mandatory fields are missing in the cotutelle."
msgstr "Les champs requis de la cotutelle sont manquants."

msgid "Mandatory fields are missing in the project details of the proposition."
msgstr ""
"Les champs requis des details du projet de la proposition sont manquants."

msgid ""
"Mandatory fields are missing in the specific questions of the 'Additional "
"information > Specific questions' tab"
msgstr ""
"Les champs requis des questions spécifiques dans l'onglet 'Informations "
"complémentaires > Questions spécifiques' sont manquants."

msgid ""
"Mandatory fields are missing in the specific questions of the 'Course "
"choice' tab"
msgstr ""
"Les champs requis des questions spécifiques dans l'onglet 'Choix de "
"formation' sont manquants."

msgid ""
"Mandatory fields are missing in the specific questions of the 'Previous "
"Experience > Curriculum vitae' tab."
msgstr ""
"Les champs requis des questions spécifiques dans l'onglet 'Parcours "
"antérieur > Curriculum' sont manquants."

msgid ""
"Mandatory fields are missing in the specific questions of the 'Previous "
"experience > Secondary studies' tab"
msgstr ""
"Les champs requis des questions spécifiques dans l'onglet 'Parcours "
"antérieur > Études secondaires' sont manquants."

msgid "Mandatory languages are missing."
msgstr "Des langues obligatoires sont manquantes."

msgid ""
"Martin V comprises both the Martin V Ecole Fondamentale and the Martin V "
"Lycee."
msgstr "L'entité Martin V regroupe l'Ecole Fondamentale et le Lycée Martin V."

msgctxt "course"
msgid "Master"
msgstr "Master"

msgid "Maximum number of documents"
msgstr "Nombre maximum de documents"

msgid "Member of supervision group already invited."
msgstr "Membre du groupe de supervision déjà invité."

msgid "Member of supervision group not found."
msgstr "Membre du groupe de supervision non trouvé."

msgid "Member of supervision group not invited."
msgstr "Membre du groupe de supervision non invité."

msgid "Members"
msgstr "Membres"

msgid "Memberships"
msgstr "Affiliations"

msgid "Membre CA not found."
msgstr "Membre du comité d'accompagnement non trouvé."

msgid "Merge all non-empty data from digit match to merge form"
msgstr "Fusionner toutes les données valides provenant de la correspondance"

msgid "Merge all non-empty data from original to merge form"
msgstr "Fusionner toutes les données valides provenant de l'original"

msgid "Merge with existing entry"
msgstr "Fusionner avec l'entrée existante"

msgid "Merging of each document field of a continuing proposition into one PDF"
msgstr "Fusion de chaque champ document d'une proposition continue en un PDF"

msgid "Merging of each document field of a doctorate proposition into one PDF"
msgstr "Fusion de chaque champ document d'une proposition doctorale en un PDF"

msgid "Merging of each document field of a general proposition into one PDF"
msgstr "Fusion de chaque champ document d'une proposition générale en un PDF"

msgid "Merging of each document field of the proposition into one PDF"
msgstr "Fusion de chaque champ document d'une proposition en un PDF"

msgid "Message"
msgstr "Message"

msgid "Message body"
msgstr "Corps du message"

msgid "Message for the candidate"
msgstr "Message pour le candidat"

msgid "Message object"
msgstr "Sujet du message"

msgid "Message sent successfully"
msgstr "Message envoyé avec succès"

msgid "Message subject"
msgstr "Sujet du message"

msgid "Message to candidate concerning the prerequisite courses"
msgstr "Communication au candidat à propos des compléments"

msgid ""
"Method 1 (the private defense and the public defense are separated by at "
"least a month"
msgstr ""
"Formule 1 (la défense privée et la soutenance publique sont séparées d’au "
"moins un mois) "

msgid ""
"Method 2 (The private defense and the public defense are organised the same "
"day, and subjected to an admissibility condition)"
msgstr ""
"Formule 2 (La défense et la soutenance sont organisées le même jour, et "
"soumises à une condition de recevabilité)"

msgid "Missing"
msgstr "Manquants"

msgid "Mobility months amount"
msgstr "Nombre de mois de mobilité"

msgid "Modification asked by the candidate"
msgstr "Modification demandée par le candidat"

msgid "Modification author"
msgstr "Auteur modif."

msgid "Modification date"
msgstr "Date modif."

msgid "Modification of a non-academic activity"
msgstr "Modification d'une activité non-académique"

msgid "Modification of an academic course"
msgstr "Modification d'une formation académique"

msgid "Modification of the secondary studies"
msgstr "Modification des études secondaires"

msgid "Modification of the specificities of the curriculum"
msgstr "Modification des spécificités du curriculum"

msgid "Modification requested"
msgstr "Modification demandée"

msgctxt "feminine"
msgid "Modified"
msgstr "Modifiée"

msgid "Modified at"
msgstr "Modifié le"

msgid "Mollie ID"
msgstr "ID Mollie"

msgid "Month"
msgstr "Mois"

msgid "Most recent year of enrolment"
msgstr "Dernière année d'inscription"

msgid "Motivation"
msgstr "Motivation"

msgid "Motivation for joint supervision"
msgstr "Motivation de la cotutelle"

msgid "Motivations"
msgstr "Motivations"

#, python-format
msgid "Move the doctorate to the \"%(status)s\" state?"
msgstr "Passer la demande dans l'état \"%(status)s\" ?"

msgid "Must be a dictionary."
msgstr "Doit être un dictionnaire."

msgid "Must be enrolled"
msgstr "Doit être inscrit"

msgid "Must be in the process of the enrolment"
msgstr "Doit être en cours inscription"

msgid "Must not be pre-admission"
msgstr "Ne doit pas être une pré-admission"

msgid "Must pay"
msgstr "Doit payer"

msgid "My father"
msgstr "Mon père"

msgid ""
"My father, mother, legal guardian, spouse or legal cohabitant has the "
"nationality of a country of a European Union member state, or fulfils the "
"conditions covered by one of the Belgian student statuses from 1 to 4 "
"(Belgian student status 5)"
msgstr ""
"Mon père, ma mère, mon tuteur légal, conjoint ou cohabitant légal a la "
"nationalité d’un pays d’un état membre de l’Union européenne, ou remplit les "
"conditions visées par l’une des assimilations de 1 à 4 (assimilation 5)"

msgid "My institute is not on this list"
msgstr "Je ne trouve pas mon établissement dans cette liste"

msgid "My legal cohabitant"
msgstr "Mon cohabitant légal"

msgid "My legal guardian"
msgstr "Mon tuteur légal"

msgid "My mother"
msgstr "Ma mère"

msgid "My partner"
msgstr "Mon conjoint"

msgid "N/A"
msgstr "Sans objet"

msgid "NO"
msgstr "Non"

msgid "NON_CONCERNE"
msgstr "Non concerné(e)"

msgid "NON_FINANCABLE"
msgstr "Non finançable"

msgid "NON_SOUMISE"
msgstr "Non soumise"

msgid "NOT_ALLOWED_TO_CONTINUE"
msgstr "Non autorisé à poursuivre"

msgid "NOT_INVITED"
msgstr "Pas encore invité à signer"

msgid "NOUVEAUX_DROITS_MAJORES"
msgstr "2505 € - Nouveaux droits majorés"

msgid "Name"
msgstr "Nom"

msgid "Name in english"
msgstr "Nom en anglais"

msgid "Name in french"
msgstr "Nom en français"

msgid "Name in the language of the manifestation"
msgstr "Nom dans la langue de la manifestation"

msgid "Name of the contact person for the design of the annual program"
msgstr "Nom de la personne de contact pour la composition du programme annuel"

msgid "Name of the education type"
msgstr "Intitulé du type d'enseignement"

msgid "Name of the management entity"
msgstr "Nom de l'entité de gestion"

msgid "Nationality"
msgstr "Nationalité"

msgid "Nationality:"
msgstr "Nationalité :"

msgid "Negative assessment by lead supervisor"
msgstr "Avis négatif du promoteur de référence"

msgid "New deadline"
msgstr "Nouvelle échéance"

msgid "New thesis title (if applicable):"
msgstr "Nouveau titre de la thèse (le cas échéant) :"

msgid "No"
msgstr "Non"

msgid ""
"No 'ValidationError' exception must be triggered with the the provided data."
msgstr ""
"Aucune erreur de validation ne doit être déclenchée avec les données "
"spécifiées."

msgid "No English studies"
msgstr "Aucune étude en anglais"

msgid "No French studies"
msgstr "Aucune étude en français"

msgid "No PhD found."
msgstr "Pas de doctorat trouvé."

msgid "No continuing enrolment"
msgstr "Aucune inscription en formation continue n'a été trouvée"

msgid "No credit system"
msgstr "Pas de système de crédits"

msgid "No defense reason"
msgstr "Raison de non-soutenance"

msgid "No diplomatic post found."
msgstr "Poste diplomatique non trouvé."

msgid "No doctorate found."
msgstr "Doctorat non trouvé."

msgid "No document"
msgstr "Pas de document"

msgid "No document is defined as requestable. At least one is required."
msgstr ""
"Aucun document n'est spécifié comme réclamable. Au-moins un est requis."

msgid "No enrolment application"
msgstr "Aucune demande d'inscription n'a été trouvée"

msgid "No fraud identified"
msgstr "Pas de fraude identifiée"

msgid "No general enrolment"
msgstr "Aucune inscription en formation générale n'a été trouvée"

msgid "No joint supervision"
msgstr "Pas de cotutelle"

msgid "No jury found."
msgstr "Pas de jury trouvé."

msgid "No knowledge of languages provided."
msgstr "Aucune connaissance des langues renseignée."

msgid "No longer designate the document as to be requested"
msgstr "Ne plus désigner le document comme étant à réclamer"

msgid "No one invited"
msgstr "Aucun invité"

msgid "No pool was found to match."
msgstr "Aucun pot ne correspond."

msgid "No recipient email found for this program."
msgstr "L'email du destinaire n'a pas été trouvé pour cette formation."

msgid "No scholarship found."
msgstr "Bourse non trouvée."

msgid "No specific profile"
msgstr "Pas de profil particulier"

msgid "No specific question available for this dossier."
msgstr "Aucune question spécifique n'est disponible pour cette demande."

msgid "No training found."
msgstr "Formation non trouvée."

msgid "No year has yet been added"
msgstr "Aucune année n'a encore été ajoutée"

msgid "No."
msgstr "Non."

msgid "Noma"
msgstr "Noma"

msgid "Non doctor reason"
msgstr "Justification"

msgid "Non-European credits"
msgstr "Crédits non-européens"

msgid "Non-academic experience"
msgstr "Expérience non-académique"

msgid "Non-educational experience not found."
msgstr "Expérience non-académique non trouvée."

msgid "Non-resident (as defined by government decree)"
msgstr "Non-résident (au sens du Décret)"

msgid "Non-retrievable attachment"
msgstr "Pièce jointe non récupérable"

msgid "Non-retrievable document"
msgstr "Document non récupérable"

msgid "None of these are relevant to me"
msgstr "Aucune de ces propositions ne me correspond"

msgid "Not Belgian"
msgstr "Non-Belge"

msgid "Not UE"
msgstr "Non-UE"

msgid "Not VIP"
msgstr "Non-VIP"

msgid "Not analyzed"
msgstr "Non analysé"

msgid "Not assimilated"
msgstr "Non-assimilé·e"

msgid "Not concerned"
msgstr "Non concerné·e"

msgctxt "checklist"
msgid "Not concerned"
msgstr "Non concerné·e"

msgctxt "equivalence_type"
msgid "Not concerned"
msgstr "Non concerné·e"

msgid "Not financeable"
msgstr "Non-finançable"

msgid "Not free"
msgstr "Non libre"

msgid "Not fundable"
msgstr "Non-finançable"

msgid "Not specified"
msgstr "Non précisée"

msgctxt "admission-header"
msgid "Not specified"
msgstr "Non précisée"

msgctxt "equivalence_status"
msgid "Not specified"
msgstr "Non renseigné"

msgctxt "equivalence_type"
msgid "Not specified"
msgstr "Non renseigné"

msgctxt "address"
msgid "Number"
msgstr "Numéro"

msgctxt "admission"
msgid "Number of additional years the candidate can have"
msgstr "Nombre d'années supplémentaires auxquelles le candidat a droit"

msgid "Number of credits earned at the end of the academic year."
msgstr "Nombre de crédits réussis au terme de l'année académique."

msgid "Number of days participating"
msgstr "Nombre de jours de participation"

msgctxt "admission"
msgid "Number of previous registration"
msgstr "Nombre d'inscriptions précédemment réalisées"

msgid "Number of values mismatch"
msgstr "Le nombre de valeurs ne correspond pas"

msgid "Number of years required for the full program"
msgstr "Nombre d'années à prévoir pour le programme complet"

msgid ""
"Number of years required for the full program (including prerequisite "
"courses)"
msgstr ""
"Nombre d'années à prévoir pour le programme complet (y compris pour les "
"compléments de formation)"

msgid "OTHER"
msgstr "Autre"

msgid "Obtained grade"
msgstr "Grade obtenu"

msgid "Ok"
msgstr "Ok"

msgid ""
"On the basis of the information you have provided, you will need to apply "
"for a student visa if your application to attend our university is accepted "
"(i.e. if UCLouvain sends you an \"enrolment authorisation\"). Please read "
"the student <a href=\"https://uclouvain.be/en/study/inscriptions/welcome-to-"
"international-students.html\" target=\"_blank\"> visa </a> application "
"information."
msgstr ""
"Sur la base des informations que vous avez précédemment complétées, vous "
"êtes concerné·e par la demande de visa si vous deviez obtenir une "
"autorisation d’inscription. Nous vous invitons à prendre connaissance des "
"informations relatives à la demande <a href=\"https://uclouvain.be/fr/"
"etudier/inscriptions/bienvenue-aux-etudiants-internationaux-et-aux-"
"etudiantes-internationales.html\" target=\"_blank\"> visa</a>."

msgid "On the press"
msgstr "Dans la presse"

msgid "One choice per line, leave the \"Other\" value out"
msgstr "Un choix, par ligne, ne pas renseigner la valeur \"Autre\""

#, python-format
msgid "One education group could not be found: %(education_groups)s."
msgid_plural ""
"Several education groups could not be found: %(education_groups)s."
msgstr[0] ""
"Une organisation de formation n'a pas été trouvée : %(education_groups)s."
msgstr[1] ""
"Plusieurs organisations de formation n'ont pas été trouvées : "
"%(education_groups)s."

#, python-format
msgid "One enrolment application"
msgid_plural ""
"%(start_index)s to %(end_index)s of %(total_counts)s enrolment applications"
msgstr[0] "Une demande d'inscription"
msgstr[1] ""
"%(start_index)s à %(end_index)s sur %(total_counts)s demandes d'inscription"

msgid "Online"
msgstr "En ligne"

msgid "Online event"
msgstr "Événement en ligne"

msgid "Online or in person"
msgstr "En ligne ou en présentiel"

msgid "Online payment history"
msgstr "Historique des paiements en ligne"

msgid "Only one admission"
msgstr "Une seule admission"

msgid "Opinion of the CA following the format provided by the CDD"
msgstr "Avis du comité d'accompagnement suivant le format fourni par la CDD"

msgid "Opinion on research mandate renewal"
msgstr "Avis sur le renouvellement du mandat de recherche"

msgid "Oral communication"
msgstr "Communication orale"

msgid "Oral presentation"
msgstr "Exposé oral"

msgid "Order"
msgstr "Ordre"

msgid "Organising country"
msgstr "Pays organisateur"

msgid "Organising institution"
msgstr "Institution organisatrice"

msgid "Other"
msgstr "Autre"

msgctxt "admission gender"
msgid "Other"
msgstr "Autre"

msgid "Other address"
msgstr "Une autre adresse"

msgid "Other authorized program"
msgstr "Autre formation autorisée"

msgid "Other cotutelle-related documents"
msgstr "Autres documents relatifs à la cotutelle"

msgid "Other course"
msgstr "Autre formation"

msgid "Other course accepted by the faculty"
msgstr "Autre formation acceptée par la facultée"

msgid "Other demand(s) by the candidate."
msgstr "Autre(s) demande(s) du candidat."

msgid "Other documents relating to joint supervision"
msgstr "Autres documents relatifs à la cotutelle"

msgid "Other education type"
msgstr "Autre type d'enseignement"

msgid "Other given names"
msgstr "Autres prénoms"

msgid "Other information about prerequisite courses"
msgstr "Autres informations à propos des compléments de formation"

msgid "Other institute"
msgstr "Autre institution"

msgctxt "curriculum"
msgid "Other institute"
msgstr "Autre établissement"

msgid "Other institute (if necessary)"
msgstr "Autre institution (le cas échéant)"

msgid "Other institute address"
msgstr "Adresse autre établissement"

msgid "Other institute name"
msgstr "Nom autre établissement"

msgid "Other international scholarship"
msgstr "Autre bourse internationale"

msgid "Other members of the supervisory panel"
msgstr "Autres membres du comité d’accompagnement"

msgid "Other programme"
msgstr "Autre formation"

msgctxt "admission"
msgid "Other reasons"
msgstr "Autres raisons"

msgid "Other refusal reasons"
msgstr "Autres motifs de refus facultaire"

msgid ""
"Our University is pleased to welcome you and wishes you an enriching and "
"fruitful stay."
msgstr ""
"Notre Université est heureuse de vous accueillir et vous souhaite un "
"enrichissant et fructueux séjour."

msgctxt "CategorieActivite"
msgid "PAPER"
msgstr "Épreuve"

msgid "PARTIAL"
msgstr "Partiel"

msgid "PASSED_CONFIRMATION"
msgstr "Epreuve de confirmation réussie"

msgid "PAS_DE_DROITS_D_INSCRIPTION"
msgstr "0 € - Pas de droits d'inscription"

msgid "PDF Export"
msgstr "Export PDF"

msgid "PDF file"
msgstr "Fichier PDF"

msgid "PDF recap for a continuing education admission"
msgstr "PDF récapitulatif d'une admission en formation continue"

msgid "PDF recap for a doctorate education admission"
msgstr "PDF récapitulatif d'une admission en doctorat"

msgid "PDF recap for a general education admission"
msgstr "PDF récapitulatif d'une admission en formation générale"

msgid "PDF recap of the proposition"
msgstr "PDF récapitulatif de la proposition"

msgid "PHYSICS"
msgstr "Physique"

msgid "PREMIERE_INSCRIPTION_MEME_CYCLE"
msgstr "1ère inscription au même cycle"

msgid "PREMIERE_REORIENTATION_SUR_5_ANS"
msgstr "Première réorientation sur 5 ans"

msgid "PRESIDENT"
msgstr "PRESIDENT"

msgid "PRE_ADMISSION"
msgstr "Pré-admission"

msgid "PRIVATE_DEFENSE"
msgstr "Défense privée"

msgctxt "CategorieActivite"
msgid "PUBLICATION"
msgstr "Publication"

msgid "PUBLICATION types"
msgstr "Types d'activité pour la catégorie Publication"

msgid "PUBLIC_DEFENSE"
msgstr "Soutenance publique"

msgid "Page"
msgstr "Page"

msgid "Page size"
msgstr "Taille de la page"

msgid "Parcours"
msgstr "Parcours"

msgid "Parent certificate of support from the CPAS"
msgstr "Attestation de prise en charge du parent par le CPAS"

msgid "Parent identity card"
msgstr "Carte d'identité du parent"

msgid "Parent long-term residence permit"
msgstr "Titre de séjour de longue durée du parent"

msgid "Parent residence permit valid for more than 3 months"
msgstr "Titre de séjour du parent d’une validité supérieure à 3 mois"

msgid "Parent salary slips"
msgstr "Fiches de rémunération du parent"

msgid "Participating proof"
msgstr "Preuve de participation"

msgid "Participation"
msgstr "Participation"

msgid "Participation certification"
msgstr "Certificat de participation"

msgid "Participation to symposium/conference"
msgstr "Participation à des colloques/conférences"

msgid "Particular cost"
msgstr "Tarif particulier"

msgid "Partner institution"
msgstr "Institution partenaire"

msgid "Passport"
msgstr "Passeport"

msgid "Passport expiry date"
msgstr "Date de fin de validité du passeport"

msgid "Passport number"
msgstr "Numéro de passeport"

msgid "Past experiences authentication"
msgstr "Authentification parcours"

msgid "Payed"
msgstr "Payés"

msgid "Payment method"
msgstr "Méthode de paiement"

msgid "Pending application fee"
msgstr "Frais de dossier en attente"

msgid "Permanent residence card of a family member of a European Union citizen"
msgstr ""
"Carte de séjour permanent de membre de la famille d’un citoyen de l'Union "
"européenne"

msgid "Person"
msgstr "Personne"

msgid "Personal data"
msgstr "Données personnelles"

msgctxt "admission"
msgid "Personal email"
msgstr "E-mail privé"

msgid "PhD"
msgstr "Doctorat"

msgid "PhD already done"
msgstr "Doctorat déjà réalisé"

msgctxt "tab"
msgid "PhD project"
msgstr "Projet doctoral"

msgid "PhD proposal"
msgstr "Projet de formation doctorale"

msgid "PhD research project"
msgstr "Projet de recherche doctoral"

msgid "PhD training"
msgstr "Formation doctorale"

msgid "Place of birth"
msgstr "Lieu de naissance"

msgid ""
"Placeholder text for Text form elements. Not used for Document, Selection "
"and Message elements."
msgstr ""
"Texte du placeholder pour les éléments de formulaire de type Texte. N'est "
"pas utilisé pour les éléments de type Document, Sélection et Message."

msgid "Plain text"
msgstr "Texte brut"

msgid "Planned duration"
msgstr "Durée prévue"

msgid ""
"Please check the details of the activity (and sub-activities) to fill in all "
"the mandatory fields"
msgstr ""
"Veuillez vérifier le détail de l’activité (et des sous-activités) pour "
"renseigner tous les champs obligatoires"

msgid ""
"Please check the details of the activity to fill in all mandatory fields"
msgstr ""
"Veuillez vérifier le détail de l’activité pour renseigner tous les champs "
"obligatoires"

msgid "Please choose the institute or specify another institute"
msgstr "Veuillez définir l'établissement ou précisez un autre établissement"

msgid "Please choose the language regime or specify another regime."
msgstr "Veuillez définir le régime linguistique ou précisez un autre régime."

msgid "Please complete this field: {}"
msgstr "Merci de spécifier une valeur pour le champ suivant : {}"

msgid "Please confirm the change to this new state."
msgstr "Veuillez confirmer le passage à ce nouvel état."

msgid "Please confirm the change to this new status."
msgstr "Merci de confirmer le changement vers ce nouveau statut."

msgid "Please correct the errors below"
msgstr "Veuillez corriger les erreurs ci-dessous"

msgid ""
"Please fill in all the required information in the 'Personal Data > "
"Coordinates' tab."
msgstr ""
"Merci de compléter intégralement les informations requises de l'onglet "
"'Données personnelles > Coordonnées'."

msgid ""
"Please fill in all the required information in the 'Personal Data > "
"Identification' tab."
msgstr ""
"Merci de compléter intégralement les informations requises de l'onglet "
"'Données personnelles > Identification'."

msgid ""
"Please fill in all the required information in the 'Previous experience > "
"Knowledge of languages' tab."
msgstr ""
"Merci de compléter intégralement les informations requises de l'onglet "
"'Parcours antérieur > Connaissance des langues'."

msgid ""
"Please fill in all the required information related to your contact address."
msgstr ""
"Merci de compléter toutes les informations requises relatives à votre "
"adresse de contact."

msgid "Please fill in at least your last or first name."
msgstr "Merci de spécifier au-moins votre nom ou votre prénom."

msgid "Please indicate the academic year in which you obtained your degree"
msgstr "Veuillez indiquer l'année académique d'obtention"

msgid ""
"Please indicate your other given names in accordance with your identity "
"document. If there are no other given names on your identity document, you "
"do not need to enter anything."
msgstr ""
"Nous vous invitons à indiquer vos autres prénoms conformément à votre "
"document d'identité. Si aucun autre prénom n'est mentionné sur votre "
"document d'identité, vous ne devez rien indiquer."

msgid "Please justify why the member does not have a doctor title"
msgstr ""
"Merci de justifier pourquoi le membre n'est pas porteur du titre de docteur"

#, python-format
msgid "Please note that the first term begins on %(date)s."
msgstr "Nous vous signalons que le 1er quadrimestre débute le %(date)s."

msgid ""
"Please note that this document will be removed from the list of the missing "
"documents."
msgstr ""
"Veuillez noter que ce document sera retiré de la liste des documents "
"manquants."

msgid ""
"Please note that this experience was not part of the application when it was "
"submitted."
msgstr ""
"Attention, cette expérience ne faisait pas partie de la demande lors de sa "
"soumission."

msgid "Please provide a copy of your curriculum."
msgstr "Merci de fournir une copie de votre curriculum."

msgid ""
"Please provide a copy of your decision of equivalence for your diploma(s) "
"giving access to the training."
msgstr ""
"Merci de fournir une copie de votre décision d'équivalence pour votre/vos "
"diplôme(s) donnant accès à la formation."

msgid ""
"Please provide a copy of your identity card and specify its expiry date."
msgstr ""
"Merci de fournir une copie de votre carte d'identité et de spécifier sa date "
"de fin de validité."

msgid "Please provide a copy of your passport and specify its expiry date."
msgstr ""
"Merci de fournir une copie de votre passeport et de spécifier sa date de fin "
"de validité."

msgid "Please provide one of these two pieces of identification information:"
msgstr "Veuillez fournir l’une de ces deux informations d’identification :"

msgid ""
"Please refer to the specifics disposition of your domain doctoral commission "
"for your activities choice."
msgstr ""
"Veuillez consulter les dispositions particulières de votre commission "
"doctorale de domaine pour le choix des activités."

msgid ""
"Please select the Belgian student status situation that most applies to you"
msgstr ""
"Veuillez sélectionner la première situation d’assimilation qui vous "
"correspond"

msgid ""
"Please select the assessment system used by the institution where you "
"studied. The assessment system is usually indicated <strong>on your "
"transcripts or diploma supplements</strong>."
msgstr ""
"Veuillez sélectionner le système d'évaluation au sein de l'établissement "
"dans lequel vous avez suivi vos études. Le système d'évaluation est "
"généralement mentionné <strong>sur vos relevés de notes ou sur vos "
"suppléments de diplôme</strong>."

msgid "Please specify at least one identity number."
msgstr "Merci de spécifier au-moins un numéro d'identité."

msgid "Please specify either your date of birth or your year of birth."
msgstr "Merci de spécifier votre date ou votre année de naissance."

msgid ""
"Please specify the details of your most recent academic training and your "
"most recent non-academic experience."
msgstr ""
"Veuillez renseigner les détails de votre dernière formation académique ainsi "
"que de votre expérience non-académique la plus récente."

msgid "Please specify your Belgian national register number."
msgstr "Merci de spécifier votre numéro de registre national belge."

msgid "Please specify your old NOMA (matriculation number)."
msgstr "Merci de spécifier votre ancien NOMA (numéro de matricule)."

msgid "Post-dated certificate justifying your activity mentioned above"
msgstr "Attestation postdatée justifiant votre activité mentionnée ci-dessus"

msgid "Post-enrolment status"
msgstr "Statut après inscription"

msgctxt "admission"
msgid "Postal address"
msgstr "Adresse de correspondance"

msgid "Postal box"
msgstr "Boîte"

msgid "Postcode"
msgstr "Code postal"

msgid "Poster"
msgstr "Poster"

msgid "Pre-admission date"
msgstr "Date de pré-admission"

msgid "Pre-admission submission date"
msgstr "Date de soumission Pré-admission"

msgid "Prerequisite courses"
msgstr "Compléments de formation"

msgid "Prerequisite courses:"
msgstr "Compléments de formation :"

msgid "Presentation date"
msgstr "Date de l'exposé"

msgctxt "jury"
msgid "President"
msgstr "Président"

#, python-format
msgctxt "female gender"
msgid "President of the %(cdd_title)s"
msgstr "Présidente de la %(cdd_title)s"

#, python-format
msgctxt "male gender"
msgid "President of the %(cdd_title)s"
msgstr "Président de la %(cdd_title)s"

msgid "Preview"
msgstr "Prévisualiser"

#, python-format
msgid "Preview <em>%(name)s</em> custom mail template"
msgstr "Prévisualiser le template d'email personnalisé <em>%(name)s</em>"

msgid "Previous confirmation exams"
msgstr "Epreuves de confirmation passées"

msgid "Previous experience"
msgstr "Parcours antérieur"

msgid "Previous notes"
msgstr "Notes précédentes"

msgid "Previous research experience"
msgstr "Expérience précédente de recherche"

msgid "Private"
msgstr "Privé"

msgid "Processing by Fac"
msgstr "Traitement en Fac"

msgid "Professional"
msgstr "Professionnel"

msgid "Professional email"
msgstr "Adresse e-mail professionnelle"

msgid "Professional experience"
msgstr "Expérience professionnelle"

msgid "Professional experiences"
msgstr "Expériences professionnelles"

msgid "Professor"
msgstr "Professeur"

msgid "Program proposition"
msgstr "Proposition de programme"

msgid "Project"
msgstr "Projet"

msgid "Project resume"
msgstr "Résumé"

msgid "Project title"
msgstr "Sujet"

msgid "Promoters"
msgstr "Promoteurs"

msgid "Promotion"
msgstr "Promotion"

msgid "Proof"
msgstr "Preuve"

msgid "Proof (if applicable)"
msgstr "Preuve (le cas échéant)"

msgid "Proof of acceptance or publication"
msgstr "Preuve d'acceptation ou de publication"

msgid "Proof of acceptation by the committee"
msgstr "Preuve d'acceptation par le comité de sélection"

msgid ""
"Proof of employment from the employer, with dates, justifying the period in "
"question"
msgstr ""
"Attestation de travail émanant de l'employeur, avec mention des dates, "
"justifiant la période concernée"

msgid "Proof of equivalency request"
msgstr "Preuve de la demande d'équivalence"

msgid "Proof of participation for the whole activity"
msgstr "Attestation de participation pour l'ensemble de l'activité"

msgid "Proof of participation or success"
msgstr "Certificat de participation ou de réussite"

msgid "Proof of publication"
msgstr "Preuve de publication"

msgid "Proof of receipt of unemployment benefit, pension or compensation"
msgstr ""
"Preuve de la perception d’allocations de chômage, de pension ou d’une "
"indemnité de la mutuelle"

msgid ""
"Proof of receipt of unemployment benefit, pension or compensation from the "
"mutual insurance company"
msgstr ""
"Preuve de la perception d’allocations de chômage, de pension ou d’une "
"indemnité de la mutuelle"

msgid "Proof of regular registration"
msgstr "Attestation d'inscription régulière'"

msgid "Proof of scholarship"
msgstr "Preuve d'octroi de la bourse"

msgid "Proposed new deadline"
msgstr "Nouvelle échéance proposée"

msgid "Proposed thesis title"
msgstr "Titre proposé pour la thèse"

msgid "Proposition features"
msgstr "Caractéristiques de la demande"

msgid "Proposition not found."
msgstr "Proposition non trouvée."

msgid "Proposition submission"
msgstr "Soumission de la demande"

msgid "Proposition type"
msgstr "Type de la demande"

msgctxt "equivalence_state"
msgid "Provisional"
msgstr "Provisoire"

msgid "Proximity Commission for Dental Sciences (DENT)"
msgstr "Commission de proximité de sciences dentaires (DENT)"

msgid "Proximity Commission for Genetics and Immunology (GIM)"
msgstr "Commission de proximité de génétique et immunologie (GIM)"

msgid "Proximity Commission for Motricity Sciences (MOTR)"
msgstr "Commission de proximité de sciences de la motricité (MOTR)"

msgid "Proximity Commission for Neuroscience (NRSC)"
msgstr "Commission de proximité de neurosciences (NRSC)"

msgid "Proximity Commission for Pharmaceutical Sciences (DFAR)"
msgstr "Commission de proximité de sciences pharmaceutiques (DFAR)"

msgid "Proximity commission"
msgstr "Commission de proximité"

msgid "Proximity commission / Subdomain"
msgstr "Commission de proximité"

msgid ""
"Proximity commission for cellular and molecular biology, biochemistry (BCM)"
msgstr ""
"Commission de proximité de biologie cellulaire et moléculaire, biochimie "
"(BCM)"

msgid "Proximity commission for experimental and clinical research (ECLI)"
msgstr "Commission de proximité de recherche expérimentale et clinique (ECLI)"

msgid "Proximity commission for public health, health and society (SPSS)"
msgstr "Commission de proximité de santé publique, santé et société (SPSS)"

msgid ""
"Proximity commission should be filled in only if the doctorate's entity is "
"CDE, CLSM or CDSS"
msgstr ""
"La commission de proximité doit être remplie uniquement si l'entité du "
"doctorat est CDE, CLSM ou CDSS"

msgid "Publication date"
msgstr "Date de publication"

msgid "Publication status"
msgstr "Statut de publication"

msgid "Publication title"
msgstr "Intitulé de la publication"

msgid "Publication type"
msgstr "Type de publication"

msgid "Publications"
msgstr "Publications"

msgid "Published"
msgstr "Publié"

msgid ""
"Question label for Document, Selection and Text form elements. Not used for "
"Message elements."
msgstr ""
"Libellé de la question pour les éléments de formulaire de type Document, "
"Sélection et Texte. N'est pas utilisé pour les éléments de type Message."

msgid ""
"Question tooltip text for Document, Selection and Text form elements. "
"Content of the message to be displayed for Message elements."
msgstr ""
"Texte du tooltip de la question pour les éléments de formulaire de type "
"Document, Sélection et Texte. Contenu du message à afficher pour les "
"éléments de type Message."

msgid "R102"
msgstr "R102"

msgid "REDUCTION_VCRC"
msgstr "Réduction VCRC"

msgid "REFUSEE"
msgstr "Refusée"

msgid "REFUS_AGREGATION"
msgstr "Refus agrégation"

msgid "REFUS_ARTICLE_95_JURY"
msgstr "Refus article 95 Jury"

msgid "REFUS_ARTICLE_95_SIC_CONDITIONS_PUBLIESS"
msgstr "Refus 95 SIC - conditions publiées"

msgid "REFUS_ARTICLE_96_HUE_NON_PROGRESSION"
msgstr "96 HUE – non progression (art. 3)"

msgid "REFUS_ARTICLE_96_HUE_RAISON_ACADEMIQUE"
msgstr "Refus 96 (NF) HUE - raison académique"

msgid "REFUS_ARTICLE_96_UE_HUE_ASSIMILES"
msgstr "96 (NF) UE/HUE assimilés"

msgid "REFUS_BAC_HUE_ACADEMIQUE"
msgstr "Refus BAC HUE académique"

msgid "REFUS_COMPLEMENT_TARDIF"
msgstr "Refus complément tardif"

msgid "REFUS_DIRECTION"
msgstr "Refus dérogation direction"

msgid "REFUS_DOSSIER_TARDIF"
msgstr "Refus dossier tardif"

msgid "REFUS_EQUIVALENCE"
msgstr "Refus équivalence"

msgid "REJECTED"
msgstr "Rejeté"

msgctxt "CategorieActivite"
msgid "RESIDENCY"
msgstr "Séjours de recherche"

msgid "RESIDENCY types"
msgstr ""
"Types d'activité pour la catégorie Séjour de perfectionnement de recherche"

msgid "Radio buttons"
msgstr "Boutons radios"

msgid "Rank in diploma"
msgstr "Rang dans le diplôme"

msgctxt "admission"
msgid "Reason"
msgstr "Raison"

msgid "Reason for exceeding the deadline"
msgstr "Motif du dépassement de l’échéance"

msgid "Reason for refusal"
msgstr "Motif de refus"

msgid "Reasons"
msgstr "Motifs"

msgid "Rebilling or third-party payer"
msgstr "Refacturation ou tiers-payant"

#, python-format
msgid "Recap of the proposition %(reference)s"
msgstr "Récapitulatif de la proposition %(reference)s"

msgid "Received"
msgstr "Reçus"

msgid "Recent CPAS certificate of coverage"
msgstr "Attestation récente de prise en charge par le CPAS"

#, python-format
msgid "Recent CPAS certificate of coverage for %(person_concerned)s"
msgstr ""
"Attestation récente de la prise en charge par le CPAS de %(person_concerned)s"

msgid "Recipient"
msgstr "Destinataire"

msgid "Recompute"
msgstr "Recalculer"

msgid "Reduced tuition fee"
msgstr "Réduction des droits d’inscription"

msgid "Reduction"
msgstr "Allègement"

msgid ""
"Refer to the specific measures of your doctoral commission to know if one of "
"these method is mandatory to you."
msgstr ""
"Référez-vous aux dispositions particulières de votre commission doctorale "
"afin de savoir si l'une de ces formules vous est imposée"

msgid "Reference"
msgstr "Référence"

msgid "Reference DIAL.Pr"
msgstr "Référence DIAL.Pr"

msgid "Reference of the admission"
msgstr "Référence de la proposition"

msgid "Reference:"
msgstr "Référence :"

msgid "Refusal"
msgstr "Refus"

msgid "Refusal certificate from SIC"
msgstr "Attestation de refus SIC"

msgid "Refusal certificate of SIC"
msgstr "Attestation de refus SIC"

msgid "Refusal certificate of faculty"
msgstr "Attestation de refus facultaire"

msgid "Refusal reason"
msgstr "Motif de refus"

msgid "Refusal reason categories"
msgstr "Catégories des motifs de refus"

msgid "Refusal reason category"
msgstr "Catégorie d'un motif de refus"

msgid "Refusal reasons"
msgstr "Motifs de refus"

msgid "Refusal reasons:"
msgstr "Motifs de refus :"

msgid "Refusal to validate"
msgstr "Refus à valider"

msgid "Refusal type"
msgstr "Type de refus"

msgid "Refuse activity"
msgstr "Refuser l'activité"

msgid "Registered credits"
msgstr "Crédits inscrits"

msgid "Registration Id"
msgstr "Noma"

msgid "Registration as"
msgstr "Inscription à titre"

msgid "Registration certificate"
msgstr "Attestation d’immatriculation"

msgid "Registration fees"
msgstr "Droits d'inscription"

msgid "Relationship"
msgstr "Lien de parenté"

msgid "Remind the applicant"
msgstr "Rappeler au candidat"

msgctxt "jury member"
msgid "Remove"
msgstr "Retirer"

msgctxt "jury member"
msgid "Remove?"
msgstr "Retirer ?"

msgid "Replace a document"
msgstr "Remplacer un document"

msgid "Replace the document"
msgstr "Remplacer le document"

msgid "Reporting categories"
msgstr "Catégories de reporting"

msgid "Request of a new deadline for the confirmation paper"
msgstr "Demande d'une nouvelle échéance pour l'épreuve de confirmation"

msgid "Request the documents from the candidate"
msgstr "Réclamer les documents au candidat"

msgctxt "document"
msgid "Requested"
msgstr "Réclamé"

msgid "Requested documents"
msgstr "Documents réclamés"

msgid "Requested documents list"
msgstr "Liste des documents réclamés"

msgid "Requested on"
msgstr "Réclamé le"

msgid "Require changes"
msgstr "Demander des changements"

#, python-format
msgid "Require changes for \"%(object)s\""
msgstr "Demander des changements pour \"%(object)s\""

msgctxt "masculine"
msgid "Required"
msgstr "Requis"

msgid "Research institute"
msgstr "Institut de recherche"

msgid "Research project"
msgstr "Projet de recherche"

msgctxt "tab"
msgid "Research project"
msgstr "Projet de recherche doctoral"

msgid "Research report"
msgstr "Rapport de recherche"

msgid "Research scholarship"
msgstr "Bourse de recherche"

msgid "Research seminar"
msgstr "Séminaire de recherche"

msgid "Reset"
msgstr "Réinitialiser"

msgid "Residence card of a family member of a European Union citizen"
msgstr ""
"Carte de séjour permanent de membre de la famille d’un citoyen de l'Union "
"européenne"

msgid "Residence permit covering the entire course"
msgstr "Titre de séjour couvrant la totalité de la formation"

msgid "Residence permit in Belgium"
msgstr "Titre de séjour en Belgique"

msgid "Residence permit valid for more than 3 months with professional income"
msgstr ""
"Titre de séjour d’une validité supérieure à 3 mois avec des revenus "
"professionnels"

msgid "Residence permit valid for more than 3 months with replacement income"
msgstr ""
"Titre de séjour d’une validité supérieure à 3 mois avec des revenus de "
"remplacement"

msgid "Resident (as defined by government decree)"
msgstr "Résident (au sens du Décret)"

msgid "Restore activity to submitted"
msgstr "Remettre cette activité au statut soumise"

msgctxt "equivalence_status"
msgid "Restricted"
msgstr "Restrictive"

msgid "Result"
msgstr "Résultat"

msgid "Results by year"
msgstr "Résultats par année"

msgid "Retaking of the confirmation paper"
msgstr "Épreuve de confirmation à représenter"

msgid "Retaking of the test"
msgstr "Confirmation à représenter"

msgctxt "activity"
msgid "Role"
msgstr "Rôle"

msgctxt "jury"
msgid "Role"
msgstr "Rôle"

msgid "Role of the signing actor"
msgstr "Rôle du signataire"

msgid "Role: ADRE Secretaries"
msgstr "Rôle: Secrétaires ADRE"

msgid "Role: ADRE secretary"
msgstr "Rôle: Secrétaire ADRE"

msgid "Role: CDD configurator"
msgstr "Rôle: Configurateur CDD"

msgid "Role: CDD configurators"
msgstr "Rôle: Configurateurs CDD"

msgid "Role: Candidate"
msgstr "Rôle: Candidat"

msgid "Role: Candidates"
msgstr "Rôle: Candidats"

msgid "Role: Central manager"
msgstr "Rôle: Gestionnaire central"

msgid "Role: Central managers"
msgstr "Rôle: Gestionnaires centraux"

msgid "Role: Committee member"
msgstr "Rôle: Membre du comité"

msgid "Role: Committee members"
msgstr "Rôle: Membres du comité"

msgid "Role: Doctorate reader"
msgstr "Rôle: Lecteur doctorat"

msgid "Role: Doctorate readers"
msgstr "Rôle: Lecteurs doctorat"

msgid "Role: Jury secretaries"
msgstr "Rôle: Secrétaires de jury"

msgid "Role: Jury secretary"
msgstr "Rôle: Secrétaire de jury"

msgid "Role: Program manager"
msgstr "Rôle: Gestionnaire d'admission d'un programme"

msgid "Role: Program managers"
msgstr "Rôle: Gestionnaires d'admission d'un programme"

msgid "Role: Promoter"
msgstr "Rôle: Promoteur"

msgid "Role: Promoters"
msgstr "Rôle: Promoteurs"

msgid "Role: SCEB"
msgstr "Rôle: SCEB"

msgid "Role: SCEBs"
msgstr "Rôle: SCEBs"

msgid "Role: SIC management"
msgstr "Rôle: Direction SIC"

msgid "SEARCH_SCHOLARSHIP"
msgstr "Bourse de recherche"

msgid "SECONDE_INSCRIPTION_MEME_CYCLE"
msgstr "2ème inscription au même cycle"

msgid "SECRETAIRE"
msgstr "SECRETAIRE"

msgid "SELF_FUNDING"
msgstr "Fonds propres"

msgctxt "CategorieActivite"
msgid "SEMINAR"
msgstr "Séminaires suivis"

msgid "SEMINAR types"
msgstr "Types d'activité pour la catégorie Séminaire de recherche : assistance"

msgctxt "CategorieActivite"
msgid "SERVICE"
msgstr "Services"

msgid "SERVICE types"
msgstr ""
"Types d'activité pour la catégorie Service institutionnel, didactique et "
"d'expertise scientifique"

msgid "SIC Approval"
msgstr "Approbation SIC"

msgid "SIC comment for the faculty"
msgstr "Commentaire de SIC pour la Faculté"

msgid "SIC status"
msgstr "Statut SIC"

msgid "SIC:"
msgstr "SIC :"

msgid "SIGNING_IN_PROGRESS"
msgstr "Signatures en cours"

msgid "SOUMISE"
msgstr "Soumise"

msgid "STATISTICS"
msgstr "Statistiques"

msgid "SUBMITTED_CONFIRMATION"
msgstr "Confirmation soumise"

msgid "SUR_2_ANS_45_CREDITS_11BA"
msgstr "Sur 2 ans, 45 crédits et 1/2 crédits inscrits 11BA sauf 1ère année"

msgid "SUR_2_ANS_45_CREDITS_MEME_CYCLE"
msgstr "Sur 2 ans, 45 crédits et 1/2 crédits inscrits même cycle"

msgid "SUR_2_ANS_MOITIE_CREDITS"
msgstr "Sur 2 ans, 1/2 crédits inscrits même cycle car allègement"

msgid "SUR_3_ANS_45_CREDITS_11BA"
msgstr "Sur 3 ans, 45 crédits et 1/2 crédits inscrits 11BA sauf 1ère année"

msgid "SUR_3_ANS_45_CREDITS_MEME_CYCLE"
msgstr "Sur 3 ans, 45 crédits et 1/2 crédits inscrits même cycle"

msgid "SUR_3_ANS_MOITIE_CREDITS"
msgstr "Sur 3 ans, 1/2 crédits inscrits même cycle car allègement"

msgid "SYST_REUSSITE"
msgstr "Système réussite"

msgid "Salary slips"
msgstr "Fiches de rémunération"

msgid "Save"
msgstr "Enregistrer"

msgctxt "admission"
msgid "Save"
msgstr "Enregistrer"

msgid "Save and transfer to SIC"
msgstr "Enregistrer et transmettre en SIC"

msgid "Save and view result"
msgstr "Enregistrer et voir le résultat"

msgid "Save fusion proposal"
msgstr "Enregistrer la proposition de fusion"

msgid "Scholarship"
msgstr "Boursier"

msgctxt "admission model"
msgid "Scholarship"
msgstr "Bourse"

msgid "Scholarship certificate"
msgstr "Attestation de boursier"

msgid "Scholarship end date"
msgstr "Date de fin de la bourse"

msgid "Scholarship start date"
msgstr "Date de démarrage de la bourse"

msgid "Scholarship-DD-Erasmus"
msgstr "Bourse-DD-Erasmus"

msgid "Scientific residencies"
msgstr "Séjours scientifiques"

msgctxt "verb"
msgid "Search"
msgstr "Rechercher"

msgid "Search for an EU code (outside the EU of the form)"
msgstr "Rechercher un code UE (hors UE du formulaire)"

msgid "Search on portal"
msgstr "Voir sur le portail"

msgid ""
"Secondary education in Belgium is the level of education between the end of "
"primary school and the beginning of higher education."
msgstr ""
"L'enseignement secondaire en Belgique est le niveau d’enseignement situé "
"entre la fin de l’école primaire et le début de l’enseignement supérieur."

msgid "Secondary education type"
msgstr "Type d'enseignement"

msgid "Secondary school diploma"
msgstr "Diplôme d'études secondaires"

msgid ""
"Secondary school diploma or, if not available, a certificate of enrolment or "
"school attendance."
msgstr ""
"Diplôme d'études secondaires, ou à défaut un certificat d'inscription ou de "
"fréquentation scolaire."

msgid "Secondary school graduation year"
msgstr "Année d'obtention du diplôme d'études secondaires"

msgid "Secondary school or alternative"
msgstr "Études secondaires ou alternative"

msgid "Secondary studies"
msgstr "Études secondaires"

msgid "Secondary studies must be completed."
msgstr "Les études secondaires doivent être complétées."

msgid "Secretary"
msgstr "Secrétaire"

msgid "Sector"
msgstr "Secteur"

msgid "Select a document"
msgstr "Sélectionner un document"

msgid "Select a mail template"
msgstr "Sélectionner un template d'email"

msgid "Select at least one activity"
msgstr "Veuillez sélectionner au moins une activité"

msgid "Select for batch action"
msgstr "Sélectionner pour une action en masse"

#, python-format
msgid "Select valid choices. %(value)s is not one of the available choices."
msgid_plural ""
"Select valid choices. %(value)s are not among the available choices."
msgstr[0] "Sélectionnez des choix valides. %(value)s n’en fait pas partie."
msgstr[1] "Sélectionnez des choix valides. %(value)s n’en font pas partie."

msgid "Selection"
msgstr "Sélection"

msgid "Selection committee"
msgstr "Comité de sélection"

msgid "Selection type"
msgstr "Type de sélection"

msgid "Seminar taken"
msgstr "Séminaires suivis"

msgid "Send"
msgstr "Envoyer"

msgctxt "admission"
msgid "Send"
msgstr "Envoyer"

msgid "Send a mail"
msgstr "Envoyer un e-mail"

msgid "Send a mail to the candidate"
msgstr "Envoyer un e-mail au candidat"

msgid "Send an information email"
msgstr "Envoyer un e-mail d'information"

msgid "Send the message"
msgstr "Envoyer le message"

msgid "Send to SIC"
msgstr "Envoyer en SIC"

msgid "Send to applicant"
msgstr "Envoyer au candidat"

msgid "Send to faculty"
msgstr "Envoyer en faculté"

msgid "Sender"
msgstr "Expéditeur"

msgid "Sentence indicating the late enrolment (if applicable)."
msgstr "Phrase indiquant que l'inscripton est tardive (si applicable)."

msgid "Sentence indicating the payment of the application fee (if applicable)."
msgstr "Phrase indiquant le payement des frais de dossier (si applicable)."

msgid "Services"
msgstr "Services"

msgid "Set as member"
msgstr "Désigner comme membre"

msgid "Set as president"
msgstr "Désigner comme président"

msgid "Set as secretary"
msgstr "Désigner comme secrétaire"

msgid "Several applications"
msgstr "Plusieurs demandes"

msgid "Several applications?"
msgstr "Plusieurs demandes ?"

msgid "Sex"
msgstr "Sexe"

msgid "Short"
msgstr "Court"

msgid "Short name"
msgstr "Nom court"

msgid "Show details"
msgstr "Voir le détail"

msgid "Show the checklist menu"
msgstr "Afficher le menu de la checklist"

msgid "Signatures"
msgstr "Signatures"

msgid "Sir"
msgstr "Monsieur"

msgid "Solidarity student"
msgstr "Étudiant solidaire"

msgid "Some errors have been encountered."
msgstr "Des erreurs ont été rencontrées."

msgid ""
"Some fields are missing in the 'Absence of debt' block in the 'Additional "
"information > Accounting' tab."
msgstr ""
"Des champs ne sont pas complétés dans la partie 'Absence de dettes' de "
"l'onglet 'Informations complémentaires > Comptabilité'."

msgid ""
"Some fields are missing in the 'Belgian student status' block in the "
"'Additional information > Accounting' tab."
msgstr ""
"Des champs ne sont pas complétés dans la partie 'Assimilation' de l'onglet "
"'Informations complémentaires > Comptabilité'."

msgid ""
"Some fields are missing in the 'Memberships' block in the 'Additional "
"information > Accounting' tab."
msgstr ""
"Des champs ne sont pas complétés dans la partie 'Affiliations' de l'onglet "
"'Informations complémentaires > Comptabilité'."

msgid ""
"Some fields are missing in the 'Reduced tuition fee' block in the "
"'Additional information > Accounting' tab."
msgstr ""
"Des champs ne sont pas complétés dans la partie 'Réduction des frais "
"d'inscription' de l'onglet 'Informations complémentaires > Comptabilité'."

msgid ""
"Some fields related to the bank account are missing in the 'Additional "
"information > Accounting' tab."
msgstr ""
"Des champs relatifs au numéro de compte bancaire ne sont pas complétés dans "
"l'onglet 'Informations complémentaires > Comptabilité'."

msgid ""
"Some fields related to the bank account number in IBAN format are missing in "
"the 'Additional information > Accounting' tab."
msgstr ""
"Des champs relatifs au numéro de compte bancaire au format IBAN ne sont pas "
"complétés dans l'onglet 'Informations complémentaires > Comptabilité'."

msgid ""
"Some information about the Belgian diploma of the secondary studies are "
"missing."
msgstr ""
"Des informations relatives au diplôme belge d'études secondaires sont "
"manquantes."

msgid ""
"Some information about the alternative to the secondary studies are missing."
msgstr ""
"Des informations relatives à l'alternative aux études secondaires sont "
"manquantes."

msgid ""
"Some information about the foreign diploma of the secondary studies are "
"missing."
msgstr ""
"Des informations relatives au diplôme étranger d'études secondaires sont "
"manquantes."

msgid "Speaker"
msgstr "Orateur ou oratrice"

msgid "Speaking ability"
msgstr "Parler"

msgid "Specific aspects"
msgstr "Spécificités"

msgid "Specific profile"
msgstr "Profil particulier"

msgctxt "admission"
msgid "Specific profile"
msgstr "Profil particulier"

msgid "Specific question"
msgstr "Question spécifique"

msgid "Specified"
msgstr "Renseigné(e)"

msgid "Specify if other"
msgstr "Si autre, précisez"

msgid "Specify the reason for requesting"
msgstr "Spécifier la raison de la réclamation"

msgid "Sport affiliation"
msgstr "Affiliation sportive"

msgid "Start"
msgstr "Début"

msgid "Start date"
msgstr "Date de début"

msgid "Start date of the academic year of the admission"
msgstr "Date de début de l'année académique de la proposition"

msgid "State"
msgstr "État"

msgid "Status"
msgstr "Statut"

msgctxt "admission"
msgid "Status"
msgstr "Statut"

msgid "Status changes"
msgstr "Changements de statut"

msgid "Status of the doctoral training"
msgstr "État d’avancement de la formation doctorale"

msgid "Status:"
msgstr "État :"

msgid "Street"
msgstr "Rue"

msgid "Student signature for agreement"
msgstr "Signature de l’étudiant·e pour accord"

msgid "Study language"
msgstr "Langue des études"

msgid "Subject"
msgstr "Sujet"

msgid "Submission date"
msgstr "Date de soumission"

msgid "Submission date:"
msgstr "Date de soumission :"

msgid "Submit"
msgstr "Soumettre"

msgid "Submit selected activities"
msgstr "Soumettre les activités sélectionnées"

msgid "Submit selected courses"
msgstr "Soumettre les cours sélectionnées"

msgctxt "admission"
msgid "Submitted"
msgstr "Soumis pour publication"

msgid "Submitted for publication"
msgstr "Soumis pour publication"

msgid "Submitted profile"
msgstr "Profil soumis"

msgid ""
"Subsidiary protection status is granted to a foreign national who cannot be "
"considered a refugee but with respect to whom there are serious grounds for "
"believing that, if returned to his or her country of origin, he or she would "
"face a genuine risk of suffering serious harm"
msgstr ""
"Le statut de protection subsidiaire est accordé à l'étranger qui ne peut "
"être considéré comme un réfugié mais à l'égard duquel il y a de sérieux "
"motifs de croire que, s'il était renvoyé dans son pays d'origine, il "
"encourrait un risque réel de subir les atteintes graves"

msgid "Successful test"
msgstr "Epreuve réussie"

msgid "Sufficient"
msgstr "Suffisant"

msgctxt "paper summary"
msgid "Summary"
msgstr "Résumé"

msgid "Summary of the communication"
msgstr "Résumé de la communication"

msgid "Supervision"
msgstr "Supervision"

msgid "Supervision group not found."
msgstr "Groupe de supervision non trouvé."

msgid "Supervisor"
msgstr "Promoteur"

msgid "Supervisor not found."
msgstr "Promoteur non trouvé."

msgid "Supervisory panel"
msgstr "Comité d'accompagnement"

msgid "Supervisory panel proposition"
msgstr "Proposition de comité d'accompagnement"

msgid "Supervisory panel report of the confirmation paper"
msgstr "Procès-verbal de l'épreuve de confirmation"

msgid "Support Committee minutes"
msgstr "Procès-verbal du comité d'accompagnement"

msgid "Supporting documents"
msgstr "Justificatifs"

msgid "Surname"
msgstr "Nom"

msgid "System"
msgstr "Système"

msgid "System of education"
msgstr "Système d'études"

msgid "TO_BE_COMPLETED"
msgstr "À compléter"

msgid "TO_BE_DETERMINED"
msgstr "À déterminer"

msgid "TO_BE_VALIDATED"
msgstr "Pour validation"

msgid "TO_BE_VERIFIED"
msgstr "Pour vérification"

msgid "TROISIEME_INSCRIPTION_PREMIER_CYCLE_AVEC_REORIENTATION"
msgstr "3ème inscription au 1er cycle avec réorientation"

msgid "Tab"
msgstr "Onglet"

msgid "Taken in charge"
msgstr "Pris en charge"

msgid ""
"Takes into account the language of secondary and higher education. Studies "
"in Belgium are considered as both French and English studies."
msgstr ""
"Prend en considération la langue des études secondaires et des études "
"supérieures. Des études en Belgique sont considérées comme des études en "
"français et en anglais."

msgid ""
"Takes into account the nationality of higher education diplomas. 'Not "
"Belgian' means that the candidate hasn't got any Belgian diploma but has a "
"foreign diploma. Similarly, 'Not UE' means that the candidate hasn't got any "
"UE diploma but has a non-UE diploma."
msgstr ""
"Prend en considération la nationalité des diplômes du supérieur. 'Non-Belge' "
"signifie que le candidat n'a pas de diplôme belge mais au-moins un diplôme "
"étranger. De la même manière, 'Non-UE' signifie que le candidat n'a pas de "
"diplôme de l'UE mais au-moins un diplôme hors UE."

msgid "Teaching campus of the training"
msgstr "Campus d'enseignement de la formation"

msgid "Teaching degree and CAPAES"
msgstr "Agrégation et CAPAES"

msgctxt "admission"
msgid "Telephone (mobile)"
msgstr "Téléphone (GSM/mobile)"

msgid ""
"Temporary protection is granted for a period of one year, which can be "
"extended. This protection is granted in the event of a mass influx of "
"refugees."
msgstr ""
"La protection temporaire est accordée pour une période d'un an, "
"prolongeable. Cette protection est accordée dans le cadre d’arrivée massives "
"de réfugiés."

msgid "Text"
msgstr "Texte"

msgid "Text size"
msgstr "Taille du texte"

msgid ""
"The \"doctoral training\" must be completed before submitting the defense "
"preparation and the jury proposition."
msgstr ""
"La formation doctorale doit être complétée avant de soumettre les modalités "
"de défense et la proposition de jury"

msgid "The <strong>additional training</strong> has been completed: yes / no."
msgstr ""
"La <strong>formation complémentaire</strong> a été réalisée : oui / non."

msgid ""
"The BIC/SWIFT code consists of 8 or 11 characters, which correspond to:"
"<ul><li>bank code (four letters)</li><li>country code (two letters)</"
"li><li>location code (two letters or numbers)</li><li>branch code (optional, "
"three letters or numbers)</li></ul>"
msgstr ""
"Le code BIC/SWIFT est constitué de 8 ou 11 caractères, qui correspondent au :"
"<ul><li>code de la banque (quatre lettres)</li><li>code du pays (deux "
"lettres)</li><li>code emplacement (deux lettres ou chiffres)</li><li>code "
"branche (optionnel, trois lettres ou chiffres)</li></ul>"

msgid ""
"The Belgian national register number (or NISS, Social Security "
"Identification Number) is a number composed of 11 digits, the first 6 of "
"which refer to the date of birth of the concerned person. This number is "
"assigned to every person living in Belgium when they register with the "
"municipality (or other official body). It can be found on the Belgian "
"identity card or on the residence permit."
msgstr ""
"Le numéro de registre national belge (ou NISS, Numéro d’Identification à la "
"Sécurité Sociale) est un numéro composé de 11 chiffres dont les 6 premiers "
"font référence à la date de naissance de la personne concernée. Ce numéro "
"est attribué à toute personne vivant en Belgique, lors de l’inscription à la "
"commune (ou autre organisme officiel). On le retrouve notamment sur la carte "
"d’identité belge ou sur le titre de séjour."

msgid "The Belgian national register number must consist of 11 digits."
msgstr "Le numéro de registre national belge doit être composé de 11 chiffres."

msgid "The CA members"
msgstr "Les membres du comité d’accompagnement"

msgid "The IBAN account number is valid"
msgstr "Le numéro de compte IBAN est valide"

msgid ""
"The IBAN contains up to 34 alphanumeric characters, which correspond to:"
"<ul><li>country code (two letters)</li><li>verification key (two digits)</"
"li><li>the Basic Bank Account Number (BBAN) (up to 30 alphanumeric "
"characters)</li></ul>"
msgstr ""
"L'IBAN contient jusqu'à 34 caractères alphanumériques, qui correspondent :"
"<ul><li>au code du pays (deux lettres)</li><li>à la clé de vérification "
"(deux chiffres)</li><li>au Basic Bank Account Number (BBAN) (jusqu'à 30 "
"caractères alphanumériques)</li></ul>"

msgid "The NOMA must contain 8 digits."
msgstr "Le NOMA doit contenir exactement 8 chiffres."

msgid ""
"The PDF certificate of having passed the confirmation exam is currently "
"being generated. Please come back later to access it."
msgstr ""
"L’attestation de réussite de l’épreuve de confirmation est en cours de "
"génération, veuillez revenir plus tard pour y accéder."

#, python-format
msgid ""
"The SIC decision mail was sent to the candidate the %(date)s by %(author)s."
msgstr ""
"Le mail de la décision SIC a été envoyé au candidat le %(date)s par "
"%(author)s."

msgid "The University tuition fee is EUR 0.0."
msgstr "Les droits d'inscription à l'Université s'élèvent à 0.0 EUR."

msgid "The acronym of the scholarship grant"
msgstr "L'acronyme de la bourse d'études"

msgid "The activity title"
msgstr "Le titre de l'activité"

msgid "The candidate has a scholarship"
msgstr "Le candidat est boursier"

msgid "The candidate has several enrolment applications in progress"
msgstr "Le candidat a plusieurs demandes d'inscription en cours"

msgid "The candidate is doing a mobility"
msgstr "Le candidat effectue une mobilité"

msgid "The candidate must report to SIC"
msgstr "Le candidat doit se présenter en SIC"

msgid "The certificate of achievement is being generated."
msgstr "L'attestation de réussite est en cours de génération."

#, python-format
msgid ""
"The committee also validates the activities carried out as part of your "
"doctoral training, which now total %(nb_credits)s ECTS."
msgstr ""
"La commission valide également les activités réalisées dans le cadre de "
"votre programme de formation doctorale et qui totalisent à ce jour "
"%(nb_credits)s ECTS."

msgctxt "female gender"
msgid ""
"The committee requests the candidate to <strong>retake</strong> the paper "
"<u>before</u>:"
msgstr ""
"Le comité demande à la candidate de présenter une <strong>nouvelle épreuve</"
"strong> <u>avant</u> le :"

msgctxt "male gender"
msgid ""
"The committee requests the candidate to <strong>retake</strong> the paper "
"<u>before</u>:"
msgstr ""
"Le comité demande au candidat de présenter une <strong>nouvelle épreuve</"
"strong> <u>avant</u> le :"

msgid "The completed documents are different from the ones that are requested."
msgstr "Les documents complétés sont différents de ceux qui sont réclamés."

msgid "The configuration is not valid for a document field: "
msgstr "La configuration n'est pas valide pour un champ document : "

msgid "The configuration is not valid for a document: "
msgstr "La configuration n'est pas valide pour un document : "

msgid "The configuration is not valid for a message: "
msgstr "La configuration n'est pas valide pour un message : "

msgid "The configuration is not valid for a text: "
msgstr "La configuration n'est pas valide pour un texte : "

msgid ""
"The confirmation exam is not completed: please be sure that the confirmation "
"date and report have been specified."
msgstr ""
"L'épreuve de confirmation n'est pas complète : veuillez vous assurer que la "
"date et le procès verbal de l'épreuve ont bien été complétés."

msgid "The confirmation paper is not in progress"
msgstr "L'épreuve de confirmation n'est pas en cours"

msgid "The css class must be a string."
msgstr "La classe css doit être une chaîne de caractères."

msgid "The current training is attached to this document."
msgstr ""
"La formation réalisée à ce jour se trouve en annexe à ce procès-verbal."

msgid "The date of the confirmation exam cannot be later than its deadline."
msgstr ""
"La date de l'épreuve de confirmation ne peut être postérieure à sa date "
"limite."

msgid "The date of the confirmation paper cannot be later than its deadline."
msgstr ""
"La date de l'épreuve de confirmation ne peut être postérieure à sa date "
"limite."

msgid "The decision of the signing actor"
msgstr "La décision du signataire"

msgid ""
"The declaration of you doctoral training activities must be consistent with "
"the specifics disposition of your domain. Please refer to those on the "
"website of your Domain Doctoral Commission for more information."
msgstr ""
"La déclaration de vos activités de formation doctorale doit être conforme "
"aux dispositions particulières de votre domaine. Veuillez consulter ces "
"dispositions sur la page web de votre Commission Doctorale de Domaine (CDD) "
"pour plus d’informations."

msgctxt "female gender"
msgid "The doctoral student"
msgstr "La doctorante"

msgctxt "male gender"
msgid "The doctoral student"
msgstr "Le doctorant"

msgid "The document has been deleted"
msgstr "Le document a été supprimé"

msgid "The document has been designated as to be requested"
msgstr "Le document a été désigné comme étant à réclamer"

msgid "The document has been replaced"
msgstr "Le document a été remplacé"

msgid "The document has been uploaded"
msgstr "Le document a été téléversé"

msgid "The document is no longer designated as to be requested"
msgstr "Le document n'est plus désigné comme étant à réclamer"

msgid "The documents have been requested to the candidate"
msgstr "Les documents ont été réclamés au candidat"

msgid "The dossier has been confirmed as:"
msgstr "La demande a été confirmée sous le nom :"

msgid "The dossier has been confirmed with the following contact address:"
msgstr "La demande a été confirmée avec pour adresse de contact :"

msgid "The dossier is currently in SIC"
msgstr "Le dossier est actuellement en SIC"

msgid "The dossier is currently in faculty"
msgstr "Le dossier est actuellement en faculté"

#, python-format
msgid "The educational experience '%(education_name)s' is not completed."
msgstr "L'expérience académique '%(education_name)s' est incomplète."

msgid ""
"The educational experiences that have been valuated from this admission."
msgstr ""
"Les expériences académiques qui ont été valorisées via cette admission."

msgid "The element has not been found."
msgstr "L'élément n'a pas été trouvé"

msgid "The experiences that have been valuated from this admission."
msgstr "Les expériences qui ont été valorisées via cette admission."

msgid "The export has failed"
msgstr "L'export a échoué"

msgid "The first name of the candidate"
msgstr "Le prénom du candidat"

msgid "The first name of the recipient"
msgstr "Le prénom du destinataire"

msgid "The first name of the signing actor"
msgstr "Le prénom du signataire"

msgid "The first name of the student"
msgstr "Le prénom de l'étudiant"

msgid "The following admission has been updated: {}."
msgid_plural "The following admissions have been updated: {}."
msgstr[0] "La proposition suivante a été mise à jour : {}."
msgstr[1] "Les propositions suivantes ont été mises à jour : {}"

msgid "The following admission has not been updated: {}."
msgid_plural "The following admissions have not been updated: {}."
msgstr[0] "La proposition suivante n'a pas été mise à jour : {}."
msgstr[1] "Les propositions suivantes n'ont pas été mises à jour : {}"

msgid ""
"The global status of the application must be one of the following in order "
"to realize this action: "
msgstr ""
"Le statut global de la demande doit être l'un des suivants pour pouvoir "
"réaliser cette action : "

#, python-format
msgid ""
"The global status of the application must be one of the following in order "
"to submit the dossier to the SIC: %(statuses)s."
msgstr ""
"Le statut global de la demande doit être l'un des suivants pour pouvoir "
"envoyer le dossier en SIC : %(statuses)s."

#, python-format
msgid ""
"The global status of the application must be one of the following in order "
"to submit the dossier to the faculty: %(statuses)s."
msgstr ""
"Le statut global de la demande doit être l'un des suivants pour pouvoir "
"envoyer le dossier en faculté : %(statuses)s."

msgid "The jury is not in progress"
msgstr "Le jury n'est pas en cours"

msgid "The last name of the candidate"
msgstr "Le nom du candidat"

msgid "The last name of the recipient"
msgstr "Le nom du destinataire"

msgid "The last name of the signing actor"
msgstr "Le nom du signataire"

msgid "The last name of the student"
msgstr "Le nom de l'étudiant"

msgid "The limited training you are enrolling into is not opened yet."
msgstr ""
"La formation contingentée à laquelle vous vous inscrivez n'est pas encore "
"ouverte."

msgid "The maximum number of documents must be a positive number."
msgstr "Le nombre maximum de documents doit être un nombre positif."

msgid "The member is already in the jury."
msgstr "Le membre est déjà dans le jury."

msgid "The member is not external."
msgstr "Le membre n'est pas externe."

msgid "The member was not found in the jury."
msgstr "Le membre n'a pas été trouvé dans le jury."

msgid "The mimetypes must be a list with at least one mimetype."
msgstr ""
"Les types MIME doivent être spécifiés avec une liste contenant au-moins un "
"type MIME."

#, python-format
msgid ""
"The number of acquired <strong>doctoral</strong> credits amounts to "
"%(credits_nb)s credits."
msgstr ""
"Le nombre de crédits acquis de <strong>formation doctorale</strong> s'élève "
"à %(credits_nb)s crédits."

msgid "The number of credits earned must be greater than or equal to 0."
msgstr "Le nombre de crédits acquis doit être supérieur ou égal à 0."

msgid ""
"The number of credits earned must be less than or equal to the number of "
"credits registered."
msgstr ""
"Le nombre de crédits acquis doit être inférieur ou égal au nombre de crédits "
"inscrits."

msgid "The number of credits registered must be greater than 0."
msgstr "Le nombre de crédits inscrits doit être supérieur à 0."

msgid "The official French-language enrolment authorisation signed by you."
msgstr "La présente autorisation signée pour accord dans le cadre ci-dessous."

msgid "The opinion about the extension request is not completed."
msgstr "L'avis relatif à la demande d'une nouvelle échéance n'est pas complet."

#, python-brace-format
msgid ""
"The option {index} must have an identifier and a translation for each "
"required language."
msgstr ""
"L'option {index} doit avoir un identifiant et une traduction pour chaque "
"langue requise."

msgid "The payment has already been made."
msgstr "Le paiement a déjà été réalisé."

msgid "The payment has not been made."
msgstr "Le paiement n'a pas a été réalisé."

msgid "The person concerned"
msgstr "La personne concernée"

msgid ""
"The person whose the secondary studies have been valuated by this admission"
msgstr ""
"La personne dont les études secondaires ont été valorisées par cette "
"admission"

msgid ""
"The professional experiences that have been valuated from this admission."
msgstr ""
"Les expériences professionnelles qui ont été valorisées via cette admission."

msgid "The proposition has already been confirmed or is cancelled"
msgstr "La proposition a déjà été confirmée ou est annulée"

msgid "The proposition must be concerned by the payment."
msgstr "La proposition doit être concernée par le paiement."

msgid "The proposition must be in draft form to realize this action."
msgstr "La proposition doit être en brouillon pour réaliser cette action."

msgid "The proposition must be managed by FAC to realized this action."
msgstr "La proposition doit être gérée par FAC pour réaliser cette action."

msgid "The proposition must be managed by SIC to realized this action."
msgstr "La proposition doit être gérée par SIC pour réaliser cette action."

msgid "The proposition must be submitted to realize this action."
msgstr "La proposition doit être soumise pour réaliser cette action."

msgid "The proposition must not be cancelled to realize this action."
msgstr "La proposition ne doit pas être annulée pour réaliser cette action."

msgid "The proposition must not be concerned by the payment."
msgstr "La proposition ne doit pas être concernée par le paiement."

msgid "The public comment about the approval/refusal"
msgstr "Le commentaire public de la décision"

msgid "The reason for needing update"
msgstr "La raison de la demande de mise à jour"

msgid "The reason for refusal"
msgstr "La raison du refus"

msgid "The request status has been changed"
msgstr "Le statut de réclamation a bien été modifié"

msgid "The requested documents immediately are not completed."
msgstr "Les documents réclamés immédiatement ne sont pas complétés."

msgid "The resulting calculated academic year or pool is not consistent."
msgstr "L'année académique et le pot déterminés ne concordent pas."

msgid ""
"The secondary school diploma is the Certificat d'Enseignement Secondaire "
"Superieur (CESS, Certificate of Higher Secondary Education). It is commonly "
"referred to in many countries as the baccalaureat."
msgstr ""
"Le diplôme de fin d'études secondaires correspond au Certificat "
"d'Enseignement Secondaire Supérieur (CESS). Il est couramment nommé "
"baccalauréat dans de nombreux pays."

#, python-format
msgid "The selection type must be one of the following values: %(values)s."
msgstr ""
"Le type de sélection doit être l'une des valeurs suivantes : %(values)s."

msgid "The signature request procedure is already in progress."
msgstr "La procédure de demande de signature a déjà été lancée."

msgid "The signature request procedure isn't in progress."
msgstr "La procédure de demande de signature n'a pas été lancée."

msgid "The start date can't be later than the end date"
msgstr "La date de début ne peut être postérieure à la date de fin"

msgid "The start date must be earlier than or the same as the end date."
msgstr "La date de début doit être antérieure ou égale à la date de fin"

#, python-format
msgid "The status has been changed to %(status)s."
msgstr "Le statut a bien été modifié pour : %(status)s."

#, python-brace-format
msgid ""
"The status of the request is currently \"{current_status}\". Only the status "
"\"{from_status}\" allows you to move to the \"{to_status}\" status for the "
"application fee."
msgstr ""
"Le statut de la demande est actuellement \"{current_status}\". Seul le "
"statut \"{from_status}\" permet de passer à l'état \"{to_status}\" pour les "
"frais de dossier."

msgid "The submitted information is not consistent with information requested."
msgstr ""
"Les informations soumises ne correspondent pas aux informations requises."

#, python-format
msgid "The text size must be one of the following values: %(values)s."
msgstr "La taille du texte doit être une des valeurs suivantes : %(values)s."

#, python-format
msgid "The type of the admission form item is unknown (%(type)s)."
msgstr "Le type de l'élément du formulaire d'admission est inconnu (%(type)s)."

#, python-format
msgid ""
"The university tuition fee is EURO %(montant)s. A compulsory minimum EURO 50 "
"tuition fee deposit must be paid as soon as possible and no later than 31 "
"October %(start_year)s. The tuition fee balance must be paid in full by 1 "
"February %(end_year)s. As soon as we receive the enrolment authorisation "
"signed by you, we will let you know how to pay."
msgstr ""
"Les droits d'inscription à l'Université s'élèvent à %(montant)s EUR. Un "
"acompte obligatoire minimum de 50 EUR devra être payé dans les meilleurs "
"délais et au plus tard le %(start_year)s. Le solde du montant des droits "
"d'inscription devra être payé intégralement au plus tard pour le "
"%(end_year)s. Dès réception de ce document signé par vos soins, les "
"modalités de payement vous seront communiquées."

msgid "There can be no more CA members in the supervision group."
msgstr ""
"Il ne peut y avoir davantage de membres du comité d'accompagnement dans le "
"groupe de supervision."

msgid "There can be no more promoters in the supervision group."
msgstr ""
"Il ne peut y avoir davantage de promoteurs dans le groupe de supervision."

msgid "There is no request for a new deadline."
msgstr "Il n'y a pas de demande de nouvelle échéance."

msgid "Thesis defense"
msgstr "Défense et soutenance"

msgid "Thesis field"
msgstr "Domaine de la thèse"

msgid "Thesis field should be set when PhD has been set to yes or partial"
msgstr ""
"Le domaine de la thèse doit être renseigné quand le doctorat a déjà été "
"réalisé partiellement ou complètement"

msgid "Thesis institute"
msgstr "Institut de la thèse"

msgid "Thesis institute must be set."
msgstr "L'institut de la thèse est obligatoire."

msgid "Thesis language"
msgstr "Langue de rédaction de la thèse"

msgid "Thesis location"
msgstr "Lieu de la thèse"

msgid "Thesis project title"
msgstr "Titre du projet de thèse"

msgid "Thesis title"
msgstr "Titre de la thèse"

msgid "Thesis with cotutelle"
msgstr "Thèse réalisée en cotutelle"

msgid "Thesis-related data"
msgstr "Données relatives à la thèse"

msgid "This account number has been verified"
msgstr "Ce numéro a été vérifié"

msgid "This activity and its potential subactivities will be discontinued"
msgstr "Cette activité et ses potentielles sous-activités seront supprimées"

msgid ""
"This activity and potential sub-activities will be set back to Unsubmitted "
"for modification"
msgstr ""
"Cette activité et ses potentielles sous-activités seront repassées en Non "
"soumise pour modification"

msgid "This activity could not be found"
msgstr "Cette activité n'existe pas"

msgid "This activity has been submitted"
msgstr "Cette activité est déjà soumise"

msgid ""
"This activity has underlying sub-activities that will be refused as well"
msgstr ""
"Cette activité a des activités dépendantes qui seront également refusées"

msgid ""
"This activity has underlying sub-activities that will be restored as well"
msgstr ""
"Cette activité a des activités dépendantes qui seront également remises au "
"statut soumise"

msgid "This activity is not complete"
msgstr "Cette activité est incomplète"

msgid "This activity must be either accepted or refused"
msgstr "Cette activité doit être acceptée ou refusée"

msgid "This activity must be submitted"
msgstr "Cette activité doit être soumise"

msgid "This activity must be unsubmitted"
msgstr "Cette activité doit être non soumise"

msgid "This activity will be refused"
msgstr "Cette activité sera refusée"

msgid "This activity will be restored"
msgstr "Cette activité sera remise au statut soumise"

msgid ""
"This adds a \"Complementary training\" tab on admissions concerning this CDD."
msgstr ""
"Ceci active l'onglet \"Formation complémentaire\" sur les doctorats "
"concernant cette CDD."

msgid "This candidate has not created any activity yet"
msgstr "Ce candidat n'a pas encore créé d'activité"

msgid "This candidate has not created any course yet."
msgstr "Ce candidat n'a pas encore créé de cours."

msgid ""
"This choice will define the language of communication throughout your "
"admission process."
msgstr ""
"Ce choix définira la langue de communication tout au long de votre parcours "
"d'admission."

msgid ""
"This document does not represent a commitment of financial support from "
"UCLouvain."
msgstr ""
"Ce document ne représente pas un engagement de prise en charge ou d'aide "
"financière de la part de l'UCLouvain."

msgid ""
"This document is an internal document containing the details of the "
"faculty's decision. Under no circumstances will it be sent in this form to "
"the candidate. The candidate will receive a letter from SIC containing the "
"various details of the faculty's decision."
msgstr ""
"Ce document est un document interne qui reprend les éléments de la décision "
"facultaire. Il n’est en aucun cas transmis sous cette forme au candidat ou à "
"la candidate. Le ou la candidat·e recevra un courrier de SIC qui insérera "
"les divers éléments de la décision facultaire."

msgid ""
"This enrolment authorisation letter allows you to submit an application for "
"accommodation to the Logistics and Student Accommodation Service (LOGE). To "
"find out how, go to <a href=\"https://www.uclouvain.be/en/study/"
"accomodation\">www.uclouvain.be/en/study/accomodation</a>."
msgstr ""
"Cette autorisation d'inscription vous permet d'introduire une demande de "
"logement auprès du service LOGE : <a href=\"https://www.uclouvain.be/etudier/"
"logement\">www.uclouvain.be/etudier/logement</a>."

msgid "This experience cannot be updated as it has already been valuated."
msgstr ""
"Cette expérience ne peut être mise à jour car elle a déjà été valorisée."

msgid "This field is required if the first name is missing."
msgstr "Ce champ est obligatoire si le prénom est manquant."

msgid "This field is required if the surname is missing."
msgstr "Ce champ est obligatoire si le nom est manquant."

msgid "This field is required."
msgstr "Ce champ est obligatoire."

#, python-format
msgid ""
"This field must contain a translation for each of the following languages: "
"%(languages)s."
msgstr ""
"Le champ doit contenir une traduction pour chacun des langages suivants : "
"%(languages)s."

msgid ""
"This is a temporary title and it will be modifiable later depending on the "
"jury analysis."
msgstr ""
"Ce titre est provisoire et pourra être modifié ultérieurement en fonction de "
"l’analyse du jury."

msgid "This page is currently under construction."
msgstr "Cette page est en cours de construction."

msgid ""
"This status change will close the transaction in the payment application. "
"The applicant will still need to be informed."
msgstr ""
"Ce changement d'état va clore la transaction dans l'application de paiement. "
"Il restera à informer le/la candidat·e."

msgid "This value may not exceed the number of registered credits"
msgstr "Cette valeur ne peut excéder le nombre de crédits inscrits"

#, python-format
msgid "This value must be equal to or greater than %(MINIMUM_CREDIT_NUMBER)s"
msgstr "Cette valeur doit être égale ou supérieure à %(MINIMUM_CREDIT_NUMBER)s"

#, python-format
msgid "This value must be greater than %(MINIMUM_CREDIT_NUMBER)s"
msgstr "Cette valeur doit être supérieure à %(MINIMUM_CREDIT_NUMBER)s"

msgid "Tick boxes"
msgstr "Cases à cocher"

msgid "Tick the relationship"
msgstr "Cocher le lien de parenté"

#, no-python-format
msgid "Time allocated for thesis (in %)"
msgstr "Temps consacré à la thèse (en %)"

msgctxt "admission"
msgid "Title"
msgstr "Titre"

msgid "Title of the communication"
msgstr "Titre de la communication"

msgid "Title of the training"
msgstr "Intitulé de la formation"

msgid "To"
msgstr "À"

msgid "To be completed"
msgstr "À compléter"

msgid "To be completed after application"
msgstr "À compléter après inscription"

msgid "To be completed by SIC"
msgstr "À compléter par SIC"

msgid "To be completed for Fac"
msgstr "A compléter pour Fac"

msgid "To be completed for the Enrolment Office (SIC)"
msgstr "A compléter pour SIC"

msgid "To be processed"
msgstr "À traiter"

msgid "To be requested"
msgstr "À réclamer"

msgid ""
"To be uploaded in your dossier on the doctoral platform as soon as possible "
"after the confirmation test"
msgstr ""
"À téléverser dans votre dossier sur la plateforme doctorale dans les plus "
"brefs délais après l’épreuve de confirmation"

msgid ""
"To claim this Belgian student status, you will need to reside in Belgium "
"during your studies and therefore obtain a residence permit in Belgium."
msgstr ""
"Pour faire valoir cette assimilation, vous devrez impérativement résider en "
"Belgique durant vos études et donc obtenir un titre de séjour en Belgique."

msgid "To complete after enrolment"
msgstr "À compléter après inscription"

msgid ""
"To enrol in a bachelor's or master's course, the child of a staff member "
"may, under certain conditions, benefit from a reduced tuition fee. Parents "
"contact their employer's Human Resources Administration to check whether "
"they meet the requirements, and if so, request the certificate that confirms "
"this."
msgstr ""
"Pour toute inscription au grade de bachelier ou au grade de master, l'enfant "
"d'un membre du personnel peut, sous certaines conditions, bénéficier d'une "
"réduction des droits d'inscription. Ce parent prend contact avec "
"l'Administration des ressources humaines de son employeur pour vérifier s'il "
"remplit ces conditions, et dans l'affirmative, demande l'attestation qui le "
"confirme."

msgid ""
"To move to this state, an admission requirement must have been selected and "
"at least one access title line must be selected in the past experience views."
msgstr ""
"Pour transitionner vers cet état, il faut qu'une condition d'accès ait été "
"sélectionnée et qu'au moins une ligne de titre d'accès soit cochée dans les "
"vues du parcours."

msgid ""
"To visualize and edit a document, please select it in the list opposite."
msgstr ""
"Pour visualiser et éditer un document, merci d'en sélectionner un dans la "
"liste ci-contre."

msgid "Token"
msgstr "Token"

msgctxt "admission"
msgid "Tokens that can be used for replacement"
msgstr "Tokens pouvant être utilisés"

msgid "Total hourly volume"
msgstr "Volume horaire total"

msgid "Total number of credits registered in your annual programme (PAE)."
msgstr "Nombre total des crédits inscrits dans votre programme d'année (PAE)."

msgctxt "admission"
msgid "Training acronym"
msgstr "Sigle formation"

msgid "Training activities"
msgstr "Activités de formation"

msgid "Training activity"
msgstr "Activité for formation"

msgid "Training of the admission"
msgstr "Formation de la proposition"

msgid "Training specificities"
msgstr "Spécificités de la formation"

msgctxt "admission"
msgid "Training title"
msgstr "Intitulé formation"

msgid "Training:"
msgstr "Formation :"

msgid "Transcript"
msgstr "Relevé de notes"

msgctxt "cv-attachment"
msgid "Transcript"
msgstr "Relevé"

msgid "Transcript translation"
msgstr "Traduction du relevé de notes"

msgid "Transcript type"
msgstr "Type de relevé de notes"

msgid "Translation"
msgstr "Traduction"

msgid "Trigger the payment hook"
msgstr "Déclencher le webhook de paiement"

msgid "True"
msgstr "Vrai"

msgid "Tuition fees amount"
msgstr "Montant des droits d'inscriptions"

msgid "Tutorship act"
msgstr "Acte de tutelle"

msgid "Type"
msgstr "Type"

msgctxt "admission"
msgid "Type"
msgstr "Type"

msgid "Type of communication"
msgstr "Type de communication"

msgid "Type of paper"
msgstr "Type d'épreuve"

msgid "Type of training"
msgstr "Type de formation"

msgid "UCL seal"
msgstr "Sceau de l'UCL"

msgid "UCLOUVAIN_SCIENTIFIC_STAFF"
msgstr "Personnel scientifique UCLouvain"

msgctxt "CategorieActivite"
msgid "UCL_COURSE"
msgstr "Cours UCL"

msgid "UCLouvain"
msgstr "UCLouvain"

msgid "UCLouvain FAC free documents"
msgstr "Documents UCLouvain libres FAC"

msgid "UCLouvain SIC free documents"
msgstr "Documents UCLouvain libres SIC"

msgid "UCLouvain logo"
msgstr "Logo de l'UCLouvain"

msgid ""
"UCLouvain to forward to the secondary school at which I obtained my Belgian "
"secondary school, information relating to the successful completion of the "
"first year of the bachelor's course, and any academic degree obtained with "
"the possible mention of"
msgstr ""
"l'UCLouvain à transmettre, à l'école secondaire au sein de laquelle j'ai "
"obtenu mon CESS, les informations relatives à la réussite du 1er bloc annuel "
"de bachelier et toute obtention d'un grade académique avec la mention "
"éventuelle."

msgid "UE"
msgstr "UE"

msgid "UUID"
msgstr "UUID"

msgid "Unavailable"
msgstr "Non disponible"

msgid "Undecided"
msgstr "Non décidé"

msgid "Undo"
msgstr "Défaire"

msgid ""
"Unemployment certificate issued by the relevant body, justifying the period "
"concerned"
msgstr ""
"Attestation de chômage émise par l'organisme concerné, justifiant la période "
"concernée"

msgid "Unique business number"
msgstr "Numéro unique d'entreprise"

msgctxt "document"
msgid "Unknown"
msgstr "Inconnu(e)"

msgid "Unknown PDF type."
msgstr "Type de PDF inconnu."

msgid "Unknown citizenship"
msgstr "Nationalité inconnue"

msgid "Unknown date of birth"
msgstr "Date de naissance exacte inconnue"

msgid "Unknown noma"
msgstr "Noma inconnu"

msgid "Unsubmitted for publication"
msgstr "Non soumis pour publication"

msgid ""
"Until the application is submitted, you can generate a recap of the "
"application on this page."
msgstr ""
"Jusqu'à ce que la proposition soit soumise, vous pouvez générer un "
"récapitulatif de la proposition sur cette page."

msgctxt "verb"
msgid "Update"
msgstr "Mettre à jour"

msgid "Update date"
msgstr "Date de mise à jour"

msgid "Update doctorate admission"
msgstr "Mettre à jour admission en doctorat"

msgid "Update experience"
msgstr "Mettre à jour l'expérience"

msgid "Update member"
msgstr "Modifier le membre"

msgctxt "admission"
msgid "Upload"
msgstr "Téléverser"

msgid "Upload a document"
msgstr "Téléverser un document"

msgid "Upload a received document"
msgstr "Uploader un document reçu"

msgid "Upload the opinion on the renewal of the research mandate"
msgstr "Téléverser l'avis sur le renouvellement du mandat de recherche"

msgid "VAE"
msgstr "Valorisation des acquis de l'expérience"

msgctxt "CategorieActivite"
msgid "VAE"
msgstr "Valorisation des acquis de l'expérience"

msgid "VALID"
msgstr "Valide"

msgid "VAT number"
msgstr "Numéro de TVA"

msgid "VIP"
msgstr "VIP"

msgid "VIP candidate"
msgstr "Candidat VIP"

msgid "Validate selected courses"
msgstr "Valider les cours sélectionnées"

msgid "Validated"
msgstr "Validé"

msgctxt "assimilation-checklist"
msgid "Validated"
msgstr "Validée"

msgid "Valuated diplomas or experiences:"
msgstr "Diplômes ou expériences valorisées :"

msgid "Values"
msgstr "Valeurs"

msgid "Verify"
msgstr "Vérifier"

msgid "Via Facebook"
msgstr "Sur Facebook"

msgid "Via LinkedIn"
msgstr "Sur LinkedIn"

msgid "Via MOOCs"
msgstr "Par les Moocs"

msgid "Via a personalized letter"
msgstr "Par courrier personnalisé"

msgid "Via an emailing"
msgstr "Par un emailing"

msgid "Via former students"
msgstr "Par des anciens étudiants"

msgid "Via friends"
msgstr "Par des amis"

msgid "Via the website of UCLouvain"
msgstr "Par le site web de l'UCLouvain"

msgid "Via the website of the continuing education"
msgstr "Par le site de la formation continue"

msgid "Via word of mouth"
msgstr "Par le bouche à oreille"

msgid "Viewed at"
msgstr "Vue le"

msgid "Viewed by"
msgstr "Vue par"

msgid "Visa"
msgstr "Visa"

msgid "Visualize"
msgstr "Visualiser"

msgid "Visualize annexe1"
msgstr "Visualiser annexe1"

msgid "Visualize approval"
msgstr "Visualiser autorisation"

msgid "Visualize refusal"
msgstr "Visualiser refus"

msgid "WORK_CONTRACT"
msgstr "Contrat de travail"

msgctxt "equivalence_status"
msgid "Waiting"
msgstr "En attente"

msgid "Waiting for signature"
msgstr "En attente de signature"

msgid "Wallonie Bruxelles International (WBI)"
msgstr "Wallonie Bruxelles International (WBI)"

msgid ""
"We congratulate you on your successful completion of the paper and wish you "
"every success in your doctoral training."
msgstr ""
"Nous vous félicitons pour la réussite de votre épreuve et vous souhaitons un "
"franc succès dans la poursuite de votre parcours doctoral."

msgid ""
"We would like to draw your attention to the fact that this enrolment "
"authorisation is conditional on :"
msgstr ""
"Nous attirons votre attention sur le fait que cette autorisation "
"d'inscription est conditionnée à :"

msgid ""
"We would like to draw your attention to the fact that you have submitted a "
"late application. The admission panel reserves the right to accept or refuse "
"this application on the basis of educational requirements."
msgstr ""
"Nous attirons votre attention sur le fait que vous avez introduit une "
"demande d'inscription tardive. Le jury d'admission se réserve le droit "
"d'accepter ou de refuser cette demande en raison des impératifs pédagogiques."

msgctxt "admission"
msgid "Website"
msgstr "Site web"

msgid "Weight"
msgstr "Poids"

msgid "What diploma have you obtained (or will obtain)?"
msgstr "Quel diplôme avez-vous obtenu (ou obtiendrez-vous) ?"

msgid "What was the most recent year you were enrolled at UCLouvain?"
msgstr "Quelle est votre dernière année d'inscription à l'UCLouvain ?"

msgid "What was your NOMA (matriculation number)?"
msgstr "Quel était votre NOMA (numéro de matricule) ?"

msgid ""
"When accepting a proposition, all the required information in the approval "
"form must be specified."
msgstr ""
"Pour accepter une proposition, toutes les informations requises dans le "
"formulaire d'acceptation doivent être spécifiées"

msgid "When refusing a proposition, the reason must be specified."
msgstr "Pour refuser une proposition, le motif doit être spécifié."

msgid ""
"When you have submitted your application, you have agreed to the following:"
msgstr ""
"Lors de la confirmation de votre demande, vous avez accepté les points "
"suivants :"

msgid "Whole view"
msgstr "Vue complète"

msgid "Without free documents"
msgstr "Sans les documents libres"

msgid "Work contract"
msgstr "Type de contrat de travail"

msgid "Work contract should be set when funding type is set to work contract"
msgstr ""
"Le contrat de travail doit être renseigné quand le type de financement est "
"un contrat de travail"

msgid "Work contract type"
msgstr "Type de contrat de travail"

msgid "Working contract type"
msgstr "Type de contrat de travail"

msgid ""
"Would you like to become a <a href='https://uclouvain.be/fr/decouvrir/carte-"
"solidaire.html' target='_blank'>Solidarity Student</a>, that is, a member of "
"a programme proposed by UCLouvain's NGO, Louvain Cooperation? This "
"membership will give you access to a fund for your solidarity projects. If "
"so, the membership cost, which is E12, will be added to your tuition fee."
msgstr ""
"Désirez-vous être <a href='https://uclouvain.be/fr/decouvrir/carte-solidaire."
"html' target='_blank'>étudiant·e solidaire</a>, un programme proposé par "
"Louvain Coopération, l'ONG de l'UCLouvain ? Cette affiliation vous donnera "
"notamment accès à un fonds pour vos projets solidaires. Dans l'affirmative, "
"le coût de cette affiliation qui est de 12 EUR sera ajouté à vos droits "
"d'inscription."

msgid ""
"Would you like to become a Solidarity Student, that is, a member of a "
"programme proposed by UCLouvain's NGO, Louvain Cooperation? This membership "
"will give you access to a fund for your solidarity projects. If so, the "
"membership cost, which is E12, will be added to your tuition fee."
msgstr ""
"Désirez-vous être étudiant·e solidaire , un programme proposé par Louvain "
"Coopération, l'ONG de l'UCLouvain ? Cette affiliation vous donnera notamment "
"accès à un fonds pour vos projets solidaires. Dans l'affirmative, le coût de "
"cette affiliation qui est de 12 EUR sera ajouté à vos droits d'inscription."

msgid ""
"Would you like to change your UCLouvain enrolment for this academic year?"
msgstr ""
"Souhaitez-vous modifier votre inscription pour cette année académique, à "
"l'UCLouvain ?"

#, python-format
msgid ""
"Would you like to change your UCLouvain enrolment for this academic year? "
"(<a href=\"%(url)s\" target=\"_blank\">Informations</a>)"
msgstr ""
"Souhaitez-vous modifier votre inscription pour cette année académique, à "
"l'UCLouvain ? (<a href=\"%(url)s\" target=\"_blank\">Informations</a>)"

msgid ""
"Would you like to enter an account number so that we can issue a refund?"
msgstr ""
"Voulez-vous renseigner un numéro de compte pour que nous puissions procéder "
"à un éventuel remboursement ?"

msgid ""
"Would you like to join the <a href='https://uclouvain.be/en/study/sport' "
"target='_blank'>sports activities</a>? If so, the cost of membership will be "
"added to your tuition fee."
msgstr ""
"Désirez-vous l'affiliation aux <a href='https://uclouvain.be/fr/etudier/"
"sport' target='_blank'>activités sportives</a> ? Dans l'affirmative, le coût "
"de cette affiliation sera ajouté à vos droits d'inscription."

msgid ""
"Would you like to join the sport activities? If so, the cost of membership "
"will be added to your tuition fee."
msgstr ""
"Désirez-vous l'affiliation aux activités sportives ? Dans l'affirmative, le "
"coût de cette affiliation sera ajouté à vos droits d'inscription."

msgid "Would you like to switch courses this academic year at UCLouvain?"
msgstr ""
"Souhaitez-vous vous réorienter pour cette année académique, à l’UCLouvain ?"

#, python-format
msgid ""
"Would you like to switch courses this academic year at UCLouvain? (<a "
"href=\"%(url)s\" target=\"_blank\">Informations</a>)"
msgstr ""
"Souhaitez-vous vous réorienter pour cette année académique, à l’UCLouvain ? "
"(<a href=\"%(url)s\" target=\"_blank\">Informations</a>)"

msgid "Writing ability"
msgstr "Écrire"

msgid "YES"
msgstr "Oui"

msgid "Year"
msgstr "Année"

msgid "Year of birth"
msgstr "Année de naissance"

msgid "Year of the training"
msgstr "Année de la formation"

msgid "Year without enrolling in the course."
msgstr "Année sans inscription à la formation."

msgid "Years"
msgstr "Années"

msgid "Yes"
msgstr "Oui"

msgid "Yes, an account number in IBAN format"
msgstr "Oui, un numéro de compte au format IBAN"

msgid "Yes, an account number in another format"
msgstr "Oui, un numéro de compte dans un autre format"

#, python-format
msgid "Yes, in %(year)s."
msgstr "Oui, en %(year)s."

msgid "Yes, in Louvain-la-Neuve and/or Woluwe-Saint-Lambert (E60)"
msgstr "Oui, sur Louvain-la-Neuve et/ou sur Woluwé-Saint-Lambert (60 EUR)"

msgid "Yes, in Mons and other UCLouvain campuses (E60)"
msgstr "Oui, sur Mons et les autres sites de l’UCLouvain (60 EUR)"

msgid "Yes, in Saint-Gilles and other UCLouvain campuses (E60)"
msgstr "Oui, sur Saint-Gilles et les autres sites de l’UCLouvain (60 EUR)"

msgid "Yes, in Saint-Louis and other UCLouvain campuses (E60)"
msgstr "Oui, sur Saint-Louis et les autres sites de l’UCLouvain (60 EUR)"

msgid "Yes, in Tournai and other UCLouvain campuses (E60)"
msgstr "Oui, sur Tournai et les autres sites de l’UCLouvain (60 EUR)"

msgid "Yes, only in Mons (E12)"
msgstr "Oui, sur Mons uniquement (12 EUR)"

msgid "Yes, only in Saint-Gilles (E12)"
msgstr "Oui, sur Saint-Gilles uniquement (12 EUR)"

msgid "Yes, only in Saint-Louis (E12)"
msgstr "Oui, sur Saint-Louis uniquement (12 EUR)"

msgid "Yes, only in Tournai (E12)"
msgstr "Oui, sur Tournai uniquement (12 EUR)"

msgid "Yes,No,Incomplete field"
msgstr "Oui,Non,Non renseigné(e)"

msgid "You appear to have unsaved changes, which will be lost."
msgstr ""
"Vous semblez avoir des modifications non enregistrées, celles-ci seront "
"perdues."

msgid ""
"You are about to submit the application to the Faculty. This action should "
"normally email the Faculty, but the recipient address is not defined. Please "
"define it before sending the application."
msgstr ""
"Vous êtes sur le point de soumettre le dossier en Faculté. Cette action doit "
"normalement envoyer un e-mail à la Faculté, mais l'adresse du destinataire "
"n'est pas définie. Merci de la définir avant d'envoyer le dossier."

#, python-format
msgid ""
"You are about to submit the application to the Faculty. This action will "
"send an email to %(recipient)s."
msgstr ""
"Vous êtes sur le point de soumettre le dossier en Faculté. Cette action "
"enverra un mail à l'adresse %(recipient)s."

msgid "You are applying as ..."
msgstr "Postulez-vous en tant que ..."

msgid "You are applying as non-resident (as defined by government decree)."
msgstr "Vous postulez en tant que non-résident (au sens du Décret)."

msgid "You are applying as resident (as defined by government decree)."
msgstr "Vous postulez en tant que résident (au sens du Décret)."

msgid ""
"You are considered a long-term resident if you hold a residence permit valid "
"for at least 5 years."
msgstr ""
"Vous êtes considéré·e comme étant résident·e de longue durée si vous êtes en "
"possession d’un titre de séjour d’une validité de minimum 5 ans."

msgid "You are enrolling as"
msgstr "Vous vous inscrivez à titre"

msgid ""
"You can add any document you feel is relevant to your application "
"(supporting documents, proof of language level, etc.)."
msgstr ""
"Vous avez la possibilité d'ajouter tout document que vous jugez pertinent "
"pour votre dossier (justificatifs, preuve de niveau de langue, ...)."

#, python-format
msgid ""
"You can search for an additional training by name or acronym, or paste in a "
"list of acronyms separated by the \"%(separator)s\" character and ending "
"with the same character."
msgstr ""
"Vous pouvez rechercher un complément de formation par son nom ou son code, "
"ou bien coller une liste de codes séparés par le caractère \"%(separator)s\" "
"et terminant par ce même caractère."

msgid "You can specify the locality or postcode in your search."
msgstr ""
"Vous pouvez inclure la localité ou le code postal dans votre recherche."

msgid ""
"You cannot ask for both modification and reorientation at the same time."
msgstr ""
"Vous ne pouvez pas demander la modification et la réorientation en même "
"temps."

msgid "You cannot enter a language more than once, please correct the form."
msgstr ""
"Vous ne pouvez pas définir une langue plusieurs fois, merci de corriger le "
"formulaire."

#, python-format
msgid ""
"You cannot have more than %(max)s applications in progress at the same time."
msgstr ""
"Vous ne pouvez pas avoir plus de %(max)s demandes ouvertes en parallèle."

#, python-format
msgid ""
"You cannot submit this admission for a continuing education as you already "
"have submitted one."
msgid_plural ""
"You cannot submit this admission for a continuing education as you already "
"have submitted %(maximum_number)s of them."
msgstr[0] ""
"Vous ne pouvez pas soumettre cette demande pour une formation continue car "
"vous en avez déjà envoyé une."
msgstr[1] ""
"Vous ne pouvez pas soumettre cette demande pour une formation continue car "
"vous en avez déjà envoyé %(maximum_number)s."

#, python-format
msgid ""
"You cannot submit this admission for a doctorate education as you already "
"have submitted one."
msgid_plural ""
"You cannot submit this admission for a doctorate education as you already "
"have submitted %(maximum_number)s of them."
msgstr[0] ""
"Vous ne pouvez pas soumettre cette demande pour une formation doctorale car "
"vous en avez déjà envoyé une."
msgstr[1] ""
"Vous ne pouvez pas soumettre cette demande pour une formation doctorale car "
"vous en avez déjà envoyé %(maximum_number)s."

#, python-format
msgid ""
"You cannot submit this admission for a general education as you already have "
"submitted one."
msgid_plural ""
"You cannot submit this admission for a general education as you already have "
"submitted %(maximum_number)s of them."
msgstr[0] ""
"Vous ne pouvez pas soumettre cette demande pour une formation générale car "
"vous en avez déjà envoyé une."
msgstr[1] ""
"Vous ne pouvez pas soumettre cette demande pour une formation générale car "
"vous en avez déjà envoyé %(maximum_number)s."

msgid ""
"You do not specify if you are applying as resident or non-resident (as "
"defined by government decree)."
msgstr ""
"Vous n'avez pas indiqué si vous postulez en tant que résident ou non-"
"résident (au sens du Décret)."

msgid ""
"You haven't answered to the question about your bank account in the "
"'Additional information > Accounting' tab."
msgstr ""
"Vous n'avez pas répondu à la question relative à votre compte bancaire dans "
"l'onglet 'Informations complémentaires > Comptabilité'."

msgid "You haven't yet submitted your application."
msgstr "Vous n'avez pas encore soumis votre demande."

#, python-format
msgid "You indicated that you will obtain it in %(year)s."
msgstr "Vous avez indiqué que vous alliez l'obtenir en %(year)s."

msgid "You must add at least one CA member in order to request signatures."
msgstr ""
"Vous devez ajouter au moins un membre du comité d'accompagnement afin de "
"demander les signatures."

msgid ""
"You must add at least one UCLouvain supervisor in order to request "
"signatures."
msgstr ""
"Vous devez ajouter au moins un promoteur UCLouvain afin de demander les "
"signatures."

msgid ""
"You must add at least one external supervisor in order to request signatures."
msgstr ""
"Vous devez ajouter au moins un promoteur externe afin de demander les "
"signatures."

msgid "You must answer the question about external enrollment change."
msgstr ""
"Vous devez répondre à la question sur la modification d'inscription externe."

msgid "You must answer the question about reorientation."
msgstr "Vous devez répondre à la question sur la réorientation."

msgid "You must answer the question about residency."
msgstr "Vous devez répondre à la question sur votre résidence."

msgid "You must be a member of the committee to access this admission"
msgstr "Vous devez être membre du comité pour accéder à cette admission"

msgid "You must be a member of the committee who has not yet given his answer"
msgstr ""
"Vous devez être membre du comité et ne pas encore avoir donné votre réponse"

msgid ""
"You must be a member of the doctoral commission to access this admission"
msgstr ""
"Vous devez être membre de la commission doctorale pour accéder à cette "
"admission"

msgid "You must be invited to complete this admission."
msgstr "Vous devez être invité à compléter cette admission."

msgid "You must be invited to pay the application fee by a manager."
msgstr ""
"Vous devez être invité par un gestionnaire à payer les frais de dossier."

msgid "You must be invited to pay the application fee by the system."
msgstr "Vous devez être invité par le système à payer les frais de dossier."

msgid ""
"You must be invited to pay the application fee or you must have submitted "
"your application."
msgstr ""
"Vous devez être invité à payer les frais de dossier ou vous devez avoir "
"soumis votre demande."

msgid "You must be the reference promoter to access this admission"
msgstr ""
"Vous devez être le promoteur de référence pour accéder à cette admission"

msgid "You must be the request author to access this admission"
msgstr "Vous devez être l'auteur de la demande pour accéder à cette admission"

msgid "You must be the request promoter to access this admission"
msgstr ""
"Vous devez être le promoteur de la demande pour accéder à cette admission"

msgid ""
"You must choose a title of access among the previous experiences of the "
"candidate."
msgstr ""
"Vous devez choisir un titre d'accès parmi les expériences du parcours "
"antérieur du candidat."

msgid "You must choose an admission requirement."
msgstr "Vous devez choisir une condition d'accès."

msgid ""
"You must have worked in Belgium and your monthly salary must be at least "
"half of the guaranteed minimum average monthly salary set by the National "
"Labour Council. This corresponded to E903 in 2023."
msgstr ""
"Vous devez avoir travaillé en Belgique et votre salaire mensuel doit "
"correspondre au minimum à la moitié de la rémunération mensuelle moyenne "
"minimum garantie fixée par le Conseil national du Travail. A titre "
"indicatif, celui correspondait à 903€ en 2023."

msgid "You must set a lead supervisor."
msgstr "Vous devez désigner un promoteur de référence."

msgid "You need to set a member as president."
msgstr "Vous devez désigner un membre comme président."

msgid "You need to set a member as secretary."
msgstr "Vous devez désigner un membre comme secrétaire."

msgid "You specified that no Belgian student status situation applies to you."
msgstr ""
"Vous avez spécifié qu'aucune situation d'assimilation ne s'appliquait à vous."

msgid ""
"You will receive a monthly newsletter explaining all the benefits and "
"activities associated with this programme."
msgstr ""
"Vous recevrez une newsletter mensuelle comprenant tous les avantages et "
"activités liés à ce programme."

msgid "Your Belgian student status"
msgstr "Situation d’assimilation qui vous correspond"

msgid "Your data have been saved."
msgstr "Vos données ont été sauvegardées."

msgid ""
"Your export request has been planned, you will receive a notification as "
"soon as it is available."
msgstr ""
"Votre demande d’export a été planifié, vous recevrez une notification dès "
"qu’il sera disponible."

msgid "Your note has been added."
msgstr "Votre note a bien été ajoutée."

msgid "Your participation in the event"
msgstr "Votre participation à l'événement"

msgid "Your previous NOMA (matriculation number)"
msgstr "Votre ancien NOMA (numéro de matricule)"

msgid "Your professional email address"
msgstr "Votre adresse e-mail professionnelle"

msgid "Your training does not cover the useful prerequisites in mathematics."
msgstr "Votre formation ne couvre pas les prérequis utiles en mathématiques."

msgid "academic year"
msgstr "année académique"

msgid "actions"
msgstr "actions"

msgid "approval"
msgstr "accord"

msgid "approval for another training"
msgstr "accord pour une autre formation"

msgctxt "payment"
msgid "bancontact"
msgstr "Bancontact"

msgctxt "payment"
msgid "banktransfer"
msgstr "Transfert bancaire"

msgid "by the Enrolment Office"
msgstr "par le Service des Inscriptions de l'UCLouvain"

msgid "by the University Institute for Continuing Education (IUFC)"
msgstr "par l'Institut Universitaire de Formation Continue (IUFC)"

msgctxt "payment"
msgid "canceled"
msgstr "Annulé"

msgid "candidate"
msgstr "candidat"

msgid "contact language"
msgstr "langue de contact"

msgid "created"
msgstr "créé"

msgctxt "payment"
msgid "creditcard"
msgstr "Carte de crédit"

msgid "dd/mm/yyyy"
msgstr "jj/mm/aaaa"

#, python-format
msgid "e.g.: %(example)s"
msgstr "ex: %(example)s"

msgid "e.g.: 5th out of 30"
msgstr "ex: 5ème sur 30"

msgid "e.g.: Librarian"
msgstr "ex: Bibliothécaire"

msgid "education group type"
msgstr "type de formation"

msgctxt "payment"
msgid "expired"
msgstr "Expiré"

msgctxt "payment"
msgid "failed"
msgstr "En échec"

#, python-format
msgid "from %(start)s to %(end)s"
msgstr "du %(start)s au %(end)s"

#, python-format
msgctxt "month_year"
msgid "from %(start)s to %(end)s"
msgstr "de %(start)s à %(end)s"

#, python-format
msgctxt "month_year"
msgid "in %(end)s"
msgstr "en %(end)s"

msgid "items per page"
msgstr "éléments par page"

msgctxt "feminine"
msgid "modified"
msgstr "modifiée"

#, python-format
msgid "on %(date)s at %(time)s"
msgstr "le %(date)s à %(time)s"

msgctxt "payment"
msgid "open"
msgstr "Ouvert"

msgid "or"
msgstr "ou"

msgctxt "payment"
msgid "paid"
msgstr "Payé"

msgctxt "payment"
msgid "pending"
msgstr "En attente"

msgid "refusal"
msgstr "refus"

msgid "the <strong>failure</strong> of the confirmation paper."
msgstr "l'<strong>échec</strong> de l'épreuve de confirmation."

msgid "the <strong>not pursing</strong> of the doctorate."
msgstr "la <strong>non-poursuite</strong> du doctorat."

msgid "the <strong>successful completion</strong> of the confirmation paper."
msgstr "la <strong>réussite</strong> de l'épreuve de confirmation."

msgid "the UCLouvain Registration Service"
msgstr "au Service des Inscriptions de l'UCLouvain"

msgid "the University Institute of Continuing Education"
msgstr "à l'Institut Universitaire de Formation Continue (IUFC)"

msgid "the person concerned"
msgstr "la personne concernée"

msgid "to the UCLouvain Registration Service"
msgstr "au Service des Inscriptions de l'UCLouvain"

msgid "ucl"
msgstr "UCLouvain"

msgid "use"
msgstr "utilisation"

msgid "your father"
msgstr "votre père"

msgid "your legal cohabitant"
msgstr "votre cohabitant légal"

msgid "your legal guardian"
msgstr "votre tuteur légal"

msgid "your mother"
msgstr "votre mère"

msgid "your partner"
msgstr "votre conjoint"

#, python-brace-format
msgid ""
"{current_mimetype} is not a valid mimetype for the field "
"\"{field}\" ({field_mimetypes_as_str})"
msgstr ""
"{current_mimetype} n'est pas un type mime valide pour le champ "
"\"{field}\" ({field_mimetypes_as_str})"

#, python-brace-format
msgid "{items} types out of {total}"
msgstr "{items} types sur {total}"<|MERGE_RESOLUTION|>--- conflicted
+++ resolved
@@ -7,19 +7,11 @@
 msgstr ""
 "Project-Id-Version: \n"
 "Report-Msgid-Bugs-To: \n"
-<<<<<<< HEAD
-"POT-Creation-Date: 2022-04-29 16:31+0200\n"
+"POT-Creation-Date: 2024-01-10 16:13+0100\n"
 "PO-Revision-Date: 2023-12-08 17:10+0100\n"
 "Last-Translator: \n"
 "Language-Team: \n"
 "Language: fr_BE\n"
-=======
-"POT-Creation-Date: 2024-01-10 16:13+0100\n"
-"PO-Revision-Date: YEAR-MO-DA HO:MI+ZONE\n"
-"Last-Translator: FULL NAME <EMAIL@ADDRESS>\n"
-"Language-Team: LANGUAGE <LL@li.org>\n"
-"Language: \n"
->>>>>>> 6d3a6991
 "MIME-Version: 1.0\n"
 "Content-Type: text/plain; charset=UTF-8\n"
 "Content-Transfer-Encoding: 8bit\n"
@@ -603,21 +595,19 @@
 msgid "Admission form items"
 msgstr "Éléments de formulaire pour admission"
 
-<<<<<<< HEAD
 #, python-format
 msgid ""
 "Admission request for the academic year %(academic_year)s to the program:"
 msgstr ""
 "Demande d'admission pour l'année académique %(academic_year)s au programme "
 "de :"
-=======
+
 msgid ""
 "Admission is not yet valid for searching UCLouvain. The following fields are "
 "required: "
 msgstr ""
 "L'admission n'est pas encore pour rechercher une correspondance UCLouvain. "
 "Les champs suivants sont requis: "
->>>>>>> 6d3a6991
 
 msgid "Admission requirement"
 msgstr "Condition d'accès"
@@ -2264,16 +2254,14 @@
 msgid "Disabled"
 msgstr "Désactivé"
 
-<<<<<<< HEAD
 msgid "Dispensation needed"
 msgstr "Besoin dérogation"
 
 msgid "Dispensation or increased fees"
 msgstr "Dispense ou droits majorés"
-=======
+
 msgid "Discard fusion"
 msgstr "Rejeter la fusion"
->>>>>>> 6d3a6991
 
 msgid "Dispensed"
 msgstr "Dispensé"
