--- conflicted
+++ resolved
@@ -8,11 +8,7 @@
 msgstr ""
 "Project-Id-Version: PACKAGE VERSION\n"
 "Report-Msgid-Bugs-To: \n"
-<<<<<<< HEAD
-"POT-Creation-Date: 2022-02-15 11:20+0100\n"
-=======
 "POT-Creation-Date: 2022-02-11 14:41+0100\n"
->>>>>>> 6dd52938
 "PO-Revision-Date: YEAR-MO-DA HO:MI+ZONE\n"
 "Last-Translator: FULL NAME <EMAIL@ADDRESS>\n"
 "Language-Team: LANGUAGE <LL@li.org>\n"
@@ -582,16 +578,14 @@
 msgid "Supervision group not found."
 msgstr "Groupe de supervision non trouvé."
 
-<<<<<<< HEAD
+msgid "The experiences that have been valuated from this admission."
+msgstr "Les expériences qui ont été valorisées à partir de cette admission."
+
+msgid "The invitations have not been sent"
+msgstr "Les invitations n'ont pas été envoyées"
+
 msgid "The signature request procedure isn't in progress."
 msgstr "La procédure de demande de signature n'a pas été lancée."
-=======
-msgid "The experiences that have been valuated from this admission."
-msgstr "Les expériences qui ont été valorisées à partir de cette admission."
-
-msgid "The invitations have not been sent"
-msgstr "Les invitations n'ont pas été envoyées"
->>>>>>> 6dd52938
 
 msgid "There can be no more CA members in the supervision group."
 msgstr ""
