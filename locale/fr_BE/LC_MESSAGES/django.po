--- conflicted
+++ resolved
@@ -2879,13 +2879,10 @@
 msgid "First year of inscription + status"
 msgstr "Année de première inscription + statut"
 
-<<<<<<< HEAD
-=======
 #, python-format
 msgid "Folder analysis of the proposition %(reference)s"
 msgstr "Dossier d'analyse de la proposition %(reference)s"
 
->>>>>>> a48dfd46
 msgid "Following authorization"
 msgstr "Suite à l'autorisation"
 
