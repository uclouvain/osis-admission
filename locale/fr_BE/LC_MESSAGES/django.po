--- conflicted
+++ resolved
@@ -1255,16 +1255,13 @@
 msgid "CDD opinion"
 msgstr "Avis de la CDD"
 
-<<<<<<< HEAD
 msgid "CDD:"
 msgstr "CDD :"
 
 msgctxt "admission"
-=======
 msgid "CDD status"
 msgstr "Statut CDD"
 
->>>>>>> d1f6736f
 msgid "CDDs"
 msgstr "CDDs"
 
@@ -2595,15 +2592,12 @@
 msgid "Doctor"
 msgstr "Docteur"
 
-<<<<<<< HEAD
 msgid "Doctoral commissions"
 msgstr "Commissions doctorales"
 
 msgid "Doctoral student:"
 msgstr "Doctorant :"
 
-=======
->>>>>>> d1f6736f
 msgid "Doctorate admission"
 msgstr "Admission en doctorat"
 
