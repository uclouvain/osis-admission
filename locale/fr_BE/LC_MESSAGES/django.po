# SOME DESCRIPTIVE TITLE.
# Copyright (C) YEAR THE PACKAGE'S COPYRIGHT HOLDER
# This file is distributed under the same license as the PACKAGE package.
# FIRST AUTHOR <EMAIL@ADDRESS>, YEAR.
#
#, fuzzy
msgid ""
msgstr ""
"Project-Id-Version: PACKAGE VERSION\n"
"Report-Msgid-Bugs-To: \n"
"POT-Creation-Date: 2022-01-04 10:44+0100\n"
"PO-Revision-Date: YEAR-MO-DA HO:MI+ZONE\n"
"Last-Translator: FULL NAME <EMAIL@ADDRESS>\n"
"Language-Team: LANGUAGE <LL@li.org>\n"
"Language: \n"
"MIME-Version: 1.0\n"
"Content-Type: text/plain; charset=UTF-8\n"
"Content-Transfer-Encoding: 8bit\n"

#, python-format
msgid ""
"\n"
"                %(start_index)s to %(end_index)s of %(total_counts)s "
"doctorate admissions"
msgstr ""
"\n"
"                %(start_index)s à %(end_index)s sur %(total_counts)s "
"admissions en doctorat"

#, python-format
msgid ""
"\n"
"              Are you sure you want to delete \"%(object)s\"?\n"
"            "
msgstr ""
"\n"
"              Êtes-vous sûr de vouloir supprimer \"%(object)s\"?\n"
"            "

msgid "A justification is needed when creating a pre-admission."
msgstr "Une justification est requise pour une pré-admission."

msgid "ADMISSION"
msgstr "Admission"

msgid "ADRE"
msgstr "ADRE"

msgid "ADREs"
msgstr "ADRE"

msgid "APPROVED"
msgstr "Approuvé"

msgid "Abstract"
msgstr "Résumé"

msgid "Additional training project"
msgstr "Projet de formation complémentaire"

msgid "Admission"
msgstr "Admission"

msgid "Already a member of CA."
msgstr "Déjà membre du CA"

msgid "Already a promoter."
msgstr "Déjà promoteur"

msgid "Author"
msgstr "Auteur"

msgid "BIOLOGY"
msgstr "Biologie"

msgid "CA Member"
msgstr "Membre du CA"

msgid "CANCELLED"
msgstr "Annulé"

msgid "CDD manager"
msgstr "Gestionnaire CDD"

msgid "CDD managers"
msgstr "Gestionnaires CDD"

msgid "CHEMISTRY"
msgstr "Chimie"

msgid "Can add a member to the supervision group"
msgstr "Peut ajouter un membre au groupe de supervision"

msgid "Can appose CDD notice"
msgstr "Peut apposer un avis CDD"

msgid "Can appose SIC notice"
msgstr "Peut apposer un avis SIC"

msgid "Can approve confirmation paper"
msgstr "Peut approuver la lettre de confirmation"

msgid "Can approve jury"
msgstr "Peut approuver le jury"

msgid "Can approve proposition"
msgstr "Peut approuver la proposition"

msgid "Can check copyright"
msgstr "Peut vérifier le copyright"

msgid "Can check publication autorisation"
msgstr "Peut vérifier l'autorisation de publication"

msgid "Can download PDF confirmation"
msgstr "Peut télécharger la confirmation PDF"

msgid "Can download jury-approved PDF"
msgstr "Peut télécharger le PDF d'avis du jury"

msgid "Can fill thesis"
msgstr "Peut spécifier la thèse"

msgid "Can remove a member from the supervision group"
msgstr "Peut retirer un membre du groupe de supervision"

msgid "Can request signatures"
msgstr "Peut demander les signatures"

msgid "Can sign diploma"
msgstr "Peut signer le diplôme"

msgid "Can submit thesis"
msgstr "Peut soumettre la thèse"

msgid "Can update the coordinates of the admission request author"
msgstr "Peut modifier les coordonnées de l'auteur de la demande d'admission"

msgid "Can update the information related to language knowledge"
msgstr "Peut modifier les informations relatives à la connaissance des langues"

msgid "Can update the information related to the admission cotutelle"
msgstr "Peut modifier les informations relatives à la cotutelle"

msgid "Can update the information related to the admission project"
msgstr "Peut modifier les informations relatives au projet d'admission"

msgid "Can update the information related to the admission request author"
msgstr ""
"Peut modifier les informations relatives à l'auteur de la demande d'admission"

msgid "Can update the information related to the admission supervision"
msgstr ""
"Peut modifier les informations relatives à la supervision de l'admission"

msgid "Can update the information related to the curriculum"
msgstr "Peut modifier les informations relatives au curriculum"

msgid "Can update the information related to the secondary studies"
msgstr "Peut modifier les informations relatives aux études secondaires"

msgid "Can upload PDF confirmation"
msgstr "Peut téléverser le PDF de confirmation"

msgid "Can upload defense report"
msgstr "Peut téléverser le rapport de soutenance"

msgid "Can upload jury-approved PDF"
msgstr "Peut téléverser le PDF d'avis du jury"

msgid "Can upload signed scholarship"
msgstr "Peut téléverser la bourse signée"

msgid "Can validate doctoral training"
msgstr "Peut valider la formation doctorale"

msgid "Can validate registration"
msgstr "Peut valider l'inscription"

msgid "Can view the coordinates of the admission request author"
msgstr "Peut voir les coordonnées de l'auteur de la demande d'admission"

msgid "Can view the information related to language knowledge"
msgstr "Peut voir les informations relatives à la connaissance des langues"

msgid "Can view the information related to the admission cotutelle"
msgstr "Peut voir les informations relatives à la cotutelle"

msgid "Can view the information related to the admission project"
msgstr "Peut voir les informations relatives au projet d'admission"

msgid "Can view the information related to the admission request author"
msgstr ""
"Peut voir les informations relatives à l'auteur de la demande d'admission"

msgid "Can view the information related to the admission supervision"
msgstr "Peut voir les informations relatives à la supervision de l'admission"

msgid "Can view the information related to the curriculum"
msgstr "Peut voir les informations relatives au curriculum"

msgid "Can view the information related to the secondary studies"
msgstr "Peut voir les informations relatives aux études secondaires"

msgid "Candidate"
msgstr "Candidat"

msgid "Candidate not found."
msgstr "Candidat non trouvé."

msgid "Candidates"
msgstr "Candidats"

msgid "City"
msgstr "Ville"

msgid "Close"
msgstr "Fermer"

msgid "Comment"
msgstr "Commentaire"

msgid "Committee member"
msgstr "Membre du comité"

msgid "Committee members"
msgstr "Membres du comité"

msgid "Confirm"
msgstr "Confirmer"

msgid "Cotutelle convention"
msgstr "Convention de cotutelle"

msgid "Cotutelle request document"
msgstr "Demande d'ouverture de cotutelle"

msgid "Country"
msgstr "Pays"

msgid "Create new doctorate admission"
msgstr "Créer une nouvelle admission en doctorat"

msgid "Created"
msgstr "Créé"

msgid "Dedicated time (in EFT)"
msgstr "Temps consacré (en EFT)"

msgid "Defense"
msgstr "Soutenance"

msgid "Delete"
msgstr "Supprimer"

msgid "Delete?"
msgstr "Supprimer ?"

msgid "Doctorate"
msgstr "Doctorat"

msgid "Doctorate admission"
msgstr "Admission en doctorat"

msgid "Doctorate admissions"
msgstr "Admissions en doctorat"

msgid "ECONOMY"
msgstr "Economie"

msgid "EFT"
msgstr "EFT"

msgid "English"
msgstr "Anglais"

msgid "Export"
msgstr "Exporter"

msgid "Financing type"
msgstr "Type de financement"

msgid "French"
msgstr "Français"

msgid "GEOGRAPHY"
msgstr "Géographie"

msgid "Gantt graph"
msgstr "Graphe de Gantt"

msgid "INVITED"
msgstr "Invité"

msgid "IN_PROGRESS"
msgstr "En cours"

msgid "Institution"
msgstr "Institution"

msgid "Institution should be set when PhD has been set to yes or partial"
msgstr ""
"L'institution doit être renseignée quand le doctorat a déjà été réalisé "
"partiellement ou complètement."

msgid "Internal comment"
msgstr "Commentaire interne"

msgid "Jury secretaries"
msgstr "Secrétaires de jury"

msgid "Jury secretary"
msgstr "Secrétaire de jury"

msgid "List of doctorate admissions"
msgstr "Liste des admissions en doctorat"

msgid "List of doctorate admissions with administrative data"
msgstr "Liste des admissions en doctorat et données administratives"

msgid "MANAGEMENT"
msgstr "Gestion"

msgid "MATHEMATICS"
msgstr "Mathématiques"

msgid "Mandatory fields are missing in the cotutelle."
msgstr "Les champs requis de la cotutelle sont manquants."

msgid "Mandatory fields are missing in the project details of the proposition."
msgstr ""
"Les champs requis des details du projet de la proposition sont manquants."

msgid "Mandatory languages are missing."
msgstr "Des langues obligatoires sont manquantes."

msgid "Member of supervision group already invited."
msgstr "Membre du groupe de supervision déjà invité."

msgid "Member of supervision group not found."
msgstr "Membre du groupe de supervision non trouvé."

msgid "Member of supervision group not invited."
msgstr "Membre du groupe de supervision non invité"

msgid "Membre CA not found."
msgstr "Membre du CA non trouvé"

msgid "Modified"
msgstr "Modifée"

msgid "Motivation"
msgstr "Motivation"

msgid "NO"
msgstr "Non"

msgid "NOT_INVITED"
msgstr "Non invité"

msgid "No PhD found."
msgstr "Pas de doctorat trouvé"

msgid "No defense reason"
msgstr "Raison de non-soutenance"

msgid "Other"
msgstr "Autre"

msgid "Other cotutelle-related documents"
msgstr "Autres documents relatifs à la cotutelle"

msgid "Other thesis location"
msgstr "Autre lieu de la thèse"

msgid "PARTIAL"
msgstr "Partiel"

msgid "PHYSICS"
msgstr "Physique"

msgid "PRE_ADMISSION"
msgstr "Pre-admission"

msgid "PhD already done"
msgstr "Doctorat déjà réalisé"

msgid "Planned duration"
msgstr "Durée prévue"

<<<<<<< HEAD
msgid "Please fill in all the required information in the 'Personal Data > Identification' tab."
msgstr "Merci de compléter intégralement les informations de l'onglet 'Données personnelles > Identification'."

msgid "Please provide a copy of your identity card."
msgstr "Merci de fournir une copie de votre carte d'identité."

msgid "Please provide the expiry date and a copy of your passport."
msgstr "Merci de fournir la date d'expiration et une copie de votre passeport."

msgid "Please specify at least one identity number."
msgstr "Merci de spécifier au-moins un numéro d'identité."

msgid "Please specify either your date of birth or your year of birth."
msgstr "Merci de spécifier votre date ou votre année de naissance."

msgid "Please specify your Belgian national register number."
msgstr "Merci de spécifier votre numéro de registre national belge."
=======
msgid "Please specify the experience's year."
msgstr "Merci de spécifier l'année de l'expérience."
>>>>>>> 8a1cd76f

msgid "Pre-Admission"
msgstr "Pré-Admission"

msgid "Produce xls of doctorate admissions with administrative data"
msgstr ""
"Produire un fichier Excel avec la liste des admissions en doctorat et "
"données administratives"

msgid "Produce xls with a list of doctorate admissions"
msgstr "Produire un fichier xls avec la liste des admissions en doctorat"

msgid "Program proposition"
msgstr "Proposition de programme"

msgid "Project"
msgstr "Projet"

msgid "Project title"
msgstr "Titre du projet"

msgid "Promoter"
msgstr "Promoteur"

msgid "Promoter not found."
msgstr "Promoteur non trouvé."

msgid "Promoters"
msgstr "Promoteurs"

msgid "Proposition not found."
msgstr "Proposition non trouvée."

msgid "Proximity Commission for Dental Sciences (DENT)"
msgstr "Commission de proximité de sciences dentaires (DENT)"

msgid "Proximity Commission for Genetics and Immunology (GIM)"
msgstr "Commission de proximité de génétique et immunologie (GIM)"

msgid "Proximity Commission for Motricity Sciences (MOTR)"
msgstr "Commission de proximité de sciences de la motricité (MOTR)"

msgid "Proximity Commission for Neuroscience (NRSC)"
msgstr "Commission de proximité de neurosciences (NRSC)"

msgid "Proximity Commission for Pharmaceutical Sciences (DFAR)"
msgstr "Commission de proximité de sciences pharmaceutiques (DFAR)"

msgid "Proximity commission"
msgstr "Commission de proximité"

msgid ""
"Proximity commission for cellular and molecular biology, biochemistry (BCM)"
msgstr ""
"Commission de proximité de biologie cellulaire et moléculaire, biochimie "
"(BCM)"

msgid "Proximity commission for experimental and clinical research (ECLI)"
msgstr "Commission de proximité de recherche expérimentale et clinique (ECLI)"

msgid "Proximity commission for public health, health and society (SPSS)"
msgstr "Commission de proximité de santé publique, santé et société (SPSS)"

msgid ""
"Proximity commission should be filled in only if the doctorate's entity is "
"CDE, CLSM or CDSS"
msgstr ""
"La commission de proximité doit être remplie uniquement si l'entité du "
"doctorat est CDE, CLSM ou CDSS"

msgid "REFUSED"
msgstr "Refusé"

msgid "Recommendation letters"
msgstr "Lettres de recommandation"

msgid "Reference"
msgstr "Référence"

msgid "Rejection reason"
msgstr "Motif de refus"

msgid "SCEB"
msgstr "SCEB"

msgid "SCEBs"
msgstr "SCEB"

msgid "SEARCH_SCHOLARSHIP"
msgstr "Bourse de recherche"

msgid "SELF_FUNDING"
msgstr "Auto-financement"

msgid "SIC director"
msgstr "Directeur SIC"

msgid "SIC directors"
msgstr "Directeurs SIC"

msgid "SIC manager"
msgstr "Gestionnaire SIC"

msgid "SIC managers"
msgstr "Gestionnaires SIC"

msgid "SIGNING_IN_PROGRESS"
msgstr "Signatures en cours"

msgid "STATISTICS"
msgstr "Statistiques"

msgid "SUBMITTED"
msgstr "Soumis"

msgid "Scholarship grant"
msgstr "Bourse de recherche"

msgid "Some invitations are already sent"
msgstr "Des invitations ont déjà été envoyées"

msgid "Supervision group not found."
msgstr "Groupe de supervision non trouvé."

msgid "The experiences that have been valuated from this admission."
msgstr "Les expériences qui ont été valorisées à partir de cette admission."

msgid "There can be no more CA members in the supervision group."
msgstr ""
"Il ne peut y avoir davantage de membres du CA dans le groupe de supervision."

msgid "There can be no more promoters in the supervision group."
msgstr ""
"Il ne peut y avoir davantage de promoteurs dans le groupe de supervision."

msgid "Thesis institute"
msgstr "Institut de la thèse"

msgid "Thesis language"
msgstr "Langue de la thèse"

msgid "Thesis location"
msgstr "Lieu de la thèse"

msgid "This experience cannot be deleted as it has already been valuated."
msgstr "Cette expérience ne peut être supprimée, ayant déjà été évaluée."

msgid "This experience cannot be updated as it has already been valuated."
msgstr "Cette expérience ne peut être mise à jour, ayant déjà été évaluée."

msgid "Title"
msgstr "Titre"

msgid "Type"
msgstr "Type"

msgid "UUID"
msgstr "UUID"

msgid "Undecided"
msgstr "Non décidé"

msgid "Update"
msgstr "Mettre à jour"

msgid "Update doctorate admission"
msgstr "Mettre à jour admission en doctorat"

msgid "WORK_CONTRACT"
msgstr "Contrat de travail"

msgid "Work contract should be set when financing type is set to work contract"
msgstr ""
"Le contrat de travail doit être renseigné quand le type de financement est "
"un contrat de travail."

msgid "Working contract type"
msgstr "Type de contrat de travail"

msgid "YES"
msgstr "Oui"

msgid "You cannot fill in a language more than once, please correct the form."
msgstr ""
"Vous ne pouvez pas définir une langue plusieurs fois, merci de corriger le "
"formulaire."

msgid "You must add at least one CA member in order to request signatures."
msgstr ""
"Vous devez ajouter au moins un membre CA afin de demander les signatures."

msgid ""
"You must add at least one UCLouvain promoter in order to request signatures."
msgstr ""
"Vous devez ajouter au moins un promoteur UCLouvain afin de demander les "
"signatures."

msgid ""
"You must add at least one external promoter in order to request signatures."
msgstr ""
"Vous devez ajouter au moins un promoteur externe afin de demander les "
"signatures."

msgid "You must be a member of the committee to access this admission"
msgstr "Vous devez être membre du comité pour accéder à cette admission"

msgid "You must be a member of the committee who has not yet given his answer"
msgstr ""
"Vous devez être membre du comité et ne pas encore avoir donné votre réponse"

msgid ""
"You must be a member of the doctoral commission to access this admission"
msgstr ""
"Vous devez être membre de la commission doctorale pour accéder à cette "
"admission"

msgid "You must be the request author to access this admission"
msgstr "Vous devez être l'auteur de la demande pour accéder à cette admission"

msgid "You must be the request promoter to access this admission"
msgstr ""
"Vous devez être le promoteur de la demande pour accéder à cette admission"

msgid "You've reached the maximum authorized propositions."
msgstr "Vous avez atteint le maximum de propositions."

msgid "actions"
msgstr "actions"

msgid "created"
msgstr "créé"

msgid "modified"
msgstr "modifée"<|MERGE_RESOLUTION|>--- conflicted
+++ resolved
@@ -388,7 +388,6 @@
 msgid "Planned duration"
 msgstr "Durée prévue"
 
-<<<<<<< HEAD
 msgid "Please fill in all the required information in the 'Personal Data > Identification' tab."
 msgstr "Merci de compléter intégralement les informations de l'onglet 'Données personnelles > Identification'."
 
@@ -404,12 +403,11 @@
 msgid "Please specify either your date of birth or your year of birth."
 msgstr "Merci de spécifier votre date ou votre année de naissance."
 
+msgid "Please specify the experience's year."
+msgstr "Merci de spécifier l'année de l'expérience."
+
 msgid "Please specify your Belgian national register number."
 msgstr "Merci de spécifier votre numéro de registre national belge."
-=======
-msgid "Please specify the experience's year."
-msgstr "Merci de spécifier l'année de l'expérience."
->>>>>>> 8a1cd76f
 
 msgid "Pre-Admission"
 msgstr "Pré-Admission"
