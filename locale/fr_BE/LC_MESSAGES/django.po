--- conflicted
+++ resolved
@@ -7,13 +7,8 @@
 msgstr ""
 "Project-Id-Version: \n"
 "Report-Msgid-Bugs-To: \n"
-<<<<<<< HEAD
-"POT-Creation-Date: 2024-07-17 10:05+0200\n"
-"PO-Revision-Date: 2024-07-24 11:51+0200\n"
-=======
 "POT-Creation-Date: 2024-08-07 12:05+0200\n"
 "PO-Revision-Date: 2024-04-05 19:27+0200\n"
->>>>>>> d1f6736f
 "Last-Translator: \n"
 "Language-Team: \n"
 "Language: fr_BE\n"
@@ -6768,11 +6763,7 @@
 msgstr "Expéditeur"
 
 msgid "Sent to EPC"
-<<<<<<< HEAD
-msgstr "Envoyée en EPC"
-=======
 msgstr "Envoyée à EPC"
->>>>>>> d1f6736f
 
 msgid "Sent to digit"
 msgstr "Envoyer à DigIT"
@@ -9192,12 +9183,4 @@
 
 #, python-brace-format
 msgid "{items} types out of {total}"
-msgstr "{items} types sur {total}"
-
-<<<<<<< HEAD
-#~ msgid "Work start date?"
-#~ msgstr "Date de début des travaux"
-=======
-#~ msgid "High school graduation year"
-#~ msgstr "Année d'obtention du diplôme d'études secondaires"
->>>>>>> d1f6736f
+msgstr "{items} types sur {total}"