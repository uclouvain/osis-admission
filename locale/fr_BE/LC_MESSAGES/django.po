# SOME DESCRIPTIVE TITLE.
# Copyright (C) YEAR THE PACKAGE'S COPYRIGHT HOLDER
# This file is distributed under the same license as the PACKAGE package.
# FIRST AUTHOR <EMAIL@ADDRESS>, YEAR.
#
#, fuzzy
msgid ""
msgstr ""
"Project-Id-Version: PACKAGE VERSION\n"
"Report-Msgid-Bugs-To: \n"
"POT-Creation-Date: 2022-02-11 14:41+0100\n"
"PO-Revision-Date: YEAR-MO-DA HO:MI+ZONE\n"
"Last-Translator: FULL NAME <EMAIL@ADDRESS>\n"
"Language-Team: LANGUAGE <LL@li.org>\n"
"Language: \n"
"MIME-Version: 1.0\n"
"Content-Type: text/plain; charset=UTF-8\n"
"Content-Transfer-Encoding: 8bit\n"

#, python-format
msgid ""
"\n"
"                %(start_index)s to %(end_index)s of %(total_counts)s "
"doctorate admissions"
msgstr ""
"\n"
"                %(start_index)s à %(end_index)s sur %(total_counts)s "
"admissions en doctorat"

#, python-format
msgid ""
"\n"
"              Are you sure you want to delete \"%(object)s\"?\n"
"            "
msgstr ""
"\n"
"              Êtes-vous sûr de vouloir supprimer \"%(object)s\"?\n"
"            "

msgid "A justification is needed when creating a pre-admission."
msgstr "Une justification est requise pour une pré-admission."

msgid "ADMISSION"
msgstr "Admission"

msgid "ADRE"
msgstr "ADRE"

msgid "ADREs"
msgstr "ADRE"

msgid "APPROVED"
msgstr "Approuvé"

msgid "Abstract"
msgstr "Résumé"

msgid "Additional training project"
msgstr "Projet de formation complémentaire"

msgid "Admission"
msgstr "Admission"

msgid "Already a member of CA."
msgstr "Déjà membre du CA"

msgid "Already a promoter."
msgstr "Déjà promoteur"

msgid "Author"
msgstr "Auteur"

msgid "CA Member"
msgstr "Membre du CA"

msgid "CANCELLED"
msgstr "Annulé"

msgid "CDD manager"
msgstr "Gestionnaire CDD"

msgid "CDD managers"
msgstr "Gestionnaires CDD"

msgid "Can add a member to the supervision group"
msgstr "Peut ajouter un membre au groupe de supervision"

msgid "Can appose CDD notice"
msgstr "Peut apposer un avis CDD"

msgid "Can appose SIC notice"
msgstr "Peut apposer un avis SIC"

msgid "Can approve confirmation paper"
msgstr "Peut approuver la lettre de confirmation"

msgid "Can approve jury"
msgstr "Peut approuver le jury"

msgid "Can approve proposition"
msgstr "Peut approuver la proposition"

msgid "Can check copyright"
msgstr "Peut vérifier le copyright"

msgid "Can check publication autorisation"
msgstr "Peut vérifier l'autorisation de publication"

msgid "Can download PDF confirmation"
msgstr "Peut télécharger la confirmation PDF"

msgid "Can download jury-approved PDF"
msgstr "Peut télécharger le PDF d'avis du jury"

msgid "Can fill thesis"
msgstr "Peut spécifier la thèse"

msgid "Can remove a member from the supervision group"
msgstr "Peut retirer un membre du groupe de supervision"

msgid "Can request signatures"
msgstr "Peut demander les signatures"

msgid "Can sign diploma"
msgstr "Peut signer le diplôme"

msgid "Can submit a doctorate admission proposition"
msgstr "Peut soumettre une proposition d'admission en doctorat"

msgid "Can submit thesis"
msgstr "Peut soumettre la thèse"

msgid "Can update the coordinates of the admission request author"
msgstr "Peut modifier les coordonnées de l'auteur de la demande d'admission"

msgid "Can update the information related to language knowledge"
msgstr "Peut modifier les informations relatives à la connaissance des langues"

msgid "Can update the information related to the admission cotutelle"
msgstr "Peut modifier les informations relatives à la cotutelle"

msgid "Can update the information related to the admission project"
msgstr "Peut modifier les informations relatives au projet d'admission"

msgid "Can update the information related to the admission request author"
msgstr ""
"Peut modifier les informations relatives à l'auteur de la demande d'admission"

msgid "Can update the information related to the admission supervision"
msgstr ""
"Peut modifier les informations relatives à la supervision de l'admission"

msgid "Can update the information related to the curriculum"
msgstr "Peut modifier les informations relatives au curriculum"

msgid "Can update the information related to the secondary studies"
msgstr "Peut modifier les informations relatives aux études secondaires"

msgid "Can upload PDF confirmation"
msgstr "Peut téléverser le PDF de confirmation"

msgid "Can upload defense report"
msgstr "Peut téléverser le rapport de soutenance"

msgid "Can upload jury-approved PDF"
msgstr "Peut téléverser le PDF d'avis du jury"

msgid "Can upload signed scholarship"
msgstr "Peut téléverser la bourse signée"

msgid "Can validate doctoral training"
msgstr "Peut valider la formation doctorale"

msgid "Can validate registration"
msgstr "Peut valider l'inscription"

msgid "Can view the coordinates of the admission request author"
msgstr "Peut voir les coordonnées de l'auteur de la demande d'admission"

msgid "Can view the information related to language knowledge"
msgstr "Peut voir les informations relatives à la connaissance des langues"

msgid "Can view the information related to the admission cotutelle"
msgstr "Peut voir les informations relatives à la cotutelle"

msgid "Can view the information related to the admission project"
msgstr "Peut voir les informations relatives au projet d'admission"

msgid "Can view the information related to the admission request author"
msgstr ""
"Peut voir les informations relatives à l'auteur de la demande d'admission"

msgid "Can view the information related to the admission supervision"
msgstr "Peut voir les informations relatives à la supervision de l'admission"

msgid "Can view the information related to the curriculum"
msgstr "Peut voir les informations relatives au curriculum"

msgid "Can view the information related to the secondary studies"
msgstr "Peut voir les informations relatives aux études secondaires"

msgid "Candidate"
msgstr "Candidat"

msgid "Candidate not found."
msgstr "Candidat non trouvé."

msgid "Candidates"
msgstr "Candidats"

msgid "City"
msgstr "Ville"

msgid "Close"
msgstr "Fermer"

msgid "Comment"
msgstr "Commentaire"

msgid "Committee member"
msgstr "Membre du comité"

msgid "Committee members"
msgstr "Membres du comité"

msgid "Confirm"
msgstr "Confirmer"

msgid "Cotutelle convention"
msgstr "Convention de cotutelle"

msgid "Cotutelle request document"
msgstr "Demande d'ouverture de cotutelle"

msgid "Country"
msgstr "Pays"

msgid "Create new doctorate admission"
msgstr "Créer une nouvelle admission en doctorat"

msgid "Created"
msgstr "Créé"

msgid "Dedicated time (in EFT)"
msgstr "Temps consacré (en EFT)"

msgid "Defense"
msgstr "Soutenance"

msgid "Delete"
msgstr "Supprimer"

msgid "Delete?"
msgstr "Supprimer ?"

msgid "Doctorate"
msgstr "Doctorat"

msgid "Doctorate admission"
msgstr "Admission en doctorat"

msgid "Doctorate admissions"
msgstr "Admissions en doctorat"

msgid "ECONOMY"
msgstr "Economie"

msgid "EFT"
msgstr "EFT"

msgid "English"
msgstr "Anglais"

msgid "Export"
msgstr "Exporter"

msgid "Financing type"
msgstr "Type de financement"

msgid "French"
msgstr "Français"

msgid "Gantt graph"
msgstr "Graphe de Gantt"

msgid "INVITED"
msgstr "Invité"

msgid "IN_PROGRESS"
msgstr "En cours"

msgid "Institution"
msgstr "Institution"

msgid "Institution should be set when PhD has been set to yes or partial"
msgstr ""
"L'institution doit être renseignée quand le doctorat a déjà été réalisé "
"partiellement ou complètement."

msgid "Internal comment"
msgstr "Commentaire interne"

msgid "Jury secretaries"
msgstr "Secrétaires de jury"

msgid "Jury secretary"
msgstr "Secrétaire de jury"

msgid "List of doctorate admissions"
msgstr "Liste des admissions en doctorat"

msgid "List of doctorate admissions with administrative data"
msgstr "Liste des admissions en doctorat et données administratives"

msgid "MANAGEMENT"
msgstr "Gestion"

msgid "Mandatory fields are missing in the cotutelle."
msgstr "Les champs requis de la cotutelle sont manquants."

msgid "Mandatory fields are missing in the project details of the proposition."
msgstr ""
"Les champs requis des details du projet de la proposition sont manquants."

msgid "Mandatory languages are missing."
msgstr "Des langues obligatoires sont manquantes."

msgid "Member of supervision group already invited."
msgstr "Membre du groupe de supervision déjà invité."

msgid "Member of supervision group not found."
msgstr "Membre du groupe de supervision non trouvé."

msgid "Member of supervision group not invited."
msgstr "Membre du groupe de supervision non invité"

msgid "Membre CA not found."
msgstr "Membre du CA non trouvé"

msgid "Modified"
msgstr "Modifée"

msgid "Motivation"
msgstr "Motivation"

msgid "NO"
msgstr "Non"

msgid "NOT_INVITED"
msgstr "Non invité"

msgid "No PhD found."
msgstr "Pas de doctorat trouvé"

msgid "No defense reason"
msgstr "Raison de non-soutenance"

msgid "Other"
msgstr "Autre"

msgid "Other cotutelle-related documents"
msgstr "Autres documents relatifs à la cotutelle"

msgid "Other thesis location"
msgstr "Autre lieu de la thèse"

msgid "PARTIAL"
msgstr "Partiel"

msgid "PRE_ADMISSION"
msgstr "Pre-admission"

msgid "PhD already done"
msgstr "Doctorat déjà réalisé"

msgid "Planned duration"
msgstr "Durée prévue"

msgid ""
"Please fill in all the required information in the 'Personal Data > "
"Coordinates' tab."
msgstr ""
"Merci de compléter intégralement les informations requises de l'onglet "
"'Données personnelles > Coordonnées'."

msgid ""
"Please fill in all the required information in the 'Personal Data > "
"Identification' tab."
msgstr ""
"Merci de compléter intégralement les informations requises de l'onglet "
"'Données personnelles > Identification'."

<<<<<<< HEAD
msgid "Please fill in all the required information in the 'Previous experience > Languages knowledge' tab."
msgstr "Merci de compléter intégralement les informations requises de l'onglet 'Parcours antérieur > Connaissance des langues'."

msgid "Please fill in all the required information related to your contact address."
msgstr "Merci de compléter toutes les informations requises relatives à votre adresse de contact."
=======
msgid ""
"Please fill in all the required information related to your contact address."
msgstr ""
"Merci de compléter toutes les informations requises relatives à votre "
"adresse de contact."
>>>>>>> 19777f3e

msgid "Please provide a copy of your identity card."
msgstr "Merci de fournir une copie de votre carte d'identité."

msgid "Please provide the expiry date and a copy of your passport."
msgstr "Merci de fournir la date d'expiration et une copie de votre passeport."

msgid "Please specify at least one identity number."
msgstr "Merci de spécifier au-moins un numéro d'identité."

msgid "Please specify either your date of birth or your year of birth."
msgstr "Merci de spécifier votre date ou votre année de naissance."

msgid "Please specify your Belgian national register number."
msgstr "Merci de spécifier votre numéro de registre national belge."

msgid "Pre-Admission"
msgstr "Pré-Admission"

msgid "Produce xls of doctorate admissions with administrative data"
msgstr ""
"Produire un fichier Excel avec la liste des admissions en doctorat et "
"données administratives"

msgid "Produce xls with a list of doctorate admissions"
msgstr "Produire un fichier xls avec la liste des admissions en doctorat"

msgid "Program proposition"
msgstr "Proposition de programme"

msgid "Project"
msgstr "Projet"

msgid "Project title"
msgstr "Titre du projet"

msgid "Promoter"
msgstr "Promoteur"

msgid "Promoter not found."
msgstr "Promoteur non trouvé."

msgid "Promoters"
msgstr "Promoteurs"

msgid "Proposition not found."
msgstr "Proposition non trouvée."

msgid "Proximity Commission for Dental Sciences (DENT)"
msgstr "Commission de proximité de sciences dentaires (DENT)"

msgid "Proximity Commission for Genetics and Immunology (GIM)"
msgstr "Commission de proximité de génétique et immunologie (GIM)"

msgid "Proximity Commission for Motricity Sciences (MOTR)"
msgstr "Commission de proximité de sciences de la motricité (MOTR)"

msgid "Proximity Commission for Neuroscience (NRSC)"
msgstr "Commission de proximité de neurosciences (NRSC)"

msgid "Proximity Commission for Pharmaceutical Sciences (DFAR)"
msgstr "Commission de proximité de sciences pharmaceutiques (DFAR)"

msgid "Proximity commission"
msgstr "Commission de proximité"

msgid ""
"Proximity commission for cellular and molecular biology, biochemistry (BCM)"
msgstr ""
"Commission de proximité de biologie cellulaire et moléculaire, biochimie "
"(BCM)"

msgid "Proximity commission for experimental and clinical research (ECLI)"
msgstr "Commission de proximité de recherche expérimentale et clinique (ECLI)"

msgid "Proximity commission for public health, health and society (SPSS)"
msgstr "Commission de proximité de santé publique, santé et société (SPSS)"

msgid ""
"Proximity commission should be filled in only if the doctorate's entity is "
"CDE, CLSM or CDSS"
msgstr ""
"La commission de proximité doit être remplie uniquement si l'entité du "
"doctorat est CDE, CLSM ou CDSS"

msgid "REFUSED"
msgstr "Refusé"

msgid "Recommendation letters"
msgstr "Lettres de recommandation"

msgid "Reference"
msgstr "Référence"

msgid "Rejection reason"
msgstr "Motif de refus"

msgid "SCEB"
msgstr "SCEB"

msgid "SCEBs"
msgstr "SCEB"

msgid "SEARCH_SCHOLARSHIP"
msgstr "Bourse de recherche"

msgid "SELF_FUNDING"
msgstr "Auto-financement"

msgid "SIC director"
msgstr "Directeur SIC"

msgid "SIC directors"
msgstr "Directeurs SIC"

msgid "SIC manager"
msgstr "Gestionnaire SIC"

msgid "SIC managers"
msgstr "Gestionnaires SIC"

msgid "SIGNING_IN_PROGRESS"
msgstr "Signatures en cours"

msgid "SUBMITTED"
msgstr "Soumis"

msgid "Scholarship grant"
msgstr "Bourse de recherche"

msgid "Some invitations are already sent"
msgstr "Des invitations ont déjà été envoyées"

msgid "Supervision group not found."
msgstr "Groupe de supervision non trouvé."

msgid "There can be no more CA members in the supervision group."
msgstr ""
"Il ne peut y avoir davantage de membres du CA dans le groupe de supervision."

msgid "There can be no more promoters in the supervision group."
msgstr ""
"Il ne peut y avoir davantage de promoteurs dans le groupe de supervision."

msgid "Thesis institute"
msgstr "Institut de la thèse"

msgid "Thesis language"
msgstr "Langue de la thèse"

msgid "Thesis location"
msgstr "Lieu de la thèse"

msgid "Title"
msgstr "Titre"

msgid "Type"
msgstr "Type"

msgid "UUID"
msgstr "UUID"

msgid "Undecided"
msgstr "Non décidé"

msgid "Update"
msgstr "Mettre à jour"

msgid "Update doctorate admission"
msgstr "Mettre à jour admission en doctorat"

msgid "WORK_CONTRACT"
msgstr "Contrat de travail"

msgid "Work contract should be set when financing type is set to work contract"
msgstr ""
"Le contrat de travail doit être renseigné quand le type de financement est "
"un contrat de travail."

msgid "Working contract type"
msgstr "Type de contrat de travail"

msgid "YES"
msgstr "Oui"

msgid "You cannot fill in a language more than once, please correct the form."
msgstr ""
"Vous ne pouvez pas définir une langue plusieurs fois, merci de corriger le "
"formulaire."

msgid "You must add at least one CA member in order to request signatures."
msgstr ""
"Vous devez ajouter au moins un membre CA afin de demander les signatures."

msgid ""
"You must add at least one UCLouvain promoter in order to request signatures."
msgstr ""
"Vous devez ajouter au moins un promoteur UCLouvain afin de demander les "
"signatures."

msgid ""
"You must add at least one external promoter in order to request signatures."
msgstr ""
"Vous devez ajouter au moins un promoteur externe afin de demander les "
"signatures."

msgid "You must be a member of the committee to access this admission"
msgstr "Vous devez être membre du comité pour accéder à cette admission"

msgid "You must be a member of the committee who has not yet given his answer"
msgstr ""
"Vous devez être membre du comité et ne pas encore avoir donné votre réponse"

msgid ""
"You must be a member of the doctoral commission to access this admission"
msgstr ""
"Vous devez être membre de la commission doctorale pour accéder à cette "
"admission"

msgid "You must be the request author to access this admission"
msgstr "Vous devez être l'auteur de la demande pour accéder à cette admission"

msgid "You must be the request promoter to access this admission"
msgstr ""
"Vous devez être le promoteur de la demande pour accéder à cette admission"

msgid "You've reached the maximum authorized propositions."
msgstr "Vous avez atteint le maximum de propositions."

msgid "actions"
msgstr "actions"

msgid "created"
msgstr "créé"

msgid "modified"
msgstr "modifée"

#, python-brace-format
msgid "{degree} [{type}] for {candidate}"
msgstr "{degree} [{type}] pour {candidate}"<|MERGE_RESOLUTION|>--- conflicted
+++ resolved
@@ -390,19 +390,19 @@
 "Merci de compléter intégralement les informations requises de l'onglet "
 "'Données personnelles > Identification'."
 
-<<<<<<< HEAD
 msgid "Please fill in all the required information in the 'Previous experience > Languages knowledge' tab."
-msgstr "Merci de compléter intégralement les informations requises de l'onglet 'Parcours antérieur > Connaissance des langues'."
+msgstr ""
+"Merci de compléter intégralement les informations requises de l'onglet "
+"'Parcours antérieur > Connaissance des langues'."
 
 msgid "Please fill in all the required information related to your contact address."
 msgstr "Merci de compléter toutes les informations requises relatives à votre adresse de contact."
-=======
+
 msgid ""
 "Please fill in all the required information related to your contact address."
 msgstr ""
 "Merci de compléter toutes les informations requises relatives à votre "
 "adresse de contact."
->>>>>>> 19777f3e
 
 msgid "Please provide a copy of your identity card."
 msgstr "Merci de fournir une copie de votre carte d'identité."
