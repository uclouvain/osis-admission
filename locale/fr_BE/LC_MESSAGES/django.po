# SOME DESCRIPTIVE TITLE.
# Copyright (C) YEAR THE PACKAGE'S COPYRIGHT HOLDER
# This file is distributed under the same license as the PACKAGE package.
# FIRST AUTHOR <EMAIL@ADDRESS>, YEAR.
#
#, fuzzy
msgid ""
msgstr ""
"Project-Id-Version: PACKAGE VERSION\n"
"Report-Msgid-Bugs-To: \n"
"POT-Creation-Date: 2021-11-29 17:06+0100\n"
"PO-Revision-Date: YEAR-MO-DA HO:MI+ZONE\n"
"Last-Translator: FULL NAME <EMAIL@ADDRESS>\n"
"Language-Team: LANGUAGE <LL@li.org>\n"
"Language: \n"
"MIME-Version: 1.0\n"
"Content-Type: text/plain; charset=UTF-8\n"
"Content-Transfer-Encoding: 8bit\n"

#: auth/predicates.py:38
msgid "You must be the request author to access this admission"
msgstr "Vous devez être l'auteur de la demande pour accéder à cette admission"

#: auth/predicates.py:44
msgid "You must be the request promoter to access this admission"
msgstr ""
"Vous devez être le promoteur de la demande pour accéder à cette admission"

#: auth/predicates.py:52
msgid ""
"You must be a member of the doctoral commission to access this admission"
msgstr ""
"Vous devez être membre de la commission doctorale pour accéder à cette "
"admission"

#: auth/predicates.py:58
msgid "You must be a member of the committee to access this admission"
msgstr "Vous devez être membre du comité pour accéder à cette admission"

#: auth/roles/adre.py:35
msgid "ADRE"
msgstr "ADRE"

#: auth/roles/adre.py:36
msgid "ADREs"
msgstr "ADRE"

#: auth/roles/ca_member.py:36
msgid "Committee member"
msgstr "Membre du comité"

#: auth/roles/ca_member.py:37
msgid "Committee members"
msgstr "Membres du comité"

#: auth/roles/candidate.py:36 contrib/models/base.py:22
#: templates/admission/doctorate/admission_doctorate_detail.html:43
#: templates/admission/doctorate/admission_doctorate_list.html:113
msgid "Candidate"
msgstr "Candidat"

#: auth/roles/candidate.py:37
msgid "Candidates"
msgstr "Candidats"

#: auth/roles/cdd_manager.py:36
msgid "CDD manager"
msgstr "Gestionnaire CDD"

#: auth/roles/cdd_manager.py:37
msgid "CDD managers"
msgstr "Gestionnaires CDD"

#: auth/roles/jury_secretary.py:35
msgid "Jury secretary"
msgstr "Secrétaire de jury"

#: auth/roles/jury_secretary.py:36
msgid "Jury secretaries"
msgstr "Secrétaires de jury"

#: auth/roles/promoter.py:36 contrib/models/enums/actor_type.py:33
msgid "Promoter"
msgstr "Promoteur"

#: auth/roles/promoter.py:37
msgid "Promoters"
msgstr "Promoteurs"

#: auth/roles/sceb.py:35
msgid "SCEB"
msgstr "SCEB"

#: auth/roles/sceb.py:36
msgid "SCEBs"
msgstr "SCEB"

#: auth/roles/sic_director.py:35
msgid "SIC director"
msgstr "Directeur SIC"

#: auth/roles/sic_director.py:36
msgid "SIC directors"
msgstr "Directeurs SIC"

#: auth/roles/sic_manager.py:35
msgid "SIC manager"
msgstr "Gestionnaire SIC"

#: auth/roles/sic_manager.py:36
msgid "SIC managers"
msgstr "Gestionnaires SIC"

#: contrib/models/base.py:14
#: templates/admission/doctorate/admission_doctorate_detail.html:39
#: templates/admission/doctorate/admission_doctorate_list.html:112
msgid "Type"
msgstr "Type"

#: contrib/models/base.py:29
#: templates/admission/doctorate/admission_doctorate_detail.html:90
#: templates/admission/doctorate/admission_doctorate_list.html:114
msgid "Comment"
msgstr "Commentaire"

#: contrib/models/base.py:33
#: templates/admission/doctorate/admission_doctorate_list.html:116
msgid "Created"
msgstr "Créé"

#: contrib/models/base.py:34
#: templates/admission/doctorate/admission_doctorate_list.html:117
msgid "Modified"
msgstr "Modifée"

#: contrib/models/base.py:40
#, python-brace-format
msgid "{degree} [{type}] for {candidate}"
msgstr "{degree} [{type}] pour {candidate}"

#: contrib/models/doctorate.py:44
msgid "Doctorate"
msgstr "Doctorat"

#: contrib/models/doctorate.py:50
msgid "Bureau"
msgstr "Bureau"

#: contrib/models/doctorate.py:59
msgid "Financing type"
msgstr "Type de financement"

#: contrib/models/doctorate.py:66
msgid "Working contract type"
msgstr "Type de contrat de travail"

#: contrib/models/doctorate.py:71
msgid "EFT"
msgstr "EFT"

#: contrib/models/doctorate.py:77
msgid "Scholarship grant"
msgstr "Bourse de recherche"

#: contrib/models/doctorate.py:82
msgid "Planned duration"
msgstr "Durée prévue"

#: contrib/models/doctorate.py:87
msgid "Dedicated time (in EFT)"
msgstr "Temps consacré (en EFT)"

#: contrib/models/doctorate.py:95
msgid "Project title"
msgstr "Titre du projet"

#: contrib/models/doctorate.py:100
msgid "Abstract"
msgstr "Résumé"

#: contrib/models/doctorate.py:107
msgid "Thesis language"
msgstr "Langue de la thèse"

#: contrib/models/doctorate.py:112
msgid "Project"
msgstr "Projet"

#: contrib/models/doctorate.py:115
msgid "Gantt graph"
msgstr "Graphe de Gantt"

#: contrib/models/doctorate.py:118
msgid "Program proposition"
msgstr "Proposition de programme"

#: contrib/models/doctorate.py:121
msgid "Additional training project"
msgstr "Projet de formation complémentaire"

#: contrib/models/doctorate.py:128
msgid "PhD already done"
msgstr "Doctorat déjà réalisé"

#: contrib/models/doctorate.py:134 contrib/models/doctorate.py:161
msgid "Institution"
msgstr "Institution"

#: contrib/models/doctorate.py:139
msgid "Defense"
msgstr "Soutenance"

#: contrib/models/doctorate.py:145
msgid "No defense reason"
msgstr "Raison de non-soutenance"

#: contrib/models/doctorate.py:151
msgid "Motivation"
msgstr "Motivation"

#: contrib/models/doctorate.py:166
msgid "Cotutelle request document"
msgstr "Demande d'ouverture de cotutelle"

#: contrib/models/doctorate.py:170
msgid "Cotutelle convention"
msgstr "Convention de cotutelle"

#: contrib/models/doctorate.py:174
msgid "Other cotutelle-related documents"
msgstr "Autres documents relatifs à la cotutelle"

#: contrib/models/doctorate.py:188
msgid "Doctorate admission"
msgstr "Admission en doctorat"

#: contrib/models/doctorate.py:191
msgid "Can access doctorate admission list"
msgstr "Peut accéder à la liste des admission en doctorat"

#: contrib/models/doctorate.py:192
msgid "Can download jury-approved PDF"
msgstr "Peut télécharger le PDF d'avis du jury"

#: contrib/models/doctorate.py:193
msgid "Can upload jury-approved PDF"
msgstr "Peut téléverser le PDF d'avis du jury"

#: contrib/models/doctorate.py:194
msgid "Can upload signed scholarship"
msgstr "Peut téléverser la bourse signée"

#: contrib/models/doctorate.py:195
msgid "Can check publication autorisation"
msgstr "Peut vérifier l'autorisation de publication"

#: contrib/models/doctorate.py:196
msgid "Can validate registration"
msgstr "Peut valider l'inscription"

#: contrib/models/doctorate.py:197
msgid "Can approve jury"
msgstr "Peut approuver le jury"

#: contrib/models/doctorate.py:198
msgid "Can approve confirmation paper"
msgstr "Peut approuver la lettre de confirmation"

#: contrib/models/doctorate.py:199
msgid "Can validate doctoral training"
msgstr "Peut valider la formation doctorale"

#: contrib/models/doctorate.py:200
msgid "Can download PDF confirmation"
msgstr "Peut télécharger la confirmation PDF"

#: contrib/models/doctorate.py:201
msgid "Can upload PDF confirmation"
msgstr "Peut téléverser le PDF de confirmation"

#: contrib/models/doctorate.py:202
msgid "Can fill thesis"
msgstr "Peut spécifier la thèse"

#: contrib/models/doctorate.py:203
msgid "Can submit thesis"
msgstr "Peut soumettre la thèse"

#: contrib/models/doctorate.py:204
msgid "Can appose CDD notice"
msgstr "Peut apposer un avis CDD"

#: contrib/models/doctorate.py:205
msgid "Can appose SIC notice"
msgstr "Peut apposer un avis SIC"

#: contrib/models/doctorate.py:206
msgid "Can upload defense report"
msgstr "Peut téléverser le rapport de soutenance"

#: contrib/models/doctorate.py:207
msgid "Can check copyright"
msgstr "Peut vérifier le copyright"

#: contrib/models/doctorate.py:208
msgid "Can sign diploma"
msgstr "Peut signer le diplôme"

#: contrib/models/doctorate.py:209
msgid "Can view the information related to the admission request author"
msgstr ""
"Peut voir les informations relatives à l'auteur de la demande d'admission"

#: contrib/models/doctorate.py:211
msgid "Can update the information related to the admission request author"
msgstr ""
"Peut modifier les informations relatives à l'auteur de la demande d'admission"

#: contrib/models/doctorate.py:212
msgid "Can view the coordinates of the admission request author"
msgstr "Peut voir les coordonnées de l'auteur de la demande d'admission"

#: contrib/models/doctorate.py:213
msgid "Can update the coordinates of the admission request author"
msgstr "Peut modifier les coordonnées de l'auteur de la demande d'admission"

#: contrib/models/doctorate.py:215
msgid "Can view the information related to the secondary studies"
msgstr "Peut voir les informations relatives aux études secondaires"

#: contrib/models/doctorate.py:217
msgid "Can update the information related to the secondary studies"
msgstr "Peut modifier les informations relatives aux études secondaires"

#: contrib/models/doctorate.py:218
msgid "Can view the information related to the curriculum"
msgstr "Peut voir les informations relatives au curriculum"

#: contrib/models/doctorate.py:219
msgid "Can update the information related to the curriculum"
msgstr "Peut modifier les informations relatives au curriculum"

#: contrib/models/doctorate.py:220
msgid "Can view the information related to the admission project"
msgstr "Peut voir les informations relatives au projet d'admission"

<<<<<<< HEAD
#: contrib/models/doctorate.py:221
msgid "Can update the information related to the admission project"
msgstr "Peut modifier les informations relatives au projet d'admission"
=======
msgid "Other"
msgstr "Autre"

msgid "Other cotutelle-related documents"
msgstr "Autres documents relatifs à la cotutelle"
>>>>>>> 0a3fde6f

#: contrib/models/doctorate.py:222
msgid "Can view the information related to the admission cotutelle"
msgstr "Peut voir les informations relatives à la cotutelle"

#: contrib/models/doctorate.py:223
msgid "Can update the information related to the admission cotutelle"
msgstr "Peut modifier les informations relatives à la cotutelle"

#: contrib/models/doctorate.py:224
msgid "Can view the information related to the admission supervision"
msgstr "Peut voir les informations relatives à la supervision de l'admission"

#: contrib/models/doctorate.py:225
msgid "Can add a member to the supervision group"
msgstr "Peut ajouter un membre au groupe de supervision"

#: contrib/models/doctorate.py:226
msgid "Can remove a member from the supervision group"
msgstr "Peut retirer un membre du groupe de supervision"

#: contrib/models/enums/actor_type.py:34
msgid "CA Member"
msgstr "Membre du CA"

#: contrib/models/enums/admission_type.py:33
msgid "Admission"
msgstr "Admission"

#: contrib/models/enums/admission_type.py:34
msgid "Pre-Admission"
msgstr "Pré-Admission"

#: ddd/preparation/projet_doctoral/domain/model/_detail_projet.py:38
msgid "French"
msgstr "Français"

#: ddd/preparation/projet_doctoral/domain/model/_detail_projet.py:39
msgid "English"
msgstr "Anglais"

#: ddd/preparation/projet_doctoral/domain/model/_detail_projet.py:40
msgid "Undecided"
msgstr "Non décidé"

#: ddd/preparation/projet_doctoral/domain/model/_enums.py:33
msgid "CANCELLED"
msgstr "Annulé"

#: ddd/preparation/projet_doctoral/domain/model/_enums.py:34
msgid "IN_PROGRESS"
msgstr "En cours"

#: ddd/preparation/projet_doctoral/domain/model/_enums.py:35
msgid "SUBMITTED"
msgstr "Soumis"

#: ddd/preparation/projet_doctoral/domain/model/_enums.py:39
msgid "ECONOMY"
msgstr "Economie"

#: ddd/preparation/projet_doctoral/domain/model/_enums.py:40
msgid "MANAGEMENT"
msgstr "Gestion"

#: ddd/preparation/projet_doctoral/domain/model/_enums.py:44
msgid "ADMISSION"
msgstr "Admission"

#: ddd/preparation/projet_doctoral/domain/model/_enums.py:45
msgid "PRE_ADMISSION"
msgstr "Pre-admission"

<<<<<<< HEAD
#: ddd/preparation/projet_doctoral/domain/model/_experience_precedente_recherche.py:37
msgid "YES"
msgstr "Oui"
=======
msgid "Recommendation letters"
msgstr "Lettres de recommandation"

msgid "SCEB"
msgstr "SCEB"
>>>>>>> 0a3fde6f

#: ddd/preparation/projet_doctoral/domain/model/_experience_precedente_recherche.py:38
msgid "NO"
msgstr "Non"

#: ddd/preparation/projet_doctoral/domain/model/_experience_precedente_recherche.py:39
msgid "PARTIAL"
msgstr "Partiel"

#: ddd/preparation/projet_doctoral/domain/model/_financement.py:36
msgid "WORK_CONTRACT"
msgstr "Contrat de travail"

#: ddd/preparation/projet_doctoral/domain/model/_financement.py:37
msgid "SEARCH_SCHOLARSHIP"
msgstr "Bourse de recherche"

#: ddd/preparation/projet_doctoral/domain/model/_financement.py:38
msgid "SELF_FUNDING"
msgstr "Auto-financement"

#: ddd/preparation/projet_doctoral/domain/model/_signature_promoteur.py:35
msgid "NOT_INVITED"
msgstr "Non invité"

#: ddd/preparation/projet_doctoral/domain/model/_signature_promoteur.py:36
msgid "INVITED"
msgstr "Invité"

#: ddd/preparation/projet_doctoral/domain/model/_signature_promoteur.py:37
msgid "APPROVED"
msgstr "Approuvé"

#: ddd/preparation/projet_doctoral/domain/model/_signature_promoteur.py:38
msgid "REFUSED"
msgstr "Refusé"

#: ddd/preparation/projet_doctoral/domain/validator/exceptions.py:36
msgid "You've reached the maximum authorized propositions."
msgstr "Vous avez atteint le maximum de propositions."

#: ddd/preparation/projet_doctoral/domain/validator/exceptions.py:44
msgid "No PhD found."
msgstr "Pas de doctorat trouvé"

#: ddd/preparation/projet_doctoral/domain/validator/exceptions.py:52
msgid "Proposition not found."
msgstr "Proposition non trouvée."

#: ddd/preparation/projet_doctoral/domain/validator/exceptions.py:60
msgid "Supervision group not found."
msgstr "Groupe de supervision non trouvé."

<<<<<<< HEAD
#: ddd/preparation/projet_doctoral/domain/validator/exceptions.py:68
msgid "CDE Bureau should be filled in only if the doctorate's entity is CDE"
msgstr ""
"Le bureau CDE doit être rempli uniquement si l'entité du doctorat est CDE"

#: ddd/preparation/projet_doctoral/domain/validator/exceptions.py:76
msgid "Work contract should be set when financing type is set to work contract"
msgstr ""
"Le contrat de travail doit être renseigné quand le type de financement est "
"un contrat de travail."
=======
msgid "Thesis institute"
msgstr "Institut de la thèse"

msgid "Thesis language"
msgstr "Langue de la thèse"

msgid "Thesis location"
msgstr "Lieu de la thèse"

msgid "Type"
msgstr "Type"
>>>>>>> 0a3fde6f

#: ddd/preparation/projet_doctoral/domain/validator/exceptions.py:84
msgid "Institution should be set when PhD has been set to yes or partial"
msgstr ""
"L'institution doit être renseignée quand le doctorat a déjà été réalisé "
"partiellement ou complétement."

#: ddd/preparation/projet_doctoral/domain/validator/exceptions.py:92
msgid "Promoter not found."
msgstr "Promoteur non trouvé."

#: ddd/preparation/projet_doctoral/domain/validator/exceptions.py:100
msgid "Membre CA not found."
msgstr "Membre du CA non trouvé"

#: ddd/preparation/projet_doctoral/domain/validator/exceptions.py:108
msgid "Member of supervision group not found."
msgstr "Membre du groupe de supervision non trouvé."

#: ddd/preparation/projet_doctoral/domain/validator/exceptions.py:116
msgid "Member of supervision group already invited."
msgstr "Membre du groupe de supervision déjà invité."

#: ddd/preparation/projet_doctoral/domain/validator/exceptions.py:124
msgid "Member of supervision group not invited."
msgstr "Membre du groupe de supervision non invité"

#: ddd/preparation/projet_doctoral/domain/validator/exceptions.py:132
msgid "Already a promoter."
msgstr "Déjà promoteur"

#: ddd/preparation/projet_doctoral/domain/validator/exceptions.py:140
msgid "Already a member of CA."
msgstr "Déjà membre du CA"

#: ddd/preparation/projet_doctoral/domain/validator/exceptions.py:148
msgid "A justification is needed when creating a pre-admission."
msgstr "Une justification est requise pour une pré-admission."

#: templates/admission/doctorate/admission_doctorate_create.html:5
#: templates/admission/doctorate/admission_doctorate_detail.html:5
#: templates/admission/doctorate/admission_doctorate_list.html:5
#: templates/admission/doctorate/admission_doctorate_list.html:13
#: templates/admission/doctorate/admission_doctorate_update.html:5
msgid "Doctorate admissions"
msgstr "Admissions en doctorat"

#: templates/admission/doctorate/admission_doctorate_create.html:6
#: templates/admission/doctorate/admission_doctorate_create.html:14
#: templates/admission/doctorate/admission_doctorate_list.html:26
#: templates/admission/doctorate/includes/admission_doctorate_action_bar.html:13
msgid "Create new doctorate admission"
msgstr "Créer une nouvelle admission en doctorat"

#: templates/admission/doctorate/admission_doctorate_detail.html:50
#: templates/admission/doctorate/admission_doctorate_list.html:115
msgid "Author"
msgstr "Auteur"

#: templates/admission/doctorate/admission_doctorate_detail.html:63
msgid "UUID"
msgstr "UUID"

#: templates/admission/doctorate/admission_doctorate_detail.html:70
msgid "created"
msgstr "créé"

#: templates/admission/doctorate/admission_doctorate_detail.html:77
msgid "modified"
msgstr "modifée"

#: templates/admission/doctorate/admission_doctorate_list.html:20
#: templates/admission/doctorate/includes/admission_doctorate_action_bar.html:7
msgid "actions"
msgstr "actions"

#: templates/admission/doctorate/admission_doctorate_list.html:68
#, python-format
msgid ""
"\n"
"                %(start_index)s to %(end_index)s of %(total_counts)s "
"doctorate admissions"
msgstr ""
"\n"
"                %(start_index)s à %(end_index)s sur %(total_counts)s "
"admissions en doctorat"

#: templates/admission/doctorate/admission_doctorate_list.html:76
msgid "Export"
msgstr "Exporter"

#: templates/admission/doctorate/admission_doctorate_list.html:86
msgid "Produce xls with a list of doctorate admissions"
msgstr "Produire un fichier xls avec la liste des admissions en doctorat"

#: templates/admission/doctorate/admission_doctorate_list.html:87
msgid "List of doctorate admissions"
msgstr "Liste des admissions en doctorat"

#: templates/admission/doctorate/admission_doctorate_list.html:94
msgid "Produce xls of doctorate admissions with administrative data"
msgstr ""
"Produire un fichier Excel avec la liste des admissions en doctorat et "
"données administratives"

#: templates/admission/doctorate/admission_doctorate_list.html:95
msgid "List of doctorate admissions with administrative data"
msgstr "Liste des admissions en doctorat et données administratives"

#: templates/admission/doctorate/admission_doctorate_update.html:8
#: templates/admission/doctorate/includes/admission_doctorate_action_bar.html:18
msgid "Update"
msgstr "Mettre à jour"

#: templates/admission/doctorate/admission_doctorate_update.html:16
msgid "Update doctorate admission"
msgstr "Mettre à jour admission en doctorat"

#: templates/admission/doctorate/includes/admission_doctorate_action_bar.html:23
msgid "Delete"
msgstr "Supprimer"

#: templates/admission/doctorate/includes/admission_doctorate_action_bar.html:40
msgid "Delete?"
msgstr "Supprimer ?"

#: templates/admission/doctorate/includes/admission_doctorate_action_bar.html:44
#, python-format
msgid ""
"\n"
"              Are you sure you want to delete \"%(object)s\"?\n"
"            "
msgstr ""
"\n"
"              Êtes-vous sûr de vouloir supprimer \"%(object)s\"?\n"
"            "

#: templates/admission/doctorate/includes/admission_doctorate_action_bar.html:50
msgid "Close"
msgstr "Fermer"

#: templates/admission/doctorate/includes/admission_doctorate_action_bar.html:51
msgid "Confirm"
msgstr "Confirmer"

#~ msgid "Can update the information related to the admission supervision"
#~ msgstr ""
#~ "Peut modifier les informations relatives à la supervision de l'admission"<|MERGE_RESOLUTION|>--- conflicted
+++ resolved
@@ -344,17 +344,15 @@
 msgid "Can view the information related to the admission project"
 msgstr "Peut voir les informations relatives au projet d'admission"
 
-<<<<<<< HEAD
 #: contrib/models/doctorate.py:221
 msgid "Can update the information related to the admission project"
 msgstr "Peut modifier les informations relatives au projet d'admission"
-=======
+
 msgid "Other"
 msgstr "Autre"
 
 msgid "Other cotutelle-related documents"
 msgstr "Autres documents relatifs à la cotutelle"
->>>>>>> 0a3fde6f
 
 #: contrib/models/doctorate.py:222
 msgid "Can view the information related to the admission cotutelle"
@@ -428,17 +426,15 @@
 msgid "PRE_ADMISSION"
 msgstr "Pre-admission"
 
-<<<<<<< HEAD
 #: ddd/preparation/projet_doctoral/domain/model/_experience_precedente_recherche.py:37
 msgid "YES"
 msgstr "Oui"
-=======
+
 msgid "Recommendation letters"
 msgstr "Lettres de recommandation"
 
 msgid "SCEB"
 msgstr "SCEB"
->>>>>>> 0a3fde6f
 
 #: ddd/preparation/projet_doctoral/domain/model/_experience_precedente_recherche.py:38
 msgid "NO"
@@ -492,7 +488,6 @@
 msgid "Supervision group not found."
 msgstr "Groupe de supervision non trouvé."
 
-<<<<<<< HEAD
 #: ddd/preparation/projet_doctoral/domain/validator/exceptions.py:68
 msgid "CDE Bureau should be filled in only if the doctorate's entity is CDE"
 msgstr ""
@@ -503,7 +498,7 @@
 msgstr ""
 "Le contrat de travail doit être renseigné quand le type de financement est "
 "un contrat de travail."
-=======
+
 msgid "Thesis institute"
 msgstr "Institut de la thèse"
 
@@ -515,7 +510,6 @@
 
 msgid "Type"
 msgstr "Type"
->>>>>>> 0a3fde6f
 
 #: ddd/preparation/projet_doctoral/domain/validator/exceptions.py:84
 msgid "Institution should be set when PhD has been set to yes or partial"
