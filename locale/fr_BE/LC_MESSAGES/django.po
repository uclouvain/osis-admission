--- conflicted
+++ resolved
@@ -406,13 +406,11 @@
 msgid "Recommendation letters"
 msgstr "Lettres de recommandation"
 
-<<<<<<< HEAD
+msgid "Reference"
+msgstr "Référence"
+
 msgid "Rejection reason"
 msgstr "Motif de refus"
-=======
-msgid "Reference"
-msgstr "Référence"
->>>>>>> a81350fc
 
 msgid "SCEB"
 msgstr "SCEB"
