--- conflicted
+++ resolved
@@ -517,11 +517,10 @@
 msgid "Supervision group not found."
 msgstr ""
 
-<<<<<<< HEAD
+msgid "The experiences that have been valuated from this admission."
+msgstr ""
+
 msgid "The invitations have not been sent"
-=======
-msgid "The experiences that have been valuated from this admission."
->>>>>>> aa18baa9
 msgstr ""
 
 msgid "There can be no more CA members in the supervision group."
