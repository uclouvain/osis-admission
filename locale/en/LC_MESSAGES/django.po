# SOME DESCRIPTIVE TITLE.
# Copyright (C) YEAR THE PACKAGE'S COPYRIGHT HOLDER
# This file is distributed under the same license as the PACKAGE package.
# FIRST AUTHOR <EMAIL@ADDRESS>, YEAR.
#
#, fuzzy
msgid ""
msgstr ""
"Project-Id-Version: PACKAGE VERSION\n"
"Report-Msgid-Bugs-To: \n"
"POT-Creation-Date: 2024-01-10 16:13+0100\n"
"PO-Revision-Date: YEAR-MO-DA HO:MI+ZONE\n"
"Last-Translator: FULL NAME <EMAIL@ADDRESS>\n"
"Language-Team: LANGUAGE <LL@li.org>\n"
"Language: \n"
"MIME-Version: 1.0\n"
"Content-Type: text/plain; charset=UTF-8\n"
"Content-Transfer-Encoding: 8bit\n"

#, python-brace-format
msgid " (last update by {author} on {date} at {time}):"
msgstr ""

#, python-format
msgid "%(added)s ECTS added with %(validated)s validated by the CDD."
msgstr ""

#, python-format
msgid "%(label)s:"
msgstr ""

#, python-format
msgid ""
"%(person_concerned)s has a long-term residence permit (B, C, D, F, F+, K, L "
"or M cards) in Belgium."
msgstr ""

#, python-format
msgid ""
"%(person_concerned)s has a residence permit valid for more than 3 months and "
"receives professional or replacement income."
msgstr ""

#, python-format
msgid ""
"%(person_concerned)s has the nationality of a European Union member state."
msgstr ""

#, python-format
msgid ""
"%(person_concerned)s is a refugee applicant, refugee, stateless person, or "
"has temporary/subsidiary protection."
msgstr ""

#, python-format
msgid ""
"%(person_concerned)s is supported by the CPAS or a CPAS care home, or is "
"nominated by the CPAS."
msgstr ""

#, python-format
msgid "%(rule)s (Established by %(established_by)s)"
msgstr ""

#, python-format
msgid "%(state)s on %(date)s"
msgstr ""

#, python-format
msgid "%(years)s year"
msgid_plural "%(years)s years"
msgstr[0] ""
msgstr[1] ""

#, python-format
msgid "(%(minutes)s ago)"
msgstr ""

msgid ", on"
msgstr ""

msgid "102 change of course"
msgstr ""

msgid "12"
msgstr ""

msgid "6"
msgstr ""

#, python-format
msgid ""
"<a href=\"%(admission_link_back)s\">%(reference)s</a> - "
"%(candidate_first_name)s %(candidate_last_name)s requested signatures for "
"%(training_title)s"
msgstr ""

#, python-format
msgid ""
"<a href=\"%(admission_link_back)s\">%(reference)s</a> - "
"%(candidate_first_name)s %(candidate_last_name)s submitted request for "
"%(training_title)s"
msgstr ""

#, python-format
msgid ""
"<a href=\"%(admission_link_front)s\">%(reference)s</a> - "
"%(signataire_first_name)s %(signataire_last_name)s (%(actor_role)s) has "
"approved your signature request."
msgstr ""

#, python-format
msgid ""
"<a href=\"%(admission_link_front_complementary_training)s\">%(reference)s</"
"a> - Some complementary training activities have been approved."
msgstr ""

#, python-format
msgid ""
"<a href=\"%(admission_link_front_course_enrollment)s\">%(reference)s</a> - "
"Some course enrollment have been approved."
msgstr ""

#, python-format
msgid ""
"<a href=\"%(admission_link_front_doctoral_training)s\">%(reference)s</a> - "
"Some doctoral training activities have been approved."
msgstr ""

#, python-format
msgid ""
"<a href=\"%(confirmation_paper_link_back)s\">%(reference)s</a> - "
"%(student_first_name)s %(student_last_name)s proposed a new deadline "
"(%(extension_request_proposed_date)s) for the confirmation paper for "
"%(training_title)s"
msgstr ""

#, python-format
msgid ""
"<a href=\"%(confirmation_paper_link_back)s\">%(reference)s</a> - "
"%(student_first_name)s %(student_last_name)s submitted data for the first "
"time for the confirmation paper for %(training_title)s"
msgstr ""

#, python-format
msgid ""
"<a href=\"%(confirmation_paper_link_back)s\">%(reference)s</a> - "
"%(student_first_name)s %(student_last_name)s submitted new data for the "
"confirmation paper for %(training_title)s"
msgstr ""

#, python-format
msgid ""
"<a href=\"%(confirmation_paper_link_back)s\">%(reference)s</a> - A promoter "
"submitted documents related to the confirmation paper of "
"%(student_first_name)s %(student_last_name)s for %(training_title)s"
msgstr ""

#, python-format
msgid ""
"<a href=\"%(enrollment_url)s\">Go to course enrolment</a> or <a "
"href=\"%(add_url)s\">add a course</a>"
msgstr ""

#, python-format
msgid ""
"<h2>Delete \"%(name)s\" custom mail template?</h2> <p>Are you sure you want "
"to delete the custom mail template? This cannot be undone.</p>"
msgstr ""

msgid ""
"<strong>Warning</strong> the candidate is reported as a <strong>fraudster</"
"strong>"
msgstr ""

#, python-format
msgid ""
"<ul><li>the information I have provided is accurate and complete. UCLouvain "
"reserves the right to verify the information contained in the application "
"with third parties</li><li>I have uploaded all relevant documents confirming "
"the information provided</li><li>I undertake to inform %(to_service)s of any "
"changes to the information in my application</li></ul>"
msgstr ""

msgid ""
"A candidate is considered as VIP if he/she is in double degree or if he/she "
"benefits from an international scholarship or if he/she is Erasmus Mundus."
msgstr ""

msgid "A card"
msgstr ""

msgid "A comment is required."
msgstr ""

msgid "A justification is needed when creating a pre-admission."
msgstr ""

msgid ""
"A legal guardian has the prerogatives of parental authority over the child "
"in the event of the parents' death or their inability to exercise parental "
"authority following a court decision. A student of legal age cannot have a "
"guardian. Under no circumstances is a guarantor a legal guardian."
msgstr ""

msgid ""
"A member should be either internal or external, please check the fields."
msgstr ""

msgid "A new version of the analysis folder has been generated."
msgstr ""

msgid "A non doctor member must have a justification."
msgstr ""

msgid "A or B card"
msgstr ""

msgid "A or B card with refugee mention"
msgstr ""

msgid "A promoter can not be president."
msgstr ""

msgid "A promoter can not be removed from the jury."
msgstr ""

msgid "A promoter can not be updated from the jury."
msgstr ""

msgid "A refusal mail has been sent to the candidate."
msgstr ""

msgid "A specific education"
msgstr ""

msgid "A transcript for your last year of secondary school"
msgstr ""

msgid ""
"A translation of your official transcript of marks for your final year of "
"secondary school by a sworn translator"
msgstr ""

msgid "A translation of your secondary school diploma by a sworn translator"
msgstr ""

msgid "ACCEPTED"
msgstr "Accepted"

msgid "ACCEPTEE"
msgstr "Accepted"

msgid "ACCORD_DIRECTION"
msgstr ""

msgid "ACKNOWLEDGED"
msgstr "Acknowledged"

msgid "ACQUIS_75_POURCENTS_CREDITS"
msgstr ""

msgid "ADMISSIBLE"
msgstr "Admissible"

msgid "ADMISSION"
msgstr "Admission"

msgid "ADMISSION_IN_PROGRESS"
msgstr "Admission in progress"

msgid "ADMITTED"
msgstr "Admitted"

msgid "AGREGATION"
msgstr ""

msgid "AUTRE"
msgstr ""

msgid "AVIS_DIRECTION_DEMANDE"
msgstr ""

msgid "A_CLARIFIER"
msgstr "To be clarified"

msgid "Absence of debt"
msgstr ""

msgid "Abstract"
msgstr ""

msgid "Academic Regulations"
msgstr ""

msgid "Academic course"
msgstr ""

msgid "Academic experience"
msgstr ""

msgid "Academic year"
msgstr ""

msgid "Academic year of the admission"
msgstr ""

msgid "Academic year:"
msgstr ""

msgid "Academics trainings view"
msgstr ""

msgid "Accept"
msgstr ""

msgid "Accept selected activities"
msgstr ""

msgid "Accept selected courses"
msgstr ""

msgctxt "publication-status"
msgid "Accepted"
msgstr ""

msgid "Access condition:"
msgstr ""

msgid "Access title"
msgstr ""

msgid "Account holder first name"
msgstr ""

msgid "Account holder surname"
msgstr ""

msgid "Account number"
msgstr ""

msgid "Account number type"
msgstr ""

msgid "Accounting"
msgstr ""

msgid "Achieved additional training"
msgstr ""

msgid "Acquired credit number"
msgstr ""

msgid "Acronym / Title"
msgstr ""

msgid "Acronym of the management entity"
msgstr ""

msgid "Acronym of the training"
msgstr ""

msgid "Action"
msgstr ""

msgid "Actions"
msgstr ""

msgid "Active"
msgstr ""

msgid ""
"Active items are available for new instantiations, and are shown to "
"candidates if necessary. Inactive elements are unavailable for future "
"instantiations and are never shown to candidates."
msgstr ""

msgid "Activities"
msgstr ""

msgid "Activity"
msgstr ""

msgid "Activity begin date"
msgstr ""

msgid "Activity date"
msgstr ""

msgid "Activity description"
msgstr ""

msgid "Activity end date"
msgstr ""

msgid "Activity name"
msgstr ""

msgid "Activity subtype"
msgstr ""

msgid "Activity type"
msgstr ""

msgid "Actor"
msgstr ""

msgid "Actors as list items"
msgstr ""

msgid "Actors, comma-separated"
msgstr ""

msgid "Add"
msgstr ""

msgid "Add a conference"
msgstr ""

msgid "Add a course unit"
msgstr ""

#, python-format
msgid "Add a custom mail template for <em>%(description)s</em>"
msgstr ""

msgid "Add a new member"
msgstr ""

msgid "Add a non-academic activity"
msgstr ""

msgid "Add a paper"
msgstr ""

msgid "Add a paper/presentation"
msgstr ""

msgid "Add a paper/presentation for this conference"
msgstr ""

msgid "Add a paper/presentation for this residency"
msgstr ""

msgid "Add a paper/presentation for this seminar"
msgstr ""

msgid "Add a publication"
msgstr ""

msgid "Add a publication to this conference"
msgstr ""

msgid "Add a residency"
msgstr ""

msgid "Add a seminar"
msgstr ""

msgid "Add a service"
msgstr ""

msgid "Add an academic course"
msgstr ""

msgid "Add an activity"
msgstr ""

msgid "Add an internal note"
msgstr ""

msgid "Add validation of prior experience (VAE)"
msgstr ""

msgid "Additional approval condition"
msgstr ""

msgid "Additional approval conditions"
msgstr ""

msgid "Additional conditions"
msgstr ""

msgid "Additional conditions:"
msgstr ""

msgid "Additional course(s):"
msgstr ""

msgid "Additional documents"
msgstr ""

msgid "Additional documents that can be requested from the candidate"
msgstr ""

msgid "Additional documents uploaded by a manager"
msgstr ""

msgid "Additional information"
msgstr ""

msgid "Admission"
msgstr ""

msgid "Admission applications"
msgstr ""

msgid "Admission applications export"
msgstr ""

msgid "Admission conditions not met."
msgstr ""

msgid "Admission date"
msgstr ""

msgid "Admission export"
msgstr ""

msgid "Admission form item"
msgstr ""

msgid "Admission form item instantiation"
msgstr ""

msgid "Admission form item instantiations"
msgstr ""

msgid "Admission form items"
msgstr ""

<<<<<<< HEAD
#, python-format
msgid ""
"Admission request for the academic year %(academic_year)s to the program:"
=======
msgid ""
"Admission is not yet valid for searching UCLouvain. The following fields are "
"required: "
>>>>>>> 6d3a6991
msgstr ""

msgid "Admission requirement"
msgstr ""

msgid "Admission requirement year"
msgstr ""

msgid "Admission to regulated professions"
msgstr ""

msgid "Admission type"
msgstr ""

msgid "Admissions"
msgstr ""

msgid "Advanced filters"
msgstr ""

#, python-format
msgid ""
"After considering the opinion of your supervisory panel, which met on "
"%(confirmation_date)s, the %(cdd_title)s notes that your doctoral "
"confirmation paper has been successfully completed."
msgstr ""

msgid "All"
msgstr ""

msgctxt "filters"
msgid "All"
msgstr ""

msgid "All CA members must have approved the proposition."
msgstr "All supervisory panel members must have approved the proposition."

msgid "All history"
msgstr ""

msgid "All supervisors must have approved the proposition."
msgstr ""

msgid "Already a member."
msgstr "Already a member of the supervisory panel."

msgid "Amount"
msgstr ""

msgid "Amount (without EUR/)"
msgstr ""

msgid "An approval mail has been sent to the candidate."
msgstr ""

msgid "An education type"
msgstr ""

msgid "An external member must have a country."
msgstr ""

msgid "An external member must have a first name."
msgstr ""

msgid "An external member must have a gender."
msgstr ""

msgid "An external member must have a last name."
msgstr ""

msgid "An external member must have a title."
msgstr ""

msgid "An external member must have an email."
msgstr ""

msgid "An external member must have an institute."
msgstr ""

msgid ""
"An integer greater than zero indicating the position of the item in relation "
"to the others. Important point: the questions are displayed together "
"according to the field \"Display according to training\" (the elements for "
"all trainings, then the elements for a type of training, then the elements "
"for a specific training and finally the elements associated with a single "
"admission)."
msgstr ""

msgid ""
"An international scholarship may be awarded to students as part of a "
"project. These international grants are awarded by ARES and a scholarship "
"certificate must be provided."
msgstr ""

msgid "Analysis folder"
msgstr ""

msgid "Annex 25 or 26 for refugees and stateless persons"
msgstr ""

msgid ""
"Annex 25 or 26 or the A/B card mentioning the refugee status or the decision "
"confirming the protection of the parent"
msgstr ""

msgid "Annexe approval certificate from SIC"
msgstr ""

msgid "Annual programme contact person:"
msgstr ""

msgid "Another admission has been submitted."
msgstr ""

msgid "Any other assessment system that is not based on a credit system."
msgstr ""

msgid "Application accepted"
msgstr ""

msgid "Application confirmed"
msgstr ""

msgid "Application denied"
msgstr ""

msgid "Application fee"
msgstr ""

msgid "Application fee request message"
msgstr ""

#, python-format
msgid "Application fee: <strong>&euro;%(amount)s</strong>"
msgstr ""

msgid "Application fees where also received."
msgstr ""

msgid "Application for a study allowance from the French Community of Belgium"
msgstr ""

msgid "Application form"
msgstr ""

msgid "Application no."
msgstr ""

msgid "Application numero"
msgstr ""

msgid "Application status"
msgstr ""

msgid "Application type"
msgstr ""

msgid "Applications"
msgstr ""

msgid "Approbation by pdf"
msgstr ""

msgid "Approval"
msgstr ""

msgid "Approval certificate annexe of SIC"
msgstr ""

msgid "Approval certificate from SIC"
msgstr ""

msgid "Approval certificate of SIC"
msgstr ""

msgid "Approval certificate of faculty"
msgstr ""

msgid "Approval for another training"
msgstr ""

msgid "Approval to validate"
msgstr ""

msgid "Approvals"
msgstr ""

msgid "Approved"
msgstr ""

msgctxt "admission decision"
msgid "Approved"
msgstr ""

msgid "Approximate date for completing the thesis:"
msgstr ""

msgid "Archived record when signatures were sent"
msgstr ""

msgid "Are the secondary studies the access title for this admission?"
msgstr ""

msgid "Are there any additional conditions (subject to ...)?"
msgstr ""

msgid "Are there any prerequisite courses?"
msgstr ""

msgid "Are you a dual degree student?"
msgstr ""

msgid "Are you an Erasmus Mundus student?"
msgstr ""

msgid "Are you confirming that the application will be sent to the SIC?"
msgstr ""

msgid ""
"Are you currently enrolled in the first year of a bachelor's degree at a "
"French Community of Belgium haute ecole or university?"
msgstr ""
"Are you currently enrolled in the first year of a bachelor's degree at a "
"French Community of Belgium haute école or university?"

#, python-format
msgctxt "admission"
msgid "Are you sure you want to delete \"%(object)s\"?"
msgstr ""

#, python-format
msgid "Are you sure you want to refuse \"%(object)s\"?"
msgstr ""

#, python-format
msgid "Are you sure you want to remove \"%(prenom)s %(nom)s\" from the jury?"
msgstr ""

#, python-format
msgid "Are you sure you want to restore \"%(object)s\"?"
msgstr ""

msgid "Are you sure your want to delete this document?"
msgstr ""

msgid "Are you sure your want to reset the content of the message?"
msgstr ""

msgid "Are you sure your want to reset the object of the message?"
msgstr ""

msgid "Are you the child of a UCLouvain or Martin V staff member?"
msgstr ""

msgid ""
"As you are applying for a limited course as a non-resident (as defined by "
"government decree) candidate, applications for the 2024-2025 academic year "
"must be submitted via this <a href=\"https://uclouvain.be/fr/etudier/"
"inscriptions/demande-en-ligne\" target=\"_blank\">specific platform</a>."
msgstr ""

msgid ""
"Assessment is also based on the credit system, which quantifies the workload "
"involved in a class. Depending on the country, a full year of study is "
"equivalent to a defined number of credits (e.g. 30 credits)."
msgstr ""

msgid "Assimilated,Non-assimilated"
msgstr ""

msgid "Assimilation 1"
msgstr ""

msgid "Assimilation 1 situation types"
msgstr ""

msgid "Assimilation 2"
msgstr ""

msgid "Assimilation 2 situation types"
msgstr ""

msgid "Assimilation 3"
msgstr ""

msgid "Assimilation 3 situation types"
msgstr ""

msgid "Assimilation 4"
msgstr ""

msgid "Assimilation 5"
msgstr ""

msgid "Assimilation 5 situation types"
msgstr ""

msgid "Assimilation 6"
msgstr ""

msgid "Assimilation 6 situation types"
msgstr ""

msgid "Assimilation 7"
msgstr ""

msgid "Assimilation start date"
msgstr ""

msgid "At least one academic year is required."
msgstr ""

msgid "At least one document must be selected."
msgstr ""

msgid "Attachment: PhD training"
msgstr ""

msgid "Attachments"
msgstr ""

msgid "Attachments:"
msgstr ""

#, python-format
msgid ""
"Attention, the following entity doesn't exist at UCLouvain: %(entities)s"
msgid_plural ""
"Attention, the following entities don't exist at UCLouvain: %(entities)s"
msgstr[0] ""
msgstr[1] ""

msgid "Attestation of the communication"
msgstr ""

msgid "Authentication"
msgstr ""

msgid "Authentication requested"
msgstr ""

msgid "Author"
msgstr ""

msgid "Authorize"
msgstr ""

msgid "Authors"
msgstr ""

msgid "Available information"
msgstr ""

msgid "Awaiting approval"
msgstr ""

msgid "Awaiting management approval"
msgstr ""

msgid "BESOIN_DE_COMPLEMENT"
msgstr ""

msgid "BIC/SWIFT code identifying the bank from which the account originates"
msgstr ""

msgid "BIOLOGY"
msgstr "Biology"

msgid "Bachelor"
msgstr ""

msgid "Bachelor's course entrance exam"
msgstr ""

msgid "Back to checklist"
msgstr ""

msgctxt "admission"
msgid "Back to page"
msgstr ""

msgid "Back to the list"
msgstr ""

msgid "Bank account"
msgstr ""

msgid "Belgian"
msgstr ""

msgid "Belgian diploma"
msgstr ""

msgid "Belgian education community"
msgstr ""

msgid "Belgian flag"
msgstr ""

msgid "Belgian national registry number (NISS)"
msgstr ""

msgid "Belgian student status"
msgstr ""

msgid "Billing address"
msgstr ""

msgid "Billing address city"
msgstr ""

msgid "Billing address country"
msgstr ""

msgid "Billing address postal box"
msgstr ""

msgid "Billing address postal code"
msgstr ""

msgid "Billing address recipient"
msgstr ""

msgid "Billing address street"
msgstr ""

msgid "Billing address street number"
msgstr ""

msgid "Billing address type"
msgstr ""

msgid "Block 1"
msgstr ""

msgid "Block1:"
msgstr ""

msgid "Body"
msgstr ""

msgid "Box"
msgstr ""

msgid "Brief justification"
msgstr ""

msgid ""
"By finalising my application, I undertake to pay the registration fees upon "
"receipt of the invoice (provided my application is accepted). In case of "
"cancellation, the modalities depend on the Faculties."
msgstr ""

msgid "CA Member"
msgstr "Supervisory panel member"

msgid "CA members"
msgstr ""

msgid "CDD"
msgstr ""

msgid "CDD Mail template"
msgstr ""

msgid "CDD Mail templates"
msgstr ""

msgid "CDD configuration"
msgstr ""

msgid "CDD manager comment"
msgstr ""

msgid "CDD opinion"
msgstr ""

msgid "CDD status"
msgstr ""

msgid "CDD:"
msgstr ""

msgid "CDDs"
msgstr ""

msgid "CENT_VINGT_CREDITS_NON_ENCORE_ACQUIS"
msgstr ""

msgid "CERTIFICAT_60_CREDITS"
msgstr ""

msgid "CESS"
msgstr ""

msgctxt "equivalence_type"
msgid "CESS equivalence"
msgstr ""

msgid "CFWB scholarship decision"
msgstr ""

msgid "CHEMISTRY"
msgstr "Chemistry"

msgid "CINQ_G_1ERE_INSCRIPTION_MEME_CYCLE"
msgstr ""

msgid "CINQ_G_2EME_INSCRIPTION_AVEC_REORIENTATION"
msgstr ""

msgid "CINQ_G_2EME_INSCRIPTION_MEME_CYCLE"
msgstr ""

msgid "CIRE, unlimited stay or foreigner`s card"
msgstr ""

msgctxt "CategorieActivite"
msgid "COMMUNICATION"
msgstr "Oral communication (excluding conference)"

msgid "COMMUNICATION types"
msgstr ""

msgid "COMPLEMENTARY_TRAINING"
msgstr "Further training"

msgctxt "CategorieActivite"
msgid "CONFERENCE"
msgstr "Conferences and symposiums"

msgid "CONFERENCE PUBLICATION types"
msgstr ""

msgid "CONFERENCE types"
msgstr ""

msgid "CONFIRMATION_PAPER"
msgstr "Confirmation exam"

msgid "CONFIRMATION_TO_BE_REPEATED"
msgstr "Repeat confirmation exam"

msgctxt "CategorieActivite"
msgid "COURSE"
msgstr "Course units, courses and schools"

msgid "COURSE types"
msgstr ""

msgid "COURSE types for complementary training"
msgstr ""

msgid "CSS class"
msgstr ""

msgid "Campus"
msgstr ""

msgid "Campus (optional)"
msgstr ""

msgid "Can add a member to the supervision group"
msgstr ""

msgid "Can appose CDD notice"
msgstr ""

msgid "Can appose SIC notice"
msgstr ""

msgid "Can approve confirmation paper"
msgstr ""

msgid "Can approve jury"
msgstr ""

msgid "Can approve proposition"
msgstr ""

msgid "Can be submitted"
msgstr ""

msgid "Can check copyright"
msgstr ""

msgid "Can check publication autorisation"
msgstr ""

msgid "Can download PDF confirmation"
msgstr ""

msgid "Can download jury-approved PDF"
msgstr ""

msgid "Can fill thesis"
msgstr ""

msgid "Can remove a member from the supervision group"
msgstr ""

msgid "Can request signatures"
msgstr ""

msgid "Can sign diploma"
msgstr ""

msgid "Can submit a doctorate admission proposition"
msgstr ""

msgid "Can submit thesis"
msgstr ""

msgid "Can update the coordinates of the admission request author"
msgstr ""

msgid "Can update the information related to language knowledge"
msgstr ""

msgid "Can update the information related to the admission cotutelle"
msgstr ""

msgid "Can update the information related to the admission jury"
msgstr ""

msgid "Can update the information related to the admission project"
msgstr ""

msgid "Can update the information related to the admission request author"
msgstr ""

msgid "Can update the information related to the admission supervision"
msgstr ""

msgid "Can update the information related to the confirmation paper"
msgstr ""

msgid "Can update the information related to the curriculum"
msgstr ""

msgid "Can update the information related to the secondary studies"
msgstr ""

msgid "Can upload PDF confirmation"
msgstr ""

msgid "Can upload defense report"
msgstr ""

msgid "Can upload jury-approved PDF"
msgstr ""

msgid "Can upload signed scholarship"
msgstr ""

msgid "Can validate doctoral training"
msgstr ""

msgid "Can validate registration"
msgstr ""

msgid "Can view the coordinates of the admission request author"
msgstr ""

msgid "Can view the information related to language knowledge"
msgstr ""

msgid "Can view the information related to the admission cotutelle"
msgstr ""

msgid "Can view the information related to the admission jury"
msgstr ""

msgid "Can view the information related to the admission project"
msgstr ""

msgid "Can view the information related to the admission request author"
msgstr ""

msgid "Can view the information related to the admission supervision"
msgstr ""

msgid "Can view the information related to the confirmation paper"
msgstr ""

msgid "Can view the information related to the curriculum"
msgstr ""

msgid "Can view the information related to the secondary studies"
msgstr ""

msgid "Cancel"
msgstr ""

msgid "Cancel the application fee request"
msgstr ""

msgid "Cancelled application"
msgstr ""

msgid "Candidate"
msgstr ""

msgid "Candidate information"
msgstr ""

msgid "Candidate nationality"
msgstr ""

msgid "Candidate not found."
msgstr ""

msgid "Candidate of the admission"
msgstr ""

msgid "Candidate's country of nationality"
msgstr ""

msgid "Candidate:"
msgstr ""

msgid "Canvas"
msgstr ""

msgid "Canvas of the report of the supervisory panel"
msgstr ""

msgid "Canvas of the supervisory panel report to download"
msgstr ""

msgid "Carbon-copy the CA members"
msgstr ""

msgid "Carbon-copy the promoters"
msgstr ""

msgid "Category"
msgstr ""

msgid "Category labels"
msgstr ""

msgid "Certificate"
msgstr ""

msgid "Certificate for children of staff"
msgstr ""

msgid "Certificate of achievement"
msgstr ""

msgid "Certificate of experience"
msgstr ""

msgid "Certificate of failure"
msgstr ""

msgid "Certificate of language knowledge"
msgstr ""

msgid "Certificate of legal cohabitation"
msgstr ""

msgid ""
"Certificate of participation in a language study abroad for the period "
"concerned"
msgstr ""

msgid "Certificate of participation in the presentation"
msgstr ""

msgid "Certificate of passing the bachelor's course entrance exam"
msgstr ""

msgid "Certificate of regular enrolment"
msgstr ""

msgid "Certificate of support from the CPAS"
msgstr ""

msgid "Certificate stating no debts to the institution"
msgstr ""

msgid ""
"Certificate stating no debts to the institution attended during the academic "
"year"
msgstr ""

#, python-format
msgid ""
"Certificate stating no debts to the institution attended during the academic "
"year %(academic_year)s: %(names)s."
msgid_plural ""
"Certificates stating no debts to the institutions attended during the "
"academic year %(academic_year)s: %(names)s."
msgstr[0] ""
msgstr[1] ""

msgid "Certificate, with dates, justifying your volunteering activities"
msgstr ""

#, python-format
msgid "Change <em>%(name)s</em> configuration"
msgstr ""

#, python-format
msgid "Change <em>%(name)s</em> custom mail template"
msgstr ""

msgid "Change of enrolment"
msgstr ""

msgid "Change of enrolment and course change"
msgstr ""

msgid "Change of enrolment form"
msgstr ""

msgid "Change rule"
msgstr ""

msgid "Change the paper for this residency"
msgstr ""

msgid "Change the paper for this seminar"
msgstr ""

msgid "Change the publication for this conference"
msgstr ""

msgid "Checklist"
msgstr ""

msgid "Child of a member of the staff of the UCLouvain or the Martin V entity"
msgstr ""

msgid "China Scholarship Council (CSC)"
msgstr ""

msgid "Choice of joint supervision is not yet defined"
msgstr ""

msgid "Choose from the following"
msgstr ""

msgid "Choose the financing rule"
msgstr ""

msgid "Choose your course"
msgstr ""

msgid "Chosen Belgian student status"
msgstr ""

msgid "Citizenship"
msgstr ""

msgid "City"
msgstr ""

msgid "Civil status"
msgstr ""

msgid "Cleaned"
msgstr ""

msgid "Clinical Research Fund (FRC)"
msgstr ""

msgid "Close"
msgstr ""

msgctxt "modal"
msgid "Close"
msgstr ""

msgid "Closed"
msgstr ""

msgid "Comment"
msgstr ""

msgid "Comment about dispensation"
msgstr ""

msgid "Comment about jury"
msgstr ""

msgid "Comment about the authentication"
msgstr ""

msgid "Comment for PhD Committee manager"
msgstr ""

msgid "Comment to the candidate:"
msgstr ""

msgid "Comments"
msgstr ""

msgctxt "tab"
msgid "Comments"
msgstr ""

msgid "Commitment and declaration"
msgstr ""

msgid "Communication attestation"
msgstr ""

msgid "Communication to the candidate"
msgstr ""

#, python-brace-format
msgid ""
"Communication to the candidate (refusal reason), in <span class=\"label "
"label-admission-primary\">{language_code}]</span>"
msgstr ""

msgid "Communication with Host Hospitals"
msgstr ""

msgid "Communication with the diplomatic post for your visa application"
msgstr ""

msgid "Communication with your secondary school"
msgstr ""

msgid "Competent diplomatic post"
msgstr ""

msgid "Compl:"
msgstr ""

msgid "Complement"
msgstr ""

msgid "Complementary training"
msgstr ""

msgid "Complementary training not enabled"
msgstr ""

msgid "Complementary training proposition"
msgstr ""

msgctxt "equivalence_status"
msgid "Completed"
msgstr ""

msgid "Completed after the request"
msgstr ""

msgid "Completed for Fac"
msgstr ""

msgid "Completed for SIC"
msgstr ""

msgid "Configuration"
msgstr ""

msgid "Configuration saved."
msgstr ""

msgctxt "admission"
msgid "Configure"
msgstr ""

msgid "Confirm"
msgstr ""

msgid "Confirm and send the message"
msgstr ""

msgid "Confirm restoring activity to submitted"
msgstr ""

msgid "Confirm the state change"
msgstr ""

msgid "Confirm the status change"
msgstr ""

msgid "Confirm the submit"
msgstr ""

msgctxt "tab"
msgid "Confirmation"
msgstr ""

msgid "Confirmation date"
msgstr ""

msgid "Confirmation date:"
msgstr ""

msgid "Confirmation deadline"
msgstr ""

msgid "Confirmation deadline:"
msgstr ""

msgid "Confirmation exam"
msgstr ""

msgid "Confirmation exam date"
msgstr ""

msgid "Confirmation exam date:"
msgstr ""

msgid "Confirmation exam not completed."
msgstr ""

msgid "Confirmation exam not found."
msgstr ""

msgid "Confirmation success attestation"
msgstr ""

msgid ""
"Consult the credits grid released by your domain doctoral commission. Refer "
"to the website of your commission for more details."
msgstr ""

msgid "Contact"
msgstr ""

msgid "Contact details"
msgstr ""

msgid "Contact language"
msgstr ""

msgid "Contact person for the design of the annual program"
msgstr ""

msgid "Contact person for the design of the annual program (PAE)"
msgstr ""

msgid "Context"
msgstr ""

msgid "Continuing education"
msgstr ""

msgid "Continuing education admission"
msgstr ""

msgid "Continuing enrolment applications"
msgstr ""

msgid "Coordinates"
msgstr ""

msgid "Copy of \"orange card\" enrolment certificate"
msgstr ""

msgid "Copy of 6 payslips issued in the 12 months preceding application"
msgstr ""

#, python-format
msgid ""
"Copy of 6 payslips issued in the 12 months preceding application or proof of "
"receipt of unemployment benefit, pension or allowance from a mutual "
"insurance company of %(person_concerned)s"
msgstr ""

msgid ""
"Copy of Annex 25 or 26 completed by the Office of the Commissioner General "
"for Refugees and Stateless Persons"
msgstr ""

#, python-format
msgid ""
"Copy of Annex 25 or 26 or A/B Card indicating refugee status or copy of "
"Foreign Nationals Office decision confirming temporary/subsidiary protection "
"of %(person_concerned)s or copy of official Foreign Nationals Office or "
"municipality document proving the stateless status of %(person_concerned)s"
msgstr ""

msgid ""
"Copy of Foreign Nationals Office decision granting subsidiary protection"
msgstr ""

msgid "Copy of Foreign Nationals Office decision granting temporary protection"
msgstr ""

msgid "Copy of both sides of A Card"
msgstr ""

msgid "Copy of both sides of A or B Card"
msgstr ""

msgid "Copy of both sides of A or B Card (with \"refugee\" on card back)"
msgstr ""

msgid ""
"Copy of both sides of Certificate of Registration in the Foreigners Registry "
"(CIRE), unlimited stay (B Card), or of Foreign National's Card, unlimited "
"stay (C or K Card)"
msgstr ""

msgid "Copy of both sides of EC long-term resident card (D or L Card)"
msgstr ""

#, python-format
msgid "Copy of both sides of identity card of %(person_concerned)s"
msgstr ""

msgid ""
"Copy of both sides of identity document proving long-term residence in a "
"European Union member state"
msgstr ""

#, python-format
msgid ""
"Copy of both sides of long-term residence permit in Belgium of "
"%(person_concerned)s (B, C, D, F, F+, K, L or M Card)"
msgstr ""

msgid ""
"Copy of both sides of permanent residence card of a family member of a "
"European Union citizen (F+ Card)"
msgstr ""

msgid ""
"Copy of both sides of residence permit for a family member of a European "
"Union citizen (F Card)"
msgstr ""

msgid "Copy of both sides of residence permit in Belgium"
msgstr ""

msgid "Copy of both sides of residence permit valid for more than 3 months"
msgstr ""

#, python-format
msgid ""
"Copy of both sides of residence permit valid for more than 3 months of "
"%(person_concerned)s"
msgstr ""

msgid ""
"Copy of both sides of the definitive equivalency decision (accompanied, "
"where applicable, by the DAES or undergraduate exam, in the case of "
"restrictive equivalency)"
msgstr ""

msgid ""
"Copy of both sides of the definitive equivalency decision by the Ministry of "
"the French-speaking Community of Belgium (possibly accompanied by the DAES "
"or the undergraduate studies exam, if your equivalency does not confer "
"eligibility for the desired programme)"
msgstr ""

msgid "Copy of decision to grant CFWB scholarship"
msgstr ""

msgid ""
"Copy of equivalency decision issued by the French Community of Belgium "
"making your bachelor's diploma (bac+5) equivalent to the academic rank of a "
"corresponding master's degree."
msgstr ""

msgid "Copy of guardianship appointment legalised by Belgian authorities"
msgstr ""

msgid ""
"Copy of holder's certificate of scholarship issued by the General "
"Administration for Development Cooperation"
msgstr ""

msgid ""
"Copy of official document from the local authority or Foreign Nationals "
"Office proving stateless status"
msgstr ""

msgid ""
"Copy of residence permit covering entire course, including assessment test "
"(except for online courses)."
msgstr ""

msgid ""
"Copy of your student visa D (permission to stay longer than 90 days in "
"Belgium) issued by the Belgian Embassy or Consulate."
msgstr ""

msgid "Cotutelle"
msgstr ""

msgid "Cotutelle request document"
msgstr ""

msgid "Cotutelle thesis"
msgstr ""

msgid "Countries"
msgstr ""

msgid "Country"
msgstr ""

msgid "Country of birth"
msgstr ""

msgid "Country of citizenship"
msgstr ""

msgctxt "admission"
msgid "Course"
msgstr ""

msgid "Course change"
msgstr ""

msgid "Course change asked by the candidate"
msgstr ""

msgid "Course change requested"
msgstr ""

msgid "Course choice"
msgstr ""

msgid "Course completed"
msgstr ""

msgid "Course cycle"
msgstr ""

#, python-format
msgid "Course duration: 1 year."
msgid_plural "Course duration: %(years)s years."
msgstr[0] ""
msgstr[1] ""

msgid "Course name"
msgstr ""

msgctxt "admission"
msgid "Course name"
msgstr ""

msgid "Course owner"
msgstr ""

msgid "Course type"
msgstr ""

msgid "Course unit code (if applicable)"
msgstr ""

msgid "Course unit enrolment"
msgstr ""

msgid "Course unit instructor (if applicable)"
msgstr ""

msgid "Course unit with evaluation"
msgstr ""

msgctxt "admission"
msgid "Course units"
msgstr ""

msgid "Courses taken"
msgstr ""

msgid "Create new doctorate admission"
msgstr ""

#, python-format
msgid "Create the confirmation paper success attestation (%(reference)s)"
msgstr ""

msgid "Create the confirmation paper success attestation as PDF"
msgstr ""

msgid "Create the recap of the proposition"
msgstr ""

msgid "Created"
msgstr ""

msgctxt "admission"
msgid "Created at"
msgstr ""

msgctxt "masculine"
msgid "Created by"
msgstr ""

msgid "Creation date"
msgstr ""

msgid "Credits earned"
msgstr ""

msgid "Curriculum"
msgstr ""

msgid "Custom mail template"
msgstr ""

msgid "Custom mail template deleted successfully"
msgstr ""

msgid "Custom mail template saved successfully."
msgstr ""

msgid "Custom mail templates"
msgstr ""

msgid "Cycle pursuit"
msgstr ""

msgid "DD/scholarship/EM?"
msgstr ""

msgid "DISPENSE_BOURSE"
msgstr ""

msgid "DISPENSE_CESS_FWB"
msgstr ""

msgid "DISPENSE_DUREE"
msgstr ""

msgid "DISPENSE_LDC"
msgstr ""

msgid "DISPENSE_OFFRE"
msgstr ""

msgid "DISPENSE_REUSSITE"
msgstr ""

msgid "DISPENSE_UNIV"
msgstr ""

msgid "DISPENSE_VCRC"
msgstr ""

msgid "DOCTORAL_TRAINING"
msgstr "PhD training"

msgid "DROITS_MAJORES"
msgstr ""

msgid "DROITS_MAJORES_DEMANDES"
msgstr ""

msgid "Data protection"
msgstr ""

msgid "Date"
msgstr ""

msgid "Date of birth"
msgstr ""

msgid "Date of the confirmation paper (DD/MM/YYYY)"
msgstr ""

msgid "Date on which you expect to graduate."
msgstr ""

msgid "Date the application is sent to the supervision group"
msgstr ""

msgid "Date the application was sent to the faculty"
msgstr ""

msgid "Deadline extended"
msgstr ""

msgid "Deadline for documents to be requested immediately"
msgstr ""

msgid "Deadline for the candidate to upload documents"
msgstr ""

msgid "Deadline of the confirmation paper (DD/MM/YYYY)"
msgstr ""

msgid "Deadline on"
msgstr ""

msgid "Deadline type"
msgstr ""

msgctxt "female gender"
msgid "Dear"
msgstr ""

msgctxt "male gender"
msgid "Dear"
msgstr ""

msgctxt "other gender"
msgid "Dear"
msgstr ""

#, python-format
msgid "Dear %(name)s,"
msgstr ""

#, python-format
msgctxt "F"
msgid "Dear %(name)s,"
msgstr ""

#, python-format
msgctxt "M"
msgid "Dear %(name)s,"
msgstr ""

msgid "Debug"
msgstr ""

msgid "Decision confirming the granting of subsidiary protection"
msgstr ""

msgid "Decision confirming the granting of temporary protection"
msgstr ""

msgid "Decision of SIC"
msgstr ""

msgid "Decision of the faculty"
msgstr ""

msgid "Declared assimilated"
msgstr ""

msgid "Declared not assimilated"
msgstr ""

msgid "Dedicated time (in EFT)"
msgstr ""

msgid "Defence date"
msgstr ""

msgid "Defense"
msgstr ""

msgctxt "doctorate tab"
msgid "Defense"
msgstr ""

msgid "Defense indicative date"
msgstr ""

msgid "Defense language"
msgstr ""

msgid "Defense method"
msgstr ""

msgctxt "admission tab"
msgid "Defense method"
msgstr ""

msgctxt "equivalence_state"
msgid "Definitive"
msgstr ""

msgid "Definitive admission date to doctorate"
msgstr ""

msgid "Definitive admission date:"
msgstr ""

msgctxt "admission"
msgid "Delete"
msgstr ""

msgid "Delete the document"
msgstr ""

msgid "Delete?"
msgstr ""

msgid "Deletion of an experience"
msgstr ""

msgctxt "admission decision"
msgid "Denied"
msgstr "Rejetée"

msgid "Description"
msgstr ""

msgid "Description of your communication"
msgstr ""

msgid "Detailed curriculum vitae"
msgstr ""

msgid "Detailed curriculum vitae, dated and signed"
msgstr ""

msgid "Development cooperation (ARES)"
msgstr ""

msgid "Did you graduate from this course?"
msgstr ""

msgid "Diploma"
msgstr ""

msgid "Diploma equivalence"
msgstr ""

msgid "Diploma nationality"
msgstr ""

msgid "Diploma translation"
msgstr ""

msgid "Diplomatic post"
msgstr ""

msgid "Diplomatic post code"
msgstr ""

msgid "Director"
msgstr ""

msgid "Disabled"
msgstr ""

<<<<<<< HEAD
msgid "Dispensation needed"
msgstr ""

msgid "Dispensation or increased fees"
=======
msgid "Discard fusion"
>>>>>>> 6d3a6991
msgstr ""

msgid "Dispensed"
msgstr ""

msgid "Display according education"
msgstr ""

msgid "Dissertation mark"
msgstr ""

msgid "Dissertation summary"
msgstr ""

msgid "Dissertation title"
msgstr ""

msgctxt "admission"
msgid "Dissertation title"
msgstr ""

msgid "Do not reorder values, and keep the same count"
msgstr ""

msgid "Do you have a Belgian National Register Number (NISS)?"
msgstr ""

msgid "Do you have a secondary school diploma?"
msgstr ""

msgid "Do you have an international scholarship?"
msgstr ""

msgid "Do you want to authorize this inscription type admission now?"
msgstr ""

msgid "Do you want to continue?"
msgstr ""

msgid "Do you want to request the application fee now?"
msgstr ""

msgid "Do you want to send the approval to the candidate now?"
msgstr ""

msgid "Do you want to send the refusal to the candidate now?"
msgstr ""

#, python-format
msgid "Do you wish to move the doctorate to the \"%(status)s\" state?"
msgstr ""

msgid "Doctor"
msgstr ""

msgid "Doctoral student:"
msgstr ""

msgid "Doctorate admission"
msgstr ""

msgid "Doctorate admissions"
msgstr ""

msgctxt "inclusive"
msgid "Doctorate candidate"
msgstr ""

msgid "Doctorate enrolment applications"
msgstr ""

msgid "Document"
msgstr ""

#, python-format
msgid "Document merging of the proposition %(reference)s"
msgstr ""

msgctxt "admission"
msgid "Document name"
msgstr ""

msgid "Document not found."
msgstr ""

msgid "Document to be requested"
msgstr ""

msgid "Documents"
msgstr ""

msgid ""
"Documents requested by the SIC are still expected from the candidate. The "
"application could be sent to the faculty once they have been received."
msgstr ""

msgid ""
"Documents requested by the faculty are still expected from the candidate. "
"The application could be sent to the SIC once they have been received."
msgstr ""

msgid ""
"Documents requested by the faculty are still expected from the candidate. "
"The application will be sent to the SIC once they have been received."
msgstr ""

msgid "Documents specific to limited-enrolment courses"
msgstr ""

msgid "Does not have a doctor title"
msgstr ""

msgid "Done in"
msgstr ""

msgid "Dossier"
msgstr ""

msgid "Dossier confirmation"
msgstr ""

msgid "Dossier not found."
msgstr ""

msgid "Dossier numero"
msgstr ""

msgid "Dossier reference:"
msgstr ""

msgid "Dossier status"
msgstr ""

msgid "Double degree:"
msgstr ""

msgid "Download the document"
msgstr ""

msgid "Dr"
msgstr ""

msgid "Dual degree scholarship"
msgstr ""

msgid ""
"Dual degrees involve joint coursework between two or more universities, "
"leading to two separate diplomas awarded by each signatory university."
msgstr ""

msgid "Dual or triple degree"
msgstr ""

msgid "Dynamic questions about \"Specific aspects\" sub-tab"
msgstr ""

msgid "ECONOMY"
msgstr ""

msgid "ECTS"
msgstr ""

msgctxt "summary"
msgid "ECTS added"
msgstr ""

msgid "ECTS credits"
msgstr ""

msgid ""
"ECTS credits are a European unit of measurement that assesses the workload "
"represented by a class within a course. A full year of study is generally "
"equivalent to 60 credits. The ECTS system has been introduced in most "
"European countries but is also increasingly used in other countries."
msgstr ""

msgid "ECTS for participating"
msgstr ""

msgid "ECTS for the participation"
msgstr ""

msgid "ECTS must be positive"
msgstr ""

msgid "EFT"
msgstr ""

#, python-format
msgid "ENROLMENT AUTHORISATION<br>for the %(academic_year)s academic year"
msgstr ""

msgid "EU,NEU"
msgstr ""

msgid "Edit"
msgstr ""

#, python-format
msgid "Edit <em>%(category)s</em> activity."
msgstr ""

msgid "Edit the communication of this conference"
msgstr ""

msgctxt "admission"
msgid "Education"
msgstr ""

msgid "Educational experience"
msgstr ""

msgid "Educational experience not found."
msgstr ""

msgid "Educational experiences"
msgstr ""

msgid "Effective date"
msgstr ""

msgctxt "admission"
msgid "Email"
msgstr ""

msgid "Email of the contact person for the design of the annual program"
msgstr ""

msgid "Email of the enrollment campus"
msgstr ""

msgid "Email receiving the documents"
msgstr ""

#, python-format
msgid ""
"Email requesting the application fee sent to the candidate on %(date)s by "
"%(author)s."
msgstr ""

msgid ""
"Email sent to the candidate to inform him that he must pay the application "
"fee to finalize an application for general education"
msgstr ""

msgid "Email sent to the candidate when SIC approves an admission."
msgstr ""

msgid "Email sent to the candidate when SIC refuses an admission."
msgstr ""

msgid ""
"Email sent to the faculty when the SIC submits the application during the "
"faculty decision process."
msgstr ""

msgid "Emergency contact (telephone number)"
msgstr ""

msgctxt "admission"
msgid "Emergency contact (telephone number)"
msgstr ""

msgid "Employer"
msgstr ""

msgid "Enable complementary training tab"
msgstr ""

msgid "Enabled"
msgstr ""

msgctxt "admission"
msgid "End"
msgstr ""

msgid "End date"
msgstr ""

msgid "English"
msgstr ""

msgid "English name"
msgstr ""

msgid "English value"
msgstr ""

msgid "English values"
msgstr ""

msgid "Enroll in a course"
msgstr ""

msgid "Enrolled"
msgstr ""

msgid "Enrolment Office (SIC)"
msgstr ""

msgid "Enrolment applications"
msgstr ""

msgid "Enrolment campus"
msgstr ""

msgid "Enrolment campus email"
msgstr ""

msgid "Enrolment in limited enrolment bachelor's course"
msgstr ""

msgid "Enrolment management"
msgstr ""

msgid "Enrolments"
msgstr ""

msgid "Enter a list of values."
msgstr ""

msgctxt "admission"
msgid "Entities"
msgstr ""

msgctxt "admission"
msgid "Entity"
msgstr ""

msgid "Equivalency of the foreign access title"
msgstr ""

msgid "Erasmus Mundus"
msgstr ""

msgid ""
"Erasmus Mundus is a study abroad programme devised by an international "
"partnership of higher education institutions. Scholarships are awarded to "
"students and proof of funding is therefore required."
msgstr ""

msgid "Erasmus Mundus scholarship"
msgstr ""

msgid "Erasmus mundus:"
msgstr ""

msgid "Estimated time to complete the PhD (in months)"
msgstr ""

msgid "European Research Council (ERC)"
msgstr ""

msgid "European Union country"
msgstr ""

msgid "Evaluation system"
msgstr ""

msgid "Event description"
msgstr ""

msgid "Event name"
msgstr ""

msgid "Event website"
msgstr ""

msgid "Every education"
msgstr ""

msgid "Example"
msgstr ""

msgid "Excel export of admission"
msgstr ""

msgid "Excel export of admission applications"
msgstr ""

msgid "Exit without saving"
msgstr ""

msgctxt "admission"
msgid "Expected date of graduation"
msgstr ""

msgid "Expected graduation date (signed diploma)"
msgstr ""

msgid "Experience not found."
msgstr "Expérience non trouvée."

msgid "Experiences"
msgstr ""

msgid "Expert advice"
msgstr ""

msgid "Expert opinion"
msgstr ""

msgid "Expirable link to the admission recap"
msgstr ""

msgid "Export"
msgstr ""

#, python-format
msgid "Exporting %(reference)s to PDF"
msgstr ""

msgid "Exporting the admission information to PDF"
msgstr ""

msgid "Extension request not completed."
msgstr ""

msgid "Extension request not defined."
msgstr ""

msgid "External enrollment change"
msgstr ""

msgid "External reorientation"
msgstr ""

msgid "External reorientation / modification"
msgstr ""

msgid "External reorientation/modification"
msgstr ""

msgid "FNRS"
msgstr ""

msgid "FREE_COURSE"
msgstr "Open course"

msgid "FRESH"
msgstr ""

msgid "FRIA"
msgstr ""

msgid "FWB - Credits earned"
msgstr ""

msgid "FWB - Registered credits"
msgstr ""

msgctxt "equivalence_type"
msgid "FWB academic degree equivalence"
msgstr ""

msgid "FWB equivalent course"
msgstr ""

msgid "Faculty comment about the collaborative program"
msgstr ""

msgid "Faculty comment for the SIC"
msgstr ""

msgid "Faculty comment for the SIC:"
msgstr ""

msgid "Faculty decision:"
msgstr ""

msgid "Faculty process"
msgstr ""

msgid "Failure of the confirmation paper"
msgstr ""

msgid "Failure of the test"
msgstr ""

msgid "False"
msgstr ""

msgid "Feedback from Fac"
msgstr ""

msgctxt "admission gender"
msgid "Female"
msgstr ""

msgctxt "admission sex"
msgid "Female"
msgstr ""

msgid "File"
msgstr ""

msgid "Filter by documents"
msgstr ""

msgctxt "tab"
msgid "Finalization"
msgstr ""

msgid "Financability computed rule"
msgstr ""

msgid "Financability computed rule on"
msgstr ""

msgid "Financability rule"
msgstr ""

msgid "Financability rule established by"
msgstr ""

msgid "Financable"
msgstr ""

msgid "Financeability"
msgstr ""

msgid "Financeability view"
msgstr ""

msgid "Financeabilty algorithm proposition not computed yet."
msgstr ""

#, python-format
msgid "Financeabilty algorithm proposition on the %(date)s : %(result)s"
msgstr ""

msgid "Financeable"
msgstr ""

msgid "Financing rule"
msgstr ""

msgid "First name"
msgstr ""

msgid "First name Last name:"
msgstr ""

msgid "First name and last name"
msgstr ""

msgid "First year of"
msgstr ""

msgid "First year of inscription + status"
msgstr ""

msgctxt "female gender"
msgid ""
"Following the presentation of the state of the research and the subsequent "
"discussion with the candidate, the supervisory panel assessed the progress "
"of the work and announces:"
msgstr ""

msgctxt "male gender"
msgid ""
"Following the presentation of the state of the research and the subsequent "
"discussion with the candidate, the supervisory panel assessed the progress "
"of the work and announces:"
msgstr ""

msgid "Fondation Mont-Godinne"
msgstr ""

msgid "Fondation Saint-Luc"
msgstr ""

msgid "Fonds Speciaux de Recherche (FSR)"
msgstr "Fonds Spéciaux de Recherche (FSR)"

msgid ""
"For a message, it is possible to specify the CSS class that we want to apply "
"on it by using the \"CLASSE_CSS\" property. This is a string which can "
"contain several classes, separated with a space. <a href=\"https://"
"getbootstrap.com/docs/3.3/css/#helper-classes\">Bootstrap classes</a> can be "
"used here.<br>Full example: <code>{\"CLASSE_CSS\": \"bg-info\"}</code>."
"<br><br>For a text field, it is possible to specify if the user can enter a "
"short (\"COURT\", by default) or a long (\"LONG\") text by using the "
"\"TAILLE_TEXTE\" property.<br>Full example: <code>{\"TAILLE_TEXTE\": "
"\"LONG\"}</code>.<br><br>For a file field, it is possible to specify the "
"maximum number (\"NOMBRE_MAX_DOCUMENT\", default to 1) and the MIME types "
"(\"TYPES_MIME_FICHIER\") of the files that can be uploaded.<br>Full example: "
"<code>{\"TYPES_MIME_FICHIER\": [\"application/pdf\"], "
"\"NOMBRE_MAX_DOCUMENTS\": 3}</code>.<br><br>For a selection field, it is "
"possible to specify if the selection is realised through a list (\"LISTE\", "
"by default), checkboxes (\"CASES_A_COCHER\") or radio buttons "
"(\"BOUTONS_RADIOS\") by using the \"TYPE_SELECTION\" property. The list and "
"the radios buttons allow to select only one value whereas the checkboxes "
"allow to select several values.<br>Full example: <code>{\"TYPE_SELECTION\": "
"\"CASES_A_COCHER\"}</code>."
msgstr ""

msgid ""
"For any secondary school diploma from a country outside the European Union, "
"the application for admission <strong>must contain the equivalency</strong> "
"of your diploma issued by the <a href=\"http://www.equivalences.cfwb.be/\" "
"target=\"_blank\">French Community</a> of Belgium."
msgstr ""

#, python-format
msgid ""
"For the jury president, %(manager_first_name)s %(manager_last_name)s on "
"%(date)s."
msgstr ""

msgid "Foreign access title equivalence effective date"
msgstr ""

msgid "Foreign access title equivalence state"
msgstr ""

msgid "Foreign access title equivalence status"
msgstr ""

msgid "Foreign access title equivalence type"
msgstr ""

msgid "Foreign diploma"
msgstr ""

msgid "Form item"
msgstr ""

#, python-format
msgid "Formation is not available for this year (%(sigle)s in %(annee)s)."
msgstr ""

msgid "Formation is not available for this year."
msgstr ""

msgid "Former UCLouvain student"
msgstr ""

msgid "Fraudster"
msgstr ""

msgid "Fraudster (ARES)"
msgstr ""

msgid "Fraudster status from ARES"
msgstr ""

msgid "Fraudster status from SIC"
msgstr ""

msgid "Free additional approval conditions"
msgstr ""

msgid "Free and requestable by FAC"
msgstr ""

msgid "Free and requestable by SIC"
msgstr ""

msgid "Free and uploaded by FAC for the managers"
msgstr ""

msgid "Free and uploaded by SIC for the managers"
msgstr ""

msgid "Free documents"
msgstr ""

msgid "French"
msgstr ""

msgid "French name"
msgstr ""

msgid "French value"
msgstr ""

msgid "French values"
msgstr ""

msgid "From"
msgstr ""

#, python-format
msgid "From %(debut_periode)s to %(fin_periode)s"
msgstr ""

#, no-python-format
msgid "Full-time equivalent (as %)"
msgstr ""

msgctxt "curriculum"
msgid "Function"
msgstr ""

msgctxt "admission"
msgid "Funding"
msgstr ""

msgid "Funding type"
msgstr ""

msgid "Fusion proposal"
msgstr ""

msgid "GEOGRAPHY"
msgstr "Geography"

msgid "GEST_BLOCAGE"
msgstr "Management blocked"

msgid "GEST_BLOCAGE_ULTERIEUR"
msgstr "Management blocked later"

msgid "GEST_EN_COURS"
msgstr "Management in progress"

msgid "GEST_REUSSITE"
msgstr "Management success"

msgid "Gantt chart"
msgstr ""

msgid "Gender"
msgstr ""

msgid "General"
msgstr ""

msgid "General data"
msgstr ""

msgid "General education admission"
msgstr ""

msgid "General enrolments"
msgstr ""

msgid "Generate an analysis folder"
msgstr ""

msgid "Generate an in-progress analysis folder"
msgstr ""

msgid "Generate the PDF recap"
msgstr ""

msgid "Generated by the system"
msgstr ""

msgid "Generic"
msgstr ""

msgid "Generic mail that can be manually sent once the candidate is admitted"
msgstr ""

msgid "Global"
msgstr ""

msgid "Global FAC/CDD comments"
msgstr ""

msgid "Global SIC comments"
msgstr ""

msgid "Global comment"
msgstr ""

msgctxt "admission"
msgid "Grade"
msgstr ""

#, python-brace-format
msgid "Graduation of {program_name}"
msgstr ""

msgid "Greetings depending on the gender of the candidate"
msgstr ""

msgid "Grounds for denied"
msgstr ""

msgid "HTML"
msgstr ""

msgid ""
"Has this diploma been recognised as equivalent by the French Community of "
"Belgium?"
msgstr ""

msgid ""
"Have you applied <a href='https://allocations-etudes.cfwb.be/etudes-"
"superieures/' target='_blank'>for a student grant</a> from the French "
"Community of Belgium?"
msgstr ""

msgid ""
"Have you applied for a student grant from the French Community of Belgium?"
msgstr ""

msgid "Have you previously enrolled at UCLouvain?"
msgstr ""

msgid "Have you previously enrolled for a PhD?"
msgstr ""

msgid "Head office name"
msgstr ""

msgid "Help text"
msgstr ""

msgid "Hide the checklist menu"
msgstr ""

msgctxt "tab"
msgid "History"
msgstr ""

msgid "Home"
msgstr ""

msgid ""
"Household composition or marriage certificate authenticated by the Belgian "
"authorities"
msgstr ""

msgid "Household composition or the birth certificate"
msgstr ""

msgid "Household composition or the marriage certificate"
msgstr ""

msgid "Household composition, or copy of your birth certificate"
msgstr ""

msgid "How did the candidate find out about this course?"
msgstr ""

msgid "How did you find out about this course?"
msgstr ""

msgid "I am a long-term resident in the European Union outside Belgium"
msgstr ""

msgid ""
"I am a long-term resident of the European Union outside Belgium (Belgian "
"student status category 7)"
msgstr ""

msgid "I am a refugee"
msgstr ""

msgid ""
"I am a refugee, an asylum seeker, or a stateless person or have subsidiary/"
"temporary protection (Belgian student status category 2)"
msgstr ""

msgid "I am a stateless person"
msgstr ""

msgid "I am an asylum seeker"
msgstr ""

msgid ""
"I am aware that as an applicant without a European Union nationality or "
"Belgian student status, I am required to pay an application fee of &euro;200 "
"via online payment. The application fee must be received by UCLouvain within "
"15 calendar days. Otherwise, my application will not be considered. For more "
"information: <a href=\"https://uclouvain.be/en/study/inscriptions/tuition-"
"fees-non-eu-students.html\" target=\"_blank\">https://uclouvain.be/en/study/"
"inscriptions/tuition-fees-non-eu-students.html</a>."
msgstr ""

msgid ""
"I am aware that no additional documents specific to limited-enrolment "
"courses can be added once my online application has been confirmed."
msgstr ""

msgid ""
"I am aware that the UCLouvain Faculty of Medicine and Dentistry has provided "
"certain personal details (surname(s), first name(s), NOMA, date of birth, "
"place of birth, address) to the Host Hospitals in order to establish the "
"various user rights that I will need as part of my internships, in "
"compliance with the General Data Protection Regulation (GDPR) and the law of "
"30 July 2018 on the protection of individuals with regard to the processing "
"of personal data. My data is kept for the time necessary for the proper "
"performance of the internship and is never transmitted to parties other than "
"those mentioned above. Appropriate technical and organisational measures are "
"put in place to ensure an adequate level of protection for this data."
msgstr ""

msgid ""
"I am aware that the university may verify with third parties all of the "
"application information I provide. In this context, I understand UCLouvain "
"reserves the right to send the information or documents in my application to "
"the selected diplomatic post (e.g. diplomas, transcripts, enrolment "
"authorisation, etc.) in order to ensure their authenticity."
msgstr ""

#, python-format
msgid ""
"I am pleased to inform you that the faculty has authorised you to enrol for "
"the %(academic_year)s academic year in:"
msgstr ""

msgid ""
"I am supported by the CPAS or by a CPAS home or nominated by the CPAS "
"(Belgian student status category 4)"
msgstr ""

msgid ""
"I am supported by the CPAS, or by a CPAS rest home or designated by the CPAS"
msgstr ""

msgid "I authorise"
msgstr ""

msgid "I do not authorize"
msgstr ""

msgid "I have a Development Cooperation scholarship"
msgstr ""

msgid "I have a foreign national card"
msgstr ""

msgid "I have a long-term resident card"
msgstr ""

msgid ""
"I have a permanent resident card as a family member of a European Union "
"citizen"
msgstr ""

msgid ""
"I have a residence permit valid for more than 3 months and earn professional "
"income"
msgstr ""

msgid ""
"I have a residence permit valid for more than 3 months and earn replacement "
"income"
msgstr ""

msgid ""
"I have a residence permit valid for more than 3 months and receive "
"professional or replacement income (Belgian student status category 3)"
msgstr ""

msgid "I have a resident card as a family member of a European Union citizen."
msgstr ""

msgid ""
"I have a scholarship as referred to in Article 105 S 2 of the Decree of 7 "
"November 2013 (CFWB or Development Cooperation) (Belgian student status "
"category 6)"
msgstr ""
"I have a scholarship as referred to in Article 105 § 2 of the Decree of 7 "
"November 2013 (CFWB or Development Cooperation) (Belgian student status "
"category 6)"

msgid "I have a scholarship from the French Community student grant service"
msgstr ""

msgid ""
"I have a settlement permit or am a long-term resident in Belgium (Belgian "
"student status category 1)"
msgstr ""

msgid "I have been granted subsidiary protection"
msgstr ""

msgid "I have been granted temporary protection"
msgstr ""

msgid ""
"I have read and understood the latest version of the Internship Framework "
"Agreement between UCLouvain and the Host Hospitals drawn up as part of the "
"UCLouvain bachelor's or master's course in medicine with a view to acquiring "
"the corresponding course units, and I undertake to comply with its terms: <a "
"href=\"https://cdn.uclouvain.be/groups/cms-editors-mede/ConventionStageMed."
"pdf\" target=\"_blank\">https://cdn.uclouvain.be/groups/cms-editors-mede/"
"ConventionStageMed.pdf</a>"
msgstr ""

msgid "I hereby declare that"
msgstr ""

#, python-format
msgid ""
"I undertake to send any supporting documents requested %(by_service)s "
"<strong>within 15 calendar days</strong>. If I fail to do so, I acknowledge "
"and accept that my application will be considered inadmissible in accordance "
"with Article 9 of the Academic Regulations and Procedures (RGEE)."
msgstr ""

#, python-format
msgid "I will be graduating from secondary school during the %s academic year"
msgstr ""

msgid ""
"I would like to receive my mail at an address other than my legal address"
msgstr ""

msgid "IBAN account number"
msgstr ""

msgid "INDISPONIBLE"
msgstr "Not available"

msgid "INITIAL_CANDIDAT"
msgstr "Initial candidate"

msgid "INITIAL_NON_CONCERNE"
msgstr "Initial not concerned"

msgid "INSCRIPTION"
msgstr "Enrollment"

msgid "INSCRIPTION_AU_ROLE"
msgstr ""

msgid "INSCRIPTION_REGULIERE"
msgstr ""

msgid "INVALID"
msgstr "Invalid"

msgid "INVITED"
msgstr "Invited to sign"

msgid "IN_PROGRESS"
msgstr "In progress"

msgid "Identification"
msgstr ""

msgid "Identification photo"
msgstr ""

msgid "Identification photo of the candidate"
msgstr ""

msgid "Identifier"
msgstr ""

msgid "Identity card"
msgstr ""

msgid "Identity card (both sides)"
msgstr ""

msgid "Identity card expiry date"
msgstr ""

msgid "Identity card number"
msgstr ""

msgid "Identity document"
msgstr ""

msgid ""
"Identity document proving the long-term stay in a member state of the "
"European Union"
msgstr ""

msgid ""
"If necessary, please finish inputting doctoral activities and complete the "
"defense preparation below before submitting the jury proposition."
msgstr ""

msgid "If other language regime, specify"
msgstr ""

msgid "If other, specify"
msgstr ""

msgid ""
"If you do not have an equivalency certificate, you must apply for one in "
"strict accordance with the instructions of the <a href='http://www."
"equivalences.cfwb.be' target='_blank'> French Community of Belgium.</a>."
msgstr ""

msgid ""
"If you do not yet have a final equivalency decision from the <a "
"href=\"http://www.equivalences.cfwb.be/\" target=\"_blank\">French "
"Community</a> of Belgium, provide a copy of both sides of it as soon as you "
"receive it. In the meantime, you will be asked to provide proof that you "
"have indeed requested it: postal receipt and proof of payment, "
"acknowledgement of receipt of the application, etc."
msgstr ""

msgid ""
"If you have a final equivalence decision issued by the <a href=\"http://www."
"equivalences.cfwb.be/\" target=\"_blank\">French Community</a> of Belgium, "
"you must provide a double-sided copy of this document."
msgstr ""

msgid ""
"If you have not attended your course for one or more years, please indicate "
"this by turning off the switch for the those years."
msgstr ""

msgid ""
"If you submit the activity, you will no longer be able to modify the seminar "
"or the various activities within it."
msgstr ""

msgid ""
"If you want, you can save these information and directly send the "
"application to the SIC by selecting the appropriate button below."
msgstr ""

msgid "Immediately"
msgstr ""

msgid "Important information:"
msgstr ""

msgid "Impossible action"
msgstr ""

msgid ""
"Impossible action: please be sure that the confirmation date and report are "
"specified."
msgstr ""

msgid ""
"In accordance with the information at <a target=\"_blank\" href=\"https://"
"uclouvain.be/en/study/inscriptions/acces-aux-professions-reglementees."
"html\">https://uclouvain.be/en/study/inscriptions/acces-aux-professions-"
"reglementees.html</a>, I declare that, if the courses listed therein concern "
"me, I have received the information relating to their requirements for "
"admission or continuation and to the specific rules or restrictions of "
"accreditation or professional establishment to which the professional or "
"accredited title is subject and I accept the terms thereof."
msgstr ""

msgid ""
"In accordance with the information at <a target=\"_blank\" href=\"https://"
"uclouvain.be/en/study/inscriptions/reglementations.html\">https://uclouvain."
"be/en/study/inscriptions/reglementations.html</a>, I declare that I have "
"read the university regulations and accept their terms."
msgstr ""

msgid ""
"In accordance with the information at <a target=\"_blank\" href=\"https://"
"uclouvain.be/en/study/inscriptions/vie-privee.html\">https://uclouvain.be/en/"
"study/inscriptions/vie-privee.html</a>, I declare that I have read the data "
"protection policy of the Universite catholique de Louvain and accept its "
"terms."
msgstr ""
"In accordance with the information at <a target=\"_blank\" href=\"https://"
"uclouvain.be/en/study/inscriptions/vie-privee.html\">https://uclouvain.be/en/"
"study/inscriptions/vie-privee.html</a>, I declare that I have read the data "
"protection policy of the Université catholique de Louvain and accept its "
"terms."

#, python-format
msgid ""
"In accordance with the registration calendar <a href=\"https://uclouvain.be/"
"en/study/inscriptions/calendrier-inscriptions.html\" target=\"_blank\">www."
"uclouvain.be/enrolment-calendar</a>, I confirm that I am applying for the "
"academic year %(year)s."
msgstr ""

msgid "In draft form"
msgstr ""

#, python-format
msgid ""
"In order to proceed with your enrolment at the university, please go to the "
"Enrolment Office (see address below) between 1 June and 30 September "
"%(year)s with the following documents:"
msgstr ""

#, python-format
msgid ""
"In order to proceed with your enrolment at the university, please send the "
"document(s) listed below between 1 June and 30 September %(year)s to <a "
"href=\"mailto:%(email)s\">%(email)s</a>:"
msgstr ""

msgid "In person"
msgstr ""

msgid "Incomplete field"
msgstr ""

msgid ""
"Information about a potential cotutelle are to be inputted in the \"Doctoral "
"project\" part."
msgstr ""

msgid "Initialization of the predefined specific questions"
msgstr ""

msgid "Initialization of the predefined specific questions completed."
msgstr ""

msgid ""
"Initialization of the predefined specific questions for an academic year"
msgstr ""

msgctxt "admission"
msgid "Institute"
msgstr ""

msgctxt "curriculum"
msgid "Institute"
msgstr ""

msgctxt "jury"
msgid "Institute"
msgstr ""

msgid "Institute address"
msgstr ""

msgid "Institute name"
msgstr ""

msgid "Institute type"
msgstr ""

msgid "Institution"
msgstr ""

msgid "Institution Federation Wallonie-Bruxelles"
msgstr ""

msgid "Institution contacted"
msgstr ""

msgid "Institution should be set when PhD has been set to yes or partial"
msgstr ""

msgid "Insufficient"
msgstr ""

msgid "Internal comment"
msgstr ""

msgid "Internal comment:"
msgstr ""

msgid "Internal label"
msgstr ""

msgid "Internal notes"
msgstr ""

msgid "International for doctorate"
msgstr ""

msgid "International for general education"
msgstr ""

msgid "International scholarship"
msgstr ""

msgid "International:"
msgstr ""

msgid "Internship Framework Agreement"
msgstr ""

msgid "Internship certificate, with dates, justifying the period concerned"
msgstr ""

msgid "Invalid date"
msgstr ""

msgid "Invalid phone number"
msgstr ""

#, python-format
msgid "Invalid property: %(config_params)s"
msgid_plural "Invalid properties: %(config_params)s"
msgstr[0] ""
msgstr[1] ""

msgid "Invitations have not been sent"
msgstr ""

msgid "Invitations must have been sent"
msgstr ""

msgid "Is access title of the proposition?"
msgstr ""

msgid "Is active?"
msgstr ""

msgid "Is an external modification"
msgstr ""

msgid "Is an external reorientation"
msgstr ""

msgid "Is belgian bachelor"
msgstr ""

msgid "Is it a Wallonia-Brussels Federation institution?"
msgstr ""

msgid "Is non-resident (as defined in decree)"
msgstr ""

msgctxt "diploma_type"
msgid "It is a diploma"
msgstr ""

msgid "JURY_APPROUVE_ADRE"
msgstr ""

msgid "JURY_APPROUVE_CA"
msgstr ""

msgid "JURY_APPROUVE_CDD"
msgstr ""

msgid "JURY_REFUSE_ADRE"
msgstr ""

msgid "JURY_REFUSE_CDD"
msgstr ""

msgid "JURY_SOUMIS"
msgstr ""

msgid "Joint research project (ARC)"
msgstr ""

msgid "Joint supervision agreement"
msgstr ""

msgid "Joint supervision request"
msgstr ""

msgid "Journal or publishing house name"
msgstr ""

msgid "Jury approval"
msgstr ""

msgid "Jury composition"
msgstr ""

msgid "Justification letter"
msgstr ""

msgid "Keys"
msgstr ""

msgctxt "admission"
msgid "Keywords"
msgstr ""

msgid "Knowledge of languages"
msgstr ""

msgid "Language"
msgstr ""

msgid "Language regime"
msgstr ""

msgid "Last hour views:"
msgstr ""

msgid "Last modif."
msgstr ""

msgid "Last modification"
msgstr ""

msgid "Last modification (author)"
msgstr ""

msgid "Last name / First name / Email"
msgstr ""

msgid "Last name / First name / Email / NOMA"
msgstr ""

msgid "Last name / First name / Global id"
msgstr ""

msgid "Last update author"
msgstr ""

msgid "Late enrollment"
msgstr ""

msgid "Later > blocking"
msgstr ""

msgid "Later > non-blocking"
msgstr ""

msgid "Launch"
msgstr ""

msgid "Lead supervisor"
msgstr ""

msgid "Lead supervisor approval"
msgstr ""

msgid "Lead supervisor assent"
msgstr ""

msgid "Lead supervisor comment"
msgstr ""

msgctxt "admission"
msgid "Learning unit"
msgstr ""

msgid "Leave page?"
msgstr ""

msgid "Legal cohabitation certificate"
msgstr ""

msgid "Legal domicile"
msgstr ""

msgid "Letters of recommendation"
msgstr ""

msgctxt "equivalence_type"
msgid "Level equivalence"
msgstr ""

msgid ""
"Link to download a copy of the file related to the admission (frontoffice)."
msgstr ""

msgid "Link to the admission (back-office)"
msgstr ""

msgid "Link to the admission (front-office)"
msgstr ""

msgid "Link to the admission confirmation paper panel (back-office)"
msgstr ""

msgid "Link to the admission confirmation paper panel (front-office)"
msgstr ""

msgid "Link to the admission supervisory panel (front-office)"
msgstr ""

msgid "Link to the admissions (front-office)"
msgstr ""

msgid "Link to the complementary training panel (front-office)"
msgstr ""

msgid "Link to the doctoral training panel (back-office)"
msgstr ""

msgid "Link to the doctoral training panel (front-office)"
msgstr ""

msgid ""
"Link to the page of the faculty decision in the checklist of the admission "
"(back-office)"
msgstr ""

msgid "List"
msgstr ""

msgid "List a missing document"
msgstr ""

msgid "List of LUs of the additional module or others"
msgstr ""

msgid "List of emails of the program managers."
msgstr ""

msgid "List of names of the program managers."
msgstr ""

msgid ""
"List of the mandatory requested documents that must be submitted "
"immediately, with the reason"
msgstr ""

msgid ""
"List of the requested documents that can be submitted later, with the reason"
msgstr ""

msgid "List of the requested documents that have been submitted"
msgstr ""

msgid "List of the requested documents that haven't been submitted"
msgstr ""

msgid "List of the values that the Selection elements can take (one per row)."
msgstr ""

msgid "Listening comprehension"
msgstr ""

msgid "Long"
msgstr ""

msgid "Long name"
msgstr ""

msgid "Long-term resident card"
msgstr ""

msgid "Lookup somebody"
msgstr ""

msgid "MANAGEMENT"
msgstr "Management"

msgid "MASTER_DE_SPECIALISATION_SANTE"
msgstr ""

msgid "MATHEMATICS"
msgstr "Mathematics"

msgid "MEMBRE"
msgstr ""

msgid "MIME file types"
msgstr ""

msgid "Madam"
msgstr ""

msgid "Mail salutation"
msgstr ""

msgid ""
"Mail sent to ADRE on first submission of the confirmation paper by the "
"doctoral student"
msgstr ""

msgid ""
"Mail sent to ADRE to inform him of the defavourable opinion on one "
"confirmation paper"
msgstr ""

msgid ""
"Mail sent to ADRE to inform him of the favourable opinion on one "
"confirmation paper"
msgstr ""

msgid ""
"Mail sent to ADRE to inform him of the necessity to retake one confirmation "
"paper"
msgstr ""

msgid ""
"Mail sent to ADRI to inform him of the defavourable opinion on one "
"confirmation paper"
msgstr ""

msgid ""
"Mail sent to ADRI to inform him of the favourable opinion on one "
"confirmation paper"
msgstr ""

msgid ""
"Mail sent to ADRI to inform him of the necessity to retake one confirmation "
"paper"
msgstr ""

msgid "Mail sent to each actor of the supervision group to request a signature"
msgstr ""

msgid "Mail sent to promoters when a member of the supervision panel refuses"
msgstr ""

msgid ""
"Mail sent to reference promoter to inform of the submission of complementary "
"training activities"
msgstr ""

msgid ""
"Mail sent to reference promoter to inform of the submission of course "
"enrollment"
msgstr ""

msgid ""
"Mail sent to reference promoter to inform of the submission of doctoral "
"training activities"
msgstr ""

msgid ""
"Mail sent to the CDD to inform them that a new application has been submitted"
msgstr ""

msgid ""
"Mail sent to the applicant following approval or rejection by a member of "
"the supervisory group"
msgstr ""

msgid ""
"Mail sent to the candidate to confirm supervision group signature requests "
"are sent"
msgstr ""

msgid ""
"Mail sent to the candidate to confirm that his application for continuing "
"education has been taken into account by UCLouvain"
msgstr ""

msgid ""
"Mail sent to the candidate to confirm that his application for general "
"education has been taken into account by UCLouvain"
msgstr ""

msgid ""
"Mail sent to the candidate to confirm that his application has been taken "
"into account by UCLouvain"
msgstr ""

msgid ""
"Mail sent to the candidate to inform him that all requested documents have "
"been received for general education"
msgstr ""

msgid ""
"Mail sent to the candidate to inform him that some FAC documents are missing "
"or invalid in his application for doctorate education"
msgstr ""

msgid ""
"Mail sent to the candidate to inform him that some FAC documents are missing "
"or invalid in his application for general education"
msgstr ""

msgid ""
"Mail sent to the candidate to inform him that some SIC documents are missing "
"or invalid in his application for continuing education"
msgstr ""

msgid ""
"Mail sent to the candidate to inform him that some SIC documents are missing "
"or invalid in his application for doctorate education"
msgstr ""

msgid ""
"Mail sent to the candidate to inform him that some SIC documents are missing "
"or invalid in his application for general education"
msgstr ""

msgid ""
"Mail sent to the candidate to inform him that some requested documents have "
"been received and some are still missing for general education"
msgstr ""

msgid ""
"Mail sent to the candidate to inform of the refusal of complementary "
"training activity"
msgstr ""

msgid ""
"Mail sent to the candidate to inform of the refusal of course enrollment"
msgstr ""

msgid ""
"Mail sent to the candidate to inform of the refusal of doctoral training "
"activity"
msgstr ""

msgid "Mail sent to the candidate to update a complementary training activity"
msgstr ""

msgid "Mail sent to the candidate to update a course enrollment"
msgstr ""

msgid "Mail sent to the candidate to update a doctoral training activity"
msgstr ""

msgid ""
"Mail sent to the doctoral student to give him some information about the "
"confirmation paper"
msgstr ""

msgid ""
"Mail sent to the doctoral student to inform him of the defavourable opinion "
"on the confirmation paper"
msgstr ""

msgid ""
"Mail sent to the doctoral student to inform him of the favourable opinion on "
"the confirmation paper"
msgstr ""

msgid ""
"Mail sent to the doctoral student to inform him of the necessity to retake "
"the confirmation paper"
msgstr ""

msgid ""
"Mail sent to the member of the supervision panel when deleted by the "
"candidate"
msgstr ""

msgid ""
"Mail sent to the members of the supervision panel to inform them that the "
"application has been submitted to UCLouvain by the applicant"
msgstr ""

msgid "Main institute"
msgstr ""

msgctxt "admission gender"
msgid "Male"
msgstr ""

msgctxt "admission sex"
msgid "Male"
msgstr ""

msgctxt "tab"
msgid "Management"
msgstr ""

msgid "Management of the continuing enrolment applications"
msgstr ""

msgid "Management of the doctorate enrolments"
msgstr ""

msgid "Management of the enrolment applications"
msgstr ""

msgid ""
"Mandatory fields are missing in the 'Additional information > Specific "
"questions' tab."
msgstr ""

msgid ""
"Mandatory fields are missing in the 'Additional information > Visa' tab."
msgstr ""

msgid "Mandatory fields are missing in the cotutelle."
msgstr ""

msgid "Mandatory fields are missing in the project details of the proposition."
msgstr ""

msgid ""
"Mandatory fields are missing in the specific questions of the 'Additional "
"information > Specific questions' tab"
msgstr ""

msgid ""
"Mandatory fields are missing in the specific questions of the 'Course "
"choice' tab"
msgstr ""

msgid ""
"Mandatory fields are missing in the specific questions of the 'Previous "
"Experience > Curriculum vitae' tab."
msgstr ""

msgid ""
"Mandatory fields are missing in the specific questions of the 'Previous "
"experience > Secondary studies' tab"
msgstr ""

msgid "Mandatory languages are missing."
msgstr ""

msgid ""
"Martin V comprises both the Martin V Ecole Fondamentale and the Martin V "
"Lycee."
msgstr ""

msgctxt "course"
msgid "Master"
msgstr ""

msgid "Maximum number of documents"
msgstr ""

msgid "Member of supervision group already invited."
msgstr ""

msgid "Member of supervision group not found."
msgstr ""

msgid "Member of supervision group not invited."
msgstr ""

msgid "Members"
msgstr ""

msgid "Memberships"
msgstr ""

msgid "Membre CA not found."
msgstr "Supervisory panel member not found."

msgid "Merge all non-empty data from digit match to merge form"
msgstr ""

msgid "Merge all non-empty data from original to merge form"
msgstr ""

msgid "Merge with existing entry"
msgstr ""

msgid "Merging of each document field of a continuing proposition into one PDF"
msgstr ""

msgid "Merging of each document field of a doctorate proposition into one PDF"
msgstr ""

msgid "Merging of each document field of a general proposition into one PDF"
msgstr ""

msgid "Merging of each document field of the proposition into one PDF"
msgstr ""

msgid "Message"
msgstr ""

msgid "Message body"
msgstr ""

msgid "Message for the candidate"
msgstr ""

msgid "Message object"
msgstr ""

msgid "Message sent successfully"
msgstr ""

msgid "Message subject"
msgstr ""

msgid "Message to candidate concerning the prerequisite courses"
msgstr ""

msgid ""
"Method 1 (the private defense and the public defense are separated by at "
"least a month"
msgstr ""

msgid ""
"Method 2 (The private defense and the public defense are organised the same "
"day, and subjected to an admissibility condition)"
msgstr ""

msgid "Missing"
msgstr ""

msgid "Mobility months amount"
msgstr ""

msgid "Modification asked by the candidate"
msgstr ""

msgid "Modification author"
msgstr ""

msgid "Modification date"
msgstr ""

msgid "Modification of a non-academic activity"
msgstr ""

msgid "Modification of an academic course"
msgstr ""

msgid "Modification of the secondary studies"
msgstr ""

msgid "Modification of the specificities of the curriculum"
msgstr ""

msgid "Modification requested"
msgstr ""

msgctxt "feminine"
msgid "Modified"
msgstr ""

msgid "Modified at"
msgstr ""

msgid "Mollie ID"
msgstr ""

msgid "Month"
msgstr ""

msgid "Most recent year of enrolment"
msgstr ""

msgid "Motivation"
msgstr ""

msgid "Motivation for joint supervision"
msgstr ""

msgid "Motivations"
msgstr ""

#, python-format
msgid "Move the doctorate to the \"%(status)s\" state?"
msgstr ""

msgid "Must be a dictionary."
msgstr ""

msgid "Must be enrolled"
msgstr ""

msgid "Must be in the process of the enrolment"
msgstr ""

msgid "Must not be pre-admission"
msgstr ""

msgid "Must pay"
msgstr ""

msgid "My father"
msgstr ""

msgid ""
"My father, mother, legal guardian, spouse or legal cohabitant has the "
"nationality of a country of a European Union member state, or fulfils the "
"conditions covered by one of the Belgian student statuses from 1 to 4 "
"(Belgian student status 5)"
msgstr ""

msgid "My institute is not on this list"
msgstr ""

msgid "My legal cohabitant"
msgstr ""

msgid "My legal guardian"
msgstr ""

msgid "My mother"
msgstr ""

msgid "My partner"
msgstr ""

msgid "N/A"
msgstr ""

msgid "NO"
msgstr "No"

msgid "NON_CONCERNE"
msgstr "Not concerned"

msgid "NON_FINANCABLE"
msgstr "Not financeable"

msgid "NON_SOUMISE"
msgstr ""

msgid "NOT_ALLOWED_TO_CONTINUE"
msgstr "Not allowed to continue"

msgid "NOT_INVITED"
msgstr "Not invited to sign"

msgid "NOUVEAUX_DROITS_MAJORES"
msgstr ""

msgid "Name"
msgstr ""

msgid "Name in english"
msgstr ""

msgid "Name in french"
msgstr ""

msgid "Name in the language of the manifestation"
msgstr ""

msgid "Name of the contact person for the design of the annual program"
msgstr ""

msgid "Name of the education type"
msgstr ""

msgid "Name of the management entity"
msgstr ""

msgid "Nationality"
msgstr ""

msgid "Nationality:"
msgstr ""

msgid "Negative assessment by lead supervisor"
msgstr ""

msgid "New deadline"
msgstr ""

msgid "New thesis title (if applicable):"
msgstr ""

msgid "No"
msgstr ""

msgid ""
"No 'ValidationError' exception must be triggered with the the provided data."
msgstr ""

msgid "No English studies"
msgstr ""

msgid "No French studies"
msgstr ""

msgid "No PhD found."
msgstr ""

msgid "No continuing enrolment"
msgstr ""

msgid "No credit system"
msgstr ""

msgid "No defense reason"
msgstr ""

msgid "No diplomatic post found."
msgstr ""

msgid "No doctorate found."
msgstr ""

msgid "No document"
msgstr ""

msgid "No document is defined as requestable. At least one is required."
msgstr ""

msgid "No enrolment application"
msgstr ""

msgid "No fraud identified"
msgstr ""

msgid "No general enrolment"
msgstr ""

msgid "No joint supervision"
msgstr ""

msgid "No jury found."
msgstr ""

msgid "No knowledge of languages provided."
msgstr ""

msgid "No longer designate the document as to be requested"
msgstr ""

msgid "No one invited"
msgstr ""

msgid "No pool was found to match."
msgstr ""

msgid "No recipient email found for this program."
msgstr ""

msgid "No scholarship found."
msgstr ""

msgid "No specific profile"
msgstr ""

msgid "No specific question available for this dossier."
msgstr ""

msgid "No training found."
msgstr ""

msgid "No year has yet been added"
msgstr ""

msgid "No."
msgstr ""

msgid "Noma"
msgstr ""

msgid "Non doctor reason"
msgstr ""

msgid "Non-European credits"
msgstr ""

msgid "Non-academic experience"
msgstr ""

msgid "Non-educational experience not found."
msgstr ""

msgid "Non-resident (as defined by government decree)"
msgstr ""

msgid "Non-retrievable attachment"
msgstr ""

msgid "Non-retrievable document"
msgstr ""

msgid "None of these are relevant to me"
msgstr ""

msgid "Not Belgian"
msgstr ""

msgid "Not UE"
msgstr ""

msgid "Not VIP"
msgstr ""

msgid "Not analyzed"
msgstr ""

msgid "Not assimilated"
msgstr ""

msgid "Not concerned"
msgstr ""

msgctxt "checklist"
msgid "Not concerned"
msgstr ""

msgctxt "equivalence_type"
msgid "Not concerned"
msgstr ""

msgid "Not financeable"
msgstr ""

msgid "Not free"
msgstr ""

msgid "Not fundable"
msgstr ""

msgid "Not specified"
msgstr ""

msgctxt "admission-header"
msgid "Not specified"
msgstr ""

msgctxt "equivalence_status"
msgid "Not specified"
msgstr ""

msgctxt "equivalence_type"
msgid "Not specified"
msgstr ""

msgctxt "address"
msgid "Number"
msgstr ""

msgctxt "admission"
msgid "Number of additional years the candidate can have"
msgstr ""

msgid "Number of credits earned at the end of the academic year."
msgstr ""

msgid "Number of days participating"
msgstr ""

msgctxt "admission"
msgid "Number of previous registration"
msgstr ""

msgid "Number of values mismatch"
msgstr ""

msgid "Number of years required for the full program"
msgstr ""

msgid ""
"Number of years required for the full program (including prerequisite "
"courses)"
msgstr ""

msgid "OTHER"
msgstr "Other"

msgid "Obtained grade"
msgstr ""

msgid "Ok"
msgstr ""

msgid ""
"On the basis of the information you have provided, you will need to apply "
"for a student visa if your application to attend our university is accepted "
"(i.e. if UCLouvain sends you an \"enrolment authorisation\"). Please read "
"the student <a href=\"https://uclouvain.be/en/study/inscriptions/welcome-to-"
"international-students.html\" target=\"_blank\"> visa </a> application "
"information."
msgstr ""

msgid "On the press"
msgstr ""

msgid "One choice per line, leave the \"Other\" value out"
msgstr ""

#, python-format
msgid "One education group could not be found: %(education_groups)s."
msgid_plural ""
"Several education groups could not be found: %(education_groups)s."
msgstr[0] ""
msgstr[1] ""

#, python-format
msgid "One enrolment application"
msgid_plural ""
"%(start_index)s to %(end_index)s of %(total_counts)s enrolment applications"
msgstr[0] ""
msgstr[1] ""

msgid "Online"
msgstr ""

msgid "Online event"
msgstr ""

msgid "Online or in person"
msgstr ""

msgid "Online payment history"
msgstr ""

msgid "Only one admission"
msgstr ""

msgid "Opinion of the CA following the format provided by the CDD"
msgstr ""

msgid "Opinion on research mandate renewal"
msgstr ""

msgid "Oral communication"
msgstr ""

msgid "Oral presentation"
msgstr "Oral exposé"

msgid "Order"
msgstr ""

msgid "Organising country"
msgstr ""

msgid "Organising institution"
msgstr ""

msgid "Other"
msgstr ""

msgctxt "admission gender"
msgid "Other"
msgstr ""

msgid "Other address"
msgstr ""

msgid "Other authorized program"
msgstr ""

msgid "Other cotutelle-related documents"
msgstr ""

msgid "Other course"
msgstr ""

msgid "Other course accepted by the faculty"
msgstr ""

msgid "Other demand(s) by the candidate."
msgstr ""

msgid "Other documents relating to joint supervision"
msgstr ""

msgid "Other education type"
msgstr ""

msgid "Other given names"
msgstr ""

msgid "Other information about prerequisite courses"
msgstr ""

msgid "Other institute"
msgstr ""

msgctxt "curriculum"
msgid "Other institute"
msgstr ""

msgid "Other institute (if necessary)"
msgstr ""

msgid "Other institute address"
msgstr ""

msgid "Other institute name"
msgstr ""

msgid "Other international scholarship"
msgstr ""

msgid "Other members of the supervisory panel"
msgstr ""

msgid "Other programme"
msgstr ""

msgctxt "admission"
msgid "Other reasons"
msgstr ""

msgid "Other refusal reasons"
msgstr ""

msgid ""
"Our University is pleased to welcome you and wishes you an enriching and "
"fruitful stay."
msgstr ""

msgctxt "CategorieActivite"
msgid "PAPER"
msgstr "Examination"

msgid "PARTIAL"
msgstr "Partially"

msgid "PASSED_CONFIRMATION"
msgstr "Passed confirmation exam"

msgid "PAS_DE_DROITS_D_INSCRIPTION"
msgstr ""

msgid "PDF Export"
msgstr ""

msgid "PDF file"
msgstr ""

msgid "PDF recap for a continuing education admission"
msgstr ""

msgid "PDF recap for a doctorate education admission"
msgstr ""

msgid "PDF recap for a general education admission"
msgstr ""

msgid "PDF recap of the proposition"
msgstr ""

msgid "PHYSICS"
msgstr "Physics"

msgid "PREMIERE_INSCRIPTION_MEME_CYCLE"
msgstr ""

msgid "PREMIERE_REORIENTATION_SUR_5_ANS"
msgstr ""

msgid "PRESIDENT"
msgstr ""

msgid "PRE_ADMISSION"
msgstr "Pre-admission"

msgid "PRIVATE_DEFENSE"
msgstr "Private defence"

msgctxt "CategorieActivite"
msgid "PUBLICATION"
msgstr "Publication"

msgid "PUBLICATION types"
msgstr ""

msgid "PUBLIC_DEFENSE"
msgstr "Public defence"

msgid "Page"
msgstr ""

msgid "Page size"
msgstr ""

msgid "Parcours"
msgstr ""

msgid "Parent certificate of support from the CPAS"
msgstr ""

msgid "Parent identity card"
msgstr ""

msgid "Parent long-term residence permit"
msgstr ""

msgid "Parent residence permit valid for more than 3 months"
msgstr ""

msgid "Parent salary slips"
msgstr ""

msgid "Participating proof"
msgstr ""

msgid "Participation"
msgstr ""

msgid "Participation certification"
msgstr ""

msgid "Participation to symposium/conference"
msgstr ""

msgid "Particular cost"
msgstr ""

msgid "Partner institution"
msgstr ""

msgid "Passport"
msgstr ""

msgid "Passport expiry date"
msgstr ""

msgid "Passport number"
msgstr ""

msgid "Past experiences authentication"
msgstr ""

msgid "Payed"
msgstr ""

msgid "Payment method"
msgstr ""

msgid "Pending application fee"
msgstr ""

msgid "Permanent residence card of a family member of a European Union citizen"
msgstr ""

msgid "Person"
msgstr ""

msgid "Personal data"
msgstr ""

msgctxt "admission"
msgid "Personal email"
msgstr ""

msgid "PhD"
msgstr ""

msgid "PhD already done"
msgstr ""

msgctxt "tab"
msgid "PhD project"
msgstr ""

msgid "PhD proposal"
msgstr ""

msgid "PhD research project"
msgstr ""

msgid "PhD training"
msgstr ""

msgid "Place of birth"
msgstr ""

msgid ""
"Placeholder text for Text form elements. Not used for Document, Selection "
"and Message elements."
msgstr ""

msgid "Plain text"
msgstr ""

msgid "Planned duration"
msgstr ""

msgid ""
"Please check the details of the activity (and sub-activities) to fill in all "
"the mandatory fields"
msgstr ""

msgid ""
"Please check the details of the activity to fill in all mandatory fields"
msgstr ""

msgid "Please choose the institute or specify another institute"
msgstr ""

msgid "Please choose the language regime or specify another regime."
msgstr ""

msgid "Please complete this field: {}"
msgstr ""

msgid "Please confirm the change to this new state."
msgstr ""

msgid "Please confirm the change to this new status."
msgstr ""

msgid "Please correct the errors below"
msgstr ""

msgid ""
"Please fill in all the required information in the 'Personal Data > "
"Coordinates' tab."
msgstr ""

msgid ""
"Please fill in all the required information in the 'Personal Data > "
"Identification' tab."
msgstr ""

msgid ""
"Please fill in all the required information in the 'Previous experience > "
"Knowledge of languages' tab."
msgstr ""

msgid ""
"Please fill in all the required information related to your contact address."
msgstr ""

msgid "Please fill in at least your last or first name."
msgstr ""

msgid "Please indicate the academic year in which you obtained your degree"
msgstr ""

msgid ""
"Please indicate your other given names in accordance with your identity "
"document. If there are no other given names on your identity document, you "
"do not need to enter anything."
msgstr ""

msgid "Please justify why the member does not have a doctor title"
msgstr ""

#, python-format
msgid "Please note that the first term begins on %(date)s."
msgstr ""

msgid ""
"Please note that this document will be removed from the list of the missing "
"documents."
msgstr ""

msgid ""
"Please note that this experience was not part of the application when it was "
"submitted."
msgstr ""

msgid "Please provide a copy of your curriculum."
msgstr ""

msgid ""
"Please provide a copy of your decision of equivalence for your diploma(s) "
"giving access to the training."
msgstr ""

msgid ""
"Please provide a copy of your identity card and specify its expiry date."
msgstr ""

msgid "Please provide a copy of your passport and specify its expiry date."
msgstr ""

msgid "Please provide one of these two pieces of identification information:"
msgstr ""

msgid ""
"Please refer to the specifics disposition of your domain doctoral commission "
"for your activities choice."
msgstr ""

msgid ""
"Please select the Belgian student status situation that most applies to you"
msgstr ""

msgid ""
"Please select the assessment system used by the institution where you "
"studied. The assessment system is usually indicated <strong>on your "
"transcripts or diploma supplements</strong>."
msgstr ""

msgid "Please specify at least one identity number."
msgstr ""

msgid "Please specify either your date of birth or your year of birth."
msgstr ""

msgid ""
"Please specify the details of your most recent academic training and your "
"most recent non-academic experience."
msgstr ""

msgid "Please specify your Belgian national register number."
msgstr ""

msgid "Please specify your old NOMA (matriculation number)."
msgstr ""

msgid "Post-dated certificate justifying your activity mentioned above"
msgstr ""

msgid "Post-enrolment status"
msgstr ""

msgctxt "admission"
msgid "Postal address"
msgstr ""

msgid "Postal box"
msgstr ""

msgid "Postcode"
msgstr ""

msgid "Poster"
msgstr ""

msgid "Pre-admission date"
msgstr ""

msgid "Pre-admission submission date"
msgstr ""

msgid "Prerequisite courses"
msgstr ""

msgid "Prerequisite courses:"
msgstr ""

msgid "Presentation date"
msgstr ""

msgctxt "jury"
msgid "President"
msgstr ""

#, python-format
msgctxt "female gender"
msgid "President of the %(cdd_title)s"
msgstr ""

#, python-format
msgctxt "male gender"
msgid "President of the %(cdd_title)s"
msgstr ""

msgid "Preview"
msgstr ""

#, python-format
msgid "Preview <em>%(name)s</em> custom mail template"
msgstr ""

msgid "Previous confirmation exams"
msgstr ""

msgid "Previous experience"
msgstr ""

msgid "Previous notes"
msgstr ""

msgid "Previous research experience"
msgstr ""

msgid "Private"
msgstr ""

msgid "Processing by Fac"
msgstr ""

msgid "Professional"
msgstr ""

msgid "Professional email"
msgstr ""

msgid "Professional experience"
msgstr ""

msgid "Professional experiences"
msgstr ""

msgid "Professor"
msgstr ""

msgid "Program proposition"
msgstr ""

msgid "Project"
msgstr ""

msgid "Project resume"
msgstr ""

msgid "Project title"
msgstr ""

msgid "Promoters"
msgstr ""

msgid "Promotion"
msgstr ""

msgid "Proof"
msgstr ""

msgid "Proof (if applicable)"
msgstr ""

msgid "Proof of acceptance or publication"
msgstr ""

msgid "Proof of acceptation by the committee"
msgstr ""

msgid ""
"Proof of employment from the employer, with dates, justifying the period in "
"question"
msgstr ""

msgid "Proof of equivalency request"
msgstr ""

msgid "Proof of participation for the whole activity"
msgstr ""

msgid "Proof of participation or success"
msgstr ""

msgid "Proof of publication"
msgstr ""

msgid "Proof of receipt of unemployment benefit, pension or compensation"
msgstr ""

msgid ""
"Proof of receipt of unemployment benefit, pension or compensation from the "
"mutual insurance company"
msgstr ""

msgid "Proof of regular registration"
msgstr ""

msgid "Proof of scholarship"
msgstr ""

msgid "Proposed new deadline"
msgstr ""

msgid "Proposed thesis title"
msgstr ""

msgid "Proposition features"
msgstr ""

msgid "Proposition not found."
msgstr ""

msgid "Proposition submission"
msgstr ""

msgid "Proposition type"
msgstr ""

msgctxt "equivalence_state"
msgid "Provisional"
msgstr ""

msgid "Proximity Commission for Dental Sciences (DENT)"
msgstr ""

msgid "Proximity Commission for Genetics and Immunology (GIM)"
msgstr ""

msgid "Proximity Commission for Motricity Sciences (MOTR)"
msgstr ""

msgid "Proximity Commission for Neuroscience (NRSC)"
msgstr ""

msgid "Proximity Commission for Pharmaceutical Sciences (DFAR)"
msgstr ""

msgid "Proximity commission"
msgstr ""

msgid "Proximity commission / Subdomain"
msgstr ""

msgid ""
"Proximity commission for cellular and molecular biology, biochemistry (BCM)"
msgstr ""

msgid "Proximity commission for experimental and clinical research (ECLI)"
msgstr ""

msgid "Proximity commission for public health, health and society (SPSS)"
msgstr ""

msgid ""
"Proximity commission should be filled in only if the doctorate's entity is "
"CDE, CLSM or CDSS"
msgstr ""

msgid "Publication date"
msgstr ""

msgid "Publication status"
msgstr ""

msgid "Publication title"
msgstr ""

msgid "Publication type"
msgstr ""

msgid "Publications"
msgstr ""

msgid "Published"
msgstr ""

msgid ""
"Question label for Document, Selection and Text form elements. Not used for "
"Message elements."
msgstr ""

msgid ""
"Question tooltip text for Document, Selection and Text form elements. "
"Content of the message to be displayed for Message elements."
msgstr ""

msgid "R102"
msgstr ""

msgid "REDUCTION_VCRC"
msgstr ""

msgid "REFUSEE"
msgstr "Denied"

msgid "REFUS_AGREGATION"
msgstr ""

msgid "REFUS_ARTICLE_95_JURY"
msgstr ""

msgid "REFUS_ARTICLE_95_SIC_CONDITIONS_PUBLIESS"
msgstr ""

msgid "REFUS_ARTICLE_96_HUE_NON_PROGRESSION"
msgstr ""

msgid "REFUS_ARTICLE_96_HUE_RAISON_ACADEMIQUE"
msgstr ""

msgid "REFUS_ARTICLE_96_UE_HUE_ASSIMILES"
msgstr ""

msgid "REFUS_BAC_HUE_ACADEMIQUE"
msgstr ""

msgid "REFUS_COMPLEMENT_TARDIF"
msgstr ""

msgid "REFUS_DIRECTION"
msgstr ""

msgid "REFUS_DOSSIER_TARDIF"
msgstr ""

msgid "REFUS_EQUIVALENCE"
msgstr ""

msgid "REJECTED"
msgstr "Rejected"

msgctxt "CategorieActivite"
msgid "RESIDENCY"
msgstr "Advanced research residency"

msgid "RESIDENCY types"
msgstr ""

msgid "Radio buttons"
msgstr ""

msgid "Rank in diploma"
msgstr ""

msgctxt "admission"
msgid "Reason"
msgstr ""

msgid "Reason for exceeding the deadline"
msgstr ""

msgid "Reason for refusal"
msgstr ""

msgid "Reasons"
msgstr ""

msgid "Rebilling or third-party payer"
msgstr ""

#, python-format
msgid "Recap of the proposition %(reference)s"
msgstr ""

msgid "Received"
msgstr ""

msgid "Recent CPAS certificate of coverage"
msgstr ""

#, python-format
msgid "Recent CPAS certificate of coverage for %(person_concerned)s"
msgstr ""

msgid "Recipient"
msgstr ""

msgid "Recompute"
msgstr ""

msgid "Reduced tuition fee"
msgstr ""

msgid "Reduction"
msgstr ""

msgid ""
"Refer to the specific measures of your doctoral commission to know if one of "
"these method is mandatory to you."
msgstr ""

msgid "Reference"
msgstr ""

msgid "Reference DIAL.Pr"
msgstr "Référence DIAL.Pr"

msgid "Reference of the admission"
msgstr ""

msgid "Reference:"
msgstr ""

msgid "Refusal"
msgstr ""

msgid "Refusal certificate from SIC"
msgstr ""

msgid "Refusal certificate of SIC"
msgstr ""

msgid "Refusal certificate of faculty"
msgstr ""

msgid "Refusal reason"
msgstr ""

msgid "Refusal reason categories"
msgstr ""

msgid "Refusal reason category"
msgstr ""

msgid "Refusal reasons"
msgstr ""

msgid "Refusal reasons:"
msgstr ""

msgid "Refusal to validate"
msgstr ""

msgid "Refusal type"
msgstr ""

msgid "Refuse activity"
msgstr ""

msgid "Registered credits"
msgstr ""

msgid "Registration Id"
msgstr ""

msgid "Registration as"
msgstr ""

msgid "Registration certificate"
msgstr ""

msgid "Registration fees"
msgstr ""

msgid "Relationship"
msgstr ""

msgid "Remind the applicant"
msgstr ""

msgctxt "jury member"
msgid "Remove"
msgstr ""

msgctxt "jury member"
msgid "Remove?"
msgstr ""

msgid "Replace a document"
msgstr ""

msgid "Replace the document"
msgstr ""

msgid "Reporting categories"
msgstr ""

msgid "Request of a new deadline for the confirmation paper"
msgstr ""

msgid "Request the documents from the candidate"
msgstr ""

msgctxt "document"
msgid "Requested"
msgstr ""

msgid "Requested documents"
msgstr ""

msgid "Requested documents list"
msgstr ""

msgid "Requested on"
msgstr ""

msgid "Require changes"
msgstr ""

#, python-format
msgid "Require changes for \"%(object)s\""
msgstr ""

msgctxt "masculine"
msgid "Required"
msgstr ""

msgid "Research institute"
msgstr ""

msgid "Research project"
msgstr ""

msgctxt "tab"
msgid "Research project"
msgstr ""

msgid "Research report"
msgstr ""

msgid "Research scholarship"
msgstr ""

msgid "Research seminar"
msgstr ""

msgid "Reset"
msgstr ""

msgid "Residence card of a family member of a European Union citizen"
msgstr ""

msgid "Residence permit covering the entire course"
msgstr ""

msgid "Residence permit in Belgium"
msgstr ""

msgid "Residence permit valid for more than 3 months with professional income"
msgstr ""

msgid "Residence permit valid for more than 3 months with replacement income"
msgstr ""

msgid "Resident (as defined by government decree)"
msgstr ""

msgid "Restore activity to submitted"
msgstr ""

msgctxt "equivalence_status"
msgid "Restricted"
msgstr ""

msgid "Result"
msgstr ""

msgid "Results by year"
msgstr ""

msgid "Retaking of the confirmation paper"
msgstr ""

msgid "Retaking of the test"
msgstr ""

msgctxt "activity"
msgid "Role"
msgstr ""

msgctxt "jury"
msgid "Role"
msgstr ""

msgid "Role of the signing actor"
msgstr ""

msgid "Role: ADRE Secretaries"
msgstr ""

msgid "Role: ADRE secretary"
msgstr ""

msgid "Role: CDD configurator"
msgstr ""

msgid "Role: CDD configurators"
msgstr ""

msgid "Role: Candidate"
msgstr ""

msgid "Role: Candidates"
msgstr ""

msgid "Role: Central manager"
msgstr ""

msgid "Role: Central managers"
msgstr ""

msgid "Role: Committee member"
msgstr ""

msgid "Role: Committee members"
msgstr ""

msgid "Role: Doctorate reader"
msgstr ""

msgid "Role: Doctorate readers"
msgstr ""

msgid "Role: Jury secretaries"
msgstr ""

msgid "Role: Jury secretary"
msgstr ""

msgid "Role: Program manager"
msgstr ""

msgid "Role: Program managers"
msgstr ""

msgid "Role: Promoter"
msgstr ""

msgid "Role: Promoters"
msgstr ""

msgid "Role: SCEB"
msgstr ""

msgid "Role: SCEBs"
msgstr ""

msgid "Role: SIC management"
msgstr ""

msgid "SEARCH_SCHOLARSHIP"
msgstr "Research scholarship"

msgid "SECONDE_INSCRIPTION_MEME_CYCLE"
msgstr ""

msgid "SECRETAIRE"
msgstr ""

msgid "SELF_FUNDING"
msgstr "Self-funding"

msgctxt "CategorieActivite"
msgid "SEMINAR"
msgstr "Seminar taken"

msgid "SEMINAR types"
msgstr ""

msgctxt "CategorieActivite"
msgid "SERVICE"
msgstr "Services"

msgid "SERVICE types"
msgstr ""

msgid "SIC Approval"
msgstr ""

msgid "SIC comment for the faculty"
msgstr ""

msgid "SIC status"
msgstr ""

msgid "SIC:"
msgstr ""

msgid "SIGNING_IN_PROGRESS"
msgstr "Signing in progress"

msgid "SOUMISE"
msgstr "Submitted"

msgid "STATISTICS"
msgstr "Statistics"

msgid "SUBMITTED_CONFIRMATION"
msgstr "Submitted confirmation"

msgid "SUR_2_ANS_45_CREDITS_11BA"
msgstr ""

msgid "SUR_2_ANS_45_CREDITS_MEME_CYCLE"
msgstr ""

msgid "SUR_2_ANS_MOITIE_CREDITS"
msgstr ""

msgid "SUR_3_ANS_45_CREDITS_11BA"
msgstr ""

msgid "SUR_3_ANS_45_CREDITS_MEME_CYCLE"
msgstr ""

msgid "SUR_3_ANS_MOITIE_CREDITS"
msgstr ""

msgid "SYST_REUSSITE"
msgstr "System success"

msgid "Salary slips"
msgstr ""

msgid "Save"
msgstr ""

msgctxt "admission"
msgid "Save"
msgstr ""

msgid "Save and transfer to SIC"
msgstr ""

msgid "Save and view result"
msgstr ""

msgid "Save fusion proposal"
msgstr ""

msgid "Scholarship"
msgstr ""

msgctxt "admission model"
msgid "Scholarship"
msgstr ""

msgid "Scholarship certificate"
msgstr ""

msgid "Scholarship end date"
msgstr ""

msgid "Scholarship start date"
msgstr ""

msgid "Scholarship-DD-Erasmus"
msgstr ""

msgid "Scientific residencies"
msgstr ""

msgctxt "verb"
msgid "Search"
msgstr ""

msgid "Search for an EU code (outside the EU of the form)"
msgstr ""

msgid "Search on portal"
msgstr ""

msgid ""
"Secondary education in Belgium is the level of education between the end of "
"primary school and the beginning of higher education."
msgstr ""

msgid "Secondary education type"
msgstr ""

msgid "Secondary school diploma"
msgstr ""

msgid ""
"Secondary school diploma or, if not available, a certificate of enrolment or "
"school attendance."
msgstr ""

msgid "Secondary school graduation year"
msgstr ""

msgid "Secondary school or alternative"
msgstr ""

msgid "Secondary studies"
msgstr ""

msgid "Secondary studies must be completed."
msgstr ""

msgid "Secretary"
msgstr ""

msgid "Sector"
msgstr ""

msgid "Select a document"
msgstr ""

msgid "Select a mail template"
msgstr ""

msgid "Select at least one activity"
msgstr ""

msgid "Select for batch action"
msgstr ""

#, python-format
msgid "Select valid choices. %(value)s is not one of the available choices."
msgid_plural ""
"Select valid choices. %(value)s are not among the available choices."
msgstr[0] ""
msgstr[1] ""

msgid "Selection"
msgstr ""

msgid "Selection committee"
msgstr ""

msgid "Selection type"
msgstr ""

msgid "Seminar taken"
msgstr ""

msgid "Send"
msgstr ""

msgctxt "admission"
msgid "Send"
msgstr ""

msgid "Send a mail"
msgstr ""

msgid "Send a mail to the candidate"
msgstr ""

msgid "Send an information email"
msgstr ""

msgid "Send the message"
msgstr ""

msgid "Send to SIC"
msgstr ""

msgid "Send to applicant"
msgstr ""

msgid "Send to faculty"
msgstr ""

msgid "Sender"
msgstr ""

msgid "Sentence indicating the late enrolment (if applicable)."
msgstr ""

msgid "Sentence indicating the payment of the application fee (if applicable)."
msgstr ""

msgid "Services"
msgstr ""

msgid "Set as member"
msgstr ""

msgid "Set as president"
msgstr ""

msgid "Set as secretary"
msgstr ""

msgid "Several applications"
msgstr ""

msgid "Several applications?"
msgstr ""

msgid "Sex"
msgstr ""

msgid "Short"
msgstr ""

msgid "Short name"
msgstr ""

msgid "Show details"
msgstr ""

msgid "Show the checklist menu"
msgstr ""

msgid "Signatures"
msgstr ""

msgid "Sir"
msgstr ""

msgid "Solidarity student"
msgstr ""

msgid "Some errors have been encountered."
msgstr ""

msgid ""
"Some fields are missing in the 'Absence of debt' block in the 'Additional "
"information > Accounting' tab."
msgstr ""

msgid ""
"Some fields are missing in the 'Belgian student status' block in the "
"'Additional information > Accounting' tab."
msgstr ""

msgid ""
"Some fields are missing in the 'Memberships' block in the 'Additional "
"information > Accounting' tab."
msgstr ""

msgid ""
"Some fields are missing in the 'Reduced tuition fee' block in the "
"'Additional information > Accounting' tab."
msgstr ""

msgid ""
"Some fields related to the bank account are missing in the 'Additional "
"information > Accounting' tab."
msgstr ""

msgid ""
"Some fields related to the bank account number in IBAN format are missing in "
"the 'Additional information > Accounting' tab."
msgstr ""

msgid ""
"Some information about the Belgian diploma of the secondary studies are "
"missing."
msgstr ""

msgid ""
"Some information about the alternative to the secondary studies are missing."
msgstr ""

msgid ""
"Some information about the foreign diploma of the secondary studies are "
"missing."
msgstr ""

msgid "Speaker"
msgstr ""

msgid "Speaking ability"
msgstr ""

msgid "Specific aspects"
msgstr ""

msgid "Specific profile"
msgstr ""

msgctxt "admission"
msgid "Specific profile"
msgstr ""

msgid "Specific question"
msgstr ""

msgid "Specified"
msgstr ""

msgid "Specify if other"
msgstr ""

msgid "Specify the reason for requesting"
msgstr ""

msgid "Sport affiliation"
msgstr ""

msgid "Start"
msgstr ""

msgid "Start date"
msgstr ""

msgid "Start date of the academic year of the admission"
msgstr ""

msgid "State"
msgstr ""

msgid "Status"
msgstr ""

msgctxt "admission"
msgid "Status"
msgstr ""

msgid "Status changes"
msgstr ""

msgid "Status of the doctoral training"
msgstr ""

msgid "Status:"
msgstr ""

msgid "Street"
msgstr ""

msgid "Student signature for agreement"
msgstr ""

msgid "Study language"
msgstr ""

msgid "Subject"
msgstr ""

msgid "Submission date"
msgstr ""

msgid "Submission date:"
msgstr ""

msgid "Submit"
msgstr ""

msgid "Submit selected activities"
msgstr ""

msgid "Submit selected courses"
msgstr ""

msgctxt "admission"
msgid "Submitted"
msgstr ""

msgid "Submitted for publication"
msgstr ""

msgid "Submitted profile"
msgstr ""

msgid ""
"Subsidiary protection status is granted to a foreign national who cannot be "
"considered a refugee but with respect to whom there are serious grounds for "
"believing that, if returned to his or her country of origin, he or she would "
"face a genuine risk of suffering serious harm"
msgstr ""

msgid "Successful test"
msgstr ""

msgid "Sufficient"
msgstr ""

msgctxt "paper summary"
msgid "Summary"
msgstr ""

msgid "Summary of the communication"
msgstr ""

msgid "Supervision"
msgstr ""

msgid "Supervision group not found."
msgstr ""

msgid "Supervisor"
msgstr ""

msgid "Supervisor not found."
msgstr ""

msgid "Supervisory panel"
msgstr ""

msgid "Supervisory panel proposition"
msgstr ""

msgid "Supervisory panel report of the confirmation paper"
msgstr ""

msgid "Support Committee minutes"
msgstr ""

msgid "Supporting documents"
msgstr ""

msgid "Surname"
msgstr ""

msgid "System"
msgstr ""

msgid "System of education"
msgstr ""

msgid "TO_BE_COMPLETED"
msgstr "To be completed"

msgid "TO_BE_DETERMINED"
msgstr "To be determined"

msgid "TO_BE_VALIDATED"
msgstr "To be validated"

msgid "TO_BE_VERIFIED"
msgstr "To be verified"

msgid "TROISIEME_INSCRIPTION_PREMIER_CYCLE_AVEC_REORIENTATION"
msgstr ""

msgid "Tab"
msgstr ""

msgid "Taken in charge"
msgstr ""

msgid ""
"Takes into account the language of secondary and higher education. Studies "
"in Belgium are considered as both French and English studies."
msgstr ""

msgid ""
"Takes into account the nationality of higher education diplomas. 'Not "
"Belgian' means that the candidate hasn't got any Belgian diploma but has a "
"foreign diploma. Similarly, 'Not UE' means that the candidate hasn't got any "
"UE diploma but has a non-UE diploma."
msgstr ""

msgid "Teaching campus of the training"
msgstr ""

msgid "Teaching degree and CAPAES"
msgstr ""

msgctxt "admission"
msgid "Telephone (mobile)"
msgstr ""

msgid ""
"Temporary protection is granted for a period of one year, which can be "
"extended. This protection is granted in the event of a mass influx of "
"refugees."
msgstr ""

msgid "Text"
msgstr ""

msgid "Text size"
msgstr ""

msgid ""
"The \"doctoral training\" must be completed before submitting the defense "
"preparation and the jury proposition."
msgstr ""

msgid "The <strong>additional training</strong> has been completed: yes / no."
msgstr ""

msgid ""
"The BIC/SWIFT code consists of 8 or 11 characters, which correspond to:"
"<ul><li>bank code (four letters)</li><li>country code (two letters)</"
"li><li>location code (two letters or numbers)</li><li>branch code (optional, "
"three letters or numbers)</li></ul>"
msgstr ""

msgid ""
"The Belgian national register number (or NISS, Social Security "
"Identification Number) is a number composed of 11 digits, the first 6 of "
"which refer to the date of birth of the concerned person. This number is "
"assigned to every person living in Belgium when they register with the "
"municipality (or other official body). It can be found on the Belgian "
"identity card or on the residence permit."
msgstr ""

msgid "The Belgian national register number must consist of 11 digits."
msgstr ""

msgid "The CA members"
msgstr "The supervisory panel members"

msgid "The IBAN account number is valid"
msgstr ""

msgid ""
"The IBAN contains up to 34 alphanumeric characters, which correspond to:"
"<ul><li>country code (two letters)</li><li>verification key (two digits)</"
"li><li>the Basic Bank Account Number (BBAN) (up to 30 alphanumeric "
"characters)</li></ul>"
msgstr ""

msgid "The NOMA must contain 8 digits."
msgstr ""

msgid ""
"The PDF certificate of having passed the confirmation exam is currently "
"being generated. Please come back later to access it."
msgstr ""

#, python-format
msgid ""
"The SIC decision mail was sent to the candidate the %(date)s by %(author)s."
msgstr ""

msgid "The University tuition fee is EUR 0.0."
msgstr ""

msgid "The acronym of the scholarship grant"
msgstr ""

msgid "The activity title"
msgstr ""

msgid "The candidate has a scholarship"
msgstr ""

msgid "The candidate has several enrolment applications in progress"
msgstr ""

msgid "The candidate is doing a mobility"
msgstr ""

msgid "The candidate must report to SIC"
msgstr ""

msgid "The certificate of achievement is being generated."
msgstr ""

#, python-format
msgid ""
"The committee also validates the activities carried out as part of your "
"doctoral training, which now total %(nb_credits)s ECTS."
msgstr ""

msgctxt "female gender"
msgid ""
"The committee requests the candidate to <strong>retake</strong> the paper "
"<u>before</u>:"
msgstr ""

msgctxt "male gender"
msgid ""
"The committee requests the candidate to <strong>retake</strong> the paper "
"<u>before</u>:"
msgstr ""

msgid "The completed documents are different from the ones that are requested."
msgstr ""

msgid "The configuration is not valid for a document field: "
msgstr ""

msgid "The configuration is not valid for a document: "
msgstr ""

msgid "The configuration is not valid for a message: "
msgstr ""

msgid "The configuration is not valid for a text: "
msgstr ""

msgid ""
"The confirmation exam is not completed: please be sure that the confirmation "
"date and report have been specified."
msgstr ""

msgid "The confirmation paper is not in progress"
msgstr ""

msgid "The css class must be a string."
msgstr ""

msgid "The current training is attached to this document."
msgstr ""

msgid "The date of the confirmation exam cannot be later than its deadline."
msgstr ""

msgid "The date of the confirmation paper cannot be later than its deadline."
msgstr ""

msgid "The decision of the signing actor"
msgstr ""

msgid ""
"The declaration of you doctoral training activities must be consistent with "
"the specifics disposition of your domain. Please refer to those on the "
"website of your Domain Doctoral Commission for more information."
msgstr ""

msgctxt "female gender"
msgid "The doctoral student"
msgstr ""

msgctxt "male gender"
msgid "The doctoral student"
msgstr ""

msgid "The document has been deleted"
msgstr ""

msgid "The document has been designated as to be requested"
msgstr ""

msgid "The document has been replaced"
msgstr ""

msgid "The document has been uploaded"
msgstr ""

msgid "The document is no longer designated as to be requested"
msgstr ""

msgid "The documents have been requested to the candidate"
msgstr ""

msgid "The dossier has been confirmed as:"
msgstr ""

msgid "The dossier has been confirmed with the following contact address:"
msgstr ""

msgid "The dossier is currently in SIC"
msgstr ""

msgid "The dossier is currently in faculty"
msgstr ""

#, python-format
msgid "The educational experience '%(education_name)s' is not completed."
msgstr ""

msgid ""
"The educational experiences that have been valuated from this admission."
msgstr ""

msgid "The element has not been found."
msgstr ""

msgid "The experiences that have been valuated from this admission."
msgstr ""

msgid "The export has failed"
msgstr ""

msgid "The first name of the candidate"
msgstr ""

msgid "The first name of the recipient"
msgstr ""

msgid "The first name of the signing actor"
msgstr ""

msgid "The first name of the student"
msgstr ""

msgid "The following admission has been updated: {}."
msgid_plural "The following admissions have been updated: {}."
msgstr[0] ""
msgstr[1] ""

msgid "The following admission has not been updated: {}."
msgid_plural "The following admissions have not been updated: {}."
msgstr[0] ""
msgstr[1] ""

msgid ""
"The global status of the application must be one of the following in order "
"to realize this action: "
msgstr ""

#, python-format
msgid ""
"The global status of the application must be one of the following in order "
"to submit the dossier to the SIC: %(statuses)s."
msgstr ""

#, python-format
msgid ""
"The global status of the application must be one of the following in order "
"to submit the dossier to the faculty: %(statuses)s."
msgstr ""

msgid "The jury is not in progress"
msgstr ""

msgid "The last name of the candidate"
msgstr ""

msgid "The last name of the recipient"
msgstr ""

msgid "The last name of the signing actor"
msgstr ""

msgid "The last name of the student"
msgstr ""

msgid "The limited training you are enrolling into is not opened yet."
msgstr ""

msgid "The maximum number of documents must be a positive number."
msgstr ""

msgid "The member is already in the jury."
msgstr ""

msgid "The member is not external."
msgstr ""

msgid "The member was not found in the jury."
msgstr ""

msgid "The mimetypes must be a list with at least one mimetype."
msgstr ""

#, python-format
msgid ""
"The number of acquired <strong>doctoral</strong> credits amounts to "
"%(credits_nb)s credits."
msgstr ""

msgid "The number of credits earned must be greater than or equal to 0."
msgstr ""

msgid ""
"The number of credits earned must be less than or equal to the number of "
"credits registered."
msgstr ""

msgid "The number of credits registered must be greater than 0."
msgstr ""

msgid "The official French-language enrolment authorisation signed by you."
msgstr ""

msgid "The opinion about the extension request is not completed."
msgstr ""

#, python-brace-format
msgid ""
"The option {index} must have an identifier and a translation for each "
"required language."
msgstr ""

msgid "The payment has already been made."
msgstr ""

msgid "The payment has not been made."
msgstr ""

msgid "The person concerned"
msgstr ""

msgid ""
"The person whose the secondary studies have been valuated by this admission"
msgstr ""

msgid ""
"The professional experiences that have been valuated from this admission."
msgstr ""

msgid "The proposition has already been confirmed or is cancelled"
msgstr ""

msgid "The proposition must be concerned by the payment."
msgstr ""

msgid "The proposition must be in draft form to realize this action."
msgstr ""

msgid "The proposition must be managed by FAC to realized this action."
msgstr ""

msgid "The proposition must be managed by SIC to realized this action."
msgstr ""

msgid "The proposition must be submitted to realize this action."
msgstr ""

msgid "The proposition must not be cancelled to realize this action."
msgstr ""

msgid "The proposition must not be concerned by the payment."
msgstr ""

msgid "The public comment about the approval/refusal"
msgstr ""

msgid "The reason for needing update"
msgstr ""

msgid "The reason for refusal"
msgstr ""

msgid "The request status has been changed"
msgstr ""

msgid "The requested documents immediately are not completed."
msgstr ""

msgid "The resulting calculated academic year or pool is not consistent."
msgstr ""

msgid ""
"The secondary school diploma is the Certificat d'Enseignement Secondaire "
"Superieur (CESS, Certificate of Higher Secondary Education). It is commonly "
"referred to in many countries as the baccalaureat."
msgstr ""

#, python-format
msgid "The selection type must be one of the following values: %(values)s."
msgstr ""

msgid "The signature request procedure is already in progress."
msgstr ""

msgid "The signature request procedure isn't in progress."
msgstr ""

msgid "The start date can't be later than the end date"
msgstr ""

msgid "The start date must be earlier than or the same as the end date."
msgstr ""

#, python-format
msgid "The status has been changed to %(status)s."
msgstr ""

#, python-brace-format
msgid ""
"The status of the request is currently \"{current_status}\". Only the status "
"\"{from_status}\" allows you to move to the \"{to_status}\" status for the "
"application fee."
msgstr ""

msgid "The submitted information is not consistent with information requested."
msgstr ""

#, python-format
msgid "The text size must be one of the following values: %(values)s."
msgstr ""

#, python-format
msgid "The type of the admission form item is unknown (%(type)s)."
msgstr ""

#, python-format
msgid ""
"The university tuition fee is EURO %(montant)s. A compulsory minimum EURO 50 "
"tuition fee deposit must be paid as soon as possible and no later than 31 "
"October %(start_year)s. The tuition fee balance must be paid in full by 1 "
"February %(end_year)s. As soon as we receive the enrolment authorisation "
"signed by you, we will let you know how to pay."
msgstr ""
"The university tuition fee is €%(montant)s. A compulsory minimum €50 tuition "
"fee deposit must be paid as soon as possible and no later than 31 October "
"%(start_year)s. The tuition fee balance must be paid in full by 1 February "
"%(end_year)s. As soon as we receive the enrolment authorisation signed by "
"you, we will let you know how to pay."

msgid "There can be no more CA members in the supervision group."
msgstr ""
"There can be no more supervisory panel members in the supervision group."

msgid "There can be no more promoters in the supervision group."
msgstr ""

msgid "There is no request for a new deadline."
msgstr ""

msgid "Thesis defense"
msgstr ""

msgid "Thesis field"
msgstr ""

msgid "Thesis field should be set when PhD has been set to yes or partial"
msgstr ""

msgid "Thesis institute"
msgstr ""

msgid "Thesis institute must be set."
msgstr ""

msgid "Thesis language"
msgstr ""

msgid "Thesis location"
msgstr ""

msgid "Thesis project title"
msgstr ""

msgid "Thesis title"
msgstr ""

msgid "Thesis with cotutelle"
msgstr ""

msgid "Thesis-related data"
msgstr ""

msgid "This account number has been verified"
msgstr ""

msgid "This activity and its potential subactivities will be discontinued"
msgstr ""

msgid ""
"This activity and potential sub-activities will be set back to Unsubmitted "
"for modification"
msgstr ""

msgid "This activity could not be found"
msgstr ""

msgid "This activity has been submitted"
msgstr ""

msgid ""
"This activity has underlying sub-activities that will be refused as well"
msgstr ""

msgid ""
"This activity has underlying sub-activities that will be restored as well"
msgstr ""

msgid "This activity is not complete"
msgstr ""

msgid "This activity must be either accepted or refused"
msgstr ""

msgid "This activity must be submitted"
msgstr ""

msgid "This activity must be unsubmitted"
msgstr ""

msgid "This activity will be refused"
msgstr ""

msgid "This activity will be restored"
msgstr ""

msgid ""
"This adds a \"Complementary training\" tab on admissions concerning this CDD."
msgstr ""

msgid "This candidate has not created any activity yet"
msgstr ""

msgid "This candidate has not created any course yet."
msgstr ""

msgid ""
"This choice will define the language of communication throughout your "
"admission process."
msgstr ""

msgid ""
"This document does not represent a commitment of financial support from "
"UCLouvain."
msgstr ""

msgid ""
"This document is an internal document containing the details of the "
"faculty's decision. Under no circumstances will it be sent in this form to "
"the candidate. The candidate will receive a letter from SIC containing the "
"various details of the faculty's decision."
msgstr ""

msgid ""
"This enrolment authorisation letter allows you to submit an application for "
"accommodation to the Logistics and Student Accommodation Service (LOGE). To "
"find out how, go to <a href=\"https://www.uclouvain.be/en/study/"
"accomodation\">www.uclouvain.be/en/study/accomodation</a>."
msgstr ""

msgid "This experience cannot be updated as it has already been valuated."
msgstr ""

msgid "This field is required if the first name is missing."
msgstr ""

msgid "This field is required if the surname is missing."
msgstr ""

msgid "This field is required."
msgstr ""

#, python-format
msgid ""
"This field must contain a translation for each of the following languages: "
"%(languages)s."
msgstr ""

msgid ""
"This is a temporary title and it will be modifiable later depending on the "
"jury analysis."
msgstr ""

msgid "This page is currently under construction."
msgstr ""

msgid ""
"This status change will close the transaction in the payment application. "
"The applicant will still need to be informed."
msgstr ""

msgid "This value may not exceed the number of registered credits"
msgstr ""

#, python-format
msgid "This value must be equal to or greater than %(MINIMUM_CREDIT_NUMBER)s"
msgstr ""

#, python-format
msgid "This value must be greater than %(MINIMUM_CREDIT_NUMBER)s"
msgstr ""

msgid "Tick boxes"
msgstr ""

msgid "Tick the relationship"
msgstr ""

#, no-python-format
msgid "Time allocated for thesis (in %)"
msgstr ""

msgctxt "admission"
msgid "Title"
msgstr ""

msgid "Title of the communication"
msgstr ""

msgid "Title of the training"
msgstr ""

msgid "To"
msgstr ""

msgid "To be completed"
msgstr ""

msgid "To be completed after application"
msgstr ""

msgid "To be completed by SIC"
msgstr ""

msgid "To be completed for Fac"
msgstr ""

msgid "To be completed for the Enrolment Office (SIC)"
msgstr ""

msgid "To be processed"
msgstr ""

msgid "To be requested"
msgstr ""

msgid ""
"To be uploaded in your dossier on the doctoral platform as soon as possible "
"after the confirmation test"
msgstr ""

msgid ""
"To claim this Belgian student status, you will need to reside in Belgium "
"during your studies and therefore obtain a residence permit in Belgium."
msgstr ""

msgid "To complete after enrolment"
msgstr ""

msgid ""
"To enrol in a bachelor's or master's course, the child of a staff member "
"may, under certain conditions, benefit from a reduced tuition fee. Parents "
"contact their employer's Human Resources Administration to check whether "
"they meet the requirements, and if so, request the certificate that confirms "
"this."
msgstr ""

msgid ""
"To move to this state, an admission requirement must have been selected and "
"at least one access title line must be selected in the past experience views."
msgstr ""

msgid ""
"To visualize and edit a document, please select it in the list opposite."
msgstr ""

msgid "Token"
msgstr ""

msgctxt "admission"
msgid "Tokens that can be used for replacement"
msgstr ""

msgid "Total hourly volume"
msgstr ""

msgid "Total number of credits registered in your annual programme (PAE)."
msgstr ""

msgctxt "admission"
msgid "Training acronym"
msgstr ""

msgid "Training activities"
msgstr ""

msgid "Training activity"
msgstr ""

msgid "Training of the admission"
msgstr ""

msgid "Training specificities"
msgstr ""

msgctxt "admission"
msgid "Training title"
msgstr ""

msgid "Training:"
msgstr ""

msgid "Transcript"
msgstr ""

msgctxt "cv-attachment"
msgid "Transcript"
msgstr ""

msgid "Transcript translation"
msgstr ""

msgid "Transcript type"
msgstr ""

msgid "Translation"
msgstr ""

msgid "Trigger the payment hook"
msgstr ""

msgid "True"
msgstr ""

msgid "Tuition fees amount"
msgstr ""

msgid "Tutorship act"
msgstr ""

msgid "Type"
msgstr ""

msgctxt "admission"
msgid "Type"
msgstr ""

msgid "Type of communication"
msgstr ""

msgid "Type of paper"
msgstr ""

msgid "Type of training"
msgstr ""

msgid "UCL seal"
msgstr ""

msgid "UCLOUVAIN_SCIENTIFIC_STAFF"
msgstr "UCLouvain scientific staff"

msgctxt "CategorieActivite"
msgid "UCL_COURSE"
msgstr "UCL Courses"

msgid "UCLouvain"
msgstr ""

msgid "UCLouvain FAC free documents"
msgstr ""

msgid "UCLouvain SIC free documents"
msgstr ""

msgid "UCLouvain logo"
msgstr ""

msgid ""
"UCLouvain to forward to the secondary school at which I obtained my Belgian "
"secondary school, information relating to the successful completion of the "
"first year of the bachelor's course, and any academic degree obtained with "
"the possible mention of"
msgstr ""

msgid "UE"
msgstr ""

msgid "UUID"
msgstr ""

msgid "Unavailable"
msgstr ""

msgid "Undecided"
msgstr ""

msgid "Undo"
msgstr ""

msgid ""
"Unemployment certificate issued by the relevant body, justifying the period "
"concerned"
msgstr ""

msgid "Unique business number"
msgstr ""

msgctxt "document"
msgid "Unknown"
msgstr ""

msgid "Unknown PDF type."
msgstr ""

msgid "Unknown citizenship"
msgstr ""

msgid "Unknown date of birth"
msgstr ""

msgid "Unknown noma"
msgstr ""

msgid "Unsubmitted for publication"
msgstr ""

msgid ""
"Until the application is submitted, you can generate a recap of the "
"application on this page."
msgstr ""

msgctxt "verb"
msgid "Update"
msgstr ""

msgid "Update date"
msgstr ""

msgid "Update doctorate admission"
msgstr ""

msgid "Update experience"
msgstr ""

msgid "Update member"
msgstr ""

msgctxt "admission"
msgid "Upload"
msgstr ""

msgid "Upload a document"
msgstr ""

msgid "Upload a received document"
msgstr ""

msgid "Upload the opinion on the renewal of the research mandate"
msgstr ""

msgid "VAE"
msgstr "Validation of prior experience (VAE)"

msgctxt "CategorieActivite"
msgid "VAE"
msgstr "Validation of prior experience (VAE)"

msgid "VALID"
msgstr "Valid"

msgid "VAT number"
msgstr ""

msgid "VIP"
msgstr ""

msgid "VIP candidate"
msgstr ""

msgid "Validate selected courses"
msgstr ""

msgid "Validated"
msgstr ""

msgctxt "assimilation-checklist"
msgid "Validated"
msgstr ""

msgid "Valuated diplomas or experiences:"
msgstr ""

msgid "Values"
msgstr ""

msgid "Verify"
msgstr ""

msgid "Via Facebook"
msgstr ""

msgid "Via LinkedIn"
msgstr ""

msgid "Via MOOCs"
msgstr ""

msgid "Via a personalized letter"
msgstr ""

msgid "Via an emailing"
msgstr ""

msgid "Via former students"
msgstr ""

msgid "Via friends"
msgstr ""

msgid "Via the website of UCLouvain"
msgstr ""

msgid "Via the website of the continuing education"
msgstr ""

msgid "Via word of mouth"
msgstr ""

msgid "Viewed at"
msgstr ""

msgid "Viewed by"
msgstr ""

msgid "Visa"
msgstr ""

msgid "Visualize"
msgstr ""

msgid "Visualize annexe1"
msgstr ""

msgid "Visualize approval"
msgstr ""

msgid "Visualize refusal"
msgstr ""

msgid "WORK_CONTRACT"
msgstr "Work contract"

msgctxt "equivalence_status"
msgid "Waiting"
msgstr ""

msgid "Waiting for signature"
msgstr "En attente de signature"

msgid "Wallonie Bruxelles International (WBI)"
msgstr ""

msgid ""
"We congratulate you on your successful completion of the paper and wish you "
"every success in your doctoral training."
msgstr ""

msgid ""
"We would like to draw your attention to the fact that this enrolment "
"authorisation is conditional on :"
msgstr ""

msgid ""
"We would like to draw your attention to the fact that you have submitted a "
"late application. The admission panel reserves the right to accept or refuse "
"this application on the basis of educational requirements."
msgstr ""

msgctxt "admission"
msgid "Website"
msgstr ""

msgid "Weight"
msgstr ""

msgid "What diploma have you obtained (or will obtain)?"
msgstr ""

msgid "What was the most recent year you were enrolled at UCLouvain?"
msgstr ""

msgid "What was your NOMA (matriculation number)?"
msgstr ""

msgid ""
"When accepting a proposition, all the required information in the approval "
"form must be specified."
msgstr ""

msgid "When refusing a proposition, the reason must be specified."
msgstr ""

msgid ""
"When you have submitted your application, you have agreed to the following:"
msgstr ""

msgid "Whole view"
msgstr ""

msgid "Without free documents"
msgstr ""

msgid "Work contract"
msgstr ""

msgid "Work contract should be set when funding type is set to work contract"
msgstr ""

msgid "Work contract type"
msgstr ""

msgid "Working contract type"
msgstr ""

msgid ""
"Would you like to become a <a href='https://uclouvain.be/fr/decouvrir/carte-"
"solidaire.html' target='_blank'>Solidarity Student</a>, that is, a member of "
"a programme proposed by UCLouvain's NGO, Louvain Cooperation? This "
"membership will give you access to a fund for your solidarity projects. If "
"so, the membership cost, which is E12, will be added to your tuition fee."
msgstr ""
"Would you like to become a <a href='https://uclouvain.be/fr/decouvrir/carte-"
"solidaire.html' target='_blank'>Solidarity Student</a>, that is, a member of "
"a programme proposed by UCLouvain's NGO, Louvain Coopération? This "
"membership will give you access to a fund for your solidarity projects. If "
"so, the membership cost, which is €12, will be added to your tuition fee."

msgid ""
"Would you like to become a Solidarity Student, that is, a member of a "
"programme proposed by UCLouvain's NGO, Louvain Cooperation? This membership "
"will give you access to a fund for your solidarity projects. If so, the "
"membership cost, which is E12, will be added to your tuition fee."
msgstr ""
"Would you like to become a Solidarity Student, that is, a member of a "
"programme proposed by UCLouvain's NGO, Louvain Coopération? This membership "
"will give you access to a fund for your solidarity projects. If so, the "
"membership cost, which is €12, will be added to your tuition fee."

msgid ""
"Would you like to change your UCLouvain enrolment for this academic year?"
msgstr ""

#, python-format
msgid ""
"Would you like to change your UCLouvain enrolment for this academic year? "
"(<a href=\"%(url)s\" target=\"_blank\">Informations</a>)"
msgstr ""

msgid ""
"Would you like to enter an account number so that we can issue a refund?"
msgstr ""

msgid ""
"Would you like to join the <a href='https://uclouvain.be/en/study/sport' "
"target='_blank'>sports activities</a>? If so, the cost of membership will be "
"added to your tuition fee."
msgstr ""

msgid ""
"Would you like to join the sport activities? If so, the cost of membership "
"will be added to your tuition fee."
msgstr ""

msgid "Would you like to switch courses this academic year at UCLouvain?"
msgstr ""

#, python-format
msgid ""
"Would you like to switch courses this academic year at UCLouvain? (<a "
"href=\"%(url)s\" target=\"_blank\">Informations</a>)"
msgstr ""

msgid "Writing ability"
msgstr ""

msgid "YES"
msgstr "Yes"

msgid "Year"
msgstr ""

msgid "Year of birth"
msgstr ""

msgid "Year of the training"
msgstr ""

msgid "Year without enrolling in the course."
msgstr ""

msgid "Years"
msgstr ""

msgid "Yes"
msgstr ""

msgid "Yes, an account number in IBAN format"
msgstr ""

msgid "Yes, an account number in another format"
msgstr ""

#, python-format
msgid "Yes, in %(year)s."
msgstr ""

msgid "Yes, in Louvain-la-Neuve and/or Woluwe-Saint-Lambert (E60)"
msgstr "Yes, in Louvain-la-Neuve and/or Woluwe-Saint-Lambert (€60)"

msgid "Yes, in Mons and other UCLouvain campuses (E60)"
msgstr "Yes, in Mons and other UCLouvain campuses (€60)"

msgid "Yes, in Saint-Gilles and other UCLouvain campuses (E60)"
msgstr "Yes, in Saint-Gilles and other UCLouvain campuses (€60)"

msgid "Yes, in Saint-Louis and other UCLouvain campuses (E60)"
msgstr "Yes, in Saint-Louis and other UCLouvain campuses (€60)"

msgid "Yes, in Tournai and other UCLouvain campuses (E60)"
msgstr "Yes, in Tournai and other UCLouvain campuses (€60)"

msgid "Yes, only in Mons (E12)"
msgstr "Yes, only in Mons (€12)"

msgid "Yes, only in Saint-Gilles (E12)"
msgstr "Yes, only in Saint-Gilles (€12)"

msgid "Yes, only in Saint-Louis (E12)"
msgstr "Yes, only in Saint-Louis (€12)"

msgid "Yes, only in Tournai (E12)"
msgstr "Yes, only in Tournai (€12)"

msgid "Yes,No,Incomplete field"
msgstr ""

msgid "You appear to have unsaved changes, which will be lost."
msgstr ""

msgid ""
"You are about to submit the application to the Faculty. This action should "
"normally email the Faculty, but the recipient address is not defined. Please "
"define it before sending the application."
msgstr ""

#, python-format
msgid ""
"You are about to submit the application to the Faculty. This action will "
"send an email to %(recipient)s."
msgstr ""

msgid "You are applying as ..."
msgstr ""

msgid "You are applying as non-resident (as defined by government decree)."
msgstr ""

msgid "You are applying as resident (as defined by government decree)."
msgstr ""

msgid ""
"You are considered a long-term resident if you hold a residence permit valid "
"for at least 5 years."
msgstr ""

msgid "You are enrolling as"
msgstr ""

msgid ""
"You can add any document you feel is relevant to your application "
"(supporting documents, proof of language level, etc.)."
msgstr ""

#, python-format
msgid ""
"You can search for an additional training by name or acronym, or paste in a "
"list of acronyms separated by the \"%(separator)s\" character and ending "
"with the same character."
msgstr ""

msgid "You can specify the locality or postcode in your search."
msgstr ""

msgid ""
"You cannot ask for both modification and reorientation at the same time."
msgstr ""

msgid "You cannot enter a language more than once, please correct the form."
msgstr ""

#, python-format
msgid ""
"You cannot have more than %(max)s applications in progress at the same time."
msgstr ""

#, python-format
msgid ""
"You cannot submit this admission for a continuing education as you already "
"have submitted one."
msgid_plural ""
"You cannot submit this admission for a continuing education as you already "
"have submitted %(maximum_number)s of them."
msgstr[0] ""
msgstr[1] ""

#, python-format
msgid ""
"You cannot submit this admission for a doctorate education as you already "
"have submitted one."
msgid_plural ""
"You cannot submit this admission for a doctorate education as you already "
"have submitted %(maximum_number)s of them."
msgstr[0] ""
msgstr[1] ""

#, python-format
msgid ""
"You cannot submit this admission for a general education as you already have "
"submitted one."
msgid_plural ""
"You cannot submit this admission for a general education as you already have "
"submitted %(maximum_number)s of them."
msgstr[0] ""
msgstr[1] ""

msgid ""
"You do not specify if you are applying as resident or non-resident (as "
"defined by government decree)."
msgstr ""

msgid ""
"You haven't answered to the question about your bank account in the "
"'Additional information > Accounting' tab."
msgstr ""

msgid "You haven't yet submitted your application."
msgstr ""

#, python-format
msgid "You indicated that you will obtain it in %(year)s."
msgstr ""

msgid "You must add at least one CA member in order to request signatures."
msgstr ""
"You must add at least one supervisory panel member in order to request "
"signatures."

msgid ""
"You must add at least one UCLouvain supervisor in order to request "
"signatures."
msgstr ""

msgid ""
"You must add at least one external supervisor in order to request signatures."
msgstr ""

msgid "You must answer the question about external enrollment change."
msgstr ""

msgid "You must answer the question about reorientation."
msgstr ""

msgid "You must answer the question about residency."
msgstr ""

msgid "You must be a member of the committee to access this admission"
msgstr ""

msgid "You must be a member of the committee who has not yet given his answer"
msgstr ""

msgid ""
"You must be a member of the doctoral commission to access this admission"
msgstr ""

msgid "You must be invited to complete this admission."
msgstr ""

msgid "You must be invited to pay the application fee by a manager."
msgstr ""

msgid "You must be invited to pay the application fee by the system."
msgstr ""

msgid ""
"You must be invited to pay the application fee or you must have submitted "
"your application."
msgstr ""

msgid "You must be the reference promoter to access this admission"
msgstr ""

msgid "You must be the request author to access this admission"
msgstr ""

msgid "You must be the request promoter to access this admission"
msgstr ""

msgid ""
"You must choose a title of access among the previous experiences of the "
"candidate."
msgstr ""

msgid "You must choose an admission requirement."
msgstr ""

msgid ""
"You must have worked in Belgium and your monthly salary must be at least "
"half of the guaranteed minimum average monthly salary set by the National "
"Labour Council. This corresponded to E903 in 2023."
msgstr ""

msgid "You must set a lead supervisor."
msgstr ""

msgid "You need to set a member as president."
msgstr ""

msgid "You need to set a member as secretary."
msgstr ""

msgid "You specified that no Belgian student status situation applies to you."
msgstr ""

msgid ""
"You will receive a monthly newsletter explaining all the benefits and "
"activities associated with this programme."
msgstr ""

msgid "Your Belgian student status"
msgstr ""

msgid "Your data have been saved."
msgstr ""

msgid ""
"Your export request has been planned, you will receive a notification as "
"soon as it is available."
msgstr ""

msgid "Your note has been added."
msgstr ""

msgid "Your participation in the event"
msgstr ""

msgid "Your previous NOMA (matriculation number)"
msgstr ""

msgid "Your professional email address"
msgstr ""

msgid "Your training does not cover the useful prerequisites in mathematics."
msgstr ""

msgid "academic year"
msgstr ""

msgid "actions"
msgstr ""

msgid "approval"
msgstr ""

msgid "approval for another training"
msgstr ""

msgctxt "payment"
msgid "bancontact"
msgstr "Bancontact"

msgctxt "payment"
msgid "banktransfer"
msgstr "Bank transfer"

msgid "by the Enrolment Office"
msgstr ""

msgid "by the University Institute for Continuing Education (IUFC)"
msgstr ""

msgctxt "payment"
msgid "canceled"
msgstr "Canceled"

msgid "candidate"
msgstr ""

msgid "contact language"
msgstr ""

msgid "created"
msgstr ""

msgctxt "payment"
msgid "creditcard"
msgstr "Credit card"

msgid "dd/mm/yyyy"
msgstr ""

#, python-format
msgid "e.g.: %(example)s"
msgstr ""

msgid "e.g.: 5th out of 30"
msgstr ""

msgid "e.g.: Librarian"
msgstr ""

msgid "education group type"
msgstr ""

msgctxt "payment"
msgid "expired"
msgstr "Expired"

msgctxt "payment"
msgid "failed"
msgstr "Failed"

#, python-format
msgid "from %(start)s to %(end)s"
msgstr ""

#, python-format
msgctxt "month_year"
msgid "from %(start)s to %(end)s"
msgstr ""

#, python-format
msgctxt "month_year"
msgid "in %(end)s"
msgstr ""

msgid "items per page"
msgstr ""

msgctxt "feminine"
msgid "modified"
msgstr ""

#, python-format
msgid "on %(date)s at %(time)s"
msgstr ""

msgctxt "payment"
msgid "open"
msgstr "Open"

msgid "or"
msgstr ""

msgctxt "payment"
msgid "paid"
msgstr "Paid"

msgctxt "payment"
msgid "pending"
msgstr "Pending"

msgid "refusal"
msgstr ""

msgid "the <strong>failure</strong> of the confirmation paper."
msgstr ""

msgid "the <strong>not pursing</strong> of the doctorate."
msgstr ""

msgid "the <strong>successful completion</strong> of the confirmation paper."
msgstr ""

msgid "the UCLouvain Registration Service"
msgstr ""

msgid "the University Institute of Continuing Education"
msgstr ""

msgid "the person concerned"
msgstr ""

msgid "to the UCLouvain Registration Service"
msgstr ""

msgid "ucl"
msgstr "UCLouvain"

msgid "use"
msgstr ""

msgid "your father"
msgstr ""

msgid "your legal cohabitant"
msgstr ""

msgid "your legal guardian"
msgstr ""

msgid "your mother"
msgstr ""

msgid "your partner"
msgstr ""

#, python-brace-format
msgid ""
"{current_mimetype} is not a valid mimetype for the field "
"\"{field}\" ({field_mimetypes_as_str})"
msgstr ""

#, python-brace-format
msgid "{items} types out of {total}"
msgstr ""<|MERGE_RESOLUTION|>--- conflicted
+++ resolved
@@ -529,15 +529,14 @@
 msgid "Admission form items"
 msgstr ""
 
-<<<<<<< HEAD
 #, python-format
 msgid ""
 "Admission request for the academic year %(academic_year)s to the program:"
-=======
+msgstr ""
+
 msgid ""
 "Admission is not yet valid for searching UCLouvain. The following fields are "
 "required: "
->>>>>>> 6d3a6991
 msgstr ""
 
 msgid "Admission requirement"
@@ -2073,14 +2072,13 @@
 msgid "Disabled"
 msgstr ""
 
-<<<<<<< HEAD
+msgid "Discard fusion"
+msgstr ""
+
 msgid "Dispensation needed"
 msgstr ""
 
 msgid "Dispensation or increased fees"
-=======
-msgid "Discard fusion"
->>>>>>> 6d3a6991
 msgstr ""
 
 msgid "Dispensed"
