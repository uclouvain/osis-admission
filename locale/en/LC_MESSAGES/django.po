# SOME DESCRIPTIVE TITLE.
# Copyright (C) YEAR THE PACKAGE'S COPYRIGHT HOLDER
# This file is distributed under the same license as the PACKAGE package.
# FIRST AUTHOR <EMAIL@ADDRESS>, YEAR.
#
#, fuzzy
msgid ""
msgstr ""
"Project-Id-Version: PACKAGE VERSION\n"
"Report-Msgid-Bugs-To: \n"
"POT-Creation-Date: 2024-03-22 18:08+0100\n"
"PO-Revision-Date: YEAR-MO-DA HO:MI+ZONE\n"
"Last-Translator: FULL NAME <EMAIL@ADDRESS>\n"
"Language-Team: LANGUAGE <LL@li.org>\n"
"Language: \n"
"MIME-Version: 1.0\n"
"Content-Type: text/plain; charset=UTF-8\n"
"Content-Transfer-Encoding: 8bit\n"

#, python-brace-format
msgid " (last update by {author} on {date} at {time}):"
msgstr ""

#, python-format
msgid "%(added)s ECTS added with %(validated)s validated by the CDD."
msgstr ""

#, python-format
msgid "%(label)s:"
msgstr ""

#, python-format
msgid ""
"%(person_concerned)s has a long-term residence permit (B, C, D, F, F+, K, L "
"or M cards) in Belgium."
msgstr ""

#, python-format
msgid ""
"%(person_concerned)s has a residence permit valid for more than 3 months and "
"receives professional or replacement income."
msgstr ""

#, python-format
msgid ""
"%(person_concerned)s has the nationality of a European Union member state."
msgstr ""

#, python-format
msgid ""
"%(person_concerned)s is a refugee applicant, refugee, stateless person, or "
"has temporary/subsidiary protection."
msgstr ""

#, python-format
msgid ""
"%(person_concerned)s is supported by the CPAS or a CPAS care home, or is "
"nominated by the CPAS."
msgstr ""

#, python-format
msgid "%(rule)s (Established by %(established_by)s)"
msgstr ""

#, python-format
msgid "%(state)s on %(date)s"
msgstr ""

#, python-format
msgid "%(years)s year"
msgid_plural "%(years)s years"
msgstr[0] ""
msgstr[1] ""

#, python-format
msgid "(%(minutes)s ago)"
msgstr ""

msgid ", on"
msgstr ""

msgid "102 change of course"
msgstr ""

msgid "12"
msgstr ""

msgid "6"
msgstr ""

#, python-format
msgid ""
"<a href=\"%(admission_link_back)s\">%(reference)s</a> - "
"%(candidate_first_name)s %(candidate_last_name)s requested signatures for "
"%(training_title)s"
msgstr ""

#, python-format
msgid ""
"<a href=\"%(admission_link_back)s\">%(reference)s</a> - "
"%(candidate_first_name)s %(candidate_last_name)s submitted request for "
"%(training_title)s"
msgstr ""

#, python-format
msgid ""
"<a href=\"%(admission_link_front)s\">%(reference)s</a> - "
"%(signataire_first_name)s %(signataire_last_name)s (%(actor_role)s) has "
"approved your signature request."
msgstr ""

#, python-format
msgid ""
"<a href=\"%(admission_link_front_complementary_training)s\">%(reference)s</"
"a> - Some complementary training activities have been approved."
msgstr ""

#, python-format
msgid ""
"<a href=\"%(admission_link_front_course_enrollment)s\">%(reference)s</a> - "
"Some course enrollment have been approved."
msgstr ""

#, python-format
msgid ""
"<a href=\"%(admission_link_front_doctoral_training)s\">%(reference)s</a> - "
"Some doctoral training activities have been approved."
msgstr ""

#, python-format
msgid ""
"<a href=\"%(confirmation_paper_link_back)s\">%(reference)s</a> - "
"%(student_first_name)s %(student_last_name)s proposed a new deadline "
"(%(extension_request_proposed_date)s) for the confirmation paper for "
"%(training_title)s"
msgstr ""

#, python-format
msgid ""
"<a href=\"%(confirmation_paper_link_back)s\">%(reference)s</a> - "
"%(student_first_name)s %(student_last_name)s submitted data for the first "
"time for the confirmation paper for %(training_title)s"
msgstr ""

#, python-format
msgid ""
"<a href=\"%(confirmation_paper_link_back)s\">%(reference)s</a> - "
"%(student_first_name)s %(student_last_name)s submitted new data for the "
"confirmation paper for %(training_title)s"
msgstr ""

#, python-format
msgid ""
"<a href=\"%(confirmation_paper_link_back)s\">%(reference)s</a> - A promoter "
"submitted documents related to the confirmation paper of "
"%(student_first_name)s %(student_last_name)s for %(training_title)s"
msgstr ""

#, python-format
msgid ""
"<a href=\"%(enrollment_url)s\">Go to course enrolment</a> or <a "
"href=\"%(add_url)s\">add a course</a>"
msgstr ""

#, python-format
msgid ""
"<h2>Delete \"%(name)s\" custom mail template?</h2> <p>Are you sure you want "
"to delete the custom mail template? This cannot be undone.</p>"
msgstr ""

msgid ""
"<strong>Warning</strong> the candidate is reported as a <strong>fraudster</"
"strong>"
msgstr ""

#, python-format
msgid ""
"<ul><li>the information I have provided is accurate and complete. UCLouvain "
"reserves the right to verify the information contained in the application "
"with third parties</li><li>I have uploaded all relevant documents confirming "
"the information provided</li><li>I undertake to inform %(to_service)s of any "
"changes to the information in my application</li></ul>"
msgstr ""

msgid ""
"A candidate is considered as VIP if he/she is in double degree or if he/she "
"benefits from an international scholarship or if he/she is Erasmus Mundus."
msgstr ""

msgid "A card"
msgstr ""

msgid "A comment is required."
msgstr ""

msgid "A justification is needed when creating a pre-admission."
msgstr ""

msgid ""
"A legal guardian has the prerogatives of parental authority over the child "
"in the event of the parents' death or their inability to exercise parental "
"authority following a court decision. A student of legal age cannot have a "
"guardian. Under no circumstances is a guarantor a legal guardian."
msgstr ""

msgid ""
"A member should be either internal or external, please check the fields."
msgstr ""

msgid "A new version of the analysis folder has been generated."
msgstr ""

msgid "A non doctor member must have a justification."
msgstr ""

msgid "A or B card"
msgstr ""

msgid "A or B card with refugee mention"
msgstr ""

msgid "A promoter can not be president."
msgstr ""

msgid "A promoter can not be removed from the jury."
msgstr ""

msgid "A promoter can not be updated from the jury."
msgstr ""

msgid "A refusal mail has been sent to the candidate."
msgstr ""

msgid "A specific education"
msgstr ""

msgid "A transcript for your last year of secondary school"
msgstr ""

msgid ""
"A translation of your official transcript of marks for your final year of "
"secondary school by a sworn translator"
msgstr ""

msgid "A translation of your secondary school diploma by a sworn translator"
msgstr ""

msgid "ACCEPTED"
msgstr "Accepted"

msgid "ACCEPTEE"
msgstr "Accepted"

msgid "ACCORD_DIRECTION"
msgstr ""

msgid "ACKNOWLEDGED"
msgstr "Acknowledged"

msgid "ACQUIS_75_POURCENTS_CREDITS"
msgstr ""

msgid "ADMISSIBLE"
msgstr "Admissible"

msgid "ADMISSION"
msgstr "Admission"

msgid "ADMISSION_IN_PROGRESS"
msgstr "Admission in progress"

msgid "ADMITTED"
msgstr "Admitted"

msgid "AGREGATION"
msgstr ""

msgid "AUTRE"
msgstr ""

msgid "AVIS_DIRECTION_DEMANDE"
msgstr ""

msgid "A_CLARIFIER"
msgstr "To be clarified"

msgid "Absence of debt"
msgstr ""

msgid "Abstract"
msgstr ""

msgid "Academic Regulations"
msgstr ""

msgid "Academic course"
msgstr ""

msgid "Academic experience"
msgstr ""

msgid "Academic year"
msgstr ""

msgctxt "admission"
msgid "Academic year"
msgstr ""

msgid "Academic year of the admission"
msgstr ""

msgid "Academic year:"
msgstr ""

msgid "Academics trainings view"
msgstr ""

msgid "Accept"
msgstr ""

msgid "Accept selected activities"
msgstr ""

msgid "Accept selected courses"
msgstr ""

msgctxt "publication-status"
msgid "Accepted"
msgstr ""

msgid "Access condition:"
msgstr ""

msgid "Access title"
msgstr ""

msgid "Account holder first name"
msgstr ""

msgid "Account holder surname"
msgstr ""

msgid "Account number"
msgstr ""

msgid "Account number type"
msgstr ""

msgid "Accounting"
msgstr ""

msgid "Achieved additional training"
msgstr ""

msgid "Acquired credit number"
msgstr ""

msgid "Acronym / Title"
msgstr ""

msgid "Acronym of the management entity"
msgstr ""

msgid "Acronym of the training"
msgstr ""

msgid "Actions"
msgstr ""

msgid "Active"
msgstr ""

msgid ""
"Active items are available for new instantiations, and are shown to "
"candidates if necessary. Inactive elements are unavailable for future "
"instantiations and are never shown to candidates."
msgstr ""

msgid "Activities"
msgstr ""

msgid "Activity"
msgstr ""

msgid "Activity begin date"
msgstr ""

msgid "Activity date"
msgstr ""

msgid "Activity description"
msgstr ""

msgid "Activity end date"
msgstr ""

msgid "Activity name"
msgstr ""

msgid "Activity subtype"
msgstr ""

msgid "Activity type"
msgstr ""

msgid "Actor"
msgstr ""

msgid "Actors as list items"
msgstr ""

msgid "Actors, comma-separated"
msgstr ""

msgid "Add"
msgstr ""

msgid "Add a conference"
msgstr ""

msgid "Add a course unit"
msgstr ""

#, python-format
msgid "Add a custom mail template for <em>%(description)s</em>"
msgstr ""

msgid "Add a new member"
msgstr ""

msgid "Add a non-academic activity"
msgstr ""

msgid "Add a paper"
msgstr ""

msgid "Add a paper/presentation"
msgstr ""

msgid "Add a paper/presentation for this conference"
msgstr ""

msgid "Add a paper/presentation for this residency"
msgstr ""

msgid "Add a paper/presentation for this seminar"
msgstr ""

msgid "Add a publication"
msgstr ""

msgid "Add a publication to this conference"
msgstr ""

msgid "Add a residency"
msgstr ""

msgid "Add a seminar"
msgstr ""

msgid "Add a service"
msgstr ""

msgid "Add an academic course"
msgstr ""

msgid "Add an activity"
msgstr ""

msgid "Add an internal note"
msgstr ""

msgid "Add validation of prior experience (VAE)"
msgstr ""

msgid "Additional approval condition"
msgstr ""

msgid "Additional approval conditions"
msgstr ""

msgid "Additional conditions"
msgstr ""

msgid "Additional conditions:"
msgstr ""

msgid "Additional course(s):"
msgstr ""

msgid "Additional documents"
msgstr ""

msgid "Additional documents uploaded by a manager"
msgstr ""

msgid "Additional information"
msgstr ""

msgid "Admission"
msgstr ""

msgid "Admission applications"
msgstr ""

msgid "Admission applications export"
msgstr ""

msgid "Admission conditions not met."
msgstr ""

msgid "Admission date"
msgstr ""

msgid "Admission export"
msgstr ""

msgid "Admission form item"
msgstr ""

msgid "Admission form item instantiation"
msgstr ""

msgid "Admission form item instantiations"
msgstr ""

msgid "Admission form items"
msgstr ""

#, python-format
msgid ""
"Admission request for the academic year %(academic_year)s to the program:"
msgstr ""

msgid "Admission requirement"
msgstr ""

msgid "Admission requirement year"
msgstr ""

msgid "Admission statuses"
msgstr ""

msgid "Admission to regulated professions"
msgstr ""

msgid "Admission type"
msgstr ""

msgid "Admissions"
msgstr ""

msgid "Advanced filters"
msgstr ""

#, python-format
msgid ""
"After considering the opinion of your supervisory panel, which met on "
"%(confirmation_date)s, the %(cdd_title)s notes that your doctoral "
"confirmation paper has been successfully completed."
msgstr ""

msgid "All"
msgstr ""

msgctxt "filters"
msgid "All"
msgstr ""

msgid "All CA members must have approved the proposition."
msgstr "All supervisory panel members must have approved the proposition."

msgid "All history"
msgstr ""

msgid "All supervisors must have approved the proposition."
msgstr ""

msgid "Already a member."
msgstr "Already a member of the supervisory panel."

msgid "Amount"
msgstr ""

msgid "Amount (without EUR/)"
msgstr ""

msgid "An approval mail has been sent to the candidate."
msgstr ""

msgid "An education type"
msgstr ""

msgid "An external member must have a country."
msgstr ""

msgid "An external member must have a first name."
msgstr ""

msgid "An external member must have a gender."
msgstr ""

msgid "An external member must have a last name."
msgstr ""

msgid "An external member must have a title."
msgstr ""

msgid "An external member must have an email."
msgstr ""

msgid "An external member must have an institute."
msgstr ""

msgid ""
"An integer greater than zero indicating the position of the item in relation "
"to the others. Important point: the questions are displayed together "
"according to the field \"Display according to training\" (the elements for "
"all trainings, then the elements for a type of training, then the elements "
"for a specific training and finally the elements associated with a single "
"admission)."
msgstr ""

msgid ""
"An international scholarship may be awarded to students as part of a "
"project. These international grants are awarded by ARES and a scholarship "
"certificate must be provided."
msgstr ""

msgid ""
"Analysis file generated when the documents requested from the candidate are "
"received"
msgstr ""

msgid "Analysis folder"
msgstr ""

msgid "Analysis folder for a general education admission"
msgstr ""

msgid "Annex 1 visa form"
msgstr ""

msgid "Annex 25 or 26 for refugees and stateless persons"
msgstr ""

msgid ""
"Annex 25 or 26 or the A/B card mentioning the refugee status or the decision "
"confirming the protection of the parent"
msgstr ""

msgid "Annexe approval certificate from SIC"
msgstr ""

msgid "Annual programme contact person:"
msgstr ""

msgid "Another admission has been submitted."
msgstr ""

msgid "Application accepted"
msgstr ""

msgid "Application confirmed"
msgstr ""

msgid "Application denied"
msgstr ""

msgid "Application fee"
msgstr ""

msgid "Application fee request message"
msgstr ""

#, python-format
msgid "Application fee: <strong>&euro;%(amount)s</strong>"
msgstr ""

msgid "Application fees where also received."
msgstr ""

msgid "Application for a study allowance from the French Community of Belgium"
msgstr ""

msgid "Application form"
msgstr ""

msgid "Application no."
msgstr ""

msgid "Application numero"
msgstr ""

msgid "Application status"
msgstr ""

msgid "Application type"
msgstr ""

msgid "Applications"
msgstr ""

msgid "Approbation by pdf"
msgstr ""

msgid "Approval"
msgstr ""

msgid "Approval certificate from SIC"
msgstr ""

msgid "Approval certificate of faculty"
msgstr ""

msgid "Approval for another training"
msgstr ""

msgid "Approval to validate"
msgstr ""

msgid "Approvals"
msgstr ""

msgid "Approved"
msgstr ""

msgctxt "admission decision"
msgid "Approved"
msgstr ""

msgid "Approximate date for completing the thesis:"
msgstr ""

msgid "Archived record when signatures were sent"
msgstr ""

msgid "Are the secondary studies the access title for this admission?"
msgstr ""

msgid "Are there any additional conditions (subject to ...)?"
msgstr ""

msgid "Are there any prerequisite courses?"
msgstr ""

msgid "Are you a dual degree student?"
msgstr ""

msgid "Are you an Erasmus Mundus student?"
msgstr ""

msgid "Are you confirming that the application will be sent to the SIC?"
msgstr ""

msgid ""
"Are you currently enrolled in the first year of a bachelor's degree at a "
"French Community of Belgium haute ecole or university?"
msgstr ""
"Are you currently enrolled in the first year of a bachelor's degree at a "
"French Community of Belgium haute école or university?"

#, python-format
msgctxt "admission"
msgid "Are you sure you want to delete \"%(object)s\"?"
msgstr ""

#, python-format
msgid "Are you sure you want to delete this experience (%(experience_name)s)?"
msgstr ""

#, python-format
msgid ""
"Are you sure you want to duplicate this experience (%(experience_name)s)?"
msgstr ""

#, python-format
msgid "Are you sure you want to refuse \"%(object)s\"?"
msgstr ""

#, python-format
msgid "Are you sure you want to remove \"%(prenom)s %(nom)s\" from the jury?"
msgstr ""

#, python-format
msgid "Are you sure you want to restore \"%(object)s\"?"
msgstr ""

msgid "Are you sure your want to delete this document?"
msgstr ""

msgid "Are you sure your want to reset the content of the message?"
msgstr ""

msgid "Are you sure your want to reset the object of the message?"
msgstr ""

msgid "Are you the child of a UCLouvain or Martin V staff member?"
msgstr ""

msgid ""
"As the email address of the faculty recipient is not defined, no email will "
"be sent. Do you still want to send the application to the faculty?"
msgstr ""

msgid ""
"As you are applying for a limited course as a non-resident (as defined by "
"government decree) candidate, applications for the 2024-2025 academic year "
"must be submitted via this <a href=\"https://uclouvain.be/fr/etudier/"
"inscriptions/demande-en-ligne\" target=\"_blank\">specific platform</a>."
msgstr ""

msgid "Assessment test presented"
msgstr ""

msgid "Assessment test succeeded"
msgstr ""

msgid "Assimilated,Non-assimilated"
msgstr ""

msgid "Assimilation 1"
msgstr ""

msgid "Assimilation 1 situation types"
msgstr ""

msgid "Assimilation 2"
msgstr ""

msgid "Assimilation 2 situation types"
msgstr ""

msgid "Assimilation 3"
msgstr ""

msgid "Assimilation 3 situation types"
msgstr ""

msgid "Assimilation 4"
msgstr ""

msgid "Assimilation 5"
msgstr ""

msgid "Assimilation 5 situation types"
msgstr ""

msgid "Assimilation 6"
msgstr ""

msgid "Assimilation 6 situation types"
msgstr ""

msgid "Assimilation 7"
msgstr ""

msgid "Assimilation start date"
msgstr ""

msgid "At least one academic year is required."
msgstr ""

msgid "At least one document must be selected."
msgstr ""

msgid "Attachment: PhD training"
msgstr ""

msgid "Attachments"
msgstr ""

msgid "Attachments:"
msgstr ""

#, python-format
msgid ""
"Attention, the following entity doesn't exist at UCLouvain: %(entities)s"
msgid_plural ""
"Attention, the following entities don't exist at UCLouvain: %(entities)s"
msgstr[0] ""
msgstr[1] ""

msgid "Attestation of the communication"
msgstr ""

msgid "Authentication"
msgstr ""

msgid "Authentication requested"
msgstr ""

msgid "Author"
msgstr ""

msgid "Authorization"
msgstr ""

msgid "Authorization to validate"
msgstr ""

msgid "Authorize"
msgstr ""

msgid "Authors"
msgstr ""

msgid "Awaiting approval"
msgstr ""

msgid "Awaiting management approval"
msgstr ""

msgid "BESOIN_DE_COMPLEMENT"
msgstr ""

msgid "BIC/SWIFT code identifying the bank from which the account originates"
msgstr ""

msgid "BIOLOGY"
msgstr "Biology"

msgid "Bachelor"
msgstr ""

msgid "Bachelor's course entrance exam"
msgstr ""

msgid "Back to checklist"
msgstr ""

msgctxt "admission"
msgid "Back to page"
msgstr ""

msgid "Back to the list"
msgstr ""

msgid "Bank account"
msgstr ""

msgid "Belgian"
msgstr ""

msgid "Belgian diploma"
msgstr ""

msgid "Belgian education community"
msgstr ""

msgid "Belgian flag"
msgstr ""

msgid "Belgian national registry number (NISS)"
msgstr ""

msgid "Belgian student status"
msgstr ""

msgid "Billing address"
msgstr ""

msgid "Billing address city"
msgstr ""

msgid "Billing address country"
msgstr ""

msgid "Billing address postal box"
msgstr ""

msgid "Billing address postal code"
msgstr ""

msgid "Billing address recipient"
msgstr ""

msgid "Billing address street"
msgstr ""

msgid "Billing address street number"
msgstr ""

msgid "Billing address type"
msgstr ""

msgid "Block 1"
msgstr ""

msgid "Block1:"
msgstr ""

msgid "Body"
msgstr ""

msgid "Box"
msgstr ""

msgid "Brief justification"
msgstr ""

msgid ""
"By finalising my application, I undertake to pay the registration fees upon "
"receipt of the invoice (provided my application is accepted). In case of "
"cancellation, the modalities depend on the Faculties."
msgstr ""

msgid "CA Member"
msgstr "Supervisory panel member"

msgid "CA members"
msgstr ""

msgid "CDD"
msgstr ""

msgid "CDD Mail template"
msgstr ""

msgid "CDD Mail templates"
msgstr ""

msgid "CDD configuration"
msgstr ""

msgid "CDD manager comment"
msgstr ""

msgid "CDD opinion"
msgstr ""

msgid "CDD status"
msgstr ""

msgid "CDD:"
msgstr ""

msgid "CDDs"
msgstr ""

msgid "CENT_VINGT_CREDITS_NON_ENCORE_ACQUIS"
msgstr ""

msgid "CEP"
msgstr ""

msgid "CERTIFICAT_60_CREDITS"
msgstr ""

msgid "CESS"
msgstr ""

msgctxt "equivalence_type"
msgid "CESS equivalence"
msgstr ""

msgid "CFWB scholarship decision"
msgstr ""

msgid "CHEMISTRY"
msgstr "Chemistry"

msgid "CINQ_G_1ERE_INSCRIPTION_MEME_CYCLE"
msgstr ""

msgid "CINQ_G_2EME_INSCRIPTION_AVEC_REORIENTATION"
msgstr ""

msgid "CINQ_G_2EME_INSCRIPTION_MEME_CYCLE"
msgstr ""

msgid "CIRE, unlimited stay or foreigner`s card"
msgstr ""

msgctxt "CategorieActivite"
msgid "COMMUNICATION"
msgstr "Oral communication (excluding conference)"

msgid "COMMUNICATION types"
msgstr ""

msgid "COMPLEMENTARY_TRAINING"
msgstr "Further training"

msgctxt "CategorieActivite"
msgid "CONFERENCE"
msgstr "Conferences and symposiums"

msgid "CONFERENCE PUBLICATION types"
msgstr ""

msgid "CONFERENCE types"
msgstr ""

msgid "CONFIRMATION_PAPER"
msgstr "Confirmation exam"

msgid "CONFIRMATION_TO_BE_REPEATED"
msgstr "Repeat confirmation exam"

msgctxt "CategorieActivite"
msgid "COURSE"
msgstr "Course units, courses and schools"

msgid "COURSE types"
msgstr ""

msgid "COURSE types for complementary training"
msgstr ""

msgid "CSS class"
msgstr ""

msgid "Campus"
msgstr ""

msgid "Campus (optional)"
msgstr ""

msgid "Can add a member to the supervision group"
msgstr ""

msgid "Can appose CDD notice"
msgstr ""

msgid "Can appose SIC notice"
msgstr ""

msgid "Can approve confirmation paper"
msgstr ""

msgid "Can approve jury"
msgstr ""

msgid "Can approve proposition"
msgstr ""

msgid "Can be submitted"
msgstr ""

msgid "Can check copyright"
msgstr ""

msgid "Can check publication autorisation"
msgstr ""

msgid "Can download PDF confirmation"
msgstr ""

msgid "Can download jury-approved PDF"
msgstr ""

msgid "Can fill thesis"
msgstr ""

msgid "Can remove a member from the supervision group"
msgstr ""

msgid "Can request signatures"
msgstr ""

msgid "Can sign diploma"
msgstr ""

msgid "Can submit a doctorate admission proposition"
msgstr ""

msgid "Can submit thesis"
msgstr ""

msgid "Can update the coordinates of the admission request author"
msgstr ""

msgid "Can update the information related to language knowledge"
msgstr ""

msgid "Can update the information related to the admission cotutelle"
msgstr ""

msgid "Can update the information related to the admission jury"
msgstr ""

msgid "Can update the information related to the admission project"
msgstr ""

msgid "Can update the information related to the admission request author"
msgstr ""

msgid "Can update the information related to the admission supervision"
msgstr ""

msgid "Can update the information related to the confirmation paper"
msgstr ""

msgid "Can update the information related to the curriculum"
msgstr ""

msgid "Can update the information related to the secondary studies"
msgstr ""

msgid "Can upload PDF confirmation"
msgstr ""

msgid "Can upload defense report"
msgstr ""

msgid "Can upload jury-approved PDF"
msgstr ""

msgid "Can upload signed scholarship"
msgstr ""

msgid "Can validate doctoral training"
msgstr ""

msgid "Can validate registration"
msgstr ""

msgid "Can view the coordinates of the admission request author"
msgstr ""

msgid "Can view the information related to language knowledge"
msgstr ""

msgid "Can view the information related to the admission cotutelle"
msgstr ""

msgid "Can view the information related to the admission jury"
msgstr ""

msgid "Can view the information related to the admission project"
msgstr ""

msgid "Can view the information related to the admission request author"
msgstr ""

msgid "Can view the information related to the admission supervision"
msgstr ""

msgid "Can view the information related to the confirmation paper"
msgstr ""

msgid "Can view the information related to the curriculum"
msgstr ""

msgid "Can view the information related to the secondary studies"
msgstr ""

msgid "Cancel"
msgstr ""

msgid "Cancel the application fee request"
msgstr ""

msgid "Cancel the request"
msgstr ""

msgid "Cancelled application"
msgstr ""

msgid "Candidate"
msgstr ""

msgctxt "gender"
msgid "Candidate"
msgstr ""

msgid "Candidate nationality"
msgstr ""

msgid "Candidate not found."
msgstr ""

msgid "Candidate of the admission"
msgstr ""

msgid "Candidate's country of nationality"
msgstr ""

msgid "Candidate:"
msgstr ""

#, python-brace-format
msgid ""
"Cannot delete the experience because it is used as additional condition for "
"the proposition {admission}."
msgstr ""

msgid "Cannot delete the experience because it is used in another context."
msgstr ""

msgid "Canvas"
msgstr ""

msgid "Canvas of the report of the supervisory panel"
msgstr ""

msgid "Canvas of the supervisory panel report to download"
msgstr ""

msgid "Carbon-copy the CA members"
msgstr ""

msgid "Carbon-copy the promoters"
msgstr ""

msgid "Category"
msgstr ""

msgid "Category labels"
msgstr ""

msgid "Certificate"
msgstr ""

msgid "Certificate for children of staff"
msgstr ""

msgid "Certificate of achievement"
msgstr ""

msgid "Certificate of experience"
msgstr ""

msgid "Certificate of failure"
msgstr ""

msgid "Certificate of language knowledge"
msgstr ""

msgid "Certificate of legal cohabitation"
msgstr ""

msgid "Certificate of participation in the presentation"
msgstr ""

msgid "Certificate of passing the bachelor's course entrance exam"
msgstr ""

msgid "Certificate of regular enrolment"
msgstr ""

msgid "Certificate of support from the CPAS"
msgstr ""

msgid "Certificate provided"
msgstr ""

msgid "Certificate stating no debts to the institution"
msgstr ""

msgid ""
"Certificate stating no debts to the institution attended during the academic "
"year"
msgstr ""

#, python-format
msgid ""
"Certificate stating no debts to the institution attended during the academic "
"year %(academic_year)s: %(names)s."
msgid_plural ""
"Certificates stating no debts to the institutions attended during the "
"academic year %(academic_year)s: %(names)s."
msgstr[0] ""
msgstr[1] ""

#, python-format
msgid "Change <em>%(name)s</em> configuration"
msgstr ""

#, python-format
msgid "Change <em>%(name)s</em> custom mail template"
msgstr ""

msgid "Change of enrolment"
msgstr ""

msgid "Change of enrolment and course change"
msgstr ""

msgid "Change of enrolment form"
msgstr ""

msgid "Change rule"
msgstr ""

msgid "Change the paper for this residency"
msgstr ""

msgid "Change the paper for this seminar"
msgstr ""

msgid "Change the publication for this conference"
msgstr ""

msgid "Checklist"
msgstr ""

msgctxt "admission"
msgid "Checklist"
msgstr ""

msgid "Checklist filters"
msgstr ""

msgid "Checklist filters mode"
msgstr ""

msgid "Child of a member of the staff of the UCLouvain or the Martin V entity"
msgstr ""

msgid "China Scholarship Council (CSC)"
msgstr ""

msgid "Choice of joint supervision is not yet defined"
msgstr ""

msgid "Choose from the following"
msgstr ""

msgid "Choose the financing rule"
msgstr ""

msgid "Choose your course"
msgstr ""

msgid "Chosen Belgian student status"
msgstr ""

msgid "Citizenship"
msgstr ""

msgid "City"
msgstr ""

msgid "Civil status"
msgstr ""

msgid "Claim cancelled on"
msgstr ""

msgid "Cleaned"
msgstr ""

msgid "Clinical Research Fund (FRC)"
msgstr ""

msgid "Close"
msgstr ""

msgctxt "modal"
msgid "Close"
msgstr ""

msgid "Closed"
msgstr ""

msgid "Comment"
msgstr ""

msgid "Comment about dispensation"
msgstr ""

msgid "Comment about jury"
msgstr ""

msgid "Comment about the authentication"
msgstr ""

msgid "Comment for PhD Committee manager"
msgstr ""

msgid "Comment to the candidate:"
msgstr ""

msgid "Comments"
msgstr ""

msgctxt "tab"
msgid "Comments"
msgstr ""

msgid "Commitment and declaration"
msgstr ""

msgid "Communication attestation"
msgstr ""

msgid "Communication to the candidate"
msgstr ""

#, python-brace-format
msgid ""
"Communication to the candidate (refusal reason), in <span class=\"label "
"label-admission-primary\">{language_code}]</span>"
msgstr ""

msgid "Communication to the candidate about additional trainings"
msgstr ""

msgid "Communication with Host Hospitals"
msgstr ""

msgid "Communication with the diplomatic post for your visa application"
msgstr ""

msgid "Communication with your secondary school"
msgstr ""

msgid "Competent diplomatic post"
msgstr ""

msgid "Compl:"
msgstr ""

msgid "Complement"
msgstr ""

msgid "Complementary training"
msgstr ""

msgid "Complementary training not enabled"
msgstr ""

msgid "Complementary training proposition"
msgstr ""

msgctxt "equivalence_status"
msgid "Completed"
msgstr ""

msgid "Completed after the request"
msgstr ""

msgid "Completed for Fac"
msgstr ""

msgid "Completed for SIC"
msgstr ""

msgid "Configuration"
msgstr ""

msgid "Configuration saved."
msgstr ""

msgctxt "admission"
msgid "Configure"
msgstr ""

msgid "Confirm"
msgstr ""

msgid "Confirm and send the message"
msgstr ""

msgid "Confirm restoring activity to submitted"
msgstr ""

msgid "Confirm the state change"
msgstr ""

msgid "Confirm the status change"
msgstr ""

msgid "Confirm the submit"
msgstr ""

msgctxt "tab"
msgid "Confirmation"
msgstr ""

msgid "Confirmation date"
msgstr ""

msgid "Confirmation date:"
msgstr ""

msgid "Confirmation deadline"
msgstr ""

msgid "Confirmation deadline:"
msgstr ""

msgid "Confirmation exam"
msgstr ""

msgid "Confirmation exam date"
msgstr ""

msgid "Confirmation exam date:"
msgstr ""

msgid "Confirmation exam not completed."
msgstr ""

msgid "Confirmation exam not found."
msgstr ""

msgid "Confirmation success attestation"
msgstr ""

msgid ""
"Consult the credits grid released by your domain doctoral commission. Refer "
"to the website of your commission for more details."
msgstr ""

msgid "Contact"
msgstr ""

msgid "Contact details"
msgstr ""

msgid "Contact language"
msgstr ""

msgid "Contact person for the design of the annual program"
msgstr ""

msgid "Contact person for the design of the annual program (PAE)"
msgstr ""

msgid "Context"
msgstr ""

msgid "Continuing education"
msgstr ""

msgid "Continuing education admission"
msgstr ""

msgid "Continuing enrolment applications"
msgstr ""

msgid "Coordinates"
msgstr ""

msgid "Copy of \"orange card\" enrolment certificate"
msgstr ""

msgid "Copy of 6 payslips issued in the 12 months preceding application"
msgstr ""

#, python-format
msgid ""
"Copy of 6 payslips issued in the 12 months preceding application or proof of "
"receipt of unemployment benefit, pension or allowance from a mutual "
"insurance company of %(person_concerned)s"
msgstr ""

msgid ""
"Copy of Annex 25 or 26 completed by the Office of the Commissioner General "
"for Refugees and Stateless Persons"
msgstr ""

#, python-format
msgid ""
"Copy of Annex 25 or 26 or A/B Card indicating refugee status or copy of "
"Foreign Nationals Office decision confirming temporary/subsidiary protection "
"of %(person_concerned)s or copy of official Foreign Nationals Office or "
"municipality document proving the stateless status of %(person_concerned)s"
msgstr ""

msgid ""
"Copy of Foreign Nationals Office decision granting subsidiary protection"
msgstr ""

msgid "Copy of Foreign Nationals Office decision granting temporary protection"
msgstr ""

msgid "Copy of both sides of A Card"
msgstr ""

msgid "Copy of both sides of A or B Card"
msgstr ""

msgid "Copy of both sides of A or B Card (with \"refugee\" on card back)"
msgstr ""

msgid ""
"Copy of both sides of Certificate of Registration in the Foreigners Registry "
"(CIRE), unlimited stay (B Card), or of Foreign National's Card, unlimited "
"stay (C or K Card)"
msgstr ""

msgid "Copy of both sides of EC long-term resident card (D or L Card)"
msgstr ""

#, python-format
msgid "Copy of both sides of identity card of %(person_concerned)s"
msgstr ""

msgid ""
"Copy of both sides of identity document proving long-term residence in a "
"European Union member state"
msgstr ""

#, python-format
msgid ""
"Copy of both sides of long-term residence permit in Belgium of "
"%(person_concerned)s (B, C, D, F, F+, K, L or M Card)"
msgstr ""

msgid ""
"Copy of both sides of permanent residence card of a family member of a "
"European Union citizen (F+ Card)"
msgstr ""

msgid ""
"Copy of both sides of residence permit for a family member of a European "
"Union citizen (F Card)"
msgstr ""

msgid "Copy of both sides of residence permit in Belgium"
msgstr ""

msgid "Copy of both sides of residence permit valid for more than 3 months"
msgstr ""

#, python-format
msgid ""
"Copy of both sides of residence permit valid for more than 3 months of "
"%(person_concerned)s"
msgstr ""

msgid ""
"Copy of both sides of the definitive equivalency decision (accompanied, "
"where applicable, by the DAES or undergraduate exam, in the case of "
"restrictive equivalency)"
msgstr ""

msgid ""
"Copy of both sides of the definitive equivalency decision by the Ministry of "
"the French-speaking Community of Belgium (possibly accompanied by the DAES "
"or the undergraduate studies exam, if your equivalency does not confer "
"eligibility for the desired programme)"
msgstr ""

msgid "Copy of decision to grant CFWB scholarship"
msgstr ""

msgid ""
"Copy of equivalency decision issued by the French Community of Belgium "
"making your bachelor's diploma (bac+5) equivalent to the academic rank of a "
"corresponding master's degree."
msgstr ""

msgid "Copy of guardianship appointment legalised by Belgian authorities"
msgstr ""

msgid ""
"Copy of holder's certificate of scholarship issued by the General "
"Administration for Development Cooperation"
msgstr ""

msgid ""
"Copy of official document from the local authority or Foreign Nationals "
"Office proving stateless status"
msgstr ""

msgid ""
"Copy of residence permit covering entire course, including assessment test "
"(except for online courses)."
msgstr ""

msgid ""
"Copy of your student visa D (permission to stay longer than 90 days in "
"Belgium) issued by the Belgian Embassy or Consulate."
msgstr ""

msgid "Cotutelle"
msgstr ""

msgid "Cotutelle request document"
msgstr ""

msgid "Cotutelle thesis"
msgstr ""

msgid "Countries"
msgstr ""

msgid "Country"
msgstr ""

msgid "Country of birth"
msgstr ""

msgid "Country of citizenship"
msgstr ""

msgctxt "admission"
msgid "Course"
msgstr ""

msgid "Course change"
msgstr ""

msgid "Course change asked by the candidate"
msgstr ""

msgid "Course change requested"
msgstr ""

msgid "Course choice"
msgstr ""

msgid "Course completed"
msgstr ""

msgid "Course cycle"
msgstr ""

#, python-format
msgid "Course duration: 1 year."
msgid_plural "Course duration: %(years)s years."
msgstr[0] ""
msgstr[1] ""

msgid "Course name"
msgstr ""

msgctxt "admission"
msgid "Course name"
msgstr ""

msgid "Course owner"
msgstr ""

msgid "Course type"
msgstr ""

msgid "Course unit code (if applicable)"
msgstr ""

msgid "Course unit enrolment"
msgstr ""

msgid "Course unit instructor (if applicable)"
msgstr ""

msgid "Course unit with evaluation"
msgstr ""

msgctxt "admission"
msgid "Course units"
msgstr ""

msgid "Courses taken"
msgstr ""

msgid "Create message"
msgstr ""

msgid "Create new doctorate admission"
msgstr ""

#, python-format
msgid "Create the confirmation paper success attestation (%(reference)s)"
msgstr ""

msgid "Create the confirmation paper success attestation as PDF"
msgstr ""

msgid ""
"Create the folder analysis of the proposition containing the requested "
"documents that the candidate submitted."
msgstr ""

msgid "Create the recap of the proposition"
msgstr ""

msgid "Created"
msgstr ""

msgctxt "admission"
msgid "Created at"
msgstr ""

msgctxt "masculine"
msgid "Created by"
msgstr ""

msgid "Creation date"
msgstr ""

msgid "Credits earned"
msgstr ""

msgid "Curriculum"
msgstr ""

msgid "Custom mail template"
msgstr ""

msgid "Custom mail template deleted successfully"
msgstr ""

msgid "Custom mail template saved successfully."
msgstr ""

msgid "Custom mail templates"
msgstr ""

msgid "Cycle pursuit"
msgstr ""

msgid "DD/scholarship/EM?"
msgstr ""

msgid "DISPENSE_BOURSE"
msgstr ""

msgid "DISPENSE_CESS_FWB"
msgstr ""

msgid "DISPENSE_DUREE"
msgstr ""

msgid "DISPENSE_LDC"
msgstr ""

msgid "DISPENSE_OFFRE"
msgstr ""

msgid "DISPENSE_REUSSITE"
msgstr ""

msgid "DISPENSE_UNIV"
msgstr ""

msgid "DISPENSE_VCRC"
msgstr ""

msgid "DOCTORAL_TRAINING"
msgstr "PhD training"

msgid "DROITS_MAJORES"
msgstr ""

msgid "DROITS_MAJORES_DEMANDES"
msgstr ""

msgid "Data protection"
msgstr ""

msgid "Date"
msgstr ""

msgid "Date of birth"
msgstr ""

msgid "Date of the confirmation paper (DD/MM/YYYY)"
msgstr ""

msgid "Date the application is sent to the supervision group"
msgstr ""

msgid "Date the application was sent to the faculty"
msgstr ""

msgid "Deadline extended"
msgstr ""

msgid "Deadline for documents to be requested immediately"
msgstr ""

msgid "Deadline for the candidate to upload documents"
msgstr ""

msgid "Deadline of the confirmation paper (DD/MM/YYYY)"
msgstr ""

msgid "Deadline on"
msgstr ""

msgid "Deadline type"
msgstr ""

msgctxt "female gender"
msgid "Dear"
msgstr ""

msgctxt "male gender"
msgid "Dear"
msgstr ""

msgctxt "other gender"
msgid "Dear"
msgstr ""

#, python-format
msgid "Dear %(name)s,"
msgstr ""

#, python-format
msgctxt "F"
msgid "Dear %(name)s,"
msgstr ""

#, python-format
msgctxt "M"
msgid "Dear %(name)s,"
msgstr ""

msgid "Debug"
msgstr ""

msgid "Decision"
msgstr ""

msgid "Decision confirming the granting of subsidiary protection"
msgstr ""

msgid "Decision confirming the granting of temporary protection"
msgstr ""

msgid "Decision of SIC"
msgstr ""

msgid "Decision of the faculty"
msgstr ""

msgid "Declared assimilated"
msgstr ""

msgid "Declared assimilated or not"
msgstr ""

msgid "Declared not assimilated"
msgstr ""

msgid "Dedicated time (in EFT)"
msgstr ""

msgid "Defence date"
msgstr ""

msgid "Defense"
msgstr ""

msgctxt "doctorate tab"
msgid "Defense"
msgstr ""

msgid "Defense indicative date"
msgstr ""

msgid "Defense language"
msgstr ""

msgid "Defense method"
msgstr ""

msgctxt "admission tab"
msgid "Defense method"
msgstr ""

msgctxt "equivalence_state"
msgid "Definitive"
msgstr ""

msgid "Definitive admission date to doctorate"
msgstr ""

msgid "Definitive admission date:"
msgstr ""

msgctxt "admission"
msgid "Delete"
msgstr ""

msgid "Delete experience"
msgstr ""

msgid "Delete the document"
msgstr ""

msgid "Delete?"
msgstr ""

msgid "Deletion of an experience"
msgstr ""

msgctxt "admission decision"
msgid "Denied"
msgstr "Rejetée"

msgid "Description"
msgstr ""

msgid "Description of your communication"
msgstr ""

msgid "Detailed curriculum vitae"
msgstr ""

msgid "Detailed curriculum vitae, dated and signed"
msgstr ""

msgid "Development cooperation (ARES)"
msgstr ""

msgid "Did you graduate from this course?"
msgstr ""

msgid "Diploma"
msgstr ""

msgid "Diploma equivalence"
msgstr ""

msgid "Diploma nationality"
msgstr ""

msgid "Diploma translation"
msgstr ""

msgid "Diploma(s) or non-academic activity(ies) giving access to"
msgstr ""

msgid "Diplomatic post"
msgstr ""

msgid "Diplomatic post code"
msgstr ""

msgctxt "F"
msgid "Director of the Enrolment Office"
msgstr ""

msgctxt "H"
msgid "Director of the Enrolment Office"
msgstr ""

msgctxt "X"
msgid "Director of the Enrolment Office"
msgstr ""

msgctxt "F"
msgid "Director of the Saint-Louis Bruxelles Enrolment Office"
msgstr ""

msgctxt "H"
msgid "Director of the Saint-Louis Bruxelles Enrolment Office"
msgstr ""

msgctxt "X"
msgid "Director of the Saint-Louis Bruxelles Enrolment Office"
msgstr ""

msgid "Disabled"
msgstr ""

msgid "Dispensation needed"
msgstr ""

msgid "Dispensation or increased fees"
msgstr ""

msgid "Dispensed"
msgstr ""

msgid "Display according education"
msgstr ""

msgid "Display problem"
msgstr ""

msgid "Dissertation mark"
msgstr ""

msgid "Dissertation summary"
msgstr ""

<<<<<<< HEAD
=======
msgid "Dissertation title"
msgstr ""

>>>>>>> 97ee0370
msgid "Do not reorder values, and keep the same count"
msgstr ""

#, python-format
msgid ""
"Do you confirm the sending of this email to the <a href=\"mailto:"
"%(email_address)s\" target=\"_blank\">%(email_address)s</a> address?"
msgstr ""

msgid "Do you have a Belgian National Register Number (NISS)?"
msgstr ""

msgid "Do you have a secondary school diploma?"
msgstr ""

msgid "Do you have an international scholarship?"
msgstr ""

msgid "Do you want to authorize this inscription type admission now?"
msgstr ""

msgid "Do you want to continue?"
msgstr ""

msgid "Do you want to request the application fee now?"
msgstr ""

msgid "Do you want to send the approval to the candidate now?"
msgstr ""

msgid "Do you want to send the refusal to the candidate now?"
msgstr ""

#, python-format
msgid "Do you wish to move the doctorate to the \"%(status)s\" state?"
msgstr ""

msgid "Doctor"
msgstr ""

msgid "Doctoral student:"
msgstr ""

msgid "Doctorate admission"
msgstr ""

msgid "Doctorate admissions"
msgstr ""

msgctxt "inclusive"
msgid "Doctorate candidate"
msgstr ""

msgid "Doctorate enrolment applications"
msgstr ""

msgid "Document"
msgstr ""

#, python-format
msgid "Document merging of the proposition %(reference)s"
msgstr ""

msgctxt "admission"
msgid "Document name"
msgstr ""

msgid "Document not found."
msgstr ""

msgid "Document to be requested"
msgstr ""

msgctxt "admission"
msgid "Document type"
msgstr ""

msgid "Documents"
msgstr ""

msgid ""
"Documents requested by the SIC are still expected from the candidate. The "
"application could be sent to the faculty once they have been received."
msgstr ""

msgid ""
"Documents requested by the faculty are still expected from the candidate. "
"The application could be sent to the SIC once they have been received."
msgstr ""

msgid ""
"Documents requested by the faculty are still expected from the candidate. "
"The application will be sent to the SIC once they have been received."
msgstr ""

msgid "Documents specific to limited-enrolment courses"
msgstr ""

msgid "Does not have a doctor title"
msgstr ""

msgid "Done in"
msgstr ""

msgid "Dossier"
msgstr ""

msgid "Dossier confirmation"
msgstr ""

msgid "Dossier not found."
msgstr ""

msgid "Dossier numero"
msgstr ""

msgid "Dossier reference:"
msgstr ""

msgid "Dossier status"
msgstr ""

msgid "Double degree:"
msgstr ""

msgid "Download the document"
msgstr ""

msgid "Dr"
msgstr ""

msgid "Dual degree scholarship"
msgstr ""

msgid ""
"Dual degrees involve joint coursework between two or more universities, "
"leading to two separate diplomas awarded by each signatory university."
msgstr ""

msgid "Dual or triple degree"
msgstr ""

msgid "Duplicate experience"
msgstr ""

msgid "Duplication of an experience"
msgstr ""

msgid "Dynamic questions about \"Specific aspects\" sub-tab"
msgstr ""

msgid "ECONOMY"
msgstr ""

msgid "ECTS"
msgstr ""

msgctxt "summary"
msgid "ECTS added"
msgstr ""

msgid "ECTS credits"
msgstr ""

msgid "ECTS for participating"
msgstr ""

msgid "ECTS for the participation"
msgstr ""

msgid "ECTS must be positive"
msgstr ""

msgid "EFT"
msgstr ""

msgid "EN"
msgstr ""

#, python-format
msgid "ENROLMENT AUTHORISATION<br>for the %(academic_year)s academic year"
msgstr ""

msgid "EU,NEU"
msgstr ""

msgid "Edit"
msgstr ""

#, python-format
msgid "Edit <em>%(category)s</em> activity."
msgstr ""

msgid "Edit the communication of this conference"
msgstr ""

msgid "Edition"
msgstr ""

msgctxt "admission"
msgid "Education"
msgstr ""

msgid "Educational experience not found."
msgstr ""

msgid "Educational experiences"
msgstr ""

msgid "Effective date"
msgstr ""

msgctxt "admission"
msgid "Email"
msgstr ""

msgid "Email content"
msgstr ""

msgid "Email object"
msgstr ""

msgid "Email of the contact person for the design of the annual program"
msgstr ""

msgid "Email of the enrollment campus"
msgstr ""

msgid "Email receiving the documents"
msgstr ""

#, python-format
msgid ""
"Email requesting the application fee sent to the candidate on %(date)s by "
"%(author)s."
msgstr ""

msgid "Email sent to the EU+5 candidate when SIC approves an admission."
msgstr ""

msgid "Email sent to the NEU+5 candidate when SIC approves an admission."
msgstr ""

msgid ""
"Email sent to the candidate to inform him that he must pay the application "
"fee to finalize an application for general education"
msgstr ""

msgid ""
"Email sent to the candidate to inform him that the checking of the "
"authentication of its background is in progress."
msgstr ""

msgid "Email sent to the candidate when SIC refuses an admission."
msgstr ""

msgid ""
"Email sent to the checkers to inform them to check the background "
"authentication of the candidate."
msgstr ""

msgid ""
"Email sent to the faculty when the SIC submits the application during the "
"faculty decision process."
msgstr ""

msgid "Emergency contact (telephone number)"
msgstr ""

msgctxt "admission"
msgid "Emergency contact (telephone number)"
msgstr ""

msgid "Employer"
msgstr ""

msgid "Enable complementary training tab"
msgstr ""

msgid "Enabled"
msgstr ""

msgctxt "admission"
msgid "End"
msgstr ""

msgid "End date"
msgstr ""

msgid "English"
msgstr ""

msgid "English name"
msgstr ""

msgid "English value"
msgstr ""

msgid "English values"
msgstr ""

msgid "Enroll in a course"
msgstr ""

msgid "Enrollment authorization document link"
msgstr ""

msgid "Enrolment Office"
msgstr ""

msgid "Enrolment applications"
msgstr ""

msgid "Enrolment authorisation"
msgstr ""

msgid "Enrolment campus"
msgstr ""

msgid "Enrolment campus email"
msgstr ""

msgid "Enrolment in limited enrolment bachelor's course"
msgstr ""

msgid "Enrolment management"
msgstr ""

msgid "Enrolments"
msgstr ""

msgid "Enter a list of values."
msgstr ""

msgctxt "admission"
msgid "Entities"
msgstr ""

msgctxt "admission"
msgid "Entity"
msgstr ""

msgid "Equivalency of the foreign access title"
msgstr ""

msgid "Erasmus Mundus"
msgstr ""

msgid ""
"Erasmus Mundus is a study abroad programme devised by an international "
"partnership of higher education institutions. Scholarships are awarded to "
"students and proof of funding is therefore required."
msgstr ""

msgid "Erasmus Mundus scholarship"
msgstr ""

msgid "Erasmus mundus:"
msgstr ""

msgid "Estimated time to complete the PhD (in months)"
msgstr ""

msgid "European Research Council (ERC)"
msgstr ""

msgid "European Union country"
msgstr ""

msgid "Evaluation system"
msgstr ""

msgid "Event description"
msgstr ""

msgid "Event name"
msgstr ""

msgid "Event website"
msgstr ""

msgid "Every education"
msgstr ""

msgid "Example"
msgstr ""

msgid "Excel export of admission"
msgstr ""

msgid "Excel export of admission applications"
msgstr ""

msgid "Exclude"
msgstr ""

msgid "Exit without saving"
msgstr ""

msgctxt "admission"
msgid "Expected date of graduation"
msgstr ""

msgid "Expected graduation date (signed diploma)"
msgstr ""

msgid "Experience knowledge valorisation"
msgstr ""

msgid "Experience not found."
msgstr "Expérience non trouvée."

msgid "Experiences"
msgstr ""

msgid "Expert advice"
msgstr ""

msgid "Expert opinion"
msgstr ""

msgid "Expirable link to the admission recap"
msgstr ""

msgid "Export"
msgstr ""

#, python-format
msgid "Exporting %(reference)s to PDF"
msgstr ""

msgid "Exporting the admission information to PDF"
msgstr ""

msgid "Extension request not completed."
msgstr ""

msgid "Extension request not defined."
msgstr ""

msgid "External enrollment change"
msgstr ""

msgid "External reorientation"
msgstr ""

msgid "External reorientation / modification"
msgstr ""

msgid "External reorientation/modification"
msgstr ""

msgid "FNRS"
msgstr ""

msgid "FR"
msgstr ""

msgid "FREE_COURSE"
msgstr "Open course"

msgid "FRESH"
msgstr ""

msgid "FRIA"
msgstr ""

msgid "FWB - Credits earned"
msgstr ""

msgid "FWB - Registered credits"
msgstr ""

msgctxt "equivalence_type"
msgid "FWB academic degree equivalence"
msgstr ""

msgid "FWB equivalent course"
msgstr ""

msgid "Faculty comment about the collaborative program"
msgstr ""

msgid "Faculty comment for the SIC"
msgstr ""

msgid "Faculty comment for the SIC:"
msgstr ""

msgid "Faculty decision:"
msgstr ""

msgid "Faculty process"
msgstr ""

msgid "Failure of the confirmation paper"
msgstr ""

msgid "Failure of the test"
msgstr ""

msgid "False"
msgstr ""

msgid "Feedback from Fac"
msgstr ""

msgctxt "admission gender"
msgid "Female"
msgstr ""

msgctxt "admission sex"
msgid "Female"
msgstr ""

msgid "File"
msgstr ""

msgid "Filter by documents"
msgstr ""

msgctxt "tab"
msgid "Finalization"
msgstr ""

msgid "Financability computed rule"
msgstr ""

msgid "Financability computed rule on"
msgstr ""

msgid "Financability rule"
msgstr ""

msgid "Financability rule established by"
msgstr ""

msgid "Financable"
msgstr ""

msgid "Financeability"
msgstr ""

msgid "Financeability view"
msgstr ""

msgid "Financeabilty algorithm proposition not computed yet."
msgstr ""

#, python-format
msgid "Financeabilty algorithm proposition on the %(date)s : %(result)s"
msgstr ""

msgid "Financeable"
msgstr ""

msgid "Financing rule"
msgstr ""

msgid "First name"
msgstr ""

msgid "First name Last name:"
msgstr ""

msgid "First name and last name"
msgstr ""

msgid "First year of"
msgstr ""

msgid "First year of inscription + status"
msgstr ""

#, python-format
msgid "Folder analysis of the proposition %(reference)s"
msgstr ""

msgid "Following authorization"
msgstr ""

msgctxt "female gender"
msgid ""
"Following the presentation of the state of the research and the subsequent "
"discussion with the candidate, the supervisory panel assessed the progress "
"of the work and announces:"
msgstr ""

msgctxt "male gender"
msgid ""
"Following the presentation of the state of the research and the subsequent "
"discussion with the candidate, the supervisory panel assessed the progress "
"of the work and announces:"
msgstr ""

msgid "Fondation Mont-Godinne"
msgstr ""

msgid "Fondation Saint-Luc"
msgstr ""

msgid "Fonds Speciaux de Recherche (FSR)"
msgstr "Fonds Spéciaux de Recherche (FSR)"

msgid ""
"For a message, it is possible to specify the CSS class that we want to apply "
"on it by using the \"CLASSE_CSS\" property. This is a string which can "
"contain several classes, separated with a space. <a href=\"https://"
"getbootstrap.com/docs/3.3/css/#helper-classes\">Bootstrap classes</a> can be "
"used here.<br>Full example: <code>{\"CLASSE_CSS\": \"bg-info\"}</code>."
"<br><br>For a text field, it is possible to specify if the user can enter a "
"short (\"COURT\", by default) or a long (\"LONG\") text by using the "
"\"TAILLE_TEXTE\" property.<br>Full example: <code>{\"TAILLE_TEXTE\": "
"\"LONG\"}</code>.<br><br>For a file field, it is possible to specify the "
"maximum number (\"NOMBRE_MAX_DOCUMENT\", default to 1) and the MIME types "
"(\"TYPES_MIME_FICHIER\") of the files that can be uploaded.<br>Full example: "
"<code>{\"TYPES_MIME_FICHIER\": [\"application/pdf\"], "
"\"NOMBRE_MAX_DOCUMENTS\": 3}</code>.<br><br>For a selection field, it is "
"possible to specify if the selection is realised through a list (\"LISTE\", "
"by default), checkboxes (\"CASES_A_COCHER\") or radio buttons "
"(\"BOUTONS_RADIOS\") by using the \"TYPE_SELECTION\" property. The list and "
"the radios buttons allow to select only one value whereas the checkboxes "
"allow to select several values.<br>Full example: <code>{\"TYPE_SELECTION\": "
"\"CASES_A_COCHER\"}</code>."
msgstr ""

msgid ""
"For any secondary school diploma from a country outside the European Union, "
"the application for admission <strong>must contain the equivalency</strong> "
"of your diploma issued by the <a href=\"http://www.equivalences.cfwb.be/\" "
"target=\"_blank\">French Community</a> of Belgium."
msgstr ""

#, python-format
msgid ""
"For the jury president, %(manager_first_name)s %(manager_last_name)s on "
"%(date)s."
msgstr ""

msgid "Foreign access title equivalence effective date"
msgstr ""

msgid "Foreign access title equivalence state"
msgstr ""

msgid "Foreign access title equivalence status"
msgstr ""

msgid "Foreign access title equivalence type"
msgstr ""

msgid "Foreign diploma"
msgstr ""

msgid "Form item"
msgstr ""

#, python-format
msgid "Formation is not available for this year (%(sigle)s in %(annee)s)."
msgstr ""

msgid "Formation is not available for this year."
msgstr ""

msgid "Former UCLouvain student"
msgstr ""

msgid "Fraudster"
msgstr ""

msgid "Fraudster (ARES)"
msgstr ""

msgid "Fraudster status from ARES"
msgstr ""

msgid "Fraudster status from SIC"
msgstr ""

msgid "Free additional approval condition"
msgstr ""

msgid "Free additional approval conditions"
msgstr ""

msgid "Free additional conditions"
msgstr ""

msgid "Free and requestable by FAC"
msgstr ""

msgid "Free and requestable by SIC"
msgstr ""

msgid "Free and uploaded by FAC for the managers"
msgstr ""

msgid "Free and uploaded by SIC for the managers"
msgstr ""

msgid "Free documents"
msgstr ""

msgid "French"
msgstr ""

msgid "French name"
msgstr ""

msgid "French value"
msgstr ""

msgid "French values"
msgstr ""

msgid "From"
msgstr ""

#, python-format
msgid "From %(debut_periode)s to %(fin_periode)s"
msgstr ""

#, no-python-format
msgid "Full-time equivalent (as %)"
msgstr ""

msgctxt "curriculum"
msgid "Function"
msgstr ""

msgctxt "admission"
msgid "Funding"
msgstr ""

msgid "Funding type"
msgstr ""

msgid "GEOGRAPHY"
msgstr "Geography"

msgid "GEST_BLOCAGE"
msgstr "Management blocked"

msgid "GEST_BLOCAGE_ULTERIEUR"
msgstr "Management blocked later"

msgid "GEST_EN_COURS"
msgstr "Management in progress"

msgid "GEST_REUSSITE"
msgstr "Management success"

msgid "Gantt chart"
msgstr ""

msgid "Gender"
msgstr ""

msgid "General"
msgstr ""

msgid "General data"
msgstr ""

msgid "General education admission"
msgstr ""

msgid "General enrolments"
msgstr ""

msgid "Generate an analysis folder"
msgstr ""

msgid "Generate an in-progress analysis folder"
msgstr ""

msgid "Generate the PDF recap"
msgstr ""

msgid "Generated by the system"
msgstr ""

msgid "Generic"
msgstr ""

msgid "Generic mail that can be manually sent once the candidate is admitted"
msgstr ""

msgid "Global"
msgstr ""

msgid "Global FAC/CDD comments"
msgstr ""

msgid "Global SIC comments"
msgstr ""

msgid "Global comment"
msgstr ""

msgctxt "admission"
msgid "Grade"
msgstr ""

#, python-brace-format
msgid "Graduation of {program_name}"
msgstr ""

msgid "Greetings depending on the gender of the candidate"
msgstr ""

msgid "Grounds for denied"
msgstr ""

msgid "HTML"
msgstr ""

msgid ""
"Has this diploma been recognised as equivalent by the French Community of "
"Belgium?"
msgstr ""

msgid ""
"Have you applied <a href='https://allocations-etudes.cfwb.be/etudes-"
"superieures/' target='_blank'>for a student grant</a> from the French "
"Community of Belgium?"
msgstr ""

msgid ""
"Have you applied for a student grant from the French Community of Belgium?"
msgstr ""

msgid "Have you previously enrolled at UCLouvain?"
msgstr ""

msgid "Have you previously enrolled for a PhD?"
msgstr ""

msgid "Head office name"
msgstr ""

msgid "Help text"
msgstr ""

msgid "Hide the checklist menu"
msgstr ""

msgid "Hide the states of the checklist"
msgstr ""

msgctxt "tab"
msgid "History"
msgstr ""

msgid "Home"
msgstr ""

msgid ""
"Household composition or marriage certificate authenticated by the Belgian "
"authorities"
msgstr ""

msgid "Household composition or the birth certificate"
msgstr ""

msgid "Household composition or the marriage certificate"
msgstr ""

msgid "Household composition, or copy of your birth certificate"
msgstr ""

msgid "How did the candidate find out about this course?"
msgstr ""

msgid "How did you find out about this course?"
msgstr ""

msgid "I am a long-term resident in the European Union outside Belgium"
msgstr ""

msgid ""
"I am a long-term resident of the European Union outside Belgium (Belgian "
"student status category 7)"
msgstr ""

msgid "I am a refugee"
msgstr ""

msgid ""
"I am a refugee, an asylum seeker, or a stateless person or have subsidiary/"
"temporary protection (Belgian student status category 2)"
msgstr ""

msgid "I am a stateless person"
msgstr ""

msgid "I am an asylum seeker"
msgstr ""

msgid ""
"I am aware that as an applicant without a European Union nationality or "
"Belgian student status, I am required to pay an application fee of &euro;200 "
"via online payment. The application fee must be received by UCLouvain within "
"15 calendar days. Otherwise, my application will not be considered. For more "
"information: <a href=\"https://uclouvain.be/en/study/inscriptions/tuition-"
"fees-non-eu-students.html\" target=\"_blank\">https://uclouvain.be/en/study/"
"inscriptions/tuition-fees-non-eu-students.html</a>."
msgstr ""

msgid ""
"I am aware that no additional documents specific to limited-enrolment "
"courses can be added once my online application has been confirmed."
msgstr ""

msgid ""
"I am aware that the UCLouvain Faculty of Medicine and Dentistry has provided "
"certain personal details (surname(s), first name(s), NOMA, date of birth, "
"place of birth, address) to the Host Hospitals in order to establish the "
"various user rights that I will need as part of my internships, in "
"compliance with the General Data Protection Regulation (GDPR) and the law of "
"30 July 2018 on the protection of individuals with regard to the processing "
"of personal data. My data is kept for the time necessary for the proper "
"performance of the internship and is never transmitted to parties other than "
"those mentioned above. Appropriate technical and organisational measures are "
"put in place to ensure an adequate level of protection for this data."
msgstr ""

msgid ""
"I am aware that the university may verify with third parties all of the "
"application information I provide. In this context, I understand UCLouvain "
"reserves the right to send the information or documents in my application to "
"the selected diplomatic post (e.g. diplomas, transcripts, enrolment "
"authorisation, etc.) in order to ensure their authenticity."
msgstr ""

#, python-format
msgid ""
"I am pleased to inform you that the faculty has authorised you to enrol for "
"the %(academic_year)s academic year in:"
msgstr ""

msgid ""
"I am supported by the CPAS or by a CPAS home or nominated by the CPAS "
"(Belgian student status category 4)"
msgstr ""

msgid ""
"I am supported by the CPAS, or by a CPAS rest home or designated by the CPAS"
msgstr ""

msgid "I authorise"
msgstr ""

msgid "I do not authorize"
msgstr ""

msgid "I have a Development Cooperation scholarship"
msgstr ""

msgid "I have a foreign national card"
msgstr ""

msgid "I have a long-term resident card"
msgstr ""

msgid ""
"I have a permanent resident card as a family member of a European Union "
"citizen"
msgstr ""

msgid ""
"I have a residence permit valid for more than 3 months and earn professional "
"income"
msgstr ""

msgid ""
"I have a residence permit valid for more than 3 months and earn replacement "
"income"
msgstr ""

msgid ""
"I have a residence permit valid for more than 3 months and receive "
"professional or replacement income (Belgian student status category 3)"
msgstr ""

msgid "I have a resident card as a family member of a European Union citizen."
msgstr ""

msgid ""
"I have a scholarship as referred to in Article 105 S 2 of the Decree of 7 "
"November 2013 (CFWB or Development Cooperation) (Belgian student status "
"category 6)"
msgstr ""
"I have a scholarship as referred to in Article 105 § 2 of the Decree of 7 "
"November 2013 (CFWB or Development Cooperation) (Belgian student status "
"category 6)"

msgid "I have a scholarship from the French Community student grant service"
msgstr ""

msgid ""
"I have a settlement permit or am a long-term resident in Belgium (Belgian "
"student status category 1)"
msgstr ""

msgid "I have been granted subsidiary protection"
msgstr ""

msgid "I have been granted temporary protection"
msgstr ""

msgid ""
"I have read and understood the latest version of the Internship Framework "
"Agreement between UCLouvain and the Host Hospitals drawn up as part of the "
"UCLouvain bachelor's or master's course in medicine with a view to acquiring "
"the corresponding course units, and I undertake to comply with its terms: <a "
"href=\"https://cdn.uclouvain.be/groups/cms-editors-mede/ConventionStageMed."
"pdf\" target=\"_blank\">https://cdn.uclouvain.be/groups/cms-editors-mede/"
"ConventionStageMed.pdf</a>"
msgstr ""

msgid "I hereby declare that"
msgstr ""

#, python-format
msgid ""
"I undertake to send any supporting documents requested %(by_service)s "
"<strong>within 15 calendar days</strong>. If I fail to do so, I acknowledge "
"and accept that my application will be considered inadmissible in accordance "
"with Article 9 of the Academic Regulations and Procedures (RGEE)."
msgstr ""

#, python-format
msgid "I will be graduating from secondary school during the %s academic year"
msgstr ""

msgid ""
"I would like to receive my mail at an address other than my legal address"
msgstr ""

msgid "IBAN account number"
msgstr ""

msgid "INDISPONIBLE"
msgstr "Not available"

msgid "INITIAL_CANDIDAT"
msgstr "Initial candidate"

msgid "INITIAL_NON_CONCERNE"
msgstr "Initial not concerned"

msgid "INSCRIPTION"
msgstr "Enrollment"

msgid "INSCRIPTION_AU_ROLE"
msgstr ""

msgid "INSCRIPTION_REGULIERE"
msgstr ""

msgid "INVALID"
msgstr "Invalid"

msgid "INVITED"
msgstr "Invited to sign"

msgid "IN_PROGRESS"
msgstr "In progress"

msgid "Identification"
msgstr ""

msgid "Identification photo"
msgstr ""

msgid "Identification photo of the candidate"
msgstr ""

msgid "Identifier"
msgstr ""

msgid "Identity card"
msgstr ""

msgid "Identity card (both sides)"
msgstr ""

msgid "Identity card expiry date"
msgstr ""

msgid "Identity card number"
msgstr ""

msgid "Identity document"
msgstr ""

msgid ""
"Identity document proving the long-term stay in a member state of the "
"European Union"
msgstr ""

msgid ""
"If necessary, please finish inputting doctoral activities and complete the "
"defense preparation below before submitting the jury proposition."
msgstr ""

msgid "If other language regime, specify"
msgstr ""

msgid "If other, specify"
msgstr ""

msgid ""
"If you do not have an equivalency certificate, you must apply for one in "
"strict accordance with the instructions of the <a href='http://www."
"equivalences.cfwb.be' target='_blank'> French Community of Belgium.</a>."
msgstr ""

msgid ""
"If you do not yet have a final equivalency decision from the <a "
"href=\"http://www.equivalences.cfwb.be/\" target=\"_blank\">French "
"Community</a> of Belgium, provide a copy of both sides of it as soon as you "
"receive it. In the meantime, you will be asked to provide proof that you "
"have indeed requested it: postal receipt and proof of payment, "
"acknowledgement of receipt of the application, etc."
msgstr ""

msgid ""
"If you have a final equivalence decision issued by the <a href=\"http://www."
"equivalences.cfwb.be/\" target=\"_blank\">French Community</a> of Belgium, "
"you must provide a double-sided copy of this document."
msgstr ""

msgid ""
"If you have not attended your course for one or more years, please indicate "
"this by turning off the switch for the those years."
msgstr ""

msgid ""
"If you submit the activity, you will no longer be able to modify the seminar "
"or the various activities within it."
msgstr ""

msgid ""
"If you want, you can save these information and directly send the "
"application to the SIC by selecting the appropriate button below."
msgstr ""

msgid "Immediately"
msgstr ""

msgid "Important information:"
msgstr ""

msgid "Impossible action"
msgstr ""

msgid ""
"Impossible action: please be sure that the confirmation date and report are "
"specified."
msgstr ""

msgid ""
"In accordance with the information at <a target=\"_blank\" href=\"https://"
"uclouvain.be/en/study/inscriptions/acces-aux-professions-reglementees."
"html\">https://uclouvain.be/en/study/inscriptions/acces-aux-professions-"
"reglementees.html</a>, I declare that, if the courses listed therein concern "
"me, I have received the information relating to their requirements for "
"admission or continuation and to the specific rules or restrictions of "
"accreditation or professional establishment to which the professional or "
"accredited title is subject and I accept the terms thereof."
msgstr ""

msgid ""
"In accordance with the information at <a target=\"_blank\" href=\"https://"
"uclouvain.be/en/study/inscriptions/reglementations.html\">https://uclouvain."
"be/en/study/inscriptions/reglementations.html</a>, I declare that I have "
"read the university regulations and accept their terms."
msgstr ""

msgid ""
"In accordance with the information at <a target=\"_blank\" href=\"https://"
"uclouvain.be/en/study/inscriptions/vie-privee.html\">https://uclouvain.be/en/"
"study/inscriptions/vie-privee.html</a>, I declare that I have read the data "
"protection policy of the Universite catholique de Louvain and accept its "
"terms."
msgstr ""
"In accordance with the information at <a target=\"_blank\" href=\"https://"
"uclouvain.be/en/study/inscriptions/vie-privee.html\">https://uclouvain.be/en/"
"study/inscriptions/vie-privee.html</a>, I declare that I have read the data "
"protection policy of the Université catholique de Louvain and accept its "
"terms."

#, python-format
msgid ""
"In accordance with the registration calendar <a href=\"https://uclouvain.be/"
"en/study/inscriptions/calendrier-inscriptions.html\" target=\"_blank\">www."
"uclouvain.be/enrolment-calendar</a>, I confirm that I am applying for the "
"academic year %(year)s."
msgstr ""

msgid "In draft form"
msgstr ""

#, python-format
msgid ""
"In order to proceed with your enrolment at the university, please go to the "
"Enrolment Office (see address below) between 1 June and 30 September "
"%(year)s with the following documents:"
msgstr ""

#, python-format
msgid ""
"In order to proceed with your enrolment at the university, please send the "
"document(s) listed below between 1 June and 30 September %(year)s to <a "
"href=\"mailto:%(email)s\">%(email)s</a>:"
msgstr ""

msgid "In payement order"
msgstr ""

msgid "In person"
msgstr ""

msgid "Include"
msgstr ""

msgid "Include or exclude the checklist filters"
msgstr ""

msgid "Incomplete field"
msgstr ""

msgid ""
"Information about a potential cotutelle are to be inputted in the \"Doctoral "
"project\" part."
msgstr ""

msgid "Information provided to the candidate."
msgstr ""

msgid "Initialization of the predefined specific questions"
msgstr ""

msgid "Initialization of the predefined specific questions completed."
msgstr ""

msgid ""
"Initialization of the predefined specific questions for an academic year"
msgstr ""

msgctxt "admission"
msgid "Institute"
msgstr ""

msgctxt "curriculum"
msgid "Institute"
msgstr ""

msgctxt "jury"
msgid "Institute"
msgstr ""

msgid "Institute address"
msgstr ""

msgid "Institute contacted"
msgstr ""

msgid "Institute name"
msgstr ""

msgid "Institute type"
msgstr ""

msgid "Institution"
msgstr ""

msgid "Institution Federation Wallonie-Bruxelles"
msgstr ""

msgid "Institution contacted"
msgstr ""

msgid "Institution should be set when PhD has been set to yes or partial"
msgstr ""

msgid "Insufficient"
msgstr ""

msgid "Interested mark"
msgstr ""

msgid "Internal comment"
msgstr ""

msgid "Internal comment:"
msgstr ""

msgid "Internal label"
msgstr ""

msgid "Internal notes"
msgstr ""

msgid "International for doctorate"
msgstr ""

msgid "International for general education"
msgstr ""

msgid "International scholarship"
msgstr ""

msgid "International:"
msgstr ""

msgid "Internship Framework Agreement"
msgstr ""

msgid "Invalid date"
msgstr ""

msgid "Invalid phone number"
msgstr ""

#, python-format
msgid "Invalid property: %(config_params)s"
msgid_plural "Invalid properties: %(config_params)s"
msgstr[0] ""
msgstr[1] ""

msgid "Invitations have not been sent"
msgstr ""

msgid "Invitations must have been sent"
msgstr ""

msgid "Is access title of the proposition?"
msgstr ""

msgid "Is active?"
msgstr ""

msgid "Is an external modification"
msgstr ""

msgid "Is an external reorientation"
msgstr ""

msgid "Is belgian bachelor"
msgstr ""

msgid "Is it a Wallonia-Brussels Federation institution?"
msgstr ""

msgid "Is non-resident (as defined in decree)"
msgstr ""

msgctxt "diploma_type"
msgid "It is a diploma"
msgstr ""

msgid "JURY_APPROUVE_ADRE"
msgstr ""

msgid "JURY_APPROUVE_CA"
msgstr ""

msgid "JURY_APPROUVE_CDD"
msgstr ""

msgid "JURY_REFUSE_ADRE"
msgstr ""

msgid "JURY_REFUSE_CDD"
msgstr ""

msgid "JURY_SOUMIS"
msgstr ""

msgid "Joint research project (ARC)"
msgstr ""

msgid "Joint supervision agreement"
msgstr ""

msgid "Joint supervision request"
msgstr ""

msgid "Journal or publishing house name"
msgstr ""

msgid "Jury approval"
msgstr ""

msgid "Jury composition"
msgstr ""

msgid "Justification letter"
msgstr ""

msgid "Keys"
msgstr ""

msgctxt "admission"
msgid "Keywords"
msgstr ""

msgid "Knowledge of languages"
msgstr ""

msgid "Language"
msgstr ""

msgid "Language regime"
msgstr ""

msgid "Last hour views:"
msgstr ""

msgid "Last modif."
msgstr ""

msgid "Last modification"
msgstr ""

msgid "Last modification (author)"
msgstr ""

msgid "Last name / First name / Email"
msgstr ""

msgid "Last name / First name / Email / NOMA"
msgstr ""

msgid "Last name / First name / Global id"
msgstr ""

msgid "Last update author"
msgstr ""

msgid "Late enrollment"
msgstr ""

msgid "Later > blocking"
msgstr ""

msgid "Later > non-blocking"
msgstr ""

msgid "Launch"
msgstr ""

msgid "Lead supervisor"
msgstr ""

msgid "Lead supervisor approval"
msgstr ""

msgid "Lead supervisor assent"
msgstr ""

msgid "Lead supervisor comment"
msgstr ""

msgctxt "admission"
msgid "Learning unit"
msgstr ""

msgid "Leave page?"
msgstr ""

msgid "Legal cohabitation certificate"
msgstr ""

msgid "Legal domicile"
msgstr ""

msgid "Letters of recommendation"
msgstr ""

msgctxt "equivalence_type"
msgid "Level equivalence"
msgstr ""

msgid ""
"Link to download a copy of the file related to the admission (frontoffice)."
msgstr ""

msgid "Link to the admission (back-office)"
msgstr ""

msgid "Link to the admission (front-office)"
msgstr ""

msgid "Link to the admission confirmation paper panel (back-office)"
msgstr ""

msgid "Link to the admission confirmation paper panel (front-office)"
msgstr ""

msgid "Link to the admission supervisory panel (front-office)"
msgstr ""

msgid "Link to the admissions (front-office)"
msgstr ""

msgid "Link to the complementary training panel (front-office)"
msgstr ""

msgid "Link to the doctoral training panel (back-office)"
msgstr ""

msgid "Link to the doctoral training panel (front-office)"
msgstr ""

msgid ""
"Link to the page of the faculty decision in the checklist of the admission "
"(back-office)"
msgstr ""

msgid "List"
msgstr ""

msgid "List a missing document"
msgstr ""

msgid "List of LUs of the additional module or others"
msgstr ""

msgid "List of emails of the program managers."
msgstr ""

msgid "List of names of the program managers."
msgstr ""

msgid ""
"List of the mandatory requested documents that must be submitted "
"immediately, with the reason"
msgstr ""

msgid ""
"List of the requested documents that can be submitted later, with the reason"
msgstr ""

msgid "List of the requested documents that have been submitted"
msgstr ""

msgid "List of the requested documents that haven't been submitted"
msgstr ""

msgid "List of the values that the Selection elements can take (one per row)."
msgstr ""

msgid "Listening comprehension"
msgstr ""

msgid "Long"
msgstr ""

msgid "Long label in english"
msgstr ""

msgid "Long label in french"
msgstr ""

msgid "Long name"
msgstr ""

msgid "Long-term resident card"
msgstr ""

msgid "Lookup somebody"
msgstr ""

msgid "MANAGEMENT"
msgstr "Management"

msgid "MASTER_DE_SPECIALISATION_SANTE"
msgstr ""

msgid "MATHEMATICS"
msgstr "Mathematics"

msgid "MEMBRE"
msgstr ""

msgid "MIME file types"
msgstr ""

msgid "Madam"
msgstr ""

msgid "Mail salutation"
msgstr ""

msgid ""
"Mail sent to ADRE on first submission of the confirmation paper by the "
"doctoral student"
msgstr ""

msgid ""
"Mail sent to ADRE to inform him of the defavourable opinion on one "
"confirmation paper"
msgstr ""

msgid ""
"Mail sent to ADRE to inform him of the favourable opinion on one "
"confirmation paper"
msgstr ""

msgid ""
"Mail sent to ADRE to inform him of the necessity to retake one confirmation "
"paper"
msgstr ""

msgid ""
"Mail sent to ADRI to inform him of the defavourable opinion on one "
"confirmation paper"
msgstr ""

msgid ""
"Mail sent to ADRI to inform him of the favourable opinion on one "
"confirmation paper"
msgstr ""

msgid ""
"Mail sent to ADRI to inform him of the necessity to retake one confirmation "
"paper"
msgstr ""

msgid "Mail sent to each actor of the supervision group to request a signature"
msgstr ""

msgid "Mail sent to promoters when a member of the supervision panel refuses"
msgstr ""

msgid ""
"Mail sent to reference promoter to inform of the submission of complementary "
"training activities"
msgstr ""

msgid ""
"Mail sent to reference promoter to inform of the submission of course "
"enrollment"
msgstr ""

msgid ""
"Mail sent to reference promoter to inform of the submission of doctoral "
"training activities"
msgstr ""

msgid ""
"Mail sent to the CDD to inform them that a new application has been submitted"
msgstr ""

msgid ""
"Mail sent to the applicant following approval or rejection by a member of "
"the supervisory group"
msgstr ""

msgid ""
"Mail sent to the candidate to confirm supervision group signature requests "
"are sent"
msgstr ""

msgid ""
"Mail sent to the candidate to confirm that his application for continuing "
"education has been taken into account by UCLouvain"
msgstr ""

msgid ""
"Mail sent to the candidate to confirm that his application for general "
"education has been taken into account by UCLouvain"
msgstr ""

msgid ""
"Mail sent to the candidate to confirm that his application has been taken "
"into account by UCLouvain"
msgstr ""

msgid ""
"Mail sent to the candidate to inform him that all requested documents have "
"been received for general education"
msgstr ""

msgid ""
"Mail sent to the candidate to inform him that some FAC documents are missing "
"or invalid in his application for doctorate education"
msgstr ""

msgid ""
"Mail sent to the candidate to inform him that some FAC documents are missing "
"or invalid in his application for general education"
msgstr ""

msgid ""
"Mail sent to the candidate to inform him that some SIC documents are missing "
"or invalid in his application for continuing education"
msgstr ""

msgid ""
"Mail sent to the candidate to inform him that some SIC documents are missing "
"or invalid in his application for doctorate education"
msgstr ""

msgid ""
"Mail sent to the candidate to inform him that some SIC documents are missing "
"or invalid in his application for general education"
msgstr ""

msgid ""
"Mail sent to the candidate to inform him that some requested documents have "
"been received and some are still missing for general education"
msgstr ""

msgid ""
"Mail sent to the candidate to inform of the refusal of complementary "
"training activity"
msgstr ""

msgid ""
"Mail sent to the candidate to inform of the refusal of course enrollment"
msgstr ""

msgid ""
"Mail sent to the candidate to inform of the refusal of doctoral training "
"activity"
msgstr ""

msgid "Mail sent to the candidate to update a complementary training activity"
msgstr ""

msgid "Mail sent to the candidate to update a course enrollment"
msgstr ""

msgid "Mail sent to the candidate to update a doctoral training activity"
msgstr ""

msgid ""
"Mail sent to the doctoral student to give him some information about the "
"confirmation paper"
msgstr ""

msgid ""
"Mail sent to the doctoral student to inform him of the defavourable opinion "
"on the confirmation paper"
msgstr ""

msgid ""
"Mail sent to the doctoral student to inform him of the favourable opinion on "
"the confirmation paper"
msgstr ""

msgid ""
"Mail sent to the doctoral student to inform him of the necessity to retake "
"the confirmation paper"
msgstr ""

msgid ""
"Mail sent to the member of the supervision panel when deleted by the "
"candidate"
msgstr ""

msgid ""
"Mail sent to the members of the supervision panel to inform them that the "
"application has been submitted to UCLouvain by the applicant"
msgstr ""

msgid "Main institute"
msgstr ""

msgctxt "admission gender"
msgid "Male"
msgstr ""

msgctxt "admission sex"
msgid "Male"
msgstr ""

msgctxt "tab"
msgid "Management"
msgstr ""

msgid "Management of the continuing enrolment applications"
msgstr ""

msgid "Management of the doctorate enrolments"
msgstr ""

msgid "Management of the enrolment applications"
msgstr ""

msgid ""
"Mandatory fields are missing in the 'Additional information > Specific "
"questions' tab."
msgstr ""

msgid ""
"Mandatory fields are missing in the 'Additional information > Visa' tab."
msgstr ""

msgid "Mandatory fields are missing in the cotutelle."
msgstr ""

msgid "Mandatory fields are missing in the project details of the proposition."
msgstr ""

msgid ""
"Mandatory fields are missing in the specific questions of the 'Additional "
"information > Specific questions' tab"
msgstr ""

msgid ""
"Mandatory fields are missing in the specific questions of the 'Course "
"choice' tab"
msgstr ""

msgid ""
"Mandatory fields are missing in the specific questions of the 'Previous "
"Experience > Curriculum vitae' tab."
msgstr ""

msgid ""
"Mandatory fields are missing in the specific questions of the 'Previous "
"experience > Secondary studies' tab"
msgstr ""

msgid "Mandatory languages are missing."
msgstr ""

msgid ""
"Martin V comprises both the Martin V Ecole Fondamentale and the Martin V "
"Lycee."
msgstr ""

msgctxt "course"
msgid "Master"
msgstr ""

msgid "Maximum number of documents"
msgstr ""

msgid "Member of supervision group already invited."
msgstr ""

msgid "Member of supervision group not found."
msgstr ""

msgid "Member of supervision group not invited."
msgstr ""

msgid "Members"
msgstr ""

msgid "Memberships"
msgstr ""

msgid "Membre CA not found."
msgstr "Supervisory panel member not found."

msgid "Merging of each document field of a continuing proposition into one PDF"
msgstr ""

msgid "Merging of each document field of a doctorate proposition into one PDF"
msgstr ""

msgid "Merging of each document field of a general proposition into one PDF"
msgstr ""

msgid "Merging of each document field of the proposition into one PDF"
msgstr ""

msgid "Message"
msgstr ""

msgid "Message body"
msgstr ""

msgid "Message for the candidate"
msgstr ""

msgid "Message object"
msgstr ""

msgid "Message sent successfully"
msgstr ""

msgid "Message subject"
msgstr ""

msgid "Message to candidate concerning the prerequisite courses"
msgstr ""

msgid ""
"Method 1 (the private defense and the public defense are separated by at "
"least a month"
msgstr ""

msgid ""
"Method 2 (The private defense and the public defense are organised the same "
"day, and subjected to an admissibility condition)"
msgstr ""

msgid "Missing"
msgstr ""

msgid "Mobility months amount"
msgstr ""

msgid "Modification asked by the candidate"
msgstr ""

msgid "Modification author"
msgstr ""

msgid "Modification date"
msgstr ""

msgid "Modification of a non-academic activity"
msgstr ""

msgid "Modification of an academic course"
msgstr ""

msgid "Modification of the secondary studies"
msgstr ""

msgid "Modification of the specificities of the curriculum"
msgstr ""

msgid "Modification requested"
msgstr ""

msgctxt "feminine"
msgid "Modified"
msgstr ""

msgid "Modified at"
msgstr ""

msgid "Mollie ID"
msgstr ""

msgid "Most recent year of enrolment"
msgstr ""

msgid "Motivation"
msgstr ""

msgid "Motivation for joint supervision"
msgstr ""

msgid "Motivations"
msgstr ""

#, python-format
msgid "Move the doctorate to the \"%(status)s\" state?"
msgstr ""

msgid "Must be a dictionary."
msgstr ""

msgid "Must be enrolled"
msgstr ""

msgid "Must be in the process of the enrolment"
msgstr ""

msgid "Must not be pre-admission"
msgstr ""

msgid "Must pay"
msgstr ""

msgid "My father"
msgstr ""

msgid ""
"My father, mother, legal guardian, spouse or legal cohabitant has the "
"nationality of a country of a European Union member state, or fulfils the "
"conditions covered by one of the Belgian student statuses from 1 to 4 "
"(Belgian student status 5)"
msgstr ""

msgid "My institute is not on this list"
msgstr ""

msgid "My legal cohabitant"
msgstr ""

msgid "My legal guardian"
msgstr ""

msgid "My mother"
msgstr ""

msgid "My partner"
msgstr ""

msgid "N/A"
msgstr ""

msgid "NO"
msgstr "No"

msgid "NON_CONCERNE"
msgstr "Not concerned"

msgid "NON_FINANCABLE"
msgstr "Not financeable"

msgid "NON_SOUMISE"
msgstr ""

msgid "NOT_ALLOWED_TO_CONTINUE"
msgstr "Not allowed to continue"

msgid "NOT_INVITED"
msgstr "Not invited to sign"

msgid "NOUVEAUX_DROITS_MAJORES"
msgstr ""

msgid "Name"
msgstr ""

msgid "Name in english"
msgstr ""

msgid "Name in french"
msgstr ""

msgid "Name in the language of the manifestation"
msgstr ""

msgid "Name of the contact person for the design of the annual program"
msgstr ""

msgid "Name of the education type"
msgstr ""

msgid "Name of the management entity"
msgstr ""

msgid "Name of the working list"
msgstr ""

msgid "Nationality"
msgstr ""

msgid "Nationality:"
msgstr ""

msgid "Negative assessment by lead supervisor"
msgstr ""

msgid "New deadline"
msgstr ""

msgid "New thesis title (if applicable):"
msgstr ""

msgid "No"
msgstr ""

msgid ""
"No 'ValidationError' exception must be triggered with the the provided data."
msgstr ""

msgid "No English studies"
msgstr ""

msgid "No French studies"
msgstr ""

msgid "No PhD found."
msgstr ""

msgid "No continuing enrolment"
msgstr ""

msgid "No defense reason"
msgstr ""

msgid "No diplomatic post found."
msgstr ""

msgid "No doctorate found."
msgstr ""

msgid "No document"
msgstr ""

msgid "No document is defined as requestable. At least one is required."
msgstr ""

msgid "No enrolment application"
msgstr ""

msgid "No fraud identified"
msgstr ""

msgid "No general enrolment"
msgstr ""

msgid "No joint supervision"
msgstr ""

msgid "No jury found."
msgstr ""

msgid "No knowledge of languages provided."
msgstr ""

msgid "No longer designate the document as to be requested"
msgstr ""

msgid "No one invited"
msgstr ""

msgid "No pool was found to match."
msgstr ""

msgid "No scholarship found."
msgstr ""

msgid "No specific profile"
msgstr ""

msgid "No specific question available for this dossier."
msgstr ""

msgid "No training found."
msgstr ""

msgid "No year has yet been added"
msgstr ""

msgid "No."
msgstr ""

msgid "Noma"
msgstr ""

msgid "Non doctor reason"
msgstr ""

msgid "Non-academic experience"
msgstr ""

msgid "Non-educational experience not found."
msgstr ""

msgid "Non-resident (as defined by government decree)"
msgstr ""

msgid "Non-retrievable attachment"
msgstr ""

msgid "Non-retrievable document"
msgstr ""

msgid "None of these are relevant to me"
msgstr ""

msgid "Not Belgian"
msgstr ""

msgid "Not UE"
msgstr ""

msgid "Not VIP"
msgstr ""

msgid "Not analyzed"
msgstr ""

msgid "Not assimilated"
msgstr ""

msgid "Not concerned"
msgstr ""

msgctxt "checklist"
msgid "Not concerned"
msgstr ""

msgctxt "equivalence_type"
msgid "Not concerned"
msgstr ""

msgid "Not financeable"
msgstr ""

msgid "Not free"
msgstr ""

msgid "Not fundable"
msgstr ""

msgctxt "admission-header"
msgid "Not specified"
msgstr ""

msgctxt "equivalence_status"
msgid "Not specified"
msgstr ""

msgctxt "equivalence_type"
msgid "Not specified"
msgstr ""

msgctxt "address"
msgid "Number"
msgstr ""

msgctxt "admission"
msgid "Number of additional years the candidate can have"
msgstr ""

msgid "Number of credits earned at the end of the academic year."
msgstr ""

msgid "Number of days participating"
msgstr ""

msgctxt "admission"
msgid "Number of previous registration"
msgstr ""

msgid "Number of values mismatch"
msgstr ""

msgid "Number of years required for the full program"
msgstr ""

msgid ""
"Number of years required for the full program (including prerequisite "
"courses)"
msgstr ""

msgid "OTHER"
msgstr "Other"

msgid "Obtained grade"
msgstr ""

msgid "Ok"
msgstr ""

msgid ""
"On the basis of the information you have provided, you will need to apply "
"for a student visa if your application to attend our university is accepted "
"(i.e. if UCLouvain sends you an \"enrolment authorisation\"). Please read "
"the student <a href=\"https://uclouvain.be/en/study/inscriptions/welcome-to-"
"international-students.html\" target=\"_blank\"> visa </a> application "
"information."
msgstr ""

msgid "On the press"
msgstr ""

msgid "One choice per line, leave the \"Other\" value out"
msgstr ""

#, python-format
msgid "One education group could not be found: %(education_groups)s."
msgid_plural ""
"Several education groups could not be found: %(education_groups)s."
msgstr[0] ""
msgstr[1] ""

#, python-format
msgid "One enrolment application"
msgid_plural ""
"%(start_index)s to %(end_index)s of %(total_counts)s enrolment applications"
msgstr[0] ""
msgstr[1] ""

msgid "Online"
msgstr ""

msgid "Online event"
msgstr ""

msgid "Online or in person"
msgstr ""

msgid "Online payment history"
msgstr ""

msgid "Only one admission"
msgstr ""

msgid "Opinion of the CA following the format provided by the CDD"
msgstr ""

msgid "Opinion on research mandate renewal"
msgstr ""

msgid "Oral communication"
msgstr ""

msgid "Oral presentation"
msgstr "Oral exposé"

msgid "Order"
msgstr ""

msgid "Organising country"
msgstr ""

msgid "Organising institution"
msgstr ""

msgid "Other"
msgstr ""

msgctxt "admission gender"
msgid "Other"
msgstr ""

msgid "Other address"
msgstr ""

msgid "Other application(s)"
msgstr ""

msgid "Other authorized program"
msgstr ""

msgid "Other communication for the candidate about the prerequisite courses"
msgstr ""

msgid "Other cotutelle-related documents"
msgstr ""

msgid "Other course"
msgstr ""

msgid "Other course accepted by the faculty"
msgstr ""

msgid "Other demand(s) by the candidate."
msgstr ""

msgid "Other documents relating to joint supervision"
msgstr ""

msgid "Other education type"
msgstr ""

msgid "Other given names"
msgstr ""

msgid "Other institute"
msgstr ""

msgid "Other institute (if necessary)"
msgstr ""

msgid "Other institute address"
msgstr ""

msgid "Other institute name"
msgstr ""

msgid "Other international scholarship"
msgstr ""

msgid "Other members of the supervisory panel"
msgstr ""

msgctxt "admission"
msgid "Other reasons"
msgstr ""

msgid "Other refusal reasons"
msgstr ""

msgid ""
"Our University is pleased to welcome you and wishes you an enriching and "
"fruitful stay."
msgstr ""

msgctxt "CategorieActivite"
msgid "PAPER"
msgstr "Examination"

msgid "PARTIAL"
msgstr "Partially"

msgid "PASSED_CONFIRMATION"
msgstr "Passed confirmation exam"

msgid "PAS_DE_DROITS_D_INSCRIPTION"
msgstr ""

msgid "PDF Export"
msgstr ""

msgid "PDF file"
msgstr ""

msgid "PDF recap for a continuing education admission"
msgstr ""

msgid "PDF recap for a doctorate education admission"
msgstr ""

msgid "PDF recap for a general education admission"
msgstr ""

msgid "PDF recap of the proposition"
msgstr ""

msgid "PHYSICS"
msgstr "Physics"

msgid "PREMIERE_INSCRIPTION_MEME_CYCLE"
msgstr ""

msgid "PREMIERE_REORIENTATION_SUR_5_ANS"
msgstr ""

msgid "PRESIDENT"
msgstr ""

msgid "PRE_ADMISSION"
msgstr "Pre-admission"

msgid "PRIVATE_DEFENSE"
msgstr "Private defence"

msgctxt "CategorieActivite"
msgid "PUBLICATION"
msgstr "Publication"

msgid "PUBLICATION types"
msgstr ""

msgid "PUBLIC_DEFENSE"
msgstr "Public defence"

msgid "Page"
msgstr ""

msgid "Page size"
msgstr ""

msgid "Parcours"
msgstr ""

msgid "Parent certificate of support from the CPAS"
msgstr ""

msgid "Parent identity card"
msgstr ""

msgid "Parent long-term residence permit"
msgstr ""

msgid "Parent residence permit valid for more than 3 months"
msgstr ""

msgid "Parent salary slips"
msgstr ""

msgid "Participating proof"
msgstr ""

msgid "Participation"
msgstr ""

msgid "Participation certification"
msgstr ""

msgid "Participation to symposium/conference"
msgstr ""

msgid "Particular cost"
msgstr ""

msgid "Partner institution"
msgstr ""

msgid "Passport"
msgstr ""

msgid "Passport expiry date"
msgstr ""

msgid "Passport number"
msgstr ""

msgid "Past experiences authentication"
msgstr ""

msgid "Pay by training cheque"
msgstr ""

msgid "Payed"
msgstr ""

msgid "Payement spread"
msgstr ""

msgid "Payment method"
msgstr ""

msgid "Pending application fee"
msgstr ""

msgid "Permanent residence card of a family member of a European Union citizen"
msgstr ""

msgid "Person"
msgstr ""

msgid "Personal data"
msgstr ""

msgctxt "admission"
msgid "Personal email"
msgstr ""

msgid "Personalized"
msgstr ""

msgid "PhD"
msgstr ""

msgid "PhD already done"
msgstr ""

msgctxt "tab"
msgid "PhD project"
msgstr ""

msgid "PhD proposal"
msgstr ""

msgid "PhD research project"
msgstr ""

msgid "PhD training"
msgstr ""

msgid "Place of birth"
msgstr ""

msgid ""
"Placeholder text for Text form elements. Not used for Document, Selection "
"and Message elements."
msgstr ""

msgid "Plain text"
msgstr ""

msgid "Planned duration"
msgstr ""

msgid ""
"Please check the details of the activity (and sub-activities) to fill in all "
"the mandatory fields"
msgstr ""

msgid ""
"Please check the details of the activity to fill in all mandatory fields"
msgstr ""

msgid "Please choose the institute or specify another institute"
msgstr ""

msgid "Please choose the language regime or specify another regime."
msgstr ""

msgid "Please complete this field: {}"
msgstr ""

msgid "Please confirm the change to this new state."
msgstr ""

msgid "Please confirm the change to this new status."
msgstr ""

msgid "Please correct the errors below"
msgstr ""

msgid ""
"Please fill in all the required information in the 'Personal Data > "
"Coordinates' tab."
msgstr ""

msgid ""
"Please fill in all the required information in the 'Personal Data > "
"Identification' tab."
msgstr ""

msgid ""
"Please fill in all the required information in the 'Previous experience > "
"Knowledge of languages' tab."
msgstr ""

msgid ""
"Please fill in all the required information related to your contact address."
msgstr ""

msgid "Please fill in at least your last or first name."
msgstr ""

msgid "Please indicate the academic year in which you obtained your degree"
msgstr ""

msgid ""
"Please indicate your other given names in accordance with your identity "
"document. If there are no other given names on your identity document, you "
"do not need to enter anything."
msgstr ""

msgid "Please justify why the member does not have a doctor title"
msgstr ""

#, python-format
msgid "Please note that the first term begins on %(date)s."
msgstr ""

msgid ""
"Please note that this document will be removed from the list of the missing "
"documents."
msgstr ""

msgid ""
"Please note that this experience was not part of the application when it was "
"submitted."
msgstr ""

msgid "Please provide a copy of your curriculum."
msgstr ""

msgid ""
"Please provide a copy of your decision of equivalence for your diploma(s) "
"giving access to the training."
msgstr ""

msgid ""
"Please provide a copy of your identity card and specify its expiry date."
msgstr ""

msgid "Please provide a copy of your passport and specify its expiry date."
msgstr ""

msgid "Please provide one of these two pieces of identification information:"
msgstr ""

msgid ""
"Please refer to the specifics disposition of your domain doctoral commission "
"for your activities choice."
msgstr ""

msgid ""
"Please select in the previous experience, the diploma(s), or non-academic "
"activity(ies) giving access to the chosen program."
msgstr ""

msgid ""
"Please select the Belgian student status situation that most applies to you"
msgstr ""

msgid "Please specify at least one identity number."
msgstr ""

msgid "Please specify either your date of birth or your year of birth."
msgstr ""

msgid ""
"Please specify the details of your most recent academic training and your "
"most recent non-academic experience."
msgstr ""

msgid "Please specify your Belgian national register number."
msgstr ""

msgid "Please specify your old NOMA (matriculation number)."
msgstr ""

msgid "Post-enrolment status"
msgstr ""

msgctxt "admission"
msgid "Postal address"
msgstr ""

msgid "Postal box"
msgstr ""

msgid "Postcode"
msgstr ""

msgid "Poster"
msgstr ""

msgid "Pre-admission date"
msgstr ""

msgid "Pre-admission submission date"
msgstr ""

msgid "Prerequisite courses"
msgstr ""

msgid "Prerequisite courses:"
msgstr ""

msgid "Presentation date"
msgstr ""

msgctxt "jury"
msgid "President"
msgstr ""

#, python-format
msgctxt "female gender"
msgid "President of the %(cdd_title)s"
msgstr ""

#, python-format
msgctxt "male gender"
msgid "President of the %(cdd_title)s"
msgstr ""

msgid "Preview"
msgstr ""

#, python-format
msgid "Preview <em>%(name)s</em> custom mail template"
msgstr ""

msgid "Previous confirmation exams"
msgstr ""

msgid "Previous experience"
msgstr ""

msgid "Previous experiences"
msgstr ""

msgid "Previous notes"
msgstr ""

msgid "Previous research experience"
msgstr ""

msgid "Private"
msgstr ""

msgid "Processing by Fac"
msgstr ""

msgid "Professional"
msgstr ""

msgid "Professional email"
msgstr ""

msgid "Professional experiences"
msgstr ""

msgid "Professor"
msgstr ""

msgid "Program proposition"
msgstr ""

msgid "Project"
msgstr ""

msgid "Project resume"
msgstr ""

msgid "Project title"
msgstr ""

msgid "Promoters"
msgstr ""

msgid "Promotion"
msgstr ""

msgid "Proof"
msgstr ""

msgid "Proof (if applicable)"
msgstr ""

msgid "Proof of acceptance or publication"
msgstr ""

msgid "Proof of acceptation by the committee"
msgstr ""

msgid "Proof of equivalency request"
msgstr ""

msgid "Proof of participation for the whole activity"
msgstr ""

msgid "Proof of participation or success"
msgstr ""

msgid "Proof of publication"
msgstr ""

msgid "Proof of receipt of unemployment benefit, pension or compensation"
msgstr ""

msgid ""
"Proof of receipt of unemployment benefit, pension or compensation from the "
"mutual insurance company"
msgstr ""

msgid "Proof of regular registration"
msgstr ""

msgid "Proof of scholarship"
msgstr ""

msgid "Proposed new deadline"
msgstr ""

msgid "Proposed thesis title"
msgstr ""

msgid "Proposition features"
msgstr ""

msgid "Proposition not found."
msgstr ""

msgid "Proposition submission"
msgstr ""

msgid "Proposition type"
msgstr ""

msgctxt "equivalence_state"
msgid "Provisional"
msgstr ""

msgid "Proximity Commission for Dental Sciences (DENT)"
msgstr ""

msgid "Proximity Commission for Genetics and Immunology (GIM)"
msgstr ""

msgid "Proximity Commission for Motricity Sciences (MOTR)"
msgstr ""

msgid "Proximity Commission for Neuroscience (NRSC)"
msgstr ""

msgid "Proximity Commission for Pharmaceutical Sciences (DFAR)"
msgstr ""

msgid "Proximity commission"
msgstr ""

msgid "Proximity commission / Subdomain"
msgstr ""

msgid ""
"Proximity commission for cellular and molecular biology, biochemistry (BCM)"
msgstr ""

msgid "Proximity commission for experimental and clinical research (ECLI)"
msgstr ""

msgid "Proximity commission for public health, health and society (SPSS)"
msgstr ""

msgid ""
"Proximity commission should be filled in only if the doctorate's entity is "
"CDE, CLSM or CDSS"
msgstr ""

msgid "Publication date"
msgstr ""

msgid "Publication status"
msgstr ""

msgid "Publication title"
msgstr ""

msgid "Publication type"
msgstr ""

msgid "Publications"
msgstr ""

msgid "Published"
msgstr ""

msgid ""
"Question label for Document, Selection and Text form elements. Not used for "
"Message elements."
msgstr ""

msgid ""
"Question tooltip text for Document, Selection and Text form elements. "
"Content of the message to be displayed for Message elements."
msgstr ""

msgid "R102"
msgstr ""

msgid "REDUCTION_VCRC"
msgstr ""

msgid "REFUSEE"
msgstr "Denied"

msgid "REFUS_AGREGATION"
msgstr ""

msgid "REFUS_ARTICLE_95_JURY"
msgstr ""

msgid "REFUS_ARTICLE_95_SIC_CONDITIONS_PUBLIESS"
msgstr ""

msgid "REFUS_ARTICLE_96_HUE_NON_PROGRESSION"
msgstr ""

msgid "REFUS_ARTICLE_96_HUE_RAISON_ACADEMIQUE"
msgstr ""

msgid "REFUS_ARTICLE_96_UE_HUE_ASSIMILES"
msgstr ""

msgid "REFUS_BAC_HUE_ACADEMIQUE"
msgstr ""

msgid "REFUS_COMPLEMENT_TARDIF"
msgstr ""

msgid "REFUS_DIRECTION"
msgstr ""

msgid "REFUS_DOSSIER_TARDIF"
msgstr ""

msgid "REFUS_EQUIVALENCE"
msgstr ""

msgid "REJECTED"
msgstr "Rejected"

msgctxt "CategorieActivite"
msgid "RESIDENCY"
msgstr "Advanced research residency"

msgid "RESIDENCY types"
msgstr ""

msgid "Radio buttons"
msgstr ""

msgid "Rank in diploma"
msgstr ""

msgid "Reason for exceeding the deadline"
msgstr ""

msgid "Reason for refusal"
msgstr ""

msgid "Reasons"
msgstr ""

msgid "Rebilling or third-party payer"
msgstr ""

#, python-format
msgid "Recap of the proposition %(reference)s"
msgstr ""

msgid "Received"
msgstr ""

msgid "Recent CPAS certificate of coverage"
msgstr ""

#, python-format
msgid "Recent CPAS certificate of coverage for %(person_concerned)s"
msgstr ""

msgid "Recipient"
msgstr ""

msgid "Recompute"
msgstr ""

msgctxt "F"
msgid "Rector"
msgstr ""

msgctxt "H"
msgid "Rector"
msgstr ""

msgctxt "X"
msgid "Rector"
msgstr ""

msgid "Reduced rights"
msgstr ""

msgid "Reduced tuition fee"
msgstr ""

msgid "Reduction"
msgstr ""

msgid ""
"Refer to the specific measures of your doctoral commission to know if one of "
"these method is mandatory to you."
msgstr ""

msgid "Reference"
msgstr ""

msgid "Reference DIAL.Pr"
msgstr "Référence DIAL.Pr"

msgid "Reference of the admission"
msgstr ""

msgid "Reference:"
msgstr ""

msgid "Refusal"
msgstr ""

msgid "Refusal certificate from SIC"
msgstr ""

msgid "Refusal certificate of SIC"
msgstr ""

msgid "Refusal certificate of faculty"
msgstr ""

msgid "Refusal document link"
msgstr ""

msgid "Refusal reason"
msgstr ""

msgid "Refusal reason categories"
msgstr ""

msgid "Refusal reason category"
msgstr ""

msgid "Refusal reasons"
msgstr ""

msgid "Refusal reasons:"
msgstr ""

msgid "Refusal to validate"
msgstr ""

msgid "Refusal type"
msgstr ""

msgid "Refuse activity"
msgstr ""

msgid "Registered credits"
msgstr ""

msgid "Registration Id"
msgstr ""

msgid "Registration as"
msgstr ""

msgid "Registration certificate"
msgstr ""

msgid "Registration fees"
msgstr ""

msgid "Related experience"
msgstr ""

msgid "Relationship"
msgstr ""

msgid "Remind the applicant"
msgstr ""

msgctxt "jury member"
msgid "Remove"
msgstr ""

msgctxt "jury member"
msgid "Remove?"
msgstr ""

msgid "Replace a document"
msgstr ""

msgid "Replace the document"
msgstr ""

msgid "Reporting categories"
msgstr ""

msgid "Request cancelled"
msgstr ""

msgid "Request of a new deadline for the confirmation paper"
msgstr ""

msgid "Request the documents from the candidate"
msgstr ""

msgctxt "document"
msgid "Requested"
msgstr ""

msgid "Requested documents"
msgstr ""

msgid "Requested documents list"
msgstr ""

msgid "Requested on"
msgstr ""

msgid "Require changes"
msgstr ""

#, python-format
msgid "Require changes for \"%(object)s\""
msgstr ""

msgctxt "masculine"
msgid "Required"
msgstr ""

msgid "Research institute"
msgstr ""

msgid "Research project"
msgstr ""

msgctxt "tab"
msgid "Research project"
msgstr ""

msgid "Research report"
msgstr ""

msgid "Research scholarship"
msgstr ""

msgid "Research seminar"
msgstr ""

msgid "Reset"
msgstr ""

msgid "Residence card of a family member of a European Union citizen"
msgstr ""

msgid "Residence permit covering the entire course"
msgstr ""

msgid "Residence permit in Belgium"
msgstr ""

msgid "Residence permit valid for more than 3 months with professional income"
msgstr ""

msgid "Residence permit valid for more than 3 months with replacement income"
msgstr ""

msgid "Resident (as defined by government decree)"
msgstr ""

#, fuzzy
#| msgid "Experience not found."
msgid "Ressource not found."
msgstr "Expérience non trouvée."

msgid "Restore activity to submitted"
msgstr ""

msgctxt "equivalence_status"
msgid "Restricted"
msgstr ""

msgid "Result"
msgstr ""

msgid "Results by year"
msgstr ""

msgid "Retaking of the confirmation paper"
msgstr ""

msgid "Retaking of the test"
msgstr ""

msgid "Retype"
msgstr ""

msgctxt "admission"
msgid "Retype"
msgstr ""

msgid "Retype the document"
msgstr ""

msgctxt "activity"
msgid "Role"
msgstr ""

msgctxt "jury"
msgid "Role"
msgstr ""

msgid "Role of the signing actor"
msgstr ""

msgid "Role: ADRE Secretaries"
msgstr ""

msgid "Role: ADRE secretary"
msgstr ""

msgid "Role: CDD configurator"
msgstr ""

msgid "Role: CDD configurators"
msgstr ""

msgid "Role: Candidate"
msgstr ""

msgid "Role: Candidates"
msgstr ""

msgid "Role: Central manager"
msgstr ""

msgid "Role: Central managers"
msgstr ""

msgid "Role: Committee member"
msgstr ""

msgid "Role: Committee members"
msgstr ""

msgid "Role: Doctorate reader"
msgstr ""

msgid "Role: Doctorate readers"
msgstr ""

msgid "Role: Jury secretaries"
msgstr ""

msgid "Role: Jury secretary"
msgstr ""

msgid "Role: Program manager"
msgstr ""

msgid "Role: Program managers"
msgstr ""

msgid "Role: Promoter"
msgstr ""

msgid "Role: Promoters"
msgstr ""

msgid "Role: SCEB"
msgstr ""

msgid "Role: SCEBs"
msgstr ""

msgid "Role: SIC management"
msgstr ""

msgid "SEARCH_SCHOLARSHIP"
msgstr "Research scholarship"

msgid "SECONDE_INSCRIPTION_MEME_CYCLE"
msgstr ""

msgid "SECRETAIRE"
msgstr ""

msgid "SELF_FUNDING"
msgstr "Self-funding"

msgctxt "CategorieActivite"
msgid "SEMINAR"
msgstr "Seminar taken"

msgid "SEMINAR types"
msgstr ""

msgctxt "CategorieActivite"
msgid "SERVICE"
msgstr "Services"

msgid "SERVICE types"
msgstr ""

msgid "SIC Approval"
msgstr ""

msgid "SIC comment for the faculty"
msgstr ""

msgid "SIC status"
msgstr ""

msgid "SIC:"
msgstr ""

msgid "SIGNING_IN_PROGRESS"
msgstr "Signing in progress"

msgid "SOUMISE"
msgstr "Submitted"

msgid "STATISTICS"
msgstr "Statistics"

msgid "SUBMITTED_CONFIRMATION"
msgstr "Submitted confirmation"

msgid "SUR_2_ANS_45_CREDITS_11BA"
msgstr ""

msgid "SUR_2_ANS_45_CREDITS_MEME_CYCLE"
msgstr ""

msgid "SUR_2_ANS_MOITIE_CREDITS"
msgstr ""

msgid "SUR_3_ANS_45_CREDITS_11BA"
msgstr ""

msgid "SUR_3_ANS_45_CREDITS_MEME_CYCLE"
msgstr ""

msgid "SUR_3_ANS_MOITIE_CREDITS"
msgstr ""

msgid "SYST_REUSSITE"
msgstr "System success"

msgid "Saint-Louis Bruxelles Enrolment Office"
msgstr ""

msgid "Salary slips"
msgstr ""

msgid "Save"
msgstr ""

msgctxt "admission"
msgid "Save"
msgstr ""

msgid "Save and transfer to SIC"
msgstr ""

msgid "Save and view result"
msgstr ""

msgid "Scholarship"
msgstr ""

msgctxt "admission model"
msgid "Scholarship"
msgstr ""

msgid "Scholarship certificate"
msgstr ""

msgid "Scholarship end date"
msgstr ""

msgid "Scholarship start date"
msgstr ""

msgid "Scholarship-DD-Erasmus"
msgstr ""

msgid "Scientific residencies"
msgstr ""

msgctxt "verb"
msgid "Search"
msgstr ""

msgid "Search for an EU code (outside the EU of the form)"
msgstr ""

msgid "Search on portal"
msgstr ""

msgid ""
"Secondary education in Belgium is the level of education between the end of "
"primary school and the beginning of higher education."
msgstr ""

msgid "Secondary education type"
msgstr ""

msgid "Secondary school"
msgstr ""

msgid "Secondary school diploma"
msgstr ""

msgid ""
"Secondary school diploma or, if not available, a certificate of enrolment or "
"school attendance."
msgstr ""

msgid "Secondary school graduation year"
msgstr ""

msgid "Secondary school or alternative"
msgstr ""

msgid "Secondary studies"
msgstr ""

msgid "Secondary studies must be completed."
msgstr ""

msgid "Secretary"
msgstr ""

msgid "Sector"
msgstr ""

msgid "Select a document"
msgstr ""

msgid "Select a mail template"
msgstr ""

msgid "Select at least one activity"
msgstr ""

msgid "Select for batch action"
msgstr ""

#, python-format
msgid "Select valid choices. %(value)s is not one of the available choices."
msgid_plural ""
"Select valid choices. %(value)s are not among the available choices."
msgstr[0] ""
msgstr[1] ""

msgid "Selection"
msgstr ""

msgid "Selection committee"
msgstr ""

msgid "Selection type"
msgstr ""

msgid "Seminar taken"
msgstr ""

msgid "Send"
msgstr ""

msgctxt "admission"
msgid "Send"
msgstr ""

msgid "Send a mail"
msgstr ""

msgid "Send a mail to the candidate"
msgstr ""

msgid "Send an information email"
msgstr ""

msgid "Send the message"
msgstr ""

msgid "Send to SIC"
msgstr ""

msgid "Send to applicant"
msgstr ""

msgid "Send to faculty"
msgstr ""

msgid "Sender"
msgstr ""

msgid "Sentence indicating the late enrolment (if applicable)."
msgstr ""

msgid "Sentence indicating the payment of the application fee (if applicable)."
msgstr ""

msgid "Services"
msgstr ""

msgid "Set as member"
msgstr ""

msgid "Set as president"
msgstr ""

msgid "Set as secretary"
msgstr ""

msgid "Several applications"
msgstr ""

msgid "Several applications?"
msgstr ""

msgid "Sex"
msgstr ""

msgid "Short"
msgstr ""

msgid "Short label in english"
msgstr ""

msgid "Short label in french"
msgstr ""

msgid "Short name"
msgstr ""

msgid "Show details"
msgstr ""

msgid "Show the checklist menu"
msgstr ""

msgid "Show the states of the checklist"
msgstr ""

msgid "Signatures"
msgstr ""

msgid "Signed enrollment authorization"
msgstr ""

msgid "Sir"
msgstr ""

msgid "Solidarity student"
msgstr ""

msgid "Some errors have been encountered."
msgstr ""

msgid ""
"Some fields are missing in the 'Absence of debt' block in the 'Additional "
"information > Accounting' tab."
msgstr ""

msgid ""
"Some fields are missing in the 'Belgian student status' block in the "
"'Additional information > Accounting' tab."
msgstr ""

msgid ""
"Some fields are missing in the 'Memberships' block in the 'Additional "
"information > Accounting' tab."
msgstr ""

msgid ""
"Some fields are missing in the 'Reduced tuition fee' block in the "
"'Additional information > Accounting' tab."
msgstr ""

msgid ""
"Some fields related to the bank account are missing in the 'Additional "
"information > Accounting' tab."
msgstr ""

msgid ""
"Some fields related to the bank account number in IBAN format are missing in "
"the 'Additional information > Accounting' tab."
msgstr ""

msgid ""
"Some information about the Belgian diploma of the secondary studies are "
"missing."
msgstr ""

msgid ""
"Some information about the alternative to the secondary studies are missing."
msgstr ""

msgid ""
"Some information about the foreign diploma of the secondary studies are "
"missing."
msgstr ""

msgid "Speaker"
msgstr ""

msgid "Speaking ability"
msgstr ""

msgid "Specific aspects"
msgstr ""

msgid "Specific profile"
msgstr ""

msgctxt "admission"
msgid "Specific profile"
msgstr ""

msgid "Specific question"
msgstr ""

msgid "Specified"
msgstr ""

msgid "Specify if other"
msgstr ""

msgid "Specify the reason for requesting"
msgstr ""

msgid "Sport affiliation"
msgstr ""

msgid "Start"
msgstr ""

msgid "Start date"
msgstr ""

msgid "Start date of the academic year of the admission"
msgstr ""

msgid "State"
msgstr ""

msgid "Status"
msgstr ""

msgctxt "admission"
msgid "Status"
msgstr ""

msgid "Status changes"
msgstr ""

msgid "Status of the doctoral training"
msgstr ""

msgid "Status:"
msgstr ""

msgid "Street"
msgstr ""

msgid "Student report"
msgstr ""

msgid "Student signature for agreement"
msgstr ""

msgid "Student visa D"
msgstr ""

msgid "Study language"
msgstr ""

msgid "Subject"
msgstr ""

msgid "Submission date"
msgstr ""

msgid "Submission date:"
msgstr ""

msgid "Submit"
msgstr ""

msgid "Submit selected activities"
msgstr ""

msgid "Submit selected courses"
msgstr ""

msgctxt "admission"
msgid "Submitted"
msgstr ""

msgid "Submitted for publication"
msgstr ""

msgid "Submitted profile"
msgstr ""

msgid ""
"Subsidiary protection status is granted to a foreign national who cannot be "
"considered a refugee but with respect to whom there are serious grounds for "
"believing that, if returned to his or her country of origin, he or she would "
"face a genuine risk of suffering serious harm"
msgstr ""

msgid "Successful test"
msgstr ""

msgid "Sufficient"
msgstr ""

msgctxt "paper summary"
msgid "Summary"
msgstr ""

msgid "Summary of the communication"
msgstr ""

msgid "Supervision"
msgstr ""

msgid "Supervision group not found."
msgstr ""

msgid "Supervisor"
msgstr ""

msgid "Supervisor not found."
msgstr ""

msgid "Supervisory panel"
msgstr ""

msgid "Supervisory panel proposition"
msgstr ""

msgid "Supervisory panel report of the confirmation paper"
msgstr ""

msgid "Support Committee minutes"
msgstr ""

msgid "Supporting documents"
msgstr ""

msgid "Surname"
msgstr ""

msgid "System"
msgstr ""

msgid "System of education"
msgstr ""

msgid "TFF label"
msgstr ""

msgid "TO_BE_COMPLETED"
msgstr "To be completed"

msgid "TO_BE_DETERMINED"
msgstr "To be determined"

msgid "TO_BE_VALIDATED"
msgstr "To be validated"

msgid "TO_BE_VERIFIED"
msgstr "To be verified"

msgid "TROISIEME_INSCRIPTION_PREMIER_CYCLE_AVEC_REORIENTATION"
msgstr ""

msgid "Tab"
msgstr ""

msgid "Taken in charge"
msgstr ""

msgid ""
"Takes into account the language of secondary and higher education. Studies "
"in Belgium are considered as both French and English studies."
msgstr ""

msgid ""
"Takes into account the nationality of higher education diplomas. 'Not "
"Belgian' means that the candidate hasn't got any Belgian diploma but has a "
"foreign diploma. Similarly, 'Not UE' means that the candidate hasn't got any "
"UE diploma but has a non-UE diploma."
msgstr ""

msgid "Teaching campus of the training"
msgstr ""

msgid "Teaching degree and CAPAES"
msgstr ""

msgctxt "admission"
msgid "Telephone (mobile)"
msgstr ""

msgid ""
"Temporary protection is granted for a period of one year, which can be "
"extended. This protection is granted in the event of a mass influx of "
"refugees."
msgstr ""

msgid "Text"
msgstr ""

msgid "Text size"
msgstr ""

msgid ""
"The \"doctoral training\" must be completed before submitting the defense "
"preparation and the jury proposition."
msgstr ""

msgid "The <strong>additional training</strong> has been completed: yes / no."
msgstr ""

msgid ""
"The BIC/SWIFT code consists of 8 or 11 characters, which correspond to:"
"<ul><li>bank code (four letters)</li><li>country code (two letters)</"
"li><li>location code (two letters or numbers)</li><li>branch code (optional, "
"three letters or numbers)</li></ul>"
msgstr ""

msgid ""
"The Belgian national register number (or NISS, Social Security "
"Identification Number) is a number composed of 11 digits, the first 6 of "
"which refer to the date of birth of the concerned person. This number is "
"assigned to every person living in Belgium when they register with the "
"municipality (or other official body). It can be found on the Belgian "
"identity card or on the residence permit."
msgstr ""

msgid "The Belgian national register number must consist of 11 digits."
msgstr ""

msgid "The CA members"
msgstr "The supervisory panel members"

msgid "The IBAN account number is valid"
msgstr ""

msgid ""
"The IBAN contains up to 34 alphanumeric characters, which correspond to:"
"<ul><li>country code (two letters)</li><li>verification key (two digits)</"
"li><li>the Basic Bank Account Number (BBAN) (up to 30 alphanumeric "
"characters)</li></ul>"
msgstr ""

msgid "The NOMA must contain 8 digits."
msgstr ""

msgid ""
"The PDF certificate of having passed the confirmation exam is currently "
"being generated. Please come back later to access it."
msgstr ""

msgid ""
"The Previous experience must be in the \"Sufficient\" status in order to do "
"this action."
msgstr ""

#, python-format
msgid ""
"The SIC decision mail was sent to the candidate the %(date)s by %(author)s."
msgstr ""

msgid "The University tuition fee is EUR 0.0."
msgstr ""

msgid "The acronym of the scholarship grant"
msgstr ""

msgid "The activity title"
msgstr ""

msgid ""
"The authorization can not be done while there is one or more documents to be "
"requested immediately."
msgstr ""

msgid "The candidate has a scholarship"
msgstr ""

msgid "The candidate is doing a mobility"
msgstr ""

msgid "The candidate must provide a student visa"
msgstr ""

msgid "The candidate must report to SIC"
msgstr ""

msgid "The certificate of achievement is being generated."
msgstr ""

#, python-format
msgid ""
"The committee also validates the activities carried out as part of your "
"doctoral training, which now total %(nb_credits)s ECTS."
msgstr ""

msgctxt "female gender"
msgid ""
"The committee requests the candidate to <strong>retake</strong> the paper "
"<u>before</u>:"
msgstr ""

msgctxt "male gender"
msgid ""
"The committee requests the candidate to <strong>retake</strong> the paper "
"<u>before</u>:"
msgstr ""

msgid "The completed documents are different from the ones that are requested."
msgstr ""

msgid "The configuration is not valid for a document field: "
msgstr ""

msgid "The configuration is not valid for a document: "
msgstr ""

msgid "The configuration is not valid for a message: "
msgstr ""

msgid "The configuration is not valid for a text: "
msgstr ""

msgid ""
"The confirmation exam is not completed: please be sure that the confirmation "
"date and report have been specified."
msgstr ""

msgid "The confirmation paper is not in progress"
msgstr ""

msgid "The css class must be a string."
msgstr ""

msgid "The current training is attached to this document."
msgstr ""

msgid "The date of the confirmation exam cannot be later than its deadline."
msgstr ""

msgid "The date of the confirmation paper cannot be later than its deadline."
msgstr ""

msgid "The decision of the signing actor"
msgstr ""

msgid ""
"The declaration of you doctoral training activities must be consistent with "
"the specifics disposition of your domain. Please refer to those on the "
"website of your Domain Doctoral Commission for more information."
msgstr ""

msgctxt "female gender"
msgid "The doctoral student"
msgstr ""

msgctxt "male gender"
msgid "The doctoral student"
msgstr ""

msgid "The document has been deleted"
msgstr ""

msgid "The document has been designated as to be requested"
msgstr ""

msgid "The document has been replaced"
msgstr ""

msgid "The document has been uploaded"
msgstr ""

msgid "The document is no longer designated as to be requested"
msgstr ""

msgid "The document must be related to the specified checklist tab"
msgstr ""

msgid "The documents have been requested to the candidate"
msgstr ""

msgid "The documents request have been cancelled"
msgstr ""

msgid "The dossier has been confirmed as:"
msgstr ""

msgid "The dossier has been confirmed with the following contact address:"
msgstr ""

msgid "The dossier is currently in SIC"
msgstr ""

msgid "The dossier is currently in faculty"
msgstr ""

#, python-format
msgid "The educational experience '%(education_name)s' is not completed."
msgstr ""

msgid ""
"The educational experiences that have been valuated from this admission."
msgstr ""

msgid "The element has not been found."
msgstr ""

msgid "The experiences that have been valuated from this admission."
msgstr ""

msgid "The export has failed"
msgstr ""

msgid "The first name of the candidate"
msgstr ""

msgid "The first name of the recipient"
msgstr ""

msgid "The first name of the signing actor"
msgstr ""

msgid "The first name of the student"
msgstr ""

msgid "The following admission has been updated: {}."
msgid_plural "The following admissions have been updated: {}."
msgstr[0] ""
msgstr[1] ""

msgid "The following admission has not been updated: {}."
msgid_plural "The following admissions have not been updated: {}."
msgstr[0] ""
msgstr[1] ""

msgid ""
"The global status of the application must be one of the following in order "
"to realize this action: "
msgstr ""

#, python-format
msgid ""
"The global status of the application must be one of the following in order "
"to submit the dossier to the SIC: %(statuses)s."
msgstr ""

#, python-format
msgid ""
"The global status of the application must be one of the following in order "
"to submit the dossier to the faculty: %(statuses)s."
msgstr ""

#, python-format
msgid ""
"The inscription type admission was authorised the %(date)s by %(author)s."
msgstr ""

msgid "The jury is not in progress"
msgstr ""

msgid "The last name of the candidate"
msgstr ""

msgid "The last name of the recipient"
msgstr ""

msgid "The last name of the signing actor"
msgstr ""

msgid "The last name of the student"
msgstr ""

msgid "The limited training you are enrolling into is not opened yet."
msgstr ""

msgid "The maximum number of documents must be a positive number."
msgstr ""

msgid "The member is already in the jury."
msgstr ""

msgid "The member is not external."
msgstr ""

msgid "The member was not found in the jury."
msgstr ""

msgid "The mimetypes must be a list with at least one mimetype."
msgstr ""

#, python-format
msgid ""
"The number of acquired <strong>doctoral</strong> credits amounts to "
"%(credits_nb)s credits."
msgstr ""

msgid "The official enrolment authorisation signed by you."
msgstr ""

msgid "The opinion about the extension request is not completed."
msgstr ""

#, python-brace-format
msgid ""
"The option {index} must have an identifier and a translation for each "
"required language."
msgstr ""

msgid "The payment has already been made."
msgstr ""

msgid "The payment has not been made."
msgstr ""

msgid "The person concerned"
msgstr ""

msgid ""
"The person whose the secondary studies have been valuated by this admission"
msgstr ""

msgid ""
"The professional experiences that have been valuated from this admission."
msgstr ""

msgid "The proposition has already been confirmed or is cancelled"
msgstr ""

msgid "The proposition must be concerned by the payment."
msgstr ""

msgid "The proposition must be in draft form to realize this action."
msgstr ""

msgid "The proposition must be managed by FAC to realized this action."
msgstr ""

msgid "The proposition must be managed by SIC to realized this action."
msgstr ""

msgid "The proposition must be submitted to realize this action."
msgstr ""

msgid "The proposition must not be cancelled to realize this action."
msgstr ""

msgid "The proposition must not be concerned by the payment."
msgstr ""

msgid "The public comment about the approval/refusal"
msgstr ""

msgid "The reason for needing update"
msgstr ""

msgid "The reason for refusal"
msgstr ""

msgid "The request status has been changed"
msgstr ""

msgid "The requested documents immediately are not completed."
msgstr ""

msgid "The resulting calculated academic year or pool is not consistent."
msgstr ""

msgid ""
"The secondary school diploma is the Certificat d'Enseignement Secondaire "
"Superieur (CESS, Certificate of Higher Secondary Education). It is commonly "
"referred to in many countries as the baccalaureat."
msgstr ""

#, python-format
msgid "The selection type must be one of the following values: %(values)s."
msgstr ""

msgid "The signature request procedure is already in progress."
msgstr ""

msgid "The signature request procedure isn't in progress."
msgstr ""

msgid "The start date can't be later than the end date"
msgstr ""

msgid "The start date must be earlier than or the same as the end date."
msgstr ""

#, python-format
msgid "The status has been changed to %(status)s."
msgstr ""

#, python-brace-format
msgid ""
"The status of the request is currently \"{current_status}\". Only the "
"statuses \"{from_statuses}\" allow you to move to the \"{to_status}\" status "
"for the application fee."
msgstr ""

msgid "The submitted information is not consistent with information requested."
msgstr ""

#, python-format
msgid "The text size must be one of the following values: %(values)s."
msgstr ""

#, python-format
msgid "The type of the admission form item is unknown (%(type)s)."
msgstr ""

#, python-format
msgid ""
"The university tuition fee is EURO %(montant)s. A compulsory minimum EURO 50 "
"tuition fee deposit must be paid as soon as possible and no later than 31 "
"October %(start_year)s. The tuition fee balance must be paid in full by 1 "
"February %(end_year)s. As soon as we receive the enrolment authorisation "
"signed by you, we will let you know how to pay."
msgstr ""
"The university tuition fee is €%(montant)s. A compulsory minimum €50 tuition "
"fee deposit must be paid as soon as possible and no later than 31 October "
"%(start_year)s. The tuition fee balance must be paid in full by 1 February "
"%(end_year)s. As soon as we receive the enrolment authorisation signed by "
"you, we will let you know how to pay."

msgid "There can be no more CA members in the supervision group."
msgstr ""
"There can be no more supervisory panel members in the supervision group."

msgid "There can be no more promoters in the supervision group."
msgstr ""

msgid ""
"There has been a problem when merging the documents, this document contains "
"several files and only the first one is displayed in the viewer. You can "
"view the other files either in the candidate's replicated tabs or by "
"switching to edit mode."
msgstr ""

msgid "There is no request for a new deadline."
msgstr ""

msgid "Thesis defense"
msgstr ""

msgid "Thesis field"
msgstr ""

msgid "Thesis field should be set when PhD has been set to yes or partial"
msgstr ""

msgid "Thesis institute"
msgstr ""

msgid "Thesis institute must be set."
msgstr ""

msgid "Thesis language"
msgstr ""

msgid "Thesis location"
msgstr ""

msgid "Thesis project title"
msgstr ""

msgid "Thesis title"
msgstr ""

msgid "Thesis with cotutelle"
msgstr ""

msgid "Thesis-related data"
msgstr ""

msgid "This account number has been verified"
msgstr ""

msgid "This action will cancel the document request."
msgstr ""

msgid "This activity and its potential subactivities will be discontinued"
msgstr ""

msgid ""
"This activity and potential sub-activities will be set back to Unsubmitted "
"for modification"
msgstr ""

msgid "This activity could not be found"
msgstr ""

msgid "This activity has been submitted"
msgstr ""

msgid ""
"This activity has underlying sub-activities that will be refused as well"
msgstr ""

msgid ""
"This activity has underlying sub-activities that will be restored as well"
msgstr ""

msgid "This activity is not complete"
msgstr ""

msgid "This activity must be either accepted or refused"
msgstr ""

msgid "This activity must be submitted"
msgstr ""

msgid "This activity must be unsubmitted"
msgstr ""

msgid "This activity will be refused"
msgstr ""

msgid "This activity will be restored"
msgstr ""

msgid ""
"This adds a \"Complementary training\" tab on admissions concerning this CDD."
msgstr ""

msgid "This candidate has not created any activity yet"
msgstr ""

msgid "This candidate has not created any course yet."
msgstr ""

msgid ""
"This choice will define the language of communication throughout your "
"admission process."
msgstr ""

msgid ""
"This document does not represent a commitment of financial support from "
"UCLouvain."
msgstr ""

msgid ""
"This document is an internal document containing the details of the "
"faculty's decision. Under no circumstances will it be sent in this form to "
"the candidate. The candidate will receive a letter from SIC containing the "
"various details of the faculty's decision."
msgstr ""

msgid ""
"This enrolment authorisation letter allows you to submit an application for "
"accommodation to the Logistics and Student Accommodation Service (LOGE). To "
"find out how, go to <a href=\"https://www.uclouvain.be/en/study/"
"accomodation\">www.uclouvain.be/en/study/accomodation</a>."
msgstr ""

msgid "This experience cannot be updated as it has already been valuated."
msgstr ""

#, python-format
msgid ""
"This experience has been added by the applicant in another application, to "
"proceed to a modification, click on his/her <a href=\"%(admission_url)s\" "
"target=\"_blank\">other application %(admission_reference)s</a>."
msgstr ""

msgid "This field is required if the first name is missing."
msgstr ""

msgid "This field is required if the surname is missing."
msgstr ""

#, python-format
msgid ""
"This field must contain a translation for each of the following languages: "
"%(languages)s."
msgstr ""

msgid ""
"This is a temporary title and it will be modifiable later depending on the "
"jury analysis."
msgstr ""

msgid "This page is currently under construction."
msgstr ""

msgid ""
"This status change will close the transaction in the payment application. "
"The applicant will still need to be informed."
msgstr ""

msgid "This value may not exceed the number of registered credits"
msgstr ""

#, python-format
msgid "This value must be equal to or greater than %(MINIMUM_CREDIT_NUMBER)s"
msgstr ""

#, python-format
msgid "This value must be greater than %(MINIMUM_CREDIT_NUMBER)s"
msgstr ""

msgid "Tick boxes"
msgstr ""

msgid "Tick the relationship"
msgstr ""

#, no-python-format
msgid "Time allocated for thesis (in %)"
msgstr ""

msgctxt "admission"
msgid "Title"
msgstr ""

msgid "Title of the communication"
msgstr ""

msgid "Title of the training"
msgstr ""

msgid "To"
msgstr ""

msgid "To be completed"
msgstr ""

msgid "To be completed after application"
msgstr ""

msgid "To be completed by SIC"
msgstr ""

msgid "To be completed for Fac"
msgstr ""

msgid "To be completed for the Enrolment Office (SIC)"
msgstr ""

msgid "To be determined"
msgstr ""

msgid "To be processed"
msgstr ""

msgid "To be requested"
msgstr ""

msgid ""
"To be uploaded in your dossier on the doctoral platform as soon as possible "
"after the confirmation test"
msgstr ""

msgid ""
"To claim this Belgian student status, you will need to reside in Belgium "
"during your studies and therefore obtain a residence permit in Belgium."
msgstr ""

msgid "To complete after enrolment"
msgstr ""

msgid ""
"To enrol in a bachelor's or master's course, the child of a staff member "
"may, under certain conditions, benefit from a reduced tuition fee. Parents "
"contact their employer's Human Resources Administration to check whether "
"they meet the requirements, and if so, request the certificate that confirms "
"this."
msgstr ""

msgid ""
"To move to this state, an admission requirement must have been selected and "
"at least one access title line must be selected in the past experience views."
msgstr ""

msgid ""
"To visualize and edit a document, please select it in the list opposite."
msgstr ""

msgid "Token"
msgstr ""

msgctxt "admission"
msgid "Tokens that can be used for replacement"
msgstr ""

msgid "Total hourly volume"
msgstr ""

msgid "Total number of credits registered in your annual programme (PAE)."
msgstr ""

msgctxt "admission"
msgid "Training acronym"
msgstr ""

msgid "Training activities"
msgstr ""

msgid "Training activity"
msgstr ""

msgid "Training of the admission"
msgstr ""

msgid "Training specificities"
msgstr ""

msgid "Training spread"
msgstr ""

msgctxt "admission"
msgid "Training title"
msgstr ""

msgid "Training:"
msgstr ""

msgid "Transcript"
msgstr ""

msgctxt "cv-attachment"
msgid "Transcript"
msgstr ""

msgid "Transcript translation"
msgstr ""

msgid "Transcript type"
msgstr ""

msgid "Translation"
msgstr ""

msgid "Trigger the payment hook"
msgstr ""

msgid "True"
msgstr ""

msgid "Tuition fees amount"
msgstr ""

msgid "Tutorship act"
msgstr ""

msgid "Type"
msgstr ""

msgid "Type of communication"
msgstr ""

msgid "Type of paper"
msgstr ""

msgid "Type of training"
msgstr ""

msgid "UCL seal"
msgstr ""

msgid "UCLOUVAIN_SCIENTIFIC_STAFF"
msgstr "UCLouvain scientific staff"

msgctxt "CategorieActivite"
msgid "UCL_COURSE"
msgstr "UCL Courses"

msgid "UCLouvain"
msgstr ""

msgid "UCLouvain FAC free documents"
msgstr ""

msgid "UCLouvain SIC free documents"
msgstr ""

msgid "UCLouvain logo"
msgstr ""

msgid ""
"UCLouvain to forward to the secondary school at which I obtained my Belgian "
"secondary school, information relating to the successful completion of the "
"first year of the bachelor's course, and any academic degree obtained with "
"the possible mention of"
msgstr ""

msgid "UE"
msgstr ""

msgid "UUID"
msgstr ""

msgid "Unavailable"
msgstr ""

msgid "Undecided"
msgstr ""

msgid "Unique business number"
msgstr ""

msgctxt "document"
msgid "Unknown"
msgstr ""

msgid "Unknown PDF type."
msgstr ""

msgid "Unknown citizenship"
msgstr ""

msgid "Unknown date of birth"
msgstr ""

msgid "Unknown noma"
msgstr ""

msgid "Unsubmitted for publication"
msgstr ""

msgid ""
"Until the application is submitted, you can generate a recap of the "
"application on this page."
msgstr ""

msgctxt "verb"
msgid "Update"
msgstr ""

msgid "Update date"
msgstr ""

msgid "Update doctorate admission"
msgstr ""

msgid "Update experience"
msgstr ""

msgid "Update member"
msgstr ""

msgctxt "admission"
msgid "Upload"
msgstr ""

msgid "Upload a UCLouvain document"
msgstr ""

msgid "Upload a document"
msgstr ""

msgid "Upload a received document"
msgstr ""

msgid "Upload the opinion on the renewal of the research mandate"
msgstr ""

msgid "VAE"
msgstr "Validation of prior experience (VAE)"

msgctxt "CategorieActivite"
msgid "VAE"
msgstr "Validation of prior experience (VAE)"

msgid "VALID"
msgstr "Valid"

msgid "VAT number"
msgstr ""

msgid "VIP"
msgstr ""

msgid "VIP candidate"
msgstr ""

msgid "Validate selected courses"
msgstr ""

msgid "Validated"
msgstr ""

msgctxt "assimilation-checklist"
msgid "Validated"
msgstr ""

msgid "Valuated diplomas or experiences:"
msgstr ""

msgid "Values"
msgstr ""

msgid "Via Facebook"
msgstr ""

msgid "Via LinkedIn"
msgstr ""

msgid "Via MOOCs"
msgstr ""

msgid "Via a personalized letter"
msgstr ""

msgid "Via an emailing"
msgstr ""

msgid "Via former students"
msgstr ""

msgid "Via friends"
msgstr ""

msgid "Via the website of UCLouvain"
msgstr ""

msgid "Via the website of the continuing education"
msgstr ""

msgid "Via word of mouth"
msgstr ""

msgid "Viewed at"
msgstr ""

msgid "Viewed by"
msgstr ""

msgid "Visa"
msgstr ""

msgid "Visa application document link"
msgstr ""

msgid "Visualize"
msgstr ""

msgid "Visualize annexe1"
msgstr ""

msgid "Visualize approval"
msgstr ""

msgid "Visualize refusal"
msgstr ""

msgid "WORK_CONTRACT"
msgstr "Work contract"

msgctxt "equivalence_status"
msgid "Waiting"
msgstr ""

msgid "Waiting for signature"
msgstr "En attente de signature"

msgid "Wallonie Bruxelles International (WBI)"
msgstr ""

msgid ""
"We congratulate you on your successful completion of the paper and wish you "
"every success in your doctoral training."
msgstr ""

msgid ""
"We would like to draw your attention to the fact that this enrolment "
"authorisation is conditional on :"
msgstr ""

msgid ""
"We would like to draw your attention to the fact that you have submitted a "
"late application. The admission panel reserves the right to accept or refuse "
"this application on the basis of educational requirements."
msgstr ""

msgctxt "admission"
msgid "Website"
msgstr ""

msgid "Weight"
msgstr ""

msgid "What diploma have you obtained (or will obtain)?"
msgstr ""

msgid "What is the new type of this document?"
msgstr ""

msgid "What was the most recent year you were enrolled at UCLouvain?"
msgstr ""

msgid "What was your NOMA (matriculation number)?"
msgstr ""

msgid ""
"When accepting a proposition, all the required information in the approval "
"form must be specified."
msgstr ""

msgid "When refusing a proposition, the reason must be specified."
msgstr ""

msgid ""
"When you have submitted your application, you have agreed to the following:"
msgstr ""

msgid "Whole view"
msgstr ""

msgid "With academic year"
msgstr ""

msgid "Without free documents"
msgstr ""

msgid "Work contract"
msgstr ""

msgid "Work contract should be set when funding type is set to work contract"
msgstr ""

msgid "Work contract type"
msgstr ""

msgid "Working contract type"
msgstr ""

msgid "Working list"
msgstr ""

msgid "Working lists"
msgstr ""

msgid ""
"Would you like to become a <a href='https://uclouvain.be/fr/decouvrir/carte-"
"solidaire.html' target='_blank'>Solidarity Student</a>, that is, a member of "
"a programme proposed by UCLouvain's NGO, Louvain Cooperation? This "
"membership will give you access to a fund for your solidarity projects. If "
"so, the membership cost, which is E12, will be added to your tuition fee."
msgstr ""
"Would you like to become a <a href='https://uclouvain.be/fr/decouvrir/carte-"
"solidaire.html' target='_blank'>Solidarity Student</a>, that is, a member of "
"a programme proposed by UCLouvain's NGO, Louvain Coopération? This "
"membership will give you access to a fund for your solidarity projects. If "
"so, the membership cost, which is €12, will be added to your tuition fee."

msgid ""
"Would you like to become a Solidarity Student, that is, a member of a "
"programme proposed by UCLouvain's NGO, Louvain Cooperation? This membership "
"will give you access to a fund for your solidarity projects. If so, the "
"membership cost, which is E12, will be added to your tuition fee."
msgstr ""
"Would you like to become a Solidarity Student, that is, a member of a "
"programme proposed by UCLouvain's NGO, Louvain Coopération? This membership "
"will give you access to a fund for your solidarity projects. If so, the "
"membership cost, which is €12, will be added to your tuition fee."

msgid ""
"Would you like to change your UCLouvain enrolment for this academic year?"
msgstr ""

#, python-format
msgid ""
"Would you like to change your UCLouvain enrolment for this academic year? "
"(<a href=\"%(url)s\" target=\"_blank\">Informations</a>)"
msgstr ""

msgid ""
"Would you like to enter an account number so that we can issue a refund?"
msgstr ""

msgid ""
"Would you like to join the <a href='https://uclouvain.be/en/study/sport' "
"target='_blank'>sports activities</a>? If so, the cost of membership will be "
"added to your tuition fee."
msgstr ""

msgid ""
"Would you like to join the sport activities? If so, the cost of membership "
"will be added to your tuition fee."
msgstr ""

msgid "Would you like to switch courses this academic year at UCLouvain?"
msgstr ""

#, python-format
msgid ""
"Would you like to switch courses this academic year at UCLouvain? (<a "
"href=\"%(url)s\" target=\"_blank\">Informations</a>)"
msgstr ""

msgid "Writing ability"
msgstr ""

msgid "YES"
msgstr "Yes"

msgid "Year"
msgstr ""

msgid "Year of birth"
msgstr ""

msgid "Year of the training"
msgstr ""

msgid "Year without enrolling in the course."
msgstr ""

msgid "Years"
msgstr ""

msgid "Yes"
msgstr ""

msgid "Yes, an account number in IBAN format"
msgstr ""

msgid "Yes, an account number in another format"
msgstr ""

#, python-format
msgid "Yes, in %(year)s."
msgstr ""

msgid "Yes, in Louvain-la-Neuve and/or Woluwe-Saint-Lambert (E60)"
msgstr "Yes, in Louvain-la-Neuve and/or Woluwe-Saint-Lambert (€60)"

msgid "Yes, in Mons and other UCLouvain campuses (E60)"
msgstr "Yes, in Mons and other UCLouvain campuses (€60)"

msgid "Yes, in Saint-Gilles and other UCLouvain campuses (E60)"
msgstr "Yes, in Saint-Gilles and other UCLouvain campuses (€60)"

msgid "Yes, in Saint-Louis and other UCLouvain campuses (E60)"
msgstr "Yes, in Saint-Louis and other UCLouvain campuses (€60)"

msgid "Yes, in Tournai and other UCLouvain campuses (E60)"
msgstr "Yes, in Tournai and other UCLouvain campuses (€60)"

msgid "Yes, only in Mons (E12)"
msgstr "Yes, only in Mons (€12)"

msgid "Yes, only in Saint-Gilles (E12)"
msgstr "Yes, only in Saint-Gilles (€12)"

msgid "Yes, only in Saint-Louis (E12)"
msgstr "Yes, only in Saint-Louis (€12)"

msgid "Yes, only in Tournai (E12)"
msgstr "Yes, only in Tournai (€12)"

msgid "Yes,No,Incomplete field"
msgstr ""

msgid "You appear to have unsaved changes, which will be lost."
msgstr ""

msgid "You are about to submit the application to the Faculty."
msgstr ""

#, python-format
msgid ""
"You are about to submit the application to the Faculty. This action will "
"send an email to %(recipient)s."
msgstr ""

msgid "You are applying as ..."
msgstr ""

msgid "You are applying as non-resident (as defined by government decree)."
msgstr ""

msgid "You are applying as resident (as defined by government decree)."
msgstr ""

msgid ""
"You are considered a long-term resident if you hold a residence permit valid "
"for at least 5 years."
msgstr ""

msgid "You are enrolling as"
msgstr ""

msgid ""
"You can add any document you feel is relevant to your application "
"(supporting documents, proof of language level, etc.)."
msgstr ""

msgid "You can only select courses that are managed by the program manager."
msgstr ""

#, python-format
msgid ""
"You can search for an additional training by name or acronym, or paste in a "
"list of acronyms separated by the \"%(separator)s\" character and ending "
"with the same character."
msgstr ""

msgid "You can specify the locality or postcode in your search."
msgstr ""

msgid ""
"You cannot ask for both modification and reorientation at the same time."
msgstr ""

msgid "You cannot enter a language more than once, please correct the form."
msgstr ""

#, python-format
msgid ""
"You cannot have more than %(max)s applications in progress at the same time."
msgstr ""

#, python-format
msgid ""
"You cannot submit this admission for a continuing education as you already "
"have submitted one."
msgid_plural ""
"You cannot submit this admission for a continuing education as you already "
"have submitted %(maximum_number)s of them."
msgstr[0] ""
msgstr[1] ""

#, python-format
msgid ""
"You cannot submit this admission for a doctorate education as you already "
"have submitted one."
msgid_plural ""
"You cannot submit this admission for a doctorate education as you already "
"have submitted %(maximum_number)s of them."
msgstr[0] ""
msgstr[1] ""

#, python-format
msgid ""
"You cannot submit this admission for a general education as you already have "
"submitted one for the year %(annee_cible)s."
msgid_plural ""
"You cannot submit this admission for a general education as you already have "
"submitted %(maximum_number)s of them for the year %(annee_cible)s."
msgstr[0] ""
msgstr[1] ""

msgid ""
"You do not specify if you are applying as resident or non-resident (as "
"defined by government decree)."
msgstr ""

msgid ""
"You haven't answered to the question about your bank account in the "
"'Additional information > Accounting' tab."
msgstr ""

msgid "You haven't yet submitted your application."
msgstr ""

#, python-format
msgid "You indicated that you will obtain it in %(year)s."
msgstr ""

msgid "You must add at least one CA member in order to request signatures."
msgstr ""
"You must add at least one supervisory panel member in order to request "
"signatures."

msgid ""
"You must add at least one UCLouvain supervisor in order to request "
"signatures."
msgstr ""

msgid ""
"You must add at least one external supervisor in order to request signatures."
msgstr ""

msgid "You must answer the question about external enrollment change."
msgstr ""

msgid "You must answer the question about reorientation."
msgstr ""

msgid "You must answer the question about residency."
msgstr ""

msgid "You must be a member of the committee to access this admission"
msgstr ""

msgid "You must be a member of the committee who has not yet given his answer"
msgstr ""

msgid ""
"You must be a member of the doctoral commission to access this admission"
msgstr ""

msgid "You must be invited to complete this admission."
msgstr ""

msgid "You must be invited to pay the application fee by a manager."
msgstr ""

msgid "You must be invited to pay the application fee by the system."
msgstr ""

msgid ""
"You must be invited to pay the application fee or you must have submitted "
"your application."
msgstr ""

msgid "You must be the reference promoter to access this admission"
msgstr ""

msgid "You must be the request author to access this admission"
msgstr ""

msgid "You must be the request promoter to access this admission"
msgstr ""

msgid ""
"You must choose a title of access among the previous experiences of the "
"candidate."
msgstr ""

msgid "You must choose an admission requirement."
msgstr ""

msgid ""
"You must have worked in Belgium and your monthly salary must be at least "
"half of the guaranteed minimum average monthly salary set by the National "
"Labour Council. This corresponded to E903 in 2023."
msgstr ""

msgid "You must set a lead supervisor."
msgstr ""

msgid "You need to create the message before sending it."
msgstr ""

msgid "You need to set a member as president."
msgstr ""

msgid "You need to set a member as secretary."
msgstr ""

msgid "You specified that no Belgian student status situation applies to you."
msgstr ""

msgid ""
"You will receive a monthly newsletter explaining all the benefits and "
"activities associated with this programme."
msgstr ""

msgid "Your Belgian student status"
msgstr ""

msgid "Your data have been saved."
msgstr ""

msgid "Your document is available here"
msgstr ""

msgid "Your dossier reference:"
msgstr ""

msgid ""
"Your export request has been planned, you will receive a notification as "
"soon as it is available."
msgstr ""

msgid "Your note has been added."
msgstr ""

msgid "Your participation in the event"
msgstr ""

msgid "Your previous NOMA (matriculation number)"
msgstr ""

msgid "Your professional email address"
msgstr ""

msgid "Your training does not cover the useful prerequisites in mathematics."
msgstr ""

msgid "academic year"
msgstr ""

msgid "actions"
msgstr ""

msgid "approval"
msgstr ""

msgid "approval for another training"
msgstr ""

msgctxt "payment"
msgid "bancontact"
msgstr "Bancontact"

msgctxt "payment"
msgid "banktransfer"
msgstr "Bank transfer"

msgid "by the Enrolment Office"
msgstr ""

msgid "by the University Institute for Continuing Education (IUFC)"
msgstr ""

msgctxt "payment"
msgid "canceled"
msgstr "Canceled"

msgid "candidate"
msgstr ""

msgid "contact language"
msgstr ""

msgid "created"
msgstr ""

msgctxt "payment"
msgid "creditcard"
msgstr "Credit card"

msgid "dd/mm/yyyy"
msgstr ""

msgid "education group type"
msgstr ""

msgctxt "payment"
msgid "expired"
msgstr "Expired"

msgctxt "payment"
msgid "failed"
msgstr "Failed"

#, python-format
msgid "from %(start)s to %(end)s"
msgstr ""

#, python-format
msgctxt "month_year"
msgid "from %(start)s to %(end)s"
msgstr ""

#, python-format
msgctxt "month_year"
msgid "in %(end)s"
msgstr ""

msgid "items per page"
msgstr ""

msgctxt "feminine"
msgid "modified"
msgstr ""

#, python-format
msgid "on %(date)s at %(time)s"
msgstr ""

msgctxt "payment"
msgid "open"
msgstr "Open"

msgid "or"
msgstr ""

msgctxt "payment"
msgid "paid"
msgstr "Paid"

msgctxt "payment"
msgid "pending"
msgstr "Pending"

msgid "refusal"
msgstr ""

msgid "the <strong>failure</strong> of the confirmation paper."
msgstr ""

msgid "the <strong>not pursing</strong> of the doctorate."
msgstr ""

msgid "the <strong>successful completion</strong> of the confirmation paper."
msgstr ""

msgid "the UCLouvain Registration Service"
msgstr ""

msgid "the University Institute of Continuing Education"
msgstr ""

msgid "the person concerned"
msgstr ""

msgid "to the UCLouvain Registration Service"
msgstr ""

msgid "ucl"
msgstr "UCLouvain"

msgid "use"
msgstr ""

msgid "your father"
msgstr ""

msgid "your legal cohabitant"
msgstr ""

msgid "your legal guardian"
msgstr ""

msgid "your mother"
msgstr ""

msgid "your partner"
msgstr ""

#, python-brace-format
msgid ""
"{current_mimetype} is not a valid mimetype for the field "
"\"{field}\" ({field_mimetypes_as_str})"
msgstr ""

#, python-brace-format
msgid "{items} types out of {total}"
msgstr ""<|MERGE_RESOLUTION|>--- conflicted
+++ resolved
@@ -2173,12 +2173,9 @@
 msgid "Dissertation summary"
 msgstr ""
 
-<<<<<<< HEAD
-=======
 msgid "Dissertation title"
 msgstr ""
 
->>>>>>> 97ee0370
 msgid "Do not reorder values, and keep the same count"
 msgstr ""
 
