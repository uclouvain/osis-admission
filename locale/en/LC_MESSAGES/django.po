--- conflicted
+++ resolved
@@ -351,15 +351,14 @@
 msgid "Can update the information related to the admission cotutelle"
 msgstr ""
 
-<<<<<<< HEAD
 #: contrib/models/doctorate.py:224
 msgid "Can view the information related to the admission supervision"
-=======
+msgstr ""
+
 msgid "Other"
 msgstr ""
 
 msgid "Other cotutelle-related documents"
->>>>>>> 0a3fde6f
 msgstr ""
 
 #: contrib/models/doctorate.py:225
@@ -422,15 +421,14 @@
 msgid "PRE_ADMISSION"
 msgstr ""
 
-<<<<<<< HEAD
 #: ddd/preparation/projet_doctoral/domain/model/_experience_precedente_recherche.py:37
 msgid "YES"
-=======
+msgstr ""
+
 msgid "Recommendation letters"
 msgstr ""
 
 msgid "SCEB"
->>>>>>> 0a3fde6f
 msgstr ""
 
 #: ddd/preparation/projet_doctoral/domain/model/_experience_precedente_recherche.py:38
@@ -485,14 +483,14 @@
 msgid "Supervision group not found."
 msgstr ""
 
-<<<<<<< HEAD
 #: ddd/preparation/projet_doctoral/domain/validator/exceptions.py:68
 msgid "CDE Bureau should be filled in only if the doctorate's entity is CDE"
 msgstr ""
 
 #: ddd/preparation/projet_doctoral/domain/validator/exceptions.py:76
 msgid "Work contract should be set when financing type is set to work contract"
-=======
+msgstr ""
+
 msgid "Thesis institute"
 msgstr ""
 
@@ -503,7 +501,6 @@
 msgstr ""
 
 msgid "Type"
->>>>>>> 0a3fde6f
 msgstr ""
 
 #: ddd/preparation/projet_doctoral/domain/validator/exceptions.py:84
