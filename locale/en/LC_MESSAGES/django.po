# SOME DESCRIPTIVE TITLE.
# Copyright (C) YEAR THE PACKAGE'S COPYRIGHT HOLDER
# This file is distributed under the same license as the PACKAGE package.
# FIRST AUTHOR <EMAIL@ADDRESS>, YEAR.
#
#, fuzzy
msgid ""
msgstr ""
"Project-Id-Version: PACKAGE VERSION\n"
"Report-Msgid-Bugs-To: \n"
"POT-Creation-Date: 2024-08-07 15:01+0200\n"
"PO-Revision-Date: YEAR-MO-DA HO:MI+ZONE\n"
"Last-Translator: FULL NAME <EMAIL@ADDRESS>\n"
"Language-Team: LANGUAGE <LL@li.org>\n"
"Language: \n"
"MIME-Version: 1.0\n"
"Content-Type: text/plain; charset=UTF-8\n"
"Content-Transfer-Encoding: 8bit\n"

#, python-brace-format
msgid " (last update by {author} on {date} at {time}):"
msgstr ""

#, python-format
msgid "%(added)s ECTS added with %(validated)s validated by the CDD."
msgstr ""

#, python-format
msgid "%(label)s:"
msgstr ""

#, python-format
msgid ""
"%(person_concerned)s has a long-term residence permit (B, C, D, F, F+, K, L "
"or M cards) in Belgium."
msgstr ""

#, python-format
msgid ""
"%(person_concerned)s has a residence permit valid for more than 3 months and "
"receives professional or replacement income."
msgstr ""

#, python-format
msgid ""
"%(person_concerned)s has the nationality of a European Union member state."
msgstr ""

#, python-format
msgid ""
"%(person_concerned)s is a refugee applicant, refugee, stateless person, or "
"has temporary/subsidiary protection."
msgstr ""

#, python-format
msgid ""
"%(person_concerned)s is supported by the CPAS or a CPAS care home, or is "
"nominated by the CPAS."
msgstr ""

#, python-format
msgid "%(rule)s (Established by %(established_by)s)"
msgstr ""

#, python-format
msgid "%(state)s on %(date)s"
msgstr ""

#, python-format
msgid "%(years)s year"
msgid_plural "%(years)s years"
msgstr[0] ""
msgstr[1] ""

#, python-format
msgid "(%(minutes)s ago)"
msgstr ""

msgid ", on"
msgstr ""

msgid "102 change of course"
msgstr ""

msgid "12"
msgstr ""

msgid "6"
msgstr ""

#, python-format
msgid ""
"<a href=\"%(admission_link_back)s\">%(reference)s</a> - "
"%(candidate_first_name)s %(candidate_last_name)s requested signatures for "
"%(training_title)s"
msgstr ""

#, python-format
msgid ""
"<a href=\"%(admission_link_back)s\">%(reference)s</a> - "
"%(candidate_first_name)s %(candidate_last_name)s submitted request for "
"%(training_title)s"
msgstr ""

#, python-format
msgid ""
"<a href=\"%(admission_link_front)s\">%(reference)s</a> - "
"%(signataire_first_name)s %(signataire_last_name)s (%(actor_role)s) has "
"approved your signature request."
msgstr ""

#, python-format
msgid ""
"<a href=\"%(admission_link_front_complementary_training)s\">%(reference)s</"
"a> - Some complementary training activities have been approved."
msgstr ""

#, python-format
msgid ""
"<a href=\"%(admission_link_front_course_enrollment)s\">%(reference)s</a> - "
"Some course enrollment have been approved."
msgstr ""

#, python-format
msgid ""
"<a href=\"%(admission_link_front_doctoral_training)s\">%(reference)s</a> - "
"Some doctoral training activities have been approved."
msgstr ""

#, python-format
msgid ""
"<a href=\"%(confirmation_paper_link_back)s\">%(reference)s</a> - "
"%(student_first_name)s %(student_last_name)s proposed a new deadline "
"(%(extension_request_proposed_date)s) for the confirmation paper for "
"%(training_title)s"
msgstr ""

#, python-format
msgid ""
"<a href=\"%(confirmation_paper_link_back)s\">%(reference)s</a> - "
"%(student_first_name)s %(student_last_name)s submitted data for the first "
"time for the confirmation paper for %(training_title)s"
msgstr ""

#, python-format
msgid ""
"<a href=\"%(confirmation_paper_link_back)s\">%(reference)s</a> - "
"%(student_first_name)s %(student_last_name)s submitted new data for the "
"confirmation paper for %(training_title)s"
msgstr ""

#, python-format
msgid ""
"<a href=\"%(confirmation_paper_link_back)s\">%(reference)s</a> - A promoter "
"submitted documents related to the confirmation paper of "
"%(student_first_name)s %(student_last_name)s for %(training_title)s"
msgstr ""

#, python-format
msgid ""
"<a href=\"%(enrollment_url)s\">Go to course enrolment</a> or <a href="
"\"%(add_url)s\">add a course</a>"
msgstr ""

#, python-format
msgid ""
"<h2>Delete \"%(name)s\" custom mail template?</h2> <p>Are you sure you want "
"to delete the custom mail template? This cannot be undone.</p>"
msgstr ""

#, python-brace-format
msgid "<p>Contact person for setting up your annual programme: {contact}</p>"
msgstr ""

#, python-brace-format
msgid "<p>Course duration: 1 year</p>"
msgid_plural "<p>Course duration: {years} years</p>"
msgstr[0] ""
msgstr[1] ""

#, python-brace-format
msgid ""
"<p>Depending on your previous experience, your faculty will supplement your "
"annual programme with additional classes (for more information: <a href="
"\"{link}\">{link}</a>).</p>"
msgstr ""

#, python-brace-format
msgid ""
"<p>We also wish to inform you that the additional documents below should be "
"sent as soon as possible to <a href=\"mailto:{mail}\">{mail}</a>:</p>"
msgstr ""

msgid ""
"<strong>Warning</strong> the candidate is reported as a <strong>fraudster</"
"strong>"
msgstr ""

#, python-format
msgid ""
"<ul><li>the information I have provided is accurate and complete. UCLouvain "
"reserves the right to verify the information contained in the application "
"with third parties</li><li>I have uploaded all relevant documents confirming "
"the information provided</li><li>I undertake to inform %(to_service)s of any "
"changes to the information in my application</li></ul>"
msgstr ""

msgid "A cancel mail has already been sent to the candidate."
msgstr ""

msgid ""
"A candidate is considered as VIP if he/she is in double degree or if he/she "
"benefits from an international scholarship or if he/she is Erasmus Mundus."
msgstr ""

msgid "A card"
msgstr ""

msgid "A close mail has already been sent to the candidate."
msgstr ""

msgid "A comment is required."
msgstr ""

msgid "A deny mail has already been sent to the candidate."
msgstr ""

msgid "A justification is needed when creating a pre-admission."
msgstr ""

msgid ""
"A legal guardian has the prerogatives of parental authority over the child "
"in the event of the parents' death or their inability to exercise parental "
"authority following a court decision. A student of legal age cannot have a "
"guardian. Under no circumstances is a guarantor a legal guardian."
msgstr ""

msgid ""
"A member should be either internal or external, please check the fields."
msgstr ""

msgid ""
"A merger proposal is currently being resolved. Saving the tab will cause a "
"merge reset"
msgstr ""

msgid "A new version of the analysis folder has been generated."
msgstr ""

msgid "A non doctor member must have a justification."
msgstr ""

msgid "A or B card"
msgstr ""

msgid "A or B card with refugee mention"
msgstr ""

msgid "A promoter can not be president."
msgstr ""

msgid "A promoter can not be removed from the jury."
msgstr ""

msgid "A promoter can not be updated from the jury."
msgstr ""

msgid "A refusal mail has been sent to the candidate."
msgstr ""

msgid "A specific education"
msgstr ""

msgid "A transcript for your last year of secondary school"
msgstr ""

msgid ""
"A translation of your official transcript of marks for your final year of "
"secondary school by a sworn translator"
msgstr ""

msgid "A translation of your secondary school diploma by a sworn translator"
msgstr ""

msgid "ABANDON_DU_CANDIDAT"
msgstr "Candidate withdrawal"

msgid "ACCEPTED"
msgstr "Accepted"

msgid "ACCEPTEE"
msgstr "Accepted"

msgid "ACCORD_DE_DEROGATION_FACULTAIRE"
msgstr "Faculty dispensation approval"

msgid "ACCORD_DIRECTION"
msgstr ""

msgid "ACKNOWLEDGED"
msgstr "Acknowledged"

msgid "ADMISSIBLE"
msgstr "Admissible"

msgid "ADMISSION"
msgstr "Admission"

msgid "ADMISSION_IN_PROGRESS"
msgstr "Admission in progress"

msgid "ADMITTED"
msgstr "Admitted"

msgid "AGREGATION"
msgstr ""

msgid "AUTRE"
msgstr ""

msgid "AVIS_DIRECTION_DEMANDE"
msgstr ""

msgid "Absence of debt"
msgstr ""

msgid "Abstract"
msgstr ""

msgid "Academic Regulations"
msgstr ""

msgid "Academic course"
msgstr ""

msgid "Academic courses"
msgstr ""

msgid "Academic experience"
msgstr ""

msgid "Academic year"
msgstr ""

msgctxt "admission"
msgid "Academic year"
msgstr ""

msgid "Academic year of the admission"
msgstr ""

msgid "Academic year:"
msgstr ""

msgid "Academics trainings view"
msgstr ""

msgid "Accept"
msgstr ""

msgid "Accept selected activities"
msgstr ""

msgid "Accept selected courses"
msgstr ""

msgid "Acceptation condition"
msgstr ""

msgctxt "publication-status"
msgid "Accepted"
msgstr ""

msgid "Access condition:"
msgstr ""

msgid "Access experience details"
msgstr ""

msgid "Access title"
msgstr ""

msgid "Account holder first name"
msgstr ""

msgid "Account holder surname"
msgstr ""

msgid "Account number"
msgstr ""

msgid "Account number type"
msgstr ""

msgid "Accounting"
msgstr ""

msgid "Achieved additional training"
msgstr ""

msgid "Acquired credit number"
msgstr ""

msgid "Acronym / Title"
msgstr ""

msgid "Acronym of the management entity"
msgstr ""

msgid "Acronym of the training"
msgstr ""

msgid "Actions"
msgstr ""

msgid "Active"
msgstr ""

msgid ""
"Active items are available for new instantiations, and are shown to "
"candidates if necessary. Inactive elements are unavailable for future "
"instantiations and are never shown to candidates."
msgstr ""

msgid "Activities"
msgstr ""

msgid "Activity"
msgstr ""

msgid "Activity begin date"
msgstr ""

msgid "Activity date"
msgstr ""

msgid "Activity description"
msgstr ""

msgid "Activity end date"
msgstr ""

msgid "Activity name"
msgstr ""

msgid "Activity subtype"
msgstr ""

msgid "Activity type"
msgstr ""

msgid "Actor"
msgstr ""

msgid "Actors as list items"
msgstr ""

msgid "Actors, comma-separated"
msgstr ""

msgid "Add"
msgstr ""

msgid "Add a conference"
msgstr ""

msgid "Add a course unit"
msgstr ""

#, python-format
msgid "Add a custom mail template for <em>%(description)s</em>"
msgstr ""

msgid "Add a new member"
msgstr ""

msgctxt "admission"
msgid "Add a non-academic activity"
msgstr ""

msgid "Add a paper"
msgstr ""

msgid "Add a paper/presentation"
msgstr ""

msgid "Add a paper/presentation for this conference"
msgstr ""

msgid "Add a paper/presentation for this residency"
msgstr ""

msgid "Add a paper/presentation for this seminar"
msgstr ""

msgid "Add a publication"
msgstr ""

msgid "Add a publication to this conference"
msgstr ""

msgid "Add a residency"
msgstr ""

msgid "Add a seminar"
msgstr ""

msgid "Add a service"
msgstr ""

msgctxt "admission"
msgid "Add an academic course"
msgstr ""

msgid "Add an activity"
msgstr ""

msgid "Add an internal note"
msgstr ""

msgid "Add validation of prior experience (VAE)"
msgstr ""

msgid "Additional approval condition"
msgstr ""

msgid "Additional approval conditions"
msgstr ""

msgid "Additional conditions"
msgstr ""

msgid "Additional conditions:"
msgstr ""

msgid "Additional course(s):"
msgstr ""

msgid "Additional documents"
msgstr ""

msgid "Additional documents uploaded by a manager"
msgstr ""

msgid "Additional information"
msgstr ""

msgid "Admission"
msgstr ""

msgid "Admission applications"
msgstr ""

msgid "Admission applications export"
msgstr ""

msgid "Admission conditions not met."
msgstr ""

msgid "Admission context"
msgstr ""

msgid "Admission export"
msgstr ""

msgid "Admission form item"
msgstr ""

msgid "Admission form item instantiation"
msgstr ""

msgid "Admission form item instantiations"
msgstr ""

msgid "Admission form items"
msgstr ""

msgid "Admission has been sent to EPC."
msgstr ""

#, python-format
msgid ""
"Admission request for the academic year %(academic_year)s to the program:"
msgstr ""

msgid "Admission requirement"
msgstr ""

msgid "Admission requirement year"
msgstr ""

msgid "Admission statuses"
msgstr ""

msgid "Admission to regulated professions"
msgstr ""

msgid "Admission type"
msgstr ""

msgctxt "doctorate-filter"
msgid "Admission type"
msgstr ""

msgid "Admissions"
msgstr ""

msgid "Advanced filters"
msgstr ""

#, python-format
msgid ""
"After considering the opinion of your supervisory panel, which met on "
"%(confirmation_date)s, the %(cdd_title)s notes that your doctoral "
"confirmation paper has been successfully completed."
msgstr ""

msgid "All"
msgstr ""

msgctxt "feminine"
msgid "All"
msgstr ""

msgctxt "filters"
msgid "All"
msgstr ""

msgid "All CA members must have approved the proposition."
msgstr "All supervisory panel members must have approved the proposition."

msgid "All history"
msgstr ""

msgid "All supervisors must have approved the proposition."
msgstr ""

msgid "Already a member."
msgstr "Already a member of the supervisory panel."

msgid "Amount"
msgstr ""

msgid "Amount (without EUR/)"
msgstr ""

msgid "An approval mail has already been sent to the candidate."
msgstr ""

msgid "An approval mail has been sent to the candidate."
msgstr ""

msgid "An education type"
msgstr ""

msgid "An error occured during digit ticket creation : {}"
msgstr ""

msgid "An error occured during digit ticket creation validation"
msgstr ""

msgid "An external member must have a country."
msgstr ""

msgid "An external member must have a first name."
msgstr ""

msgid "An external member must have a gender."
msgstr ""

msgid "An external member must have a last name."
msgstr ""

msgid "An external member must have a title."
msgstr ""

msgid "An external member must have an email."
msgstr ""

msgid "An external member must have an institute."
msgstr ""

msgid "An holding mail has already been sent to the candidate."
msgstr ""

msgid ""
"An integer greater than zero indicating the position of the item in relation "
"to the others. Important point: the questions are displayed together "
"according to the field \"Display according to training\" (the elements for "
"all trainings, then the elements for a type of training, then the elements "
"for a specific training and finally the elements associated with a single "
"admission)."
msgstr ""

msgid ""
"An international scholarship may be awarded to students as part of a "
"project. These international grants are awarded by ARES and a scholarship "
"certificate must be provided."
msgstr ""

msgid ""
"Analysis file generated when the documents requested from the candidate are "
"received"
msgstr ""

msgid "Analysis folder"
msgstr ""

msgid "Analysis folder for a continuing education admission"
msgstr ""

msgid "Analysis folder for a doctorate education admission"
msgstr ""

msgid "Analysis folder for a general education admission"
msgstr ""

msgid "Annex 1 visa form"
msgstr ""

msgid "Annex 25 or 26 for refugees and stateless persons"
msgstr ""

msgid ""
"Annex 25 or 26 or the A/B card mentioning the refugee status or the decision "
"confirming the protection of the parent"
msgstr ""

msgid "Annexe approval certificate from SIC"
msgstr ""

msgid "Annual programme contact person:"
msgstr ""

msgid ""
"Another admission has been authorized for this candidate for this academic "
"year."
msgstr ""

msgid "Another admission has been submitted."
msgstr ""

msgid "Application"
msgstr ""

msgid "Application accepted"
msgstr ""

msgid "Application confirmed"
msgstr ""

msgid "Application denied"
msgstr ""

msgid "Application fee"
msgstr ""

msgid "Application fee request message"
msgstr ""

#, python-format
msgid "Application fee: <strong>&euro;%(amount)s</strong>"
msgstr ""

msgid "Application fees where also received."
msgstr ""

msgid "Application for a study allowance from the French Community of Belgium"
msgstr ""

msgid "Application form"
msgstr ""

msgid "Application no."
msgstr ""

msgid "Application numero"
msgstr ""

msgid "Application status"
msgstr ""

msgid "Application type"
msgstr ""

msgid "Applications"
msgstr ""

msgid "Approbation by pdf"
msgstr ""

msgid "Approval"
msgstr ""

msgid "Approval by faculty condition:"
msgstr ""

msgid "Approval certificate from SIC"
msgstr ""

msgid "Approval certificate of faculty"
msgstr ""

msgid "Approval condition by faculty"
msgstr ""

msgid "Approval for a late enrolment"
msgstr ""

msgid "Approval for another training"
msgstr ""

msgid "Approval to validate"
msgstr ""

msgid "Approvals"
msgstr ""

msgid "Approved"
msgstr ""

msgctxt "admission decision"
msgid "Approved"
msgstr ""

msgid "Approximate date for completing the thesis:"
msgstr ""

msgid "Archived record when signatures were sent"
msgstr ""

msgid "Are the secondary studies the access title for this admission?"
msgstr ""

msgid "Are there any additional conditions (subject to ...)?"
msgstr ""

msgid "Are there any prerequisite courses?"
msgstr ""

msgid "Are you a dual degree student?"
msgstr ""

msgid "Are you an Erasmus Mundus student?"
msgstr ""

msgid "Are you confirming that the application will be sent to the SIC?"
msgstr ""

msgid ""
"Are you currently enrolled in the first year of a bachelor's degree at a "
"French Community of Belgium haute ecole or university?"
msgstr ""
"Are you currently enrolled in the first year of a bachelor's degree at a "
"French Community of Belgium haute école or university?"

msgid "Are you sure you want to change the status?"
msgstr ""

#, python-format
msgctxt "admission"
msgid "Are you sure you want to delete \"%(object)s\"?"
msgstr ""

#, python-format
msgid "Are you sure you want to delete this experience (%(experience_name)s)?"
msgstr ""

#, python-format
msgid ""
"Are you sure you want to duplicate this experience (%(experience_name)s)?"
msgstr ""

msgid ""
"Are you sure you want to go back to the \"Application confirmed\" status?"
msgstr ""

msgid "Are you sure you want to realize this deletion?"
msgstr ""

msgid "Are you sure you want to realize this duplication?"
msgstr ""

#, python-format
msgid "Are you sure you want to refuse \"%(object)s\"?"
msgstr ""

#, python-format
msgid "Are you sure you want to remove \"%(prenom)s %(nom)s\" from the jury?"
msgstr ""

#, python-format
msgid "Are you sure you want to restore \"%(object)s\"?"
msgstr ""

msgid "Are you sure your want to delete this document?"
msgstr ""

msgid "Are you sure your want to reset the content of the message?"
msgstr ""

msgid "Are you sure your want to reset the object of the message?"
msgstr ""

msgid "Are you the child of a UCLouvain or Martin V staff member?"
msgstr ""

msgid ""
"As the email address of the faculty recipient is not defined, no email will "
"be sent. Do you still want to send the application to the faculty?"
msgstr ""

msgid ""
"As you are applying for a limited course as a non-resident (as defined by "
"government decree) candidate, applications for the 2024-2025 academic year "
"must be submitted via this <a href=\"https://uclouvain.be/fr/etudier/"
"inscriptions/demande-en-ligne\" target=\"_blank\">specific platform</a>."
msgstr ""

msgid "Assessment test presented"
msgstr ""

msgid "Assessment test succeeded"
msgstr ""

msgid "Assimilated,Non-assimilated"
msgstr ""

msgid "Assimilation 1"
msgstr ""

msgid "Assimilation 1 situation types"
msgstr ""

msgid "Assimilation 2"
msgstr ""

msgid "Assimilation 2 situation types"
msgstr ""

msgid "Assimilation 3"
msgstr ""

msgid "Assimilation 3 situation types"
msgstr ""

msgid "Assimilation 4"
msgstr ""

msgid "Assimilation 5"
msgstr ""

msgid "Assimilation 5 situation types"
msgstr ""

msgid "Assimilation 6"
msgstr ""

msgid "Assimilation 6 situation types"
msgstr ""

msgid "Assimilation 7"
msgstr ""

msgid "Assimilation start date"
msgstr ""

msgid "At least one academic year is required."
msgstr ""

msgid "At least one document must be selected."
msgstr ""

msgid "Attachment: PhD training"
msgstr ""

msgid "Attachments"
msgstr ""

msgid "Attachments:"
msgstr ""

#, python-format
msgid ""
"Attention, the following entity doesn't exist at UCLouvain: %(entities)s"
msgid_plural ""
"Attention, the following entities don't exist at UCLouvain: %(entities)s"
msgstr[0] ""
msgstr[1] ""

msgid "Attestation of the communication"
msgstr ""

msgid "Authentication"
msgstr ""

msgid "Authentication requested"
msgstr ""

msgid "Author"
msgstr ""

msgid "Authorization"
msgstr ""

msgid "Authorization to validate"
msgstr ""

msgid "Authors"
msgstr ""

msgid "Available information (Digit)"
msgstr ""

msgid "Awaiting approval"
msgstr ""

msgid "Awaiting management approval"
msgstr ""

msgid "BESOIN_DE_COMPLEMENT"
msgstr ""

msgid "BIC/SWIFT code identifying the bank from which the account originates"
msgstr ""

msgid "BIOLOGY"
msgstr "Biology"

msgid "Bachelor"
msgstr ""

msgid "Bachelor's course entrance exam"
msgstr ""

msgid "Back to checklist"
msgstr ""

msgid "Back to overview"
msgstr ""

msgctxt "admission"
msgid "Back to page"
msgstr ""

msgid "Back to the list"
msgstr ""

msgid "Bank account"
msgstr ""

msgid "Belgian"
msgstr ""

msgid "Belgian diploma"
msgstr ""

msgid "Belgian education community"
msgstr ""

msgid "Belgian flag"
msgstr ""

msgid "Belgian national registry number (NISS)"
msgstr ""

msgid "Belgian student status"
msgstr ""

msgid "Billing address"
msgstr ""

msgid "Billing address city"
msgstr ""

msgid "Billing address country"
msgstr ""

msgid "Billing address postal box"
msgstr ""

msgid "Billing address postal code"
msgstr ""

msgid "Billing address recipient"
msgstr ""

msgid "Billing address street"
msgstr ""

msgid "Billing address street number"
msgstr ""

msgid "Billing address type"
msgstr ""

msgid "Block 1"
msgstr ""

msgid "Body"
msgstr ""

msgid "Box"
msgstr ""

msgid "Brief justification"
msgstr ""

msgid ""
"By finalising my application, I undertake to pay the registration fees upon "
"receipt of the invoice (provided my application is accepted). In case of "
"cancellation, the modalities depend on the Faculties."
msgstr ""

msgctxt "ways_hear_about_training"
msgid "By someone who has already taken this course in a previous edition"
msgstr ""

msgid "CA Member"
msgstr "Supervisory panel member"

msgid "CA members"
msgstr ""

msgid "CANDIDAT_NOTIFIE"
msgstr "Candidate notified"

msgid "CDD"
msgstr ""

msgid "CDD Mail template"
msgstr ""

msgid "CDD Mail templates"
msgstr ""

msgid "CDD configuration"
msgstr ""

msgid "CDD manager comment"
msgstr ""

msgid "CDD opinion"
msgstr ""

msgid "CDD:"
msgstr ""

msgctxt "admission"
msgid "CDD status"
msgstr ""

msgid "CDDs"
msgstr ""

msgid "CEP"
msgstr ""

msgid "CERTIFICAT_60_CREDITS"
msgstr ""

msgctxt "equivalence_type"
msgid "CESS equivalence"
msgstr ""

msgid "CFWB scholarship decision"
msgstr ""

msgid "CHEMISTRY"
msgstr "Chemistry"

msgid "CIRE, unlimited stay or foreigner`s card"
msgstr ""

msgctxt "CategorieActivite"
msgid "COMMUNICATION"
msgstr "Oral communication (excluding conference)"

msgid "COMMUNICATION types"
msgstr ""

msgid "COMPLEMENTARY_TRAINING"
msgstr "Further training"

msgctxt "CategorieActivite"
msgid "CONFERENCE"
msgstr "Conferences and symposiums"

msgid "CONFERENCE PUBLICATION types"
msgstr ""

msgid "CONFERENCE types"
msgstr ""

msgid "CONFIRMATION_PAPER"
msgstr "Confirmation exam"

msgid "CONFIRMATION_TO_BE_REPEATED"
msgstr "Repeat confirmation exam"

msgctxt "CategorieActivite"
msgid "COURSE"
msgstr "Course units, courses and schools"

msgid "COURSE types"
msgstr ""

msgid "COURSE types for complementary training"
msgstr ""

msgid "CSS class"
msgstr ""

msgid "Campus"
msgstr ""

msgid "Campus (optional)"
msgstr ""

msgid "Can add a member to the supervision group"
msgstr ""

msgid "Can appose CDD notice"
msgstr ""

msgid "Can appose SIC notice"
msgstr ""

msgid "Can approve confirmation paper"
msgstr ""

msgid "Can approve jury"
msgstr ""

msgid "Can approve proposition"
msgstr ""

msgid "Can be submitted"
msgstr ""

msgid "Can check copyright"
msgstr ""

msgid "Can check publication autorisation"
msgstr ""

msgid "Can download PDF confirmation"
msgstr ""

msgid "Can download jury-approved PDF"
msgstr ""

msgid "Can fill thesis"
msgstr ""

msgid "Can remove a member from the supervision group"
msgstr ""

msgid "Can request signatures"
msgstr ""

msgid "Can sign diploma"
msgstr ""

msgid "Can submit a doctorate admission proposition"
msgstr ""

msgid "Can submit thesis"
msgstr ""

msgid "Can update the coordinates of the admission request author"
msgstr ""

msgid "Can update the information related to language knowledge"
msgstr ""

msgid "Can update the information related to the admission cotutelle"
msgstr ""

msgid "Can update the information related to the admission jury"
msgstr ""

msgid "Can update the information related to the admission project"
msgstr ""

msgid "Can update the information related to the admission request author"
msgstr ""

msgid "Can update the information related to the admission supervision"
msgstr ""

msgid "Can update the information related to the confirmation paper"
msgstr ""

msgid "Can update the information related to the curriculum"
msgstr ""

msgid "Can update the information related to the secondary studies"
msgstr ""

msgid "Can upload PDF confirmation"
msgstr ""

msgid "Can upload defense report"
msgstr ""

msgid "Can upload jury-approved PDF"
msgstr ""

msgid "Can upload signed scholarship"
msgstr ""

msgid "Can validate doctoral training"
msgstr ""

msgid "Can validate registration"
msgstr ""

msgid "Can view the coordinates of the admission request author"
msgstr ""

msgid "Can view the information related to language knowledge"
msgstr ""

msgid "Can view the information related to the admission cotutelle"
msgstr ""

msgid "Can view the information related to the admission jury"
msgstr ""

msgid "Can view the information related to the admission project"
msgstr ""

msgid "Can view the information related to the admission request author"
msgstr ""

msgid "Can view the information related to the admission supervision"
msgstr ""

msgid "Can view the information related to the confirmation paper"
msgstr ""

msgid "Can view the information related to the curriculum"
msgstr ""

msgid "Can view the information related to the secondary studies"
msgstr ""

msgid "Cancel"
msgstr ""

msgid "Cancel reason"
msgstr ""

msgid "Cancel reason:"
msgstr ""

msgid "Cancel the application fee request"
msgstr ""

msgid "Cancel the request"
msgstr ""

msgid "Canceled"
msgstr ""

msgid "Cancelled application"
msgstr ""

msgid "Candidate"
msgstr ""

msgctxt "gender"
msgid "Candidate"
msgstr ""

msgid "Candidate information"
msgstr ""

msgid "Candidate nationality"
msgstr ""

msgid "Candidate not found."
msgstr ""

msgid "Candidate of the admission"
msgstr ""

msgid "Candidate withdrawal"
msgstr ""

msgid "Candidate's country of nationality"
msgstr ""

msgid "Candidate:"
msgstr ""

#, python-brace-format
msgid ""
"Cannot delete the experience because it is used as additional condition for "
"the proposition {admission}."
msgstr ""

msgid "Cannot delete the experience because it is used in another context."
msgstr ""

msgid ""
"Cannot discard merge because at least one known person has the same national "
"number"
msgstr ""

msgid "Canvas"
msgstr ""

msgid "Canvas of the report of the supervisory panel"
msgstr ""

msgid "Canvas of the supervisory panel report to download"
msgstr ""

msgid "Carbon-copy the CA members"
msgstr ""

msgid "Carbon-copy the promoters"
msgstr ""

msgid "Category"
msgstr ""

msgid "Category labels"
msgstr ""

msgid "Certificate"
msgstr ""

msgid "Certificate for children of staff"
msgstr ""

msgid "Certificate of achievement"
msgstr ""

msgid "Certificate of experience"
msgstr ""

msgid "Certificate of failure"
msgstr ""

msgid "Certificate of language knowledge"
msgstr ""

msgid "Certificate of legal cohabitation"
msgstr ""

msgid "Certificate of participation in the presentation"
msgstr ""

msgid "Certificate of passing the bachelor's course entrance exam"
msgstr ""

msgid "Certificate of regular enrolment"
msgstr ""

msgid "Certificate of support from the CPAS"
msgstr ""

msgid "Certificate provided"
msgstr ""

msgid "Certificate stating no debts to the institution"
msgstr ""

msgid ""
"Certificate stating no debts to the institution attended during the academic "
"year"
msgstr ""

#, python-format
msgid ""
"Certificate stating no debts to the institution attended during the academic "
"year %(academic_year)s: %(names)s."
msgid_plural ""
"Certificates stating no debts to the institutions attended during the "
"academic year %(academic_year)s: %(names)s."
msgstr[0] ""
msgstr[1] ""

msgid ""
"Certification and short programmes (continuing education) do not allow for "
"obtaining a visa and residence permit in Belgium. More information: <a "
"target=\"_blank\" href=\"https://uclouvain.be/en/study/iufc\">https://"
"uclouvain.be/en/study/iufc</a>."
msgstr ""

#, python-format
msgid "Change <em>%(name)s</em> configuration"
msgstr ""

#, python-format
msgid "Change <em>%(name)s</em> custom mail template"
msgstr ""

msgid "Change of enrolment"
msgstr ""

msgid "Change of enrolment and course change"
msgstr ""

msgid "Change of enrolment form"
msgstr ""

msgid "Change rule"
msgstr ""

msgid "Change the paper for this residency"
msgstr ""

msgid "Change the paper for this seminar"
msgstr ""

msgid "Change the publication for this conference"
msgstr ""

msgid "Checklist"
msgstr ""

msgid "Checklist filters"
msgstr ""

msgid "Checklist filters mode"
msgstr ""

msgid "Checklist tab"
msgstr ""

msgid "Child of a member of the staff of the UCLouvain or the Martin V entity"
msgstr ""

msgid "China Scholarship Council (CSC)"
msgstr ""

msgid "Choice of joint supervision is not yet defined"
msgstr ""

msgid "Choose from the following"
msgstr ""

msgid "Choose the financing rule"
msgstr ""

msgid "Choose your course"
msgstr ""

msgid "Chosen Belgian student status"
msgstr ""

msgid "Citizenship"
msgstr ""

msgid "City"
msgstr ""

msgid "Civil state"
msgstr ""

msgid "Civil status"
msgstr ""

msgid "Claim cancelled on"
msgstr ""

msgid "Cleaned"
msgstr ""

msgid "Clinical Research Fund (FRC)"
msgstr ""

msgid "Close"
msgstr ""

msgctxt "Admission"
msgid "Close"
msgstr ""

msgctxt "modal"
msgid "Close"
msgstr ""

msgid "Closed"
msgstr ""

msgid "Comment"
msgstr ""

msgid "Comment about dispensation"
msgstr ""

msgid "Comment about financability dispensation"
msgstr ""

msgid "Comment about jury"
msgstr ""

msgid "Comment about the authentication"
msgstr ""

msgid "Comment for PhD Committee manager"
msgstr ""

msgid "Comment from IUFC to the faculty"
msgstr ""

msgid "Comment to the candidate:"
msgstr ""

msgid "Comments"
msgstr ""

msgctxt "tab"
msgid "Comments"
msgstr ""

msgid "Commitment and declaration"
msgstr ""

msgid "Communication attestation"
msgstr ""

msgid "Communication to the candidate"
msgstr ""

#, python-brace-format
msgid ""
"Communication to the candidate (refusal reason), in <span class=\"label "
"label-admission-primary\">{language_code}]</span>"
msgstr ""

msgid "Communication to the candidate about additional trainings"
msgstr ""

msgid "Communication with Host Hospitals"
msgstr ""

msgid "Communication with the diplomatic post for your visa application"
msgstr ""

msgid "Communication with your secondary school"
msgstr ""

msgid "Competent diplomatic post"
msgstr ""

msgid "Complement"
msgstr ""

msgid "Complementary training"
msgstr ""

msgid "Complementary training not enabled"
msgstr ""

msgid "Complementary training proposition"
msgstr ""

msgctxt "equivalence_status"
msgid "Completed"
msgstr ""

msgid "Completed after the request"
msgstr ""

msgid "Completed for Fac"
msgstr ""

msgid "Completed for SIC"
msgstr ""

msgid "Condition for approval"
msgstr ""

msgid "Configuration"
msgstr ""

msgid "Configuration saved."
msgstr ""

msgctxt "admission"
msgid "Configure"
msgstr ""

msgid "Confirm"
msgstr ""

msgctxt "admission"
msgid "Confirm"
msgstr ""

msgid "Confirm and send the message"
msgstr ""

msgid "Confirm restoring activity to submitted"
msgstr ""

msgid "Confirm the state change"
msgstr ""

msgid "Confirm the status change"
msgstr ""

msgid "Confirm the submit"
msgstr ""

msgctxt "tab"
msgid "Confirmation"
msgstr ""

msgid "Confirmation date"
msgstr ""

msgid "Confirmation date:"
msgstr ""

msgid "Confirmation deadline"
msgstr ""

msgid "Confirmation deadline:"
msgstr ""

msgid "Confirmation exam"
msgstr ""

msgid "Confirmation exam date"
msgstr ""

msgid "Confirmation exam date:"
msgstr ""

msgid "Confirmation exam not completed."
msgstr ""

msgid "Confirmation exam not found."
msgstr ""

msgid "Confirmation success attestation"
msgstr ""

msgid ""
"Consult the credits grid released by your domain doctoral commission. Refer "
"to the website of your commission for more details."
msgstr ""

msgid "Contact"
msgstr ""

msgid "Contact details"
msgstr ""

msgid "Contact language"
msgstr ""

msgid "Contact link"
msgstr ""

msgid "Contact person for the design of the annual program"
msgstr ""

msgid "Contact person for the design of the annual program (PAE)"
msgstr ""

msgid "Context"
msgstr ""

msgid "Continuing education"
msgstr ""

msgctxt "admission context"
msgid "Continuing education"
msgstr ""

msgid "Continuing education admission"
msgstr ""

msgid "Continuing enrolment applications"
msgstr ""

msgid "Coordinates"
msgstr ""

msgid "Copy of \"orange card\" enrolment certificate"
msgstr ""

msgid "Copy of 6 payslips issued in the 12 months preceding application"
msgstr ""

#, python-format
msgid ""
"Copy of 6 payslips issued in the 12 months preceding application or proof of "
"receipt of unemployment benefit, pension or allowance from a mutual "
"insurance company of %(person_concerned)s"
msgstr ""

msgid ""
"Copy of Annex 25 or 26 completed by the Office of the Commissioner General "
"for Refugees and Stateless Persons"
msgstr ""

#, python-format
msgid ""
"Copy of Annex 25 or 26 or A/B Card indicating refugee status or copy of "
"Foreign Nationals Office decision confirming temporary/subsidiary protection "
"of %(person_concerned)s or copy of official Foreign Nationals Office or "
"municipality document proving the stateless status of %(person_concerned)s"
msgstr ""

msgid ""
"Copy of Foreign Nationals Office decision granting subsidiary protection"
msgstr ""

msgid "Copy of Foreign Nationals Office decision granting temporary protection"
msgstr ""

msgid "Copy of both sides of A Card"
msgstr ""

msgid "Copy of both sides of A or B Card"
msgstr ""

msgid "Copy of both sides of A or B Card (with \"refugee\" on card back)"
msgstr ""

msgid ""
"Copy of both sides of Certificate of Registration in the Foreigners Registry "
"(CIRE), unlimited stay (B Card), or of Foreign National's Card, unlimited "
"stay (C or K Card)"
msgstr ""

msgid "Copy of both sides of EC long-term resident card (D or L Card)"
msgstr ""

#, python-format
msgid "Copy of both sides of identity card of %(person_concerned)s"
msgstr ""

msgid ""
"Copy of both sides of identity document proving long-term residence in a "
"European Union member state"
msgstr ""

#, python-format
msgid ""
"Copy of both sides of long-term residence permit in Belgium of "
"%(person_concerned)s (B, C, D, F, F+, K, L or M Card)"
msgstr ""

msgid ""
"Copy of both sides of permanent residence card of a family member of a "
"European Union citizen (F+ Card)"
msgstr ""

msgid ""
"Copy of both sides of residence permit for a family member of a European "
"Union citizen (F Card)"
msgstr ""

msgid "Copy of both sides of residence permit in Belgium"
msgstr ""

msgid "Copy of both sides of residence permit valid for more than 3 months"
msgstr ""

#, python-format
msgid ""
"Copy of both sides of residence permit valid for more than 3 months of "
"%(person_concerned)s"
msgstr ""

msgid ""
"Copy of both sides of the definitive equivalency decision (accompanied, "
"where applicable, by the DAES or undergraduate exam, in the case of "
"restrictive equivalency)"
msgstr ""

msgid ""
"Copy of both sides of the definitive equivalency decision by the Ministry of "
"the French-speaking Community of Belgium (possibly accompanied by the DAES "
"or the undergraduate studies exam, if your equivalency does not confer "
"eligibility for the desired programme)"
msgstr ""

msgid "Copy of decision to grant CFWB scholarship"
msgstr ""

msgid ""
"Copy of equivalency decision issued by the French Community of Belgium "
"making your bachelor's diploma (bac+5) equivalent to the academic rank of a "
"corresponding master's degree."
msgstr ""

msgid "Copy of guardianship appointment legalised by Belgian authorities"
msgstr ""

msgid ""
"Copy of holder's certificate of scholarship issued by the General "
"Administration for Development Cooperation"
msgstr ""

msgid ""
"Copy of official document from the local authority or Foreign Nationals "
"Office proving stateless status"
msgstr ""

msgid ""
"Copy of residence permit covering entire course, including assessment test "
"(except for online courses)."
msgstr ""

msgid ""
"Copy of your student visa D (permission to stay longer than 90 days in "
"Belgium) issued by the Belgian Embassy or Consulate."
msgstr ""

msgid "Cotutelle"
msgstr ""

msgid "Cotutelle request document"
msgstr ""

msgid "Cotutelle thesis"
msgstr ""

msgid "Countries"
msgstr ""

msgid "Country"
msgstr ""

msgid "Country of birth"
msgstr ""

msgid "Country of citizenship"
msgstr ""

msgid "Country of citizenship name"
msgstr ""

msgctxt "admission"
msgid "Course"
msgstr ""

msgid "Course change"
msgstr ""

msgid "Course change asked by the candidate"
msgstr ""

msgid "Course change requested"
msgstr ""

msgid "Course choice"
msgstr ""

msgid "Course completed"
msgstr ""

msgid "Course cycle"
msgstr ""

#, python-format
msgid "Course duration: 1 year."
msgid_plural "Course duration: %(years)s years."
msgstr[0] ""
msgstr[1] ""

msgid "Course name"
msgstr ""

msgctxt "admission"
msgid "Course name"
msgstr ""

msgid "Course owner"
msgstr ""

msgid "Course type"
msgstr ""

msgid "Course unit code (if applicable)"
msgstr ""

msgid "Course unit enrolment"
msgstr ""

msgid "Course unit instructor (if applicable)"
msgstr ""

msgid "Course unit with evaluation"
msgstr ""

msgctxt "admission"
msgid "Course units"
msgstr ""

msgctxt "admission"
msgid "Courses"
msgstr ""

msgid "Courses taken"
msgstr ""

msgid "Create message"
msgstr ""

msgid "Create new doctorate admission"
msgstr ""

#, python-format
msgid "Create the confirmation paper success attestation (%(reference)s)"
msgstr ""

msgid "Create the confirmation paper success attestation as PDF"
msgstr ""

msgid ""
"Create the folder analysis of the proposition containing the requested "
"documents that the candidate submitted."
msgstr ""

msgid "Create the recap of the proposition"
msgstr ""

msgid "Created"
msgstr ""

msgctxt "admission"
msgid "Created at"
msgstr ""

msgctxt "masculine"
msgid "Created by"
msgstr ""

msgid "Creation date"
msgstr ""

msgid "Credits earned"
msgstr ""

msgid "Curriculum"
msgstr ""

msgid "Custom mail template"
msgstr ""

msgid "Custom mail template deleted successfully"
msgstr ""

msgid "Custom mail template saved successfully."
msgstr ""

msgid "Custom mail templates"
msgstr ""

msgid "Cycle pursuit"
msgstr ""

msgid "DD/scholarship/EM?"
msgstr ""

msgid "DISPENSE_BOURSE"
msgstr ""

msgid "DISPENSE_CESS_FWB"
msgstr ""

msgid "DISPENSE_DUREE"
msgstr ""

msgid "DISPENSE_LDC"
msgstr ""

msgid "DISPENSE_OFFRE"
msgstr ""

msgid "DISPENSE_REUSSITE"
msgstr ""

msgid "DISPENSE_UNIV"
msgstr ""

msgid "DISPENSE_VCRC"
msgstr ""

msgid "DOCTORAL_TRAINING"
msgstr "PhD training"

msgid "DROITS_MAJORES"
msgstr ""

msgid "DROITS_MAJORES_DEMANDES"
msgstr ""

msgid "Data protection"
msgstr ""

msgid "Date"
msgstr ""

msgid "Date of birth"
msgstr ""

msgid "Date of the confirmation paper (DD/MM/YYYY)"
msgstr ""

msgid "Date the application is sent to the supervision group"
msgstr ""

msgid "Date the application was sent to the faculty"
msgstr ""

msgid "Deadline extended"
msgstr ""

msgid "Deadline for documents to be requested immediately"
msgstr ""

msgid "Deadline for the candidate to upload documents"
msgstr ""

msgid "Deadline of the confirmation paper (DD/MM/YYYY)"
msgstr ""

msgid "Deadline on"
msgstr ""

msgid "Deadline type"
msgstr ""

msgctxt "female gender"
msgid "Dear"
msgstr ""

msgctxt "male gender"
msgid "Dear"
msgstr ""

msgctxt "other gender"
msgid "Dear"
msgstr ""

#, python-format
msgid "Dear %(name)s,"
msgstr ""

#, python-format
msgctxt "F"
msgid "Dear %(name)s,"
msgstr ""

#, python-format
msgctxt "M"
msgid "Dear %(name)s,"
msgstr ""

msgid "Debug"
msgstr ""

msgid "Decision"
msgstr ""

msgid "Decision confirming the granting of subsidiary protection"
msgstr ""

msgid "Decision confirming the granting of temporary protection"
msgstr ""

msgid "Decision of SIC"
msgstr ""

msgid "Decision of the faculty"
msgstr ""

msgid "Declared assimilated"
msgstr ""

msgid "Declared assimilated or not"
msgstr ""

msgid "Declared not assimilated"
msgstr ""

msgid "Dedicated time (in EFT)"
msgstr ""

msgid "Defence date"
msgstr ""

msgid "Defense"
msgstr ""

msgctxt "doctorate tab"
msgid "Defense"
msgstr ""

msgid "Defense indicative date"
msgstr ""

msgid "Defense language"
msgstr ""

msgid "Defense method"
msgstr ""

msgctxt "admission tab"
msgid "Defense method"
msgstr ""

msgctxt "equivalence_state"
msgid "Definitive"
msgstr ""

msgid "Definitive admission date to doctorate"
msgstr ""

msgid "Definitive admission date:"
msgstr ""

msgctxt "admission"
msgid "Delete"
msgstr ""

msgid "Delete experience"
msgstr ""

msgid "Delete the document"
msgstr ""

msgid "Delete?"
msgstr ""

msgid "Deletion of an experience"
msgstr ""

msgid "Denied"
msgstr ""

msgctxt "admission decision"
msgid "Denied"
msgstr ""

msgid "Deny reason"
msgstr ""

msgid "Description"
msgstr ""

msgid "Description of your communication"
msgstr ""

msgid "Detailed curriculum vitae"
msgstr ""

msgid "Detailed curriculum vitae, dated and signed"
msgstr ""

msgid "Development cooperation (ARES)"
msgstr ""

msgid "Did you graduate from this course?"
msgstr ""

msgid "Diploma"
msgstr ""

msgid "Diploma equivalence"
msgstr ""

msgid "Diploma nationality"
msgstr ""

msgid "Diploma translation"
msgstr ""

msgid "Diploma(s) or non-academic activity(ies) giving access to"
msgstr ""

msgid "Diplomatic post"
msgstr ""

msgid "Diplomatic post code"
msgstr ""

msgctxt "F"
msgid "Director of the Enrolment Office"
msgstr ""

msgctxt "H"
msgid "Director of the Enrolment Office"
msgstr ""

msgctxt "X"
msgid "Director of the Enrolment Office"
msgstr ""

msgctxt "F"
msgid "Director of the Saint-Louis Bruxelles Enrolment Office"
msgstr ""

msgctxt "H"
msgid "Director of the Saint-Louis Bruxelles Enrolment Office"
msgstr ""

msgctxt "X"
msgid "Director of the Saint-Louis Bruxelles Enrolment Office"
msgstr ""

msgid "Disabled"
msgstr ""

msgid "Discard fusion"
msgstr ""

msgid "Dispensation"
msgstr ""

msgid "Dispensation granted"
msgstr ""

msgid "Dispensation needed"
msgstr ""

msgid "Dispensation or increased fees"
msgstr ""

msgid "Dispensed"
msgstr ""

msgid "Display according education"
msgstr ""

msgid "Display problem"
msgstr ""

msgid "Dissertation mark"
msgstr ""

msgid "Dissertation summary"
msgstr ""

msgid "Dissertation title"
msgstr ""

msgid "Do not reorder values, and keep the same count"
msgstr ""

#, python-format
msgid ""
"Do you confirm the sending of this email to the <a href=\"mailto:"
"%(email_address)s\" target=\"_blank\">%(email_address)s</a> address?"
msgstr ""

msgid "Do you confirm the valuation of this experience?"
msgstr ""

msgid "Do you have a Belgian National Register Number (NISS)?"
msgstr ""

msgid "Do you have a secondary school diploma?"
msgstr ""

msgid "Do you have an international scholarship?"
msgstr ""

msgid "Do you want to continue?"
msgstr ""

msgid "Do you want to refuse the application now?"
msgstr ""

msgid "Do you want to request the application fee now?"
msgstr ""

msgid "Do you want to send the approval to the candidate now?"
msgstr ""

msgid "Do you want to send the refusal to the candidate now?"
msgstr ""

#, python-format
msgid "Do you wish to move the doctorate to the \"%(status)s\" state?"
msgstr ""

msgid "Doctor"
msgstr ""

<<<<<<< HEAD
msgid "Doctoral student:"
msgstr ""

=======
msgid "Doctoral commissions"
msgstr ""

msgid "Doctoral student:"
msgstr ""
>>>>>>> d05f925c

msgid "Doctorate admission"
msgstr ""

msgid "Doctorate admissions"
msgstr ""

msgctxt "inclusive"
msgid "Doctorate candidate"
msgstr ""

msgctxt "admission context"
msgid "Doctorate education"
msgstr ""

msgid "Doctorate enrolment applications"
msgstr ""

msgid "Doctorate Ethics Regulations"
msgstr ""

msgid "Doctorate Regulations"
msgstr ""

msgid "Document"
msgstr ""

msgid "Document category"
msgstr ""

#, python-format
msgid "Document merging of the proposition %(reference)s"
msgstr ""

msgctxt "admission"
msgid "Document name"
msgstr ""

msgid "Document not found."
msgstr ""

msgid "Document to be requested"
msgstr ""

msgctxt "admission"
msgid "Document type"
msgstr ""

msgid "Documents"
msgstr ""

msgid ""
"Documents requested by the SIC are still expected from the candidate. The "
"application could be sent to the faculty once they have been received."
msgstr ""

msgid ""
"Documents requested by the faculty are still expected from the candidate. "
"The application could be sent to the SIC once they have been received."
msgstr ""

msgid ""
"Documents requested by the faculty are still expected from the candidate. "
"The application will be sent to the SIC once they have been received."
msgstr ""

msgid "Documents specific to limited-enrolment courses"
msgstr ""

msgid "Does not have a doctor title"
msgstr ""

msgid "Done (DigIT)"
msgstr ""

msgid "Done in"
msgstr ""

msgid "Dossier"
msgstr ""

msgid "Dossier not found."
msgstr ""

msgid "Dossier numero"
msgstr ""

msgid "Dossier reference:"
msgstr ""

msgid "Dossier status"
msgstr ""

msgctxt "doctorate-header-list"
msgid "Dossier status"
msgstr ""

msgid "Dossier submission date"
msgstr ""

msgid "Double degree:"
msgstr ""

msgid "Download the document"
msgstr ""

msgid "Dr"
msgstr ""

msgid "Dual degree scholarship"
msgstr ""

msgid ""
"Dual degrees involve joint coursework between two or more universities, "
"leading to two separate diplomas awarded by each signatory university."
msgstr ""

msgid "Dual or triple degree"
msgstr ""

msgid "Duplicate experience"
msgstr ""

msgid "Duplication of an experience"
msgstr ""

msgid "ECONOMY"
msgstr ""

msgid "ECTS"
msgstr ""

msgctxt "summary"
msgid "ECTS added"
msgstr ""

msgid "ECTS credits"
msgstr ""

msgid "ECTS for participating"
msgstr ""

msgid "ECTS for the participation"
msgstr ""

msgid "ECTS must be positive"
msgstr ""

msgid "EFT"
msgstr ""

msgid "EN"
msgstr ""

#, python-format
msgid "ENROLMENT AUTHORISATION<br>for the %(academic_year)s academic year"
msgstr ""

msgid "EPC status"
msgstr ""

msgid "EU,NEU"
msgstr ""

msgid "Edit"
msgstr ""

#, python-format
msgid "Edit <em>%(category)s</em> activity."
msgstr ""

msgid "Edit the communication of this conference"
msgstr ""

msgid "Edition"
msgstr ""

msgctxt "admission"
msgid "Education"
msgstr ""

msgid "Educational experiences"
msgstr ""

msgid "Effective date"
msgstr ""

msgctxt "admission"
msgid "Email"
msgstr ""

msgctxt "ways_hear_about_training"
msgid "Email"
msgstr ""

msgid "Email address"
msgstr ""

msgid "Email content"
msgstr ""

msgid "Email object"
msgstr ""

msgid "Email of the contact person for the design of the annual program"
msgstr ""

msgid "Email of the enrollment campus"
msgstr ""

msgid "Email receiving the documents"
msgstr ""

#, python-format
msgid ""
"Email requesting the application fee sent to the candidate on %(date)s by "
"%(author)s."
msgstr ""

msgid "Email sent to the EU+5 candidate when SIC approves an admission."
msgstr ""

msgid "Email sent to the NEU+5 candidate when SIC approves an admission."
msgstr ""

msgid ""
"Email sent to the candidate to inform him that a financability dispensation "
"is needed."
msgstr ""

msgid ""
"Email sent to the candidate to inform him that he must pay the application "
"fee to finalize an application for general education"
msgstr ""

msgid ""
"Email sent to the candidate to inform him that the checking of the "
"authentication of its background is in progress."
msgstr ""

msgid ""
"Email sent to the candidate when IUFC or the faculty cancel the application."
msgstr ""

msgid ""
"Email sent to the candidate when IUFC or the faculty deny the application."
msgstr ""

msgid ""
"Email sent to the candidate when IUFC or the faculty put the application on "
"hold."
msgstr ""

msgid "Email sent to the candidate when IUFC validate the application."
msgstr ""

msgid "Email sent to the candidate when SIC approves an inscription."
msgstr ""

msgid "Email sent to the candidate when SIC refuses an admission."
msgstr ""

msgid ""
"Email sent to the candidate when the faculty approve the application with "
"conditions."
msgstr ""

msgid ""
"Email sent to the candidate when the faculty approve the application without "
"condition."
msgstr ""

msgid ""
"Email sent to the checkers to inform them to check the background "
"authentication of the candidate."
msgstr ""

msgid "Email sent to the faculty when IUFC needs more information."
msgstr ""

msgid ""
"Email sent to the faculty when the SIC submits the application during the "
"faculty decision process."
msgstr ""

msgid "Emails of the training managers"
msgstr ""

msgid "Emergency contact (telephone number)"
msgstr ""

msgctxt "admission"
msgid "Emergency contact (telephone number)"
msgstr ""

msgid "Employer"
msgstr ""

msgid "Enable complementary training tab"
msgstr ""

msgid "Enabled"
msgstr ""

msgctxt "admission"
msgid "End"
msgstr ""

msgid "End date"
msgstr ""

msgid "English"
msgstr ""

msgid "English name"
msgstr ""

msgid "English value"
msgstr ""

msgid "English values"
msgstr ""

msgid "Enroll in a course"
msgstr ""

msgid "Enrollment authorization document link"
msgstr ""

msgid "Enrolment Office"
msgstr ""

msgid "Enrolment applications"
msgstr ""

msgid "Enrolment authorisation"
msgstr ""

msgid "Enrolment campus"
msgstr ""

msgid "Enrolment campus email"
msgstr ""

msgid "Enrolment in limited enrolment bachelor's course"
msgstr ""

msgid "Enrolment management"
msgstr ""

msgid "Enrolments"
msgstr ""

msgid "Enter a list of values."
msgstr ""

msgctxt "admission"
msgid "Entities"
msgstr ""

msgctxt "admission"
msgid "Entity"
msgstr ""

msgid "Equivalency of the foreign access title"
msgstr ""

msgid "Erasmus Mundus"
msgstr ""

msgid ""
"Erasmus Mundus is a study abroad programme devised by an international "
"partnership of higher education institutions. Scholarships are awarded to "
"students and proof of funding is therefore required."
msgstr ""

msgid "Erasmus Mundus scholarship"
msgstr ""

msgid "Erasmus mundus:"
msgstr ""

msgid "Estimated time to complete the PhD (in months)"
msgstr ""

msgid "European Research Council (ERC)"
msgstr ""

msgid "European Union country"
msgstr ""

msgid "Evaluation system"
msgstr ""

msgid "Event description"
msgstr ""

msgid "Event name"
msgstr ""

msgid "Event website"
msgstr ""

msgid "Every education"
msgstr ""

msgid "Example"
msgstr ""

msgid "Excel export of admission"
msgstr ""

msgid "Excel export of admission applications"
msgstr ""

msgid "Exclude"
msgstr ""

msgid "Exit without saving"
msgstr ""

msgctxt "admission"
msgid "Expected date of graduation"
msgstr ""

msgid "Expected graduation date (signed diploma)"
msgstr ""

msgid "Experience knowledge valorisation"
msgstr ""

msgid "Experience merge proposal"
msgstr ""

msgid "Experience not found."
msgstr "Expérience non trouvée."

msgid "Experiences"
msgstr ""

msgid "Expert advice"
msgstr ""

msgid "Expert opinion"
msgstr ""

msgid "Expirable link to the admission recap"
msgstr ""

msgid "Export"
msgstr ""

#, python-format
msgid "Exporting %(reference)s to PDF"
msgstr ""

msgid "Exporting the admission information to PDF"
msgstr ""

msgid "Extension request not completed."
msgstr ""

msgid "Extension request not defined."
msgstr ""

msgid "External enrollment change"
msgstr ""

msgid "External reorientation"
msgstr ""

msgid "External reorientation / modification"
msgstr ""

msgid "External reorientation/modification"
msgstr ""

msgid "FAC"
msgstr ""

msgid "FNRS"
msgstr ""

msgid "FR"
msgstr ""

msgid "FREE_COURSE"
msgstr "Open course"

msgid "FRESH"
msgstr ""

msgid "FRIA"
msgstr ""

msgid "FWB - Credits earned"
msgstr ""

msgid "FWB - Registered credits"
msgstr ""

msgid "FWB Cotutelle"
msgstr ""

msgctxt "equivalence_type"
msgid "FWB academic degree equivalence"
msgstr ""

msgid "FWB equivalent course"
msgstr ""

msgid "Fac approval"
msgstr ""

msgid "Fac decision"
msgstr ""

msgctxt "ways_hear_about_training"
msgid "Facebook"
msgstr ""

msgid "Faculty"
msgstr ""

msgid "Faculty comment about financability dispensation"
msgstr ""

msgid "Faculty comment about the collaborative program"
msgstr ""

msgid "Faculty comment for IUFC"
msgstr ""

msgid "Faculty comment for the SIC"
msgstr ""

msgid "Faculty comment for the SIC:"
msgstr ""

msgid "Faculty decision:"
msgstr ""

msgid "Faculty dispensation approval"
msgstr ""

msgid "Faculty dispensation notification"
msgstr ""

msgid "Faculty dispensation refusal"
msgstr ""

msgid "Faculty process"
msgstr ""

msgid "Failure of the confirmation paper"
msgstr ""

msgid "Failure of the test"
msgstr ""

msgid "False"
msgstr ""

msgid "Feedback from Fac"
msgstr ""

msgctxt "admission gender"
msgid "Female"
msgstr ""

msgctxt "admission sex"
msgid "Female"
msgstr ""

msgid "File"
msgstr ""

msgid "Filter by documents"
msgstr ""

msgctxt "tab"
msgid "Finalization"
msgstr ""

msgid "Financability computed rule"
msgstr ""

msgid "Financability computed rule on"
msgstr ""

msgid "Financability computed rule situation"
msgstr ""

msgid "Financability dispensation"
msgstr ""

msgid "Financability dispensation first notification by"
msgstr ""

msgid "Financability dispensation first notification on"
msgstr ""

msgid "Financability dispensation last notification by"
msgstr ""

msgid "Financability dispensation last notification on"
msgstr ""

msgid "Financability dispensation needed"
msgstr ""

msgid "Financability dispensation status"
msgstr ""

msgid "Financability rule"
msgstr ""

msgid "Financability rule established by"
msgstr ""

msgid "Financability rule established on"
msgstr ""

#, python-format
msgid "Financable - %(rule)s (Established by %(established_by)s)"
msgstr ""

msgid "Financeability"
msgstr ""

msgid "Financeability view"
msgstr ""

msgid "Financeabilty algorithm proposition not computed yet."
msgstr ""

#, python-format
msgid "Financeabilty algorithm proposition on the %(date)s : %(result)s"
msgstr ""

msgid "Financeable"
msgstr ""

#, python-format
msgid ""
"Financeable - %(rule)s (Established by %(established_by)s the "
"%(established_on)s)"
msgstr ""

msgid "Financing comment"
msgstr ""

msgid "Financing rule"
msgstr ""

#, python-format
msgid "First mail sent to the candidate on %(date)s by %(sender)s."
msgstr ""

msgid "First name"
msgstr ""

msgid "First name Last name:"
msgstr ""

msgid "First name and last name"
msgstr ""

msgid "First year of"
msgstr ""

msgid "First year of inscription + status"
msgstr ""

#, python-format
msgid "Folder analysis of the proposition %(reference)s"
msgstr ""

msgid "Following authorization"
msgstr ""

msgctxt "female gender"
msgid ""
"Following the presentation of the state of the research and the subsequent "
"discussion with the candidate, the supervisory panel assessed the progress "
"of the work and announces:"
msgstr ""

msgctxt "male gender"
msgid ""
"Following the presentation of the state of the research and the subsequent "
"discussion with the candidate, the supervisory panel assessed the progress "
"of the work and announces:"
msgstr ""

msgid "Fondation Mont-Godinne"
msgstr ""

msgid "Fondation Saint-Luc"
msgstr ""

msgid "Fonds Speciaux de Recherche (FSR)"
msgstr "Fonds Spéciaux de Recherche (FSR)"

msgid ""
"For a message, it is possible to specify the CSS class that we want to apply "
"on it by using the \"CLASSE_CSS\" property. This is a string which can "
"contain several classes, separated with a space. <a href=\"https://"
"getbootstrap.com/docs/3.3/css/#helper-classes\">Bootstrap classes</a> can be "
"used here.<br>Full example: <code>{\"CLASSE_CSS\": \"bg-info\"}</code>."
"<br><br>For a text field, it is possible to specify if the user can enter a "
"short (\"COURT\", by default) or a long (\"LONG\") text by using the "
"\"TAILLE_TEXTE\" property.<br>Full example: <code>{\"TAILLE_TEXTE\": \"LONG"
"\"}</code>.<br><br>For a file field, it is possible to specify the maximum "
"number (\"NOMBRE_MAX_DOCUMENT\", default to 1) and the MIME types "
"(\"TYPES_MIME_FICHIER\") of the files that can be uploaded.<br>Full example: "
"<code>{\"TYPES_MIME_FICHIER\": [\"application/pdf\"], \"NOMBRE_MAX_DOCUMENTS"
"\": 3}</code>.<br><br>For a selection field, it is possible to specify if "
"the selection is realised through a list (\"LISTE\", by default), checkboxes "
"(\"CASES_A_COCHER\") or radio buttons (\"BOUTONS_RADIOS\") by using the "
"\"TYPE_SELECTION\" property. The list and the radios buttons allow to select "
"only one value whereas the checkboxes allow to select several values."
"<br>Full example: <code>{\"TYPE_SELECTION\": \"CASES_A_COCHER\"}</code>."
msgstr ""

msgid "For the attention of"
msgstr ""

#, python-format
msgid ""
"For the jury president, %(manager_first_name)s %(manager_last_name)s on "
"%(date)s."
msgstr ""

#, python-format
msgid ""
"For your information, applications for the %(academic_year)s academic year "
"will be processed from %(start_date)s."
msgstr ""

msgid "Foreign access title equivalence effective date"
msgstr ""

msgid "Foreign access title equivalence state"
msgstr ""

msgid "Foreign access title equivalence status"
msgstr ""

msgid "Foreign access title equivalence type"
msgstr ""

msgid "Foreign diploma"
msgstr ""

msgid "Form item"
msgstr ""

#, python-format
msgid "Formation is not available for this year (%(sigle)s in %(annee)s)."
msgstr ""

msgid "Formation is not available for this year."
msgstr ""

msgid "Former UCLouvain student"
msgstr ""

msgid "Fraudster"
msgstr ""

msgid "Fraudster (ARES)"
msgstr ""

msgid "Fraudster status from ARES"
msgstr ""

msgid "Fraudster status from SIC"
msgstr ""

msgid "Free additional approval condition"
msgstr ""

msgid "Free additional approval conditions"
msgstr ""

msgid "Free and requestable by FAC"
msgstr ""

msgid "Free and requestable by SIC"
msgstr ""

msgid "Free and uploaded by FAC for the managers"
msgstr ""

msgid "Free and uploaded by SIC for the managers"
msgstr ""

msgid "Free documents"
msgstr ""

msgid "French"
msgstr ""

msgid "French name"
msgstr ""

msgid "French value"
msgstr ""

msgid "French values"
msgstr ""

msgid "From"
msgstr ""

#, python-format
msgid "From %(debut_periode)s to %(fin_periode)s"
msgstr ""

#, no-python-format
msgid "Full-time equivalent (as %)"
msgstr ""

msgctxt "curriculum"
msgid "Function"
msgstr ""

msgctxt "admission"
msgid "Funding"
msgstr ""

msgid "Funding type"
msgstr ""

msgid "Fusion proposal"
msgstr ""

msgid "GEOGRAPHY"
msgstr "Geography"

msgid "GEST_BLOCAGE"
msgstr "Management blocked"

msgid "GEST_BLOCAGE_ULTERIEUR"
msgstr "Management blocked later"

msgid "GEST_EN_COURS"
msgstr "Management in progress"

msgid "GEST_REUSSITE"
msgstr "Management success"

msgid "Gantt chart"
msgstr ""

msgid "Gender"
msgstr ""

msgid "General"
msgstr ""

msgid "General data"
msgstr ""

msgctxt "admission context"
msgid "General education"
msgstr ""

msgid "General education admission"
msgstr ""

msgid "General enrolments"
msgstr ""

msgid "Generate an analysis folder"
msgstr ""

msgid "Generate an in-progress analysis folder"
msgstr ""

msgid "Generate the PDF recap"
msgstr ""

msgid "Generated by the system"
msgstr ""

msgid "Generic"
msgstr ""

msgid "Generic mail that can be manually sent once the candidate is admitted"
msgstr ""

msgid "Global"
msgstr ""

msgid "Global FAC comments"
msgstr ""

msgid "Global IUFC comments"
msgstr ""

msgid "Global SIC comments"
msgstr ""

msgid "Global comment"
msgstr ""

msgctxt "admission"
msgid "Grade"
msgstr ""

#, python-brace-format
msgid "Graduation of {program_name}"
msgstr ""

msgid "Greetings depending on the gender of the candidate"
msgstr ""

msgid "Grounds for denied"
msgstr ""

msgid "HTML"
msgstr ""

msgid ""
"Has this diploma been recognised as equivalent by the French Community of "
"Belgium?"
msgstr ""

msgid "Has your PhD project already started?"
msgstr ""

msgid ""
"Have you applied <a href='https://allocations-etudes.cfwb.be/etudes-"
"superieures/' target='_blank'>for a student grant</a> from the French "
"Community of Belgium?"
msgstr ""

msgid ""
"Have you applied for a student grant from the French Community of Belgium?"
msgstr ""

msgid "Have you previously enrolled at UCLouvain?"
msgstr ""

msgid "Have you previously enrolled for a PhD?"
msgstr ""

msgid "Head office name"
msgstr ""

msgid "Help text"
msgstr ""

msgid "Hide the checklist menu"
msgstr ""

msgid "Hide the states of the checklist"
msgstr ""

msgctxt "tab"
msgid "History"
msgstr ""

msgid "Holding reason"
msgstr ""

msgid "Home"
msgstr ""

msgid ""
"Household composition or marriage certificate authenticated by the Belgian "
"authorities"
msgstr ""

msgid "Household composition or the birth certificate"
msgstr ""

msgid "Household composition or the marriage certificate"
msgstr ""

msgid "Household composition, or copy of your birth certificate"
msgstr ""

msgid "How did the candidate hear about this course?"
msgstr ""

msgid "How did you hear about this course?"
msgstr ""

msgid "How else did the candidate hear about this course?"
msgstr ""

msgid "How else did you hear about this course?"
msgstr ""

msgid "I am a long-term resident in the European Union outside Belgium"
msgstr ""

msgid ""
"I am a long-term resident of the European Union outside Belgium (Belgian "
"student status category 7)"
msgstr ""

msgid "I am a refugee"
msgstr ""

msgid ""
"I am a refugee, an asylum seeker, or a stateless person or have subsidiary/"
"temporary protection (Belgian student status category 2)"
msgstr ""

msgid "I am a stateless person"
msgstr ""

msgid "I am an asylum seeker"
msgstr ""

msgid ""
"I am aware that as an applicant without a European Union nationality or "
"Belgian student status, I am required to pay an application fee of &euro;200 "
"via online payment. The application fee must be received by UCLouvain within "
"15 calendar days. Otherwise, my application will not be considered. For more "
"information: <a href=\"https://uclouvain.be/en/study/inscriptions/tuition-"
"fees-non-eu-students.html\" target=\"_blank\">https://uclouvain.be/en/study/"
"inscriptions/tuition-fees-non-eu-students.html</a>."
msgstr ""

msgid ""
"I am aware that no additional documents specific to limited-enrolment "
"courses can be added once my online application has been confirmed."
msgstr ""

msgid ""
"I am aware that the UCLouvain Faculty of Medicine and Dentistry has provided "
"certain personal details (surname(s), first name(s), NOMA, date of birth, "
"place of birth, address) to the Host Hospitals in order to establish the "
"various user rights that I will need as part of my internships, in "
"compliance with the General Data Protection Regulation (GDPR) and the law of "
"30 July 2018 on the protection of individuals with regard to the processing "
"of personal data. My data is kept for the time necessary for the proper "
"performance of the internship and is never transmitted to parties other than "
"those mentioned above. Appropriate technical and organisational measures are "
"put in place to ensure an adequate level of protection for this data."
msgstr ""

msgid ""
"I am aware that the university may verify with third parties all of the "
"application information I provide. In this context, I understand UCLouvain "
"reserves the right to send the information or documents in my application to "
"the selected diplomatic post (e.g. diplomas, transcripts, enrolment "
"authorisation, etc.) in order to ensure their authenticity."
msgstr ""

msgid "I am interested in this course even if it is closed"
msgstr ""

#, python-format
msgid ""
"I am pleased to inform you that the faculty has authorised you to enrol for "
"the %(academic_year)s academic year in:"
msgstr ""

msgid ""
"I am supported by the CPAS or by a CPAS home or nominated by the CPAS "
"(Belgian student status category 4)"
msgstr ""

msgid ""
"I am supported by the CPAS, or by a CPAS rest home or designated by the CPAS"
msgstr ""

msgid "I authorise"
msgstr ""

msgid ""
"I confirm that I have read the PhD regulations on research ethics and "
"certify that my project complies with these regulations."
msgstr ""

msgid "I do not authorize"
msgstr ""

msgid "I have a Development Cooperation scholarship"
msgstr ""

msgid "I have a foreign national card"
msgstr ""

msgid "I have a long-term resident card"
msgstr ""

msgid ""
"I have a permanent resident card as a family member of a European Union "
"citizen"
msgstr ""

msgid ""
"I have a residence permit valid for more than 3 months and earn professional "
"income"
msgstr ""

msgid ""
"I have a residence permit valid for more than 3 months and earn replacement "
"income"
msgstr ""

msgid ""
"I have a residence permit valid for more than 3 months and receive "
"professional or replacement income (Belgian student status category 3)"
msgstr ""

msgid "I have a resident card as a family member of a European Union citizen."
msgstr ""

msgid ""
"I have a scholarship as referred to in Article 105 S 2 of the Decree of 7 "
"November 2013 (CFWB or Development Cooperation) (Belgian student status "
"category 6)"
msgstr ""
"I have a scholarship as referred to in Article 105 § 2 of the Decree of 7 "
"November 2013 (CFWB or Development Cooperation) (Belgian student status "
"category 6)"

msgid "I have a scholarship from the French Community student grant service"
msgstr ""

msgid ""
"I have a settlement permit or am a long-term resident in Belgium (Belgian "
"student status category 1)"
msgstr ""

msgid "I have been granted subsidiary protection"
msgstr ""

msgid "I have been granted temporary protection"
msgstr ""

msgid ""
"I have read and understood the latest version of the Internship Framework "
"Agreement between UCLouvain and the Host Hospitals drawn up as part of the "
"UCLouvain bachelor's or master's course in medicine with a view to acquiring "
"the corresponding course units, and I undertake to comply with its terms: <a "
"href=\"https://cdn.uclouvain.be/groups/cms-editors-mede/ConventionStageMed."
"pdf\" target=\"_blank\">https://cdn.uclouvain.be/groups/cms-editors-mede/"
"ConventionStageMed.pdf</a>"
msgstr ""

msgid "I hereby declare that"
msgstr ""

msgid ""
"I hereby declare that I have read and understood the regulations of the "
"General PhD Committee and the specific requirements of the PhD Field "
"Committee, to which I adhere."
msgstr ""

#, python-format
msgid ""
"I undertake to send any supporting documents requested %(by_service)s "
"<strong>within 15 calendar days</strong>. If I fail to do so, I acknowledge "
"and accept that my application will be considered inadmissible in accordance "
"with Article 9 of the Academic Regulations and Procedures (RGEE)."
msgstr ""

#, python-format
msgid "I will be graduating from secondary school during the %s academic year"
msgstr ""

msgid "I would like the billing address to be"
msgstr ""

msgid ""
"I would like to receive my mail at an address other than my legal address"
msgstr ""

msgid "IBAN account number"
msgstr ""

msgid "INITIAL_CANDIDAT"
msgstr "Initial candidate"

msgid "INITIAL_NON_CONCERNE"
msgstr "Initial not concerned"

msgid "INSCRIPTION"
msgstr "Enrollment"

msgid "INSCRIPTION_AU_ROLE"
msgstr ""

msgid "INSCRIPTION_REGULIERE"
msgstr ""

msgid "INVALID"
msgstr "Invalid"

msgid "INVITED"
msgstr "Invited to sign"

msgid "IN_PROGRESS"
msgstr "In progress"

msgid "IUFC comment for the Faculty"
msgstr ""

msgid "Id card expiry date"
msgstr ""

msgid "Id card number"
msgstr ""

msgid "Identification"
msgstr ""

msgid "Identification photo"
msgstr ""

msgid "Identification photo of the candidate"
msgstr ""

msgid "Identifier"
msgstr ""

msgid "Identity card"
msgstr ""

msgid "Identity card (both sides)"
msgstr ""

msgid "Identity card expiry date"
msgstr ""

msgid "Identity card number"
msgstr ""

msgid "Identity document"
msgstr ""

msgid ""
"Identity document proving the long-term stay in a member state of the "
"European Union"
msgstr ""

msgid ""
"If necessary, please finish inputting doctoral activities and complete the "
"defense preparation below before submitting the jury proposition."
msgstr ""

msgid "If other, specify"
msgstr ""

msgid ""
"If the answer to the additional courses question is no, there must be no "
"additional LU and the communication relating to the additional courses must "
"be completely empty."
msgstr ""

msgid ""
"If you submit the activity, you will no longer be able to modify the seminar "
"or the various activities within it."
msgstr ""

msgid ""
"If you want, you can save these information and directly send the "
"application to the SIC by selecting the appropriate button below."
msgstr ""

msgid "Immediately"
msgstr ""

msgid "Important information:"
msgstr ""

msgid "Impossible action"
msgstr ""

msgid ""
"Impossible action: please be sure that the confirmation date and report are "
"specified."
msgstr ""

msgid ""
"In accordance with the information at <a target=\"_blank\" href=\"https://"
"uclouvain.be/en/study/inscriptions/acces-aux-professions-reglementees.html"
"\">https://uclouvain.be/en/study/inscriptions/acces-aux-professions-"
"reglementees.html</a>, I declare that, if the courses listed therein concern "
"me, I have received the information relating to their requirements for "
"admission or continuation and to the specific rules or restrictions of "
"accreditation or professional establishment to which the professional or "
"accredited title is subject and I accept the terms thereof."
msgstr ""

msgid ""
"In accordance with the information at <a target=\"_blank\" href=\"https://"
"uclouvain.be/en/study/inscriptions/reglementations.html\">https://uclouvain."
"be/en/study/inscriptions/reglementations.html</a>, I declare that I have "
"read the university regulations and accept their terms."
msgstr ""

msgid ""
"In accordance with the information at <a target=\"_blank\" href=\"https://"
"uclouvain.be/en/study/inscriptions/vie-privee.html\">https://uclouvain.be/en/"
"study/inscriptions/vie-privee.html</a>, I declare that I have read the data "
"protection policy of the Universite catholique de Louvain and accept its "
"terms."
msgstr ""
"In accordance with the information at <a target=\"_blank\" href=\"https://"
"uclouvain.be/en/study/inscriptions/vie-privee.html\">https://uclouvain.be/en/"
"study/inscriptions/vie-privee.html</a>, I declare that I have read the data "
"protection policy of the Université catholique de Louvain and accept its "
"terms."

#, python-format
msgid ""
"In accordance with the registration calendar <a href=\"https://uclouvain.be/"
"en/study/inscriptions/calendrier-inscriptions.html\" target=\"_blank\">www."
"uclouvain.be/enrolment-calendar</a>, I confirm that I am applying for the "
"academic year %(year)s."
msgstr ""

msgid "In draft form"
msgstr ""

#, python-format
msgid ""
"In order to proceed with your enrolment at the university, please go to the "
"Enrolment Office (see address below) between 1 June and 30 September "
"%(year)s with the following documents:"
msgstr ""

#, python-format
msgid ""
"In order to proceed with your enrolment at the university, please send the "
"document(s) listed below between 1 June and 30 September %(year)s to <a href="
"\"mailto:%(email)s\">%(email)s</a>:"
msgstr ""

msgid "In payement order"
msgstr ""

msgid "In person"
msgstr ""

msgctxt "ways_hear_about_training"
msgid "In the press"
msgstr ""

msgid "Include"
msgstr ""

msgid "Include or exclude the checklist filters"
msgstr ""

msgid "Incomplete field"
msgstr ""

msgid ""
"Information about a potential cotutelle are to be inputted in the \"Doctoral "
"project\" part."
msgstr ""

msgid "Information about the restriction"
msgstr ""

msgid "Information provided to the candidate."
msgstr ""

msgid "Information related to an approval"
msgstr ""

msgid "Initialization of the predefined specific questions"
msgstr ""

msgid "Initialization of the predefined specific questions completed."
msgstr ""

msgid ""
"Initialization of the predefined specific questions for an academic year"
msgstr ""

msgctxt "admission"
msgid "Institute"
msgstr ""

msgctxt "jury"
msgid "Institute"
msgstr ""

msgid "Institute address"
msgstr ""

msgid "Institute contacted"
msgstr ""

msgid "Institute name"
msgstr ""

msgid "Institute type"
msgstr ""

msgid "Institution"
msgstr ""

msgid "Institution Federation Wallonie-Bruxelles"
msgstr ""

msgid "Institution contacted"
msgstr ""

msgid "Institution should be set when PhD has been set to yes or partial"
msgstr ""

msgid "Insufficient"
msgstr ""

msgid "Interested mark"
msgstr ""

msgid "Internal comment"
msgstr ""

msgid "Internal comment:"
msgstr ""

msgid "Internal experience"
msgstr ""

msgid "Internal experiences to choose as access titles"
msgstr ""

msgid "Internal label"
msgstr ""

msgid "Internal notes"
msgstr ""

msgid "International for doctorate"
msgstr ""

msgid "International for general education"
msgstr ""

msgid "International scholarship"
msgstr ""

msgid "International:"
msgstr ""

msgid "Internship Framework Agreement"
msgstr ""

msgid "Invalid date"
msgstr ""

msgid "Invalid phone number"
msgstr ""

#, python-format
msgid "Invalid property: %(config_params)s"
msgid_plural "Invalid properties: %(config_params)s"
msgstr[0] ""
msgstr[1] ""

msgid "Invitations have not been sent"
msgstr ""

msgid "Invitations must have been sent"
msgstr ""

msgid "Is access title of the proposition?"
msgstr ""

msgid "Is active?"
msgstr ""

msgid "Is an external modification"
msgstr ""

msgid "Is an external reorientation"
msgstr ""

msgid "Is belgian bachelor"
msgstr ""

msgid "Is it a Wallonia-Brussels Federation institution?"
msgstr ""

msgid "Is non-resident (as defined in decree)"
msgstr ""

msgid ""
"Is your admission request linked with a FNRS, FRIA, FRESH or CSC application?"
msgstr ""

msgid "It is not possible to go from the \"validated\" status to this status."
msgstr ""

msgid "JURY_APPROUVE_ADRE"
msgstr ""

msgid "JURY_APPROUVE_CA"
msgstr ""

msgid "JURY_APPROUVE_CDD"
msgstr ""

msgid "JURY_REFUSE_ADRE"
msgstr ""

msgid "JURY_REFUSE_CDD"
msgstr ""

msgid "JURY_SOUMIS"
msgstr ""

msgid "Joint research project (ARC)"
msgstr ""

msgid "Joint supervision agreement"
msgstr ""

msgid "Joint supervision request"
msgstr ""

msgid "Journal or publishing house name"
msgstr ""

msgid "Jury approval"
msgstr ""

msgid "Jury composition"
msgstr ""

msgid "Justification letter"
msgstr ""

msgid "Keys"
msgstr ""

msgctxt "admission"
msgid "Keywords"
msgstr ""

msgid "Knowledge of languages"
msgstr ""

msgid "Language"
msgstr ""

msgid "Language regime"
msgstr ""

msgid "Last email sent by"
msgstr ""

msgid "Last email sent the"
msgstr ""

msgid "Last hour views:"
msgstr ""

#, python-format
msgid "Last mail sent to the candidate on %(date)s by %(sender)s."
msgstr ""

msgid "Last modif."
msgstr ""

msgid "Last modification"
msgstr ""

msgid "Last modification (author)"
msgstr ""

msgid "Last name"
msgstr ""

msgid "Last name / First name"
msgstr ""

msgid "Last name / First name / Email"
msgstr ""

msgid "Last name / First name / Email / NOMA"
msgstr ""

msgid "Last name / First name / Global id"
msgstr ""

msgid "Last registration id"
msgstr ""

msgid "Last update author"
msgstr ""

msgid "Late enrollment"
msgstr ""

msgid "Later > blocking"
msgstr ""

msgid "Later > non-blocking"
msgstr ""

msgid "Launch"
msgstr ""

msgid "Lead supervisor"
msgstr ""

msgid "Lead supervisor approval"
msgstr ""

msgid "Lead supervisor assent"
msgstr ""

msgid "Lead supervisor comment"
msgstr ""

msgctxt "admission"
msgid "Learning unit"
msgstr ""

msgid "Leave page?"
msgstr ""

msgid "Legal cohabitation certificate"
msgstr ""

msgid "Legal domicile"
msgstr ""

msgid "Letters of recommendation"
msgstr ""

msgctxt "equivalence_type"
msgid "Level equivalence"
msgstr ""

msgid ""
"Link to download a copy of the file related to the admission (frontoffice)."
msgstr ""

msgid "Link to the admission (back-office)"
msgstr ""

msgid "Link to the admission (front-office)"
msgstr ""

msgid "Link to the admission confirmation paper panel (back-office)"
msgstr ""

msgid "Link to the admission confirmation paper panel (front-office)"
msgstr ""

msgid "Link to the admission supervisory panel (front-office)"
msgstr ""

msgid "Link to the admissions (front-office)"
msgstr ""

msgid "Link to the application in the back-office"
msgstr ""

msgid "Link to the application on the portal"
msgstr ""

msgid "Link to the complementary training panel (front-office)"
msgstr ""

msgid "Link to the doctoral training panel (back-office)"
msgstr ""

msgid "Link to the doctoral training panel (front-office)"
msgstr ""

msgid ""
"Link to the page of the faculty decision in the checklist of the admission "
"(back-office)"
msgstr ""

msgctxt "ways_hear_about_training"
msgid "Linkedin"
msgstr ""

msgid "List"
msgstr ""

msgid "List a missing document"
msgstr ""

msgid "List of LUs of the additional module or others"
msgstr ""

msgid "List of emails of the program managers."
msgstr ""

msgid "List of names of the program managers."
msgstr ""

msgid ""
"List of the mandatory requested documents that must be submitted "
"immediately, with the reason"
msgstr ""

msgid ""
"List of the requested documents that can be submitted later, with the reason"
msgstr ""

msgid "List of the requested documents that have been submitted"
msgstr ""

msgid "List of the requested documents that haven't been submitted"
msgstr ""

msgid "List of the values that the Selection elements can take (one per row)."
msgstr ""

msgid "Listening comprehension"
msgstr ""

msgid "Long"
msgstr ""

msgid "Long label in english"
msgstr ""

msgid "Long label in french"
msgstr ""

msgid "Long name"
msgstr ""

msgid "Long-term resident card"
msgstr ""

msgid "Lookup somebody"
msgstr ""

msgid "MANAGEMENT"
msgstr "Management"

msgid "MASTER_DE_SPECIALISATION_SANTE"
msgstr ""

msgid "MATHEMATICS"
msgstr "Mathematics"

msgid "MEMBRE"
msgstr ""

msgid "MIME file types"
msgstr ""

msgctxt "ways_hear_about_training"
msgid "MOOCs"
msgstr ""

msgid "Madam"
msgstr ""

msgid "Mail salutation"
msgstr ""

msgid ""
"Mail sent to ADRE on first submission of the confirmation paper by the "
"doctoral student"
msgstr ""

msgid ""
"Mail sent to ADRE to inform him of the defavourable opinion on one "
"confirmation paper"
msgstr ""

msgid ""
"Mail sent to ADRE to inform him of the favourable opinion on one "
"confirmation paper"
msgstr ""

msgid ""
"Mail sent to ADRE to inform him of the necessity to retake one confirmation "
"paper"
msgstr ""

msgid ""
"Mail sent to ADRI to inform him of the defavourable opinion on one "
"confirmation paper"
msgstr ""

msgid ""
"Mail sent to ADRI to inform him of the favourable opinion on one "
"confirmation paper"
msgstr ""

msgid ""
"Mail sent to ADRI to inform him of the necessity to retake one confirmation "
"paper"
msgstr ""

msgid "Mail sent to each actor of the supervision group to request a signature"
msgstr ""

msgid "Mail sent to promoters when a member of the supervision panel refuses"
msgstr ""

msgid ""
"Mail sent to reference promoter to inform of the submission of complementary "
"training activities"
msgstr ""

msgid ""
"Mail sent to reference promoter to inform of the submission of course "
"enrollment"
msgstr ""

msgid ""
"Mail sent to reference promoter to inform of the submission of doctoral "
"training activities"
msgstr ""

msgid ""
"Mail sent to the applicant following approval or rejection by a member of "
"the supervisory group"
msgstr ""

#, python-format
msgid "Mail sent to the candidate on %(date)s by %(sender)s."
msgstr ""

msgid ""
"Mail sent to the candidate to confirm supervision group signature requests "
"are sent"
msgstr ""

msgid ""
"Mail sent to the candidate to confirm that his application for continuing "
"education has been taken into account by UCLouvain"
msgstr ""

msgid ""
"Mail sent to the candidate to confirm that his application for general "
"education has been taken into account by UCLouvain"
msgstr ""

msgid ""
"Mail sent to the candidate to confirm that his application has been taken "
"into account by UCLouvain"
msgstr ""

msgid ""
"Mail sent to the candidate to inform him that all requested documents have "
"been received for continuing education"
msgstr ""

msgid ""
"Mail sent to the candidate to inform him that all requested documents have "
"been received for doctorate education"
msgstr ""

msgid ""
"Mail sent to the candidate to inform him that all requested documents have "
"been received for general education"
msgstr ""

msgid ""
"Mail sent to the candidate to inform him that some FAC documents are missing "
"or invalid in his application for continuing education"
msgstr ""

msgid ""
"Mail sent to the candidate to inform him that some FAC documents are missing "
"or invalid in his application for doctorate education"
msgstr ""

msgid ""
"Mail sent to the candidate to inform him that some FAC documents are missing "
"or invalid in his application for general education"
msgstr ""

msgid ""
"Mail sent to the candidate to inform him that some SIC documents are missing "
"or invalid in his application for doctorate education"
msgstr ""

msgid ""
"Mail sent to the candidate to inform him that some SIC documents are missing "
"or invalid in his application for general education"
msgstr ""

msgid ""
"Mail sent to the candidate to inform him that some requested documents have "
"been received and some are still missing for continuing education"
msgstr ""

msgid ""
"Mail sent to the candidate to inform him that some requested documents have "
"been received and some are still missing for doctorate education"
msgstr ""

msgid ""
"Mail sent to the candidate to inform him that some requested documents have "
"been received and some are still missing for general education"
msgstr ""

msgid ""
"Mail sent to the candidate to inform of the refusal of complementary "
"training activity"
msgstr ""

msgid ""
"Mail sent to the candidate to inform of the refusal of course enrollment"
msgstr ""

msgid ""
"Mail sent to the candidate to inform of the refusal of doctoral training "
"activity"
msgstr ""

msgid "Mail sent to the candidate to update a complementary training activity"
msgstr ""

msgid "Mail sent to the candidate to update a course enrollment"
msgstr ""

msgid "Mail sent to the candidate to update a doctoral training activity"
msgstr ""

msgid ""
"Mail sent to the doctoral student to give him some information about the "
"confirmation paper"
msgstr ""

msgid ""
"Mail sent to the doctoral student to inform him of the defavourable opinion "
"on the confirmation paper"
msgstr ""

msgid ""
"Mail sent to the doctoral student to inform him of the favourable opinion on "
"the confirmation paper"
msgstr ""

msgid ""
"Mail sent to the doctoral student to inform him of the necessity to retake "
"the confirmation paper"
msgstr ""

msgid ""
"Mail sent to the member of the supervision panel when deleted by the "
"candidate"
msgstr ""

msgid "Main institute"
msgstr ""

msgctxt "admission gender"
msgid "Male"
msgstr ""

msgctxt "admission sex"
msgid "Male"
msgstr ""

msgctxt "tab"
msgid "Management"
msgstr ""

msgid "Management of the continuing enrolment applications"
msgstr ""

msgid "Management of the doctorate enrolments"
msgstr ""

msgid "Management of the enrolment applications"
msgstr ""

msgid "Manager follow-up"
msgstr ""

msgid ""
"Mandatory fields are missing in the 'Additional information > Specific "
"questions' tab."
msgstr ""

msgid ""
"Mandatory fields are missing in the 'Additional information > Visa' tab."
msgstr ""

msgid "Mandatory fields are missing in the 'Course choice' tab."
msgstr ""

msgid "Mandatory fields are missing in the cotutelle."
msgstr ""

msgid "Mandatory fields are missing in the project details of the proposition."
msgstr ""

msgid ""
"Mandatory fields are missing in the specific questions of the 'Additional "
"information > Specific questions' tab"
msgstr ""

msgid ""
"Mandatory fields are missing in the specific questions of the 'Course "
"choice' tab"
msgstr ""

msgid ""
"Mandatory fields are missing in the specific questions of the 'Previous "
"Experience > Curriculum vitae' tab."
msgstr ""

msgid ""
"Mandatory fields are missing in the specific questions of the 'Previous "
"experience > Secondary studies' tab"
msgstr ""

msgid "Mandatory languages are missing."
msgstr ""

msgid ""
"Martin V comprises both the Martin V Ecole Fondamentale and the Martin V "
"Lycee."
msgstr ""

msgctxt "course"
msgid "Master"
msgstr ""

msgid "Maximum number of documents"
msgstr ""

msgid "Member of supervision group already invited."
msgstr ""

msgid "Member of supervision group not found."
msgstr ""

msgid "Member of supervision group not invited."
msgstr ""

msgid "Members"
msgstr ""

msgid "Memberships"
msgstr ""

msgid "Membre CA not found."
msgstr "Supervisory panel member not found."

msgctxt "admission"
msgid "Merge"
msgstr ""

msgid "Merge all non-empty data from digit match to merge form"
msgstr ""

msgid "Merge all non-empty data from original to merge form"
msgstr ""

msgid "Merge with existing entry"
msgstr ""

msgid "Merging of each document field of a continuing proposition into one PDF"
msgstr ""

msgid "Merging of each document field of a doctorate proposition into one PDF"
msgstr ""

msgid "Merging of each document field of a general proposition into one PDF"
msgstr ""

msgid "Merging of each document field of the proposition into one PDF"
msgstr ""

msgid "Message"
msgstr ""

msgid "Message body"
msgstr ""

msgid "Message for the candidate"
msgstr ""

msgid "Message for the faculty"
msgstr ""

msgid "Message object"
msgstr ""

msgid "Message sent successfully"
msgstr ""

msgid "Message subject"
msgstr ""

msgid "Message to candidate concerning the prerequisite courses"
msgstr ""

msgid ""
"Method 1 (the private defense and the public defense are separated by at "
"least a month"
msgstr ""

msgid ""
"Method 2 (The private defense and the public defense are organised the same "
"day, and subjected to an admissibility condition)"
msgstr ""

msgid "Middle name"
msgstr ""

msgid "Missing"
msgstr ""

msgid "Mobility months amount"
msgstr ""

msgid "Modification asked by the candidate"
msgstr ""

msgid "Modification author"
msgstr ""

msgid "Modification date"
msgstr ""

msgid "Modification of the secondary studies"
msgstr ""

msgid "Modification requested"
msgstr ""

msgctxt "feminine"
msgid "Modified"
msgstr ""

msgid "Modified at"
msgstr ""

msgid "Mollie ID"
msgstr ""

msgid "Most recent year of enrolment"
msgstr ""

msgid "Motivation"
msgstr ""

msgid "Motivation for joint supervision"
msgstr ""

msgid "Motivations"
msgstr ""

#, python-format
msgid "Move the doctorate to the \"%(status)s\" state?"
msgstr ""

msgid "Must be a dictionary."
msgstr ""

msgid "Must be enrolled"
msgstr ""

msgid "Must be in the process of the enrolment"
msgstr ""

msgid "Must not be pre-admission"
msgstr ""

msgid "Must pay"
msgstr ""

msgid "My father"
msgstr ""

msgid ""
"My father, mother, legal guardian, spouse or legal cohabitant has the "
"nationality of a country of a European Union member state, or fulfils the "
"conditions covered by one of the Belgian student statuses from 1 to 4 "
"(Belgian student status 5)"
msgstr ""

msgid "My legal cohabitant"
msgstr ""

msgid "My legal domicile provided above"
msgstr ""

msgid "My legal guardian"
msgstr ""

msgid "My mother"
msgstr ""

msgid "My partner"
msgstr ""

msgid "N/A"
msgstr ""

msgid "NO"
msgstr "No"

msgid "NOMA"
msgstr ""

msgid "NON_CONCERNE"
msgstr "Not concerned"

msgid "NON_SOUMISE"
msgstr ""

msgid "NOT_ALLOWED_TO_CONTINUE"
msgstr "Not allowed to continue"

msgid "NOT_INVITED"
msgstr "Not invited to sign"

msgid "NOUVEAUX_DROITS_MAJORES"
msgstr ""

msgid "Name"
msgstr ""

msgid "Name in english"
msgstr ""

msgid "Name in french"
msgstr ""

msgid "Name in the language of the manifestation"
msgstr ""

msgid "Name of the contact person for the design of the annual program"
msgstr ""

msgid "Name of the management entity"
msgstr ""

msgid "Name of the manager sending the email"
msgstr ""

msgid "Name of the working list"
msgstr ""

msgid "National number"
msgstr ""

msgid "Nationality"
msgstr ""

msgid "Nationality:"
msgstr ""

msgid "Negative assessment by lead supervisor"
msgstr ""

msgid "New deadline"
msgstr ""

msgid "New thesis title (if applicable):"
msgstr ""

msgid "Next"
msgstr ""

msgid "No"
msgstr ""

msgid ""
"No 'ValidationError' exception must be triggered with the the provided data."
msgstr ""

msgid "No English studies"
msgstr ""

msgid "No French studies"
msgstr ""

msgid "No PhD found."
msgstr ""

msgid "No data"
msgstr ""

msgid "No defense reason"
msgstr ""

msgid "No diplomatic post found."
msgstr ""

msgid "No doctorate found."
msgstr ""

msgid "No document"
msgstr ""

msgid "No document is defined as requestable."
msgstr ""

msgid "No document is defined as requestable. At least one is required."
msgstr ""

msgid "No enrolment application"
msgstr ""

msgid "No fraud identified"
msgstr ""

msgid "No general enrolment"
msgstr ""

msgid "No joint supervision"
msgstr ""

msgid "No jury found."
msgstr ""

msgid "No knowledge of languages provided."
msgstr ""

msgid "No longer designate the document as to be requested"
msgstr ""

msgid "No merge proposal eligible for this ticket"
msgstr ""

msgid "No one invited"
msgstr ""

msgid "No pool was found to match."
msgstr ""

msgid "No scholarship found."
msgstr ""

msgid "No specific profile"
msgstr ""

msgid "No specific question available for this dossier."
msgstr ""

msgid "No training found."
msgstr ""

msgid "No."
msgstr ""

msgid "Noma"
msgstr ""

msgid "Noma of the candidate"
msgstr ""

msgid "Non doctor reason"
msgstr ""

msgid "Non-academic activities"
msgstr ""

msgid "Non-academic activity"
msgstr ""

msgid "Non-resident (as defined by government decree)"
msgstr ""

msgid "Non-retrievable attachment"
msgstr ""

msgid "Non-retrievable document"
msgstr ""

msgid "None of these are relevant to me"
msgstr ""

msgid "Not Belgian"
msgstr ""

msgid "Not UE"
msgstr ""

msgid "Not VIP"
msgstr ""

msgid "Not analyzed"
msgstr ""

msgid "Not assimilated"
msgstr ""

msgid "Not concerned"
msgstr ""

msgctxt "checklist"
msgid "Not concerned"
msgstr ""

msgctxt "equivalence_type"
msgid "Not concerned"
msgstr ""

msgid "Not financeable"
msgstr ""

#, python-format
msgid "Not financeable - %(rule)s (Established by %(established_by)s)"
msgstr ""

msgid "Not free"
msgstr ""

msgid "Not fundable"
msgstr ""

msgid "Not specified"
msgstr ""

msgctxt "admission-header"
msgid "Not specified"
msgstr ""

msgctxt "equivalence_status"
msgid "Not specified"
msgstr ""

msgctxt "equivalence_type"
msgid "Not specified"
msgstr ""

msgctxt "address"
msgid "Number"
msgstr ""

msgctxt "admission"
msgid "Number of additional years the candidate can have"
msgstr ""

msgid "Number of days participating"
msgstr ""

msgctxt "admission"
msgid "Number of previous registration"
msgstr ""

msgid "Number of values mismatch"
msgstr ""

msgid "Number of years required for the full program"
msgstr ""

msgid ""
"Number of years required for the full program (including prerequisite "
"courses)"
msgstr ""

msgid "OTHER"
msgstr "Other"

msgid "Obtained grade"
msgstr ""

msgid "Ok"
msgstr ""

msgid "On hold"
msgstr ""

msgid "On hold other reason"
msgstr ""

msgid "On hold reason"
msgstr ""

msgid "On hold reason:"
msgstr ""

msgid ""
"On the basis of the information you have provided, you will need to apply "
"for a student visa if your application to attend our university is accepted "
"(i.e. if UCLouvain sends you an \"enrolment authorisation\"). Please read "
"the student <a href=\"https://uclouvain.be/en/study/inscriptions/welcome-to-"
"international-students.html\" target=\"_blank\"> visa </a> application "
"information."
msgstr ""

msgid "One choice per line, leave the \"Other\" value out"
msgstr ""

#, python-format
msgid "One education group could not be found: %(education_groups)s."
msgid_plural ""
"Several education groups could not be found: %(education_groups)s."
msgstr[0] ""
msgstr[1] ""

#, python-format
msgid "One enrolment application"
msgid_plural ""
"%(start_index)s to %(end_index)s of %(total_counts)s enrolment applications"
msgstr[0] ""
msgstr[1] ""

msgid "Online"
msgstr ""

msgid "Online event"
msgstr ""

msgid "Online or in person"
msgstr ""

msgid "Online payment history"
msgstr ""

msgid "Only one admission"
msgstr ""

msgid ""
"Only the \"to be processed\" status is available from the \"closed\" status."
msgstr ""

msgid "Opinion of the CA following the format provided by the CDD"
msgstr ""

msgid "Opinion on research mandate renewal"
msgstr ""

msgid "Oral communication"
msgstr ""

msgid "Oral presentation"
msgstr "Oral exposé"

msgid "Order"
msgstr ""

msgid "Organising country"
msgstr ""

msgid "Organising institution"
msgstr ""

msgid "Other"
msgstr ""

msgctxt "admission gender"
msgid "Other"
msgstr ""

msgctxt "ways_hear_about_training"
msgid "Other"
msgstr ""

msgid "Other additional conditions"
msgstr ""

msgid "Other address"
msgstr ""

msgid "Other application(s)"
msgstr ""

msgid "Other authorized program"
msgstr ""

msgid "Other communication for the candidate about the prerequisite courses"
msgstr ""

msgid "Other cotutelle-related documents"
msgstr ""

msgid "Other course"
msgstr ""

msgid "Other course accepted by the faculty"
msgstr ""

msgid "Other demand(s) by the candidate."
msgstr ""

msgid "Other documents relating to joint supervision"
msgstr ""

msgid "Other given names"
msgstr ""

msgid "Other holding reason"
msgstr ""

msgid "Other institute"
msgstr ""

msgid "Other institute (if necessary)"
msgstr ""

msgid "Other institution address"
msgstr ""

msgid "Other institution name"
msgstr ""

msgid "Other international scholarship"
msgstr ""

msgid "Other members of the supervisory panel"
msgstr ""

msgctxt "admission"
msgid "Other reasons"
msgstr ""

msgid "Other refusal reason"
msgstr ""

msgid "Other refusal reasons"
msgstr ""

msgid ""
"Our University is pleased to welcome you and wishes you an enriching and "
"fruitful stay."
msgstr ""

msgctxt "CategorieActivite"
msgid "PAPER"
msgstr "Examination"

msgid "PARTIAL"
msgstr "Partially"

msgid "PASSED_CONFIRMATION"
msgstr "Passed confirmation exam"

msgid "PAS_DE_DROITS_D_INSCRIPTION"
msgstr ""

msgid "PDF Export"
msgstr ""

msgid "PDF file"
msgstr ""

msgid "PDF recap for a continuing education admission"
msgstr ""

msgid "PDF recap for a doctorate education admission"
msgstr ""

msgid "PDF recap for a general education admission"
msgstr ""

msgid "PDF recap of the proposition"
msgstr ""

msgid "PHYSICS"
msgstr "Physics"

msgid "PRESIDENT"
msgstr ""

msgid "PRE_ADMISSION"
msgstr "Pre-admission"

msgid "PRIVATE_DEFENSE"
msgstr "Private defence"

msgctxt "CategorieActivite"
msgid "PUBLICATION"
msgstr "Publication"

msgid "PUBLICATION types"
msgstr ""

msgid "PUBLIC_DEFENSE"
msgstr "Public defence"

msgid "Page"
msgstr ""

msgid "Page size"
msgstr ""

msgid "Paid"
msgstr ""

msgid "Paragraph including the person to contact"
msgstr ""

msgid "Paragraph including the planned years"
msgstr ""

msgid "Paragraph including the prerequisite courses"
msgstr ""

msgid "Paragraph including the prerequisite courses detail"
msgstr ""

msgid "Paragraph including the required documents"
msgstr ""

msgid "Parcours"
msgstr ""

msgid "Parent certificate of support from the CPAS"
msgstr ""

msgid "Parent identity card"
msgstr ""

msgid "Parent long-term residence permit"
msgstr ""

msgid "Parent residence permit valid for more than 3 months"
msgstr ""

msgid "Parent salary slips"
msgstr ""

msgid "Participating proof"
msgstr ""

msgid "Participation"
msgstr ""

msgid "Participation certification"
msgstr ""

msgid "Participation to symposium/conference"
msgstr ""

msgid "Particular cost"
msgstr ""

msgid "Partner institution"
msgstr ""

msgid "Passport"
msgstr ""

msgid "Passport expiry date"
msgstr ""

msgid "Passport number"
msgstr ""

msgid "Past experiences authentication"
msgstr ""

msgid "Pay by training cheque"
msgstr ""

msgid "Payed"
msgstr ""

msgid "Payement spread"
msgstr ""

msgid "Payment method"
msgstr ""

msgid "Pending application fee"
msgstr ""

msgid "Period"
msgstr ""

msgid "Permanent residence card of a family member of a European Union citizen"
msgstr ""

msgid "Person"
msgstr ""

msgid "Personal data"
msgstr ""

msgctxt "admission"
msgid "Personal email"
msgstr ""

msgctxt "ways_hear_about_training"
msgid "Personalised mail"
msgstr ""

msgid "Personalized"
msgstr ""

msgid "PhD"
msgstr ""

msgid "PhD already done"
msgstr ""

msgctxt "tab"
msgid "PhD project"
msgstr ""

msgid "PhD proposal"
msgstr ""

msgid "PhD research experience"
msgstr ""

msgid "PhD research project"
msgstr ""

msgid "PhD training"
msgstr ""

msgid "Place of birth"
msgstr ""

msgid ""
"Placeholder text for Text form elements. Not used for Document, Selection "
"and Message elements."
msgstr ""

msgid "Plain text"
msgstr ""

msgid "Planned duration"
msgstr ""

msgid ""
"Please check the details of the activity (and sub-activities) to fill in all "
"the mandatory fields"
msgstr ""

msgid ""
"Please check the details of the activity to fill in all mandatory fields"
msgstr ""

msgid "Please choose the institute or specify another institute"
msgstr ""

msgid "Please choose the language regime or specify another regime."
msgstr ""

msgid "Please complete this field: {}"
msgstr ""

msgid "Please confirm the change to \"Not concerned\"."
msgstr ""

msgid "Please confirm the change to this new state."
msgstr ""

msgid "Please confirm the change to this new status."
msgstr ""

msgid "Please confirm the faculty dispensation approval."
msgstr ""

msgid "Please confirm the withdrawal of the candidate."
msgstr ""

msgid "Please enter your work email address"
msgstr ""

msgid ""
"Please fill in all the required information in the 'Personal Data > "
"Coordinates' tab."
msgstr ""

msgid ""
"Please fill in all the required information in the 'Personal Data > "
"Identification' tab."
msgstr ""

msgid ""
"Please fill in all the required information in the 'Previous experience > "
"Knowledge of languages' tab."
msgstr ""

msgid ""
"Please fill in all the required information related to your contact address."
msgstr ""

msgid "Please fill in at least your last or first name."
msgstr ""

msgid ""
"Please indicate your other given names in accordance with your identity "
"document. If there are no other given names on your identity document, you "
"do not need to enter anything."
msgstr ""

msgid "Please justify why the member does not have a doctor title"
msgstr ""

#, python-format
msgid "Please note that the first term begins on %(date)s."
msgstr ""

msgid ""
"Please note that this document will be removed from the list of the missing "
"documents."
msgstr ""

msgid ""
"Please note that this experience was not part of the application when it was "
"submitted."
msgstr ""

msgid ""
"Please provide a copy of the residence permit covering the entire course, "
"including the assessment test (except for online courses)."
msgstr ""

msgid "Please provide a copy of your curriculum."
msgstr ""

msgid ""
"Please provide a copy of your decision of equivalence for your diploma(s) "
"giving access to the training."
msgstr ""

msgid ""
"Please provide a copy of your identity card and specify its expiry date."
msgstr ""

msgid "Please provide a copy of your passport and specify its expiry date."
msgstr ""

msgid "Please provide one of these two pieces of identification information:"
msgstr ""

msgid ""
"Please refer to the specifics disposition of your domain doctoral commission "
"for your activities choice."
msgstr ""

msgid ""
"Please select in the previous experience, the diploma(s), or non-academic "
"activity(ies) giving access to the chosen program."
msgstr ""

msgid ""
"Please select the Belgian student status situation that most applies to you"
msgstr ""

msgid "Please specify at least one identity number."
msgstr ""

msgid "Please specify either your date of birth or your year of birth."
msgstr ""

msgid ""
"Please specify the details of your most recent academic training and your "
"most recent non-academic experience."
msgstr ""

msgid "Please specify your Belgian national register number."
msgstr ""

msgid "Please specify your old NOMA (matriculation number)."
msgstr ""

msgid "Post-enrolment status"
msgstr ""

msgctxt "admission"
msgid "Postal address"
msgstr ""

msgid "Postal box"
msgstr ""

msgid "Postcode"
msgstr ""

msgid "Poster"
msgstr ""

msgid "Pre-admission"
msgstr ""

msgid "Pre-admission submission date"
msgstr ""

msgid "Prerequisite courses"
msgstr ""

msgid "Prerequisite courses:"
msgstr ""

msgid "Presentation date"
msgstr ""

msgctxt "jury"
msgid "President"
msgstr ""

#, python-format
msgctxt "female gender"
msgid "President of the %(cdd_title)s"
msgstr ""

#, python-format
msgctxt "male gender"
msgid "President of the %(cdd_title)s"
msgstr ""

msgid "Preview"
msgstr ""

#, python-format
msgid "Preview <em>%(name)s</em> custom mail template"
msgstr ""

msgid "Previous confirmation exams"
msgstr ""

msgid "Previous experience"
msgstr ""

msgid "Previous experiences"
msgstr ""

msgid "Previous notes"
msgstr ""

msgid "Private"
msgstr ""

msgid "Private email"
msgstr ""

msgid "Private email address"
msgstr ""

msgid "Processing by Fac"
msgstr ""

msgid "Produce xls"
msgstr ""

msgid "Professional"
msgstr ""

msgid "Professional email"
msgstr ""

msgid "Professional experiences"
msgstr ""

msgid "Professor"
msgstr ""

msgid "Program proposition"
msgstr ""

msgid "Project"
msgstr ""

msgid "Project resume"
msgstr ""

msgid "Project title"
msgstr ""

msgid "Promoters"
msgstr ""

msgid "Promotion"
msgstr ""

msgid "Proof"
msgstr ""

msgid "Proof (if applicable)"
msgstr ""

msgid "Proof of acceptance or publication"
msgstr ""

msgid "Proof of acceptation by the committee"
msgstr ""

msgid "Proof of equivalency request"
msgstr ""

msgid "Proof of participation for the whole activity"
msgstr ""

msgid "Proof of participation or success"
msgstr ""

msgid "Proof of publication"
msgstr ""

msgid "Proof of receipt of unemployment benefit, pension or compensation"
msgstr ""

msgid ""
"Proof of receipt of unemployment benefit, pension or compensation from the "
"mutual insurance company"
msgstr ""

msgid "Proof of regular registration"
msgstr ""

msgid "Proof of scholarship"
msgstr ""

msgid "Proposed new deadline"
msgstr ""

msgid "Proposed thesis title"
msgstr ""

msgid "Proposition features"
msgstr ""

msgid "Proposition not found."
msgstr ""

msgid "Proposition submission"
msgstr ""

msgid "Proposition type"
msgstr ""

msgctxt "equivalence_state"
msgid "Provisional"
msgstr ""

msgid "Proximity Commission for Dental Sciences (DENT)"
msgstr ""

msgid "Proximity Commission for Genetics and Immunology (GIM)"
msgstr ""

msgid "Proximity Commission for Motricity Sciences (MOTR)"
msgstr ""

msgid "Proximity Commission for Neuroscience (NRSC)"
msgstr ""

msgid "Proximity Commission for Pharmaceutical Sciences (DFAR)"
msgstr ""

msgid "Proximity commission"
msgstr ""

msgid "Proximity commission / Subdomain"
msgstr ""

msgid ""
"Proximity commission for cellular and molecular biology, biochemistry (BCM)"
msgstr ""

msgid "Proximity commission for experimental and clinical research (ECLI)"
msgstr ""

msgid "Proximity commission for public health, health and society (SPSS)"
msgstr ""

msgid ""
"Proximity commission should be filled in only if the doctorate's entity is "
"CDE, CLSM or CDSS"
msgstr ""

msgid "Publication date"
msgstr ""

msgid "Publication status"
msgstr ""

msgid "Publication title"
msgstr ""

msgid "Publication type"
msgstr ""

msgid "Publications"
msgstr ""

msgid "Published"
msgstr ""

msgid ""
"Question label for Document, Selection and Text form elements. Not used for "
"Message elements."
msgstr ""

msgid ""
"Question tooltip text for Document, Selection and Text form elements. "
"Content of the message to be displayed for Message elements."
msgstr ""

msgid "REDUCTION_VCRC"
msgstr ""

msgid "REFUSEE"
msgstr "Denied"

msgid "REFUS_AGREGATION"
msgstr ""

msgid "REFUS_ARTICLE_95_GENERIQUE_IRRECEVABILITE"
msgstr ""

msgid "REFUS_ARTICLE_95_JURY"
msgstr ""

msgid "REFUS_ARTICLE_95_SIC_CONDITIONS_PUBLIESS"
msgstr ""

msgid "REFUS_ARTICLE_96_HUE_NON_PROGRESSION"
msgstr ""

msgid "REFUS_ARTICLE_96_HUE_RAISON_ACADEMIQUE"
msgstr ""

msgid "REFUS_ARTICLE_96_UE_HUE_ASSIMILES"
msgstr ""

msgid "REFUS_BAC_HUE_ACADEMIQUE"
msgstr ""

msgid "REFUS_COMPLEMENT_TARDIF"
msgstr ""

msgid "REFUS_DE_DEROGATION_FACULTAIRE"
msgstr "Faculty dispensation refusal"

msgid "REFUS_DIRECTION"
msgstr ""

msgid "REFUS_DOSSIER_TARDIF"
msgstr ""

msgid "REFUS_EQUIVALENCE"
msgstr ""

msgid "REFUS_LIBRE"
msgstr ""

msgid "REJECTED"
msgstr "Rejected"

msgctxt "CategorieActivite"
msgid "RESIDENCY"
msgstr "Advanced research residency"

msgid "RESIDENCY types"
msgstr ""

msgid "Radio buttons"
msgstr ""

msgid "Rank in diploma"
msgstr ""

msgid "Reason for cancellation"
msgstr ""

msgid "Reason for exceeding the deadline"
msgstr ""

msgid "Reason for refusal"
msgstr ""

msgid "Reasons"
msgstr ""

msgid "Reasons for not accepting"
msgstr ""

msgid "Reasons for putting on hold"
msgstr ""

msgid "Rebilling or third-party payer"
msgstr ""

#, python-format
msgid "Recap of the proposition %(reference)s"
msgstr ""

msgid "Received"
msgstr ""

msgid "Recent CPAS certificate of coverage"
msgstr ""

#, python-format
msgid "Recent CPAS certificate of coverage for %(person_concerned)s"
msgstr ""

msgid "Recipient"
msgstr ""

msgctxt "F"
msgid "Rector"
msgstr ""

msgctxt "H"
msgid "Rector"
msgstr ""

msgctxt "X"
msgid "Rector"
msgstr ""

msgid "Reduced rights"
msgstr ""

msgid "Reduced tuition fee"
msgstr ""

msgid "Reduction"
msgstr ""

msgid ""
"Refer to the specific measures of your doctoral commission to know if one of "
"these method is mandatory to you."
msgstr ""

msgid "Reference"
msgstr ""

msgid "Reference DIAL.Pr"
msgstr "Référence DIAL.Pr"

msgid "Reference of the admission"
msgstr ""

msgid "Reference of the application"
msgstr ""

msgid "Reference:"
msgstr ""

msgid "Refusal"
msgstr ""

msgid "Refusal certificate from SIC"
msgstr ""

msgid "Refusal certificate of SIC"
msgstr ""

msgid "Refusal certificate of faculty"
msgstr ""

msgid "Refusal document link"
msgstr ""

msgid "Refusal reason"
msgstr ""

msgid "Refusal reason categories"
msgstr ""

msgid "Refusal reason category"
msgstr ""

msgid "Refusal reason other"
msgstr ""

msgid "Refusal reason:"
msgstr ""

msgid "Refusal reasons"
msgstr ""

msgid "Refusal reasons:"
msgstr ""

msgid "Refusal to validate"
msgstr ""

msgid "Refusal type"
msgstr ""

msgctxt "admission"
msgid "Refuse"
msgstr ""

msgid "Refuse activity"
msgstr ""

msgid "Registered credits"
msgstr ""

msgid "Registration Id"
msgstr ""

msgid "Registration as"
msgstr ""

msgid "Registration certificate"
msgstr ""

msgid "Registration fees"
msgstr ""

msgid "Registration required"
msgstr ""

msgid "Related experience"
msgstr ""

msgid "Relationship"
msgstr ""

msgid "Remind the applicant"
msgstr ""

msgctxt "jury member"
msgid "Remove"
msgstr ""

msgid "Remove experience"
msgstr ""

msgctxt "jury member"
msgid "Remove?"
msgstr ""

msgid "Replace a document"
msgstr ""

msgid "Replace the document"
msgstr ""

msgid "Reporting categories"
msgstr ""

msgid "Request cancelled"
msgstr ""

msgid "Request of a new deadline for the confirmation paper"
msgstr ""

msgid "Request the documents from the candidate"
msgstr ""

msgctxt "document"
msgid "Requested"
msgstr ""

msgid "Requested documents"
msgstr ""

msgid "Requested documents list"
msgstr ""

msgid "Requested on"
msgstr ""

msgid "Require changes"
msgstr ""

#, python-format
msgid "Require changes for \"%(object)s\""
msgstr ""

msgctxt "masculine"
msgid "Required"
msgstr ""

msgid "Research institute"
msgstr ""

msgid "Research project"
msgstr ""

msgctxt "tab"
msgid "Research project"
msgstr ""

msgid "Research report"
msgstr ""

msgid "Research scholarship"
msgstr ""

msgid "Research seminar"
msgstr ""

msgid "Resend"
msgstr ""

msgid "Reset"
msgstr ""

msgid "Residence card of a family member of a European Union citizen"
msgstr ""

msgid "Residence permit covering the entire course"
msgstr ""

msgid "Residence permit in Belgium"
msgstr ""

msgid "Residence permit valid for more than 3 months with professional income"
msgstr ""

msgid "Residence permit valid for more than 3 months with replacement income"
msgstr ""

msgid "Resident (as defined by government decree)"
msgstr ""

msgid "Ressource not found."
msgstr ""

msgid "Restore activity to submitted"
msgstr ""

msgctxt "equivalence_status"
msgid "Restricted"
msgstr ""

msgid "Result"
msgstr ""

msgid "Results by year"
msgstr ""

msgid "Retaking of the confirmation paper"
msgstr ""

msgid "Retaking of the test"
msgstr ""

msgid "Retype"
msgstr ""

msgctxt "admission"
msgid "Retype"
msgstr ""

msgid "Retype the document"
msgstr ""

msgctxt "activity"
msgid "Role"
msgstr ""

msgctxt "jury"
msgid "Role"
msgstr ""

msgid "Role of the signing actor"
msgstr ""

msgid "Role: ADRE Secretaries"
msgstr ""

msgid "Role: ADRE secretary"
msgstr ""

msgid "Role: CDD configurator"
msgstr ""

msgid "Role: CDD configurators"
msgstr ""

msgid "Role: Candidate"
msgstr ""

msgid "Role: Candidates"
msgstr ""

msgid "Role: Central manager"
msgstr ""

msgid "Role: Central managers"
msgstr ""

msgid "Role: Committee member"
msgstr ""

msgid "Role: Committee members"
msgstr ""

msgid "Role: Doctorate reader"
msgstr ""

msgid "Role: Doctorate readers"
msgstr ""

msgid "Role: Jury secretaries"
msgstr ""

msgid "Role: Jury secretary"
msgstr ""

msgid "Role: Program manager"
msgstr ""

msgid "Role: Program managers"
msgstr ""

msgid "Role: Promoter"
msgstr ""

msgid "Role: Promoters"
msgstr ""

msgid "Role: SCEB"
msgstr ""

msgid "Role: SCEBs"
msgstr ""

msgid "Role: SIC management"
msgstr ""

msgid "SEARCH_SCHOLARSHIP"
msgstr "Research scholarship"

msgid "SECRETAIRE"
msgstr ""

msgid "SELF_FUNDING"
msgstr "Self-funding"

msgctxt "CategorieActivite"
msgid "SEMINAR"
msgstr "Seminar taken"

msgid "SEMINAR types"
msgstr ""

msgctxt "CategorieActivite"
msgid "SERVICE"
msgstr "Services"

msgid "SERVICE types"
msgstr ""

msgid "SIC"
msgstr ""

msgid "SIC Approval"
msgstr ""

msgid "SIC comment for the faculty"
msgstr ""

msgid "SIC decision"
msgstr ""

msgid "SIGNING_IN_PROGRESS"
msgstr "Signing in progress"

msgid "SOUMISE"
msgstr "Submitted"

msgid "STATISTICS"
msgstr "Statistics"

msgid "SUBMITTED_CONFIRMATION"
msgstr "Submitted confirmation"

msgid "SYST_REUSSITE"
msgstr "System success"

msgid "Saint-Louis Bruxelles Enrolment Office"
msgstr ""

msgid "Salary slips"
msgstr ""

msgid "Save"
msgstr ""

msgctxt "admission"
msgid "Save"
msgstr ""

msgid "Save and transfer to SIC"
msgstr ""

msgid "Save and view result"
msgstr ""

msgid "Save fusion proposal"
msgstr ""

msgid "Scholarship"
msgstr ""

msgctxt "admission model"
msgid "Scholarship"
msgstr ""

msgctxt "doctorate-header-list"
msgid "Scholarship"
msgstr ""

msgid "Scholarship certificate"
msgstr ""

msgid "Scholarship end date"
msgstr ""

msgid "Scholarship start date"
msgstr ""

msgid "Scholarship-DD-Erasmus"
msgstr ""

msgid "Scientific residencies"
msgstr ""

msgctxt "verb"
msgid "Search"
msgstr ""

msgid "Search for an EU code (outside the EU of the form)"
msgstr ""

msgid "Search on portal"
msgstr ""

msgid "Secondary education type"
msgstr ""

msgid "Secondary school"
msgstr ""

msgid "Secondary school diploma"
msgstr ""

msgid "Secondary school graduation year"
msgstr ""

msgid "Secondary school or alternative"
msgstr ""

msgid "Secondary studies"
msgstr ""

msgid "Secondary studies must be completed."
msgstr ""

msgid "Secretary"
msgstr ""

msgid "Sector"
msgstr ""

msgid "Select a mail template"
msgstr ""

msgid "Select at least one activity"
msgstr ""

msgid "Select for batch action"
msgstr ""

#, python-format
msgid "Select valid choices. %(value)s is not one of the available choices."
msgid_plural ""
"Select valid choices. %(value)s are not among the available choices."
msgstr[0] ""
msgstr[1] ""

msgid "Selection"
msgstr ""

msgid "Selection committee"
msgstr ""

msgid "Selection type"
msgstr ""

msgid "Seminar taken"
msgstr ""

msgid "Send"
msgstr ""

msgctxt "admission"
msgid "Send"
msgstr ""

msgid "Send a mail"
msgstr ""

msgid "Send a mail to the candidate"
msgstr ""

msgid "Send a mail to the faculty"
msgstr ""

msgid "Send an information email"
msgstr ""

msgid "Send selected candidate to digit"
msgstr ""

msgid "Send the message"
msgstr ""

msgid "Send to SIC"
msgstr ""

msgid "Send to applicant"
msgstr ""

msgid "Send to faculty"
msgstr ""

msgid "Sender"
msgstr ""

msgid "Sent to EPC"
msgstr ""

msgid "Sent to digit"
msgstr ""

msgid "Sentence indicating the late enrolment (if applicable)."
msgstr ""

msgid "Sentence indicating the payment of the application fee (if applicable)."
msgstr ""

msgid ""
"Sentence indicating the start date of the enrollment processing (if "
"applicable)."
msgstr ""

msgid "Services"
msgstr ""

msgid "Set as member"
msgstr ""

msgid "Set as president"
msgstr ""

msgid "Set as secretary"
msgstr ""

msgid "Several applications"
msgstr ""

msgid "Several applications?"
msgstr ""

msgid "Sex"
msgstr ""

msgid "Short"
msgstr ""

msgid "Short label in english"
msgstr ""

msgid "Short label in french"
msgstr ""

msgid "Short name"
msgstr ""

msgid "Show details"
msgstr ""

msgid "Show the checklist menu"
msgstr ""

msgid "Show the states of the checklist"
msgstr ""

msgid "Signatures"
msgstr ""

msgid "Signed enrollment authorization"
msgstr ""

msgid "Sir"
msgstr ""

msgid "Sir, Madam"
msgstr ""

msgid "Solidarity student"
msgstr ""

msgid "Some errors have been encountered."
msgstr ""

msgid ""
"Some fields are missing in the 'Absence of debt' block in the 'Additional "
"information > Accounting' tab."
msgstr ""

msgid "Some fields are missing in the 'Absence of debt' block."
msgstr ""

msgid ""
"Some fields are missing in the 'Belgian student status' block in the "
"'Additional information > Accounting' tab."
msgstr ""

msgid "Some fields are missing in the 'Belgian student status' block."
msgstr ""

msgid ""
"Some fields are missing in the 'Memberships' block in the 'Additional "
"information > Accounting' tab."
msgstr ""

msgid "Some fields are missing in the 'Memberships' block."
msgstr ""

msgid ""
"Some fields are missing in the 'Reduced tuition fee' block in the "
"'Additional information > Accounting' tab."
msgstr ""

msgid "Some fields are missing in the 'Reduced tuition fee' block."
msgstr ""

msgid ""
"Some fields related to the bank account are missing in the 'Additional "
"information > Accounting' tab."
msgstr ""

msgid "Some fields related to the bank account are missing."
msgstr ""

msgid ""
"Some fields related to the bank account number in IBAN format are missing in "
"the 'Additional information > Accounting' tab."
msgstr ""

msgid ""
"Some fields related to the bank account number in IBAN format are missing."
msgstr ""

msgid ""
"Some information about the Belgian diploma of the secondary studies are "
"missing."
msgstr ""

msgid ""
"Some information about the alternative to the secondary studies are missing."
msgstr ""

msgid ""
"Some information about the foreign diploma of the secondary studies are "
"missing."
msgstr ""

msgid "Speaker"
msgstr ""

msgid "Speaking ability"
msgstr ""

msgid "Specific aspects"
msgstr ""

msgid "Specific profile"
msgstr ""

msgctxt "admission"
msgid "Specific profile"
msgstr ""

msgid "Specific question"
msgstr ""

msgid "Specific questions"
msgstr ""

msgid "Specificities"
msgstr ""

msgid "Specified"
msgstr ""

msgid "Specify if other"
msgstr ""

msgid "Specify the reason for requesting"
msgstr ""

msgid "Sport affiliation"
msgstr ""

msgid "Start"
msgstr ""

msgid "Start date"
msgstr ""

msgid "Start date of the academic year of the admission"
msgstr ""

msgid "State"
msgstr ""

msgid "Status"
msgstr ""

msgctxt "admission"
msgid "Status"
msgstr ""

msgid "Status changes"
msgstr ""

msgid "Status of the doctoral training"
msgstr ""

msgid "Status:"
msgstr ""

msgid "Street"
msgstr ""

msgid "Student report"
msgstr ""

msgid "Student signature for agreement"
msgstr ""

msgid "Student visa D"
msgstr ""

msgid "Study language"
msgstr ""

msgid "Subject"
msgstr ""

msgid "Submission date"
msgstr ""

msgctxt "doctorate-header-list"
msgid "Submission date"
msgstr ""

msgid "Submission date:"
msgstr ""

msgid "Submit"
msgstr ""

msgid "Submit selected activities"
msgstr ""

msgid "Submit selected courses"
msgstr ""

msgctxt "admission"
msgid "Submitted"
msgstr ""

msgid "Submitted for publication"
msgstr ""

msgid "Submitted from"
msgstr ""

msgid "Submitted profile"
msgstr ""

msgid "Submitted until"
msgstr ""

msgid ""
"Subsidiary protection status is granted to a foreign national who cannot be "
"considered a refugee but with respect to whom there are serious grounds for "
"believing that, if returned to his or her country of origin, he or she would "
"face a genuine risk of suffering serious harm"
msgstr ""

msgid "Successful test"
msgstr ""

msgid "Sufficient"
msgstr ""

msgctxt "paper summary"
msgid "Summary"
msgstr ""

msgid "Summary of the communication"
msgstr ""

msgid "Supervision"
msgstr ""

msgid "Supervision group not found."
msgstr ""

msgid "Supervisor"
msgstr ""

msgctxt "gender"
msgid "Supervisor"
msgstr ""

msgid "Supervisor not found."
msgstr ""

msgid "Supervisory panel"
msgstr ""

msgid "Supervisory panel proposition"
msgstr ""

msgid "Supervisory panel report of the confirmation paper"
msgstr ""

msgid "Support Committee minutes"
msgstr ""

msgid "Supporting documents"
msgstr ""

msgid "Surname"
msgstr ""

msgid "System"
msgstr ""

msgid "System of education"
msgstr ""

msgid "TFF label"
msgstr ""

msgid "TO_BE_COMPLETED"
msgstr "To be completed"

msgid "TO_BE_DETERMINED"
msgstr "To be determined"

msgid "TO_BE_VALIDATED"
msgstr "To be validated"

msgid "TO_BE_VERIFIED"
msgstr "To be verified"

msgid "Tab"
msgstr ""

msgid "Taken in charge"
msgstr ""

msgid ""
"Takes into account the language of secondary and higher education. Studies "
"in Belgium are considered as both French and English studies."
msgstr ""

msgid ""
"Takes into account the nationality of higher education diplomas. 'Not "
"Belgian' means that the candidate hasn't got any Belgian diploma but has a "
"foreign diploma. Similarly, 'Not UE' means that the candidate hasn't got any "
"UE diploma but has a non-UE diploma."
msgstr ""

msgid "Teaching campus of the training"
msgstr ""

msgid "Teaching degree and CAPAES"
msgstr ""

msgctxt "admission"
msgid "Telephone (mobile)"
msgstr ""

msgid "Template title"
msgstr ""

msgid ""
"Temporary protection is granted for a period of one year, which can be "
"extended. This protection is granted in the event of a mass influx of "
"refugees."
msgstr ""

msgid "Text"
msgstr ""

msgid "Text size"
msgstr ""

msgid ""
"The \"doctoral training\" must be completed before submitting the defense "
"preparation and the jury proposition."
msgstr ""

msgid ""
"The 'Dispensation granted' status is reserved to enrolment application whith "
"financability dispensation status set to 'Faculty dispensation granted'."
msgstr ""

msgid "The 'Dispensation needed' status is reserved to enrolment application."
msgstr ""

msgid "The <strong>additional training</strong> has been completed: yes / no."
msgstr ""

msgid ""
"The BIC/SWIFT code consists of 8 or 11 characters, which correspond to:"
"<ul><li>bank code (four letters)</li><li>country code (two letters)</"
"li><li>location code (two letters or numbers)</li><li>branch code (optional, "
"three letters or numbers)</li></ul>"
msgstr ""

msgid ""
"The Belgian national register number (or NISS, Social Security "
"Identification Number) is a number composed of 11 digits, the first 6 of "
"which refer to the date of birth of the concerned person. This number is "
"assigned to every person living in Belgium when they register with the "
"municipality (or other official body). It can be found on the Belgian "
"identity card or on the residence permit."
msgstr ""

msgid "The Belgian national register number must consist of 11 digits."
msgstr ""

msgid "The CA members"
msgstr "The supervisory panel members"

msgid "The CV does not yet contain any academic course."
msgstr ""

msgid "The CV does not yet contain any non-academic activity."
msgstr ""

msgid "The IBAN account number is valid"
msgstr ""

msgid ""
"The IBAN contains up to 34 alphanumeric characters, which correspond to:"
"<ul><li>country code (two letters)</li><li>verification key (two digits)</"
"li><li>the Basic Bank Account Number (BBAN) (up to 30 alphanumeric "
"characters)</li></ul>"
msgstr ""

msgid "The NOMA must contain 8 digits."
msgstr ""

msgid ""
"The PDF certificate of having passed the confirmation exam is currently "
"being generated. Please come back later to access it."
msgstr ""

msgid ""
"The Previous experience must be in the \"Sufficient\" status in order to do "
"this action."
msgstr ""

#, python-format
msgid ""
"The SIC decision mail was sent to the candidate the %(date)s by %(author)s."
msgstr ""

msgid "The University tuition fee is EUR 0.0."
msgstr ""

msgid "The acronym of the scholarship grant"
msgstr ""

msgid "The activity title"
msgstr ""

msgid "The application can only be validated if it was previously approved."
msgstr ""

msgid "The application has been validated."
msgstr ""

msgid "The application is in IUFC"
msgstr ""

msgid "The application is in faculty"
msgstr ""

msgid ""
"The authorization can not be done while there is one or more documents to be "
"requested immediately."
msgstr ""

#, python-format
msgid ""
"The cancel mail has been sent to the candidate the %(date)s by %(sender)s."
msgstr ""

msgid "The candidate has a scholarship"
msgstr ""

msgid ""
"The candidate has already applied for this course for this academic year."
msgstr ""

msgid "The candidate is doing a mobility"
msgstr ""

msgid "The candidate must provide a student visa"
msgstr ""

msgid "The candidate must report to SIC"
msgstr ""

msgid "The certificate of achievement is being generated."
msgstr ""

msgid "The checklist tab is not valid for this admission context."
msgstr ""

msgid ""
"The closing of the application has important consequences (canceling the "
"requested documents, status reset, etc). Do you confirm the closing?"
msgstr ""

#, python-format
msgid ""
"The committee also validates the activities carried out as part of your "
"doctoral training, which now total %(nb_credits)s ECTS."
msgstr ""

msgctxt "female gender"
msgid ""
"The committee requests the candidate to <strong>retake</strong> the paper "
"<u>before</u>:"
msgstr ""

msgctxt "male gender"
msgid ""
"The committee requests the candidate to <strong>retake</strong> the paper "
"<u>before</u>:"
msgstr ""

msgid "The completed documents are different from the ones that are requested."
msgstr ""

msgid "The configuration is not valid for a document field: "
msgstr ""

msgid "The configuration is not valid for a document: "
msgstr ""

msgid "The configuration is not valid for a message: "
msgstr ""

msgid "The configuration is not valid for a text: "
msgstr ""

msgid ""
"The confirmation exam is not completed: please be sure that the confirmation "
"date and report have been specified."
msgstr ""

msgid "The confirmation paper is not in progress"
msgstr ""

msgid "The contact address I provided"
msgstr ""

msgid "The css class must be a string."
msgstr ""

msgid "The current training is attached to this document."
msgstr ""

msgid "The date of the confirmation exam cannot be later than its deadline."
msgstr ""

msgid "The date of the confirmation paper cannot be later than its deadline."
msgstr ""

msgid "The decision of the signing actor"
msgstr ""

msgid ""
"The declaration of you doctoral training activities must be consistent with "
"the specifics disposition of your domain. Please refer to those on the "
"website of your Domain Doctoral Commission for more information."
msgstr ""

#, python-format
msgid ""
"The deny mail has been sent to the candidate the %(date)s by %(sender)s."
msgstr ""

msgctxt "female gender"
msgid "The doctoral student"
msgstr ""

msgctxt "male gender"
msgid "The doctoral student"
msgstr ""

msgid "The document has been deleted"
msgstr ""

msgid "The document has been designated as to be requested"
msgstr ""

msgid "The document has been replaced"
msgstr ""

msgid "The document has been uploaded"
msgstr ""

msgid "The document is no longer designated as to be requested"
msgstr ""

msgid "The document must be related to the specified checklist tab"
msgstr ""

msgid "The documents have been requested to the candidate"
msgstr ""

msgid "The documents request have been cancelled"
msgstr ""

msgid "The dossier has been confirmed as:"
msgstr ""

msgid "The dossier has been confirmed with the following contact address:"
msgstr ""

msgid "The dossier is currently in SIC"
msgstr ""

msgid "The dossier is currently in faculty"
msgstr ""

#, python-format
msgid "The educational experience '%(education_name)s' is not completed."
msgstr ""

msgid ""
"The educational experiences that have been valuated from this admission."
msgstr ""

msgid "The element has not been found."
msgstr ""

msgid "The experience has been valuated."
msgstr ""

msgid "The experiences that have been valuated from this admission."
msgstr ""

msgid "The export has failed"
msgstr ""

#, python-format
msgid ""
"The fac approval mail has been sent to the candidate the %(date)s by "
"%(sender)s."
msgstr ""

msgid "The first name of the candidate"
msgstr ""

msgid "The first name of the recipient"
msgstr ""

msgid "The first name of the signing actor"
msgstr ""

msgid "The first name of the student"
msgstr ""

msgid "The following admission has been updated: {}."
msgid_plural "The following admissions have been updated: {}."
msgstr[0] ""
msgstr[1] ""

msgid "The following admission has not been updated: {}."
msgid_plural "The following admissions have not been updated: {}."
msgstr[0] ""
msgstr[1] ""

msgid ""
"The global status of the application must be one of the following in order "
"to realize this action: "
msgstr ""

#, python-format
msgid ""
"The global status of the application must be one of the following in order "
"to submit the dossier to the SIC: %(statuses)s."
msgstr ""

#, python-format
msgid ""
"The global status of the application must be one of the following in order "
"to submit the dossier to the faculty: %(statuses)s."
msgstr ""

#, python-format
msgid ""
"The inscription type admission was authorised the %(date)s by %(author)s."
msgstr ""

msgid "The internal experiences chosen as access titles of this admission."
msgstr ""

msgid "The jury is not in progress"
msgstr ""

msgid "The last name of the candidate"
msgstr ""

msgid "The last name of the recipient"
msgstr ""

msgid "The last name of the signing actor"
msgstr ""

msgid "The last name of the student"
msgstr ""

msgid "The limited training you are enrolling into is not opened yet."
msgstr ""

msgid "The maximum number of documents must be a positive number."
msgstr ""

msgid "The member is already in the jury."
msgstr ""

msgid "The member is not external."
msgstr ""

msgid "The member was not found in the jury."
msgstr ""

msgid "The mimetypes must be a list with at least one mimetype."
msgstr ""

#, python-format
msgid ""
"The number of acquired <strong>doctoral</strong> credits amounts to "
"%(credits_nb)s credits."
msgstr ""

msgid "The official enrolment authorisation signed by you."
msgstr ""

#, python-format
msgid ""
"The on hold mail has been sent to the candidate the %(date)s by %(sender)s."
msgstr ""

msgid "The opinion about the extension request is not completed."
msgstr ""

#, python-brace-format
msgid ""
"The option {index} must have an identifier and a translation for each "
"required language."
msgstr ""

msgid "The payment has already been made."
msgstr ""

msgid "The payment has not been made."
msgstr ""

msgid "The person concerned"
msgstr ""

msgid ""
"The person whose the secondary studies have been valuated by this admission"
msgstr ""

msgid ""
"The professional experiences that have been valuated from this admission."
msgstr ""

msgid "The programme is already full"
msgstr ""

msgid "The proposition has already been confirmed or is cancelled"
msgstr ""

msgid ""
"The proposition must be a late enrollment with a defined access condition."
msgstr ""

msgid "The proposition must be an admission."
msgstr ""

msgid "The proposition must be an enrollment."
msgstr ""

msgid "The proposition must be concerned by the payment."
msgstr ""

msgid "The proposition must be in draft form to realize this action."
msgstr ""

msgid "The proposition must be managed by FAC to realized this action."
msgstr ""

msgid "The proposition must be managed by SIC to realized this action."
msgstr ""

msgid "The proposition must be submitted to realize this action."
msgstr ""

msgid "The proposition must not be cancelled to realize this action."
msgstr ""

msgid "The proposition must not be concerned by the payment."
msgstr ""

msgid "The public comment about the approval/refusal"
msgstr ""

msgid "The reason for needing update"
msgstr ""

msgid "The reason for refusal"
msgstr ""

msgid "The request status has been changed"
msgstr ""

msgid "The requested documents immediately are not completed."
msgstr ""

msgid "The resulting calculated academic year or pool is not consistent."
msgstr ""

msgid "The selected training has not been found for this year."
msgstr ""

#, python-format
msgid "The selection type must be one of the following values: %(values)s."
msgstr ""

msgid "The signature request procedure is already in progress."
msgstr ""

msgid "The signature request procedure isn't in progress."
msgstr ""

msgid "The start date can't be later than the end date"
msgstr ""

msgid "The start date must be earlier than or the same as the end date."
msgstr ""

#, python-format
msgid "The status has been changed to %(status)s."
msgstr ""

msgid ""
"The status of the checklist for the financability must be \"Not concerned\" "
"or \"Financable\" or \"Dispensation granted\"."
msgstr ""

#, python-brace-format
msgid ""
"The status of the request is currently \"{current_status}\". Only the "
"statuses \"{from_statuses}\" allow you to move to the \"{to_status}\" status "
"for the application fee."
msgstr ""

msgid "The submitted information is not consistent with information requested."
msgstr ""

#, python-format
msgid "The text size must be one of the following values: %(values)s."
msgstr ""

#, python-format
msgid "The type of the admission form item is unknown (%(type)s)."
msgstr ""

#, python-format
msgid ""
"The university tuition fee is EURO %(montant)s. A compulsory minimum EURO 50 "
"tuition fee deposit must be paid as soon as possible and no later than 31 "
"October %(start_year)s. The tuition fee balance must be paid in full by 1 "
"February %(end_year)s. As soon as we receive the enrolment authorisation "
"signed by you, we will let you know how to pay."
msgstr ""
"The university tuition fee is €%(montant)s. A compulsory minimum €50 tuition "
"fee deposit must be paid as soon as possible and no later than 31 October "
"%(start_year)s. The tuition fee balance must be paid in full by 1 February "
"%(end_year)s. As soon as we receive the enrolment authorisation signed by "
"you, we will let you know how to pay."

#, python-format
msgid ""
"The validation mail has been sent to the candidate the %(date)s by "
"%(sender)s."
msgstr ""

msgid "There can be no more CA members in the supervision group."
msgstr ""
"There can be no more supervisory panel members in the supervision group."

msgid "There can be no more promoters in the supervision group."
msgstr ""

msgid "There exists some digit tickets to treat before"
msgstr ""

msgid ""
"There has been a problem when merging the documents, this document contains "
"several files and only the first one is displayed in the viewer. You can "
"view the other files either in the candidate's replicated tabs or by "
"switching to edit mode."
msgstr ""

msgid "There is no request for a new deadline."
msgstr ""

msgid "Thesis defense"
msgstr ""

msgid "Thesis field"
msgstr ""

msgid "Thesis field should be set when PhD has been set to yes or partial"
msgstr ""

msgid "Thesis institute"
msgstr ""

msgid "Thesis institute must be set."
msgstr ""

msgid "Thesis language"
msgstr ""

msgid "Thesis location"
msgstr ""

msgid "Thesis project title"
msgstr ""

msgid "Thesis title"
msgstr ""

msgid "Thesis with cotutelle"
msgstr ""

msgid "Thesis-related data"
msgstr ""

msgid "This account number has been verified"
msgstr ""

msgid "This action is limited to a specific admission context."
msgstr ""

msgid "This action will cancel the document request."
msgstr ""

msgid "This action will change the status to \"Application confirmed\"."
msgstr ""

msgid "This activity and its potential subactivities will be discontinued"
msgstr ""

msgid ""
"This activity and potential sub-activities will be set back to Unsubmitted "
"for modification"
msgstr ""

msgid "This activity could not be found"
msgstr ""

msgid "This activity has been submitted"
msgstr ""

msgid ""
"This activity has underlying sub-activities that will be refused as well"
msgstr ""

msgid ""
"This activity has underlying sub-activities that will be restored as well"
msgstr ""

msgid "This activity is not complete"
msgstr ""

msgid "This activity must be either accepted or refused"
msgstr ""

msgid "This activity must be submitted"
msgstr ""

msgid "This activity must be unsubmitted"
msgstr ""

msgid "This activity will be refused"
msgstr ""

msgid "This activity will be restored"
msgstr ""

msgid ""
"This adds a \"Complementary training\" tab on admissions concerning this CDD."
msgstr ""

msgid "This candidate has not created any activity yet"
msgstr ""

msgid "This candidate has not created any course yet."
msgstr ""

msgid ""
"This choice will define the language of communication throughout your "
"admission process."
msgstr ""

msgid ""
"This course is closed. The candidate can express its interest by ticking the "
"box below or by contacting a course administrator."
msgstr ""

msgid ""
"This document does not represent a commitment of financial support from "
"UCLouvain."
msgstr ""

msgid ""
"This document is an internal document containing the details of the "
"faculty's decision. Under no circumstances will it be sent in this form to "
"the candidate. The candidate will receive a letter from SIC containing the "
"various details of the faculty's decision."
msgstr ""

msgid ""
"This enrolment authorisation letter allows you to submit an application for "
"accommodation to the Logistics and Student Accommodation Service (LOGE). To "
"find out how, go to <a href=\"https://www.uclouvain.be/en/study/accomodation"
"\">www.uclouvain.be/en/study/accomodation</a>."
msgstr ""

msgid "This experience cannot be updated as it has already been valuated."
msgstr ""

#, python-format
msgid ""
"This experience has been added by the applicant in another application, to "
"proceed to a modification, click on his/her <a href=\"%(admission_url)s\" "
"target=\"_blank\">other application %(admission_reference)s</a>."
msgstr ""

msgid "This field is required if the first name is missing."
msgstr ""

msgid "This field is required if the surname is missing."
msgstr ""

#, python-format
msgid ""
"This field must contain a translation for each of the following languages: "
"%(languages)s."
msgstr ""

msgid ""
"This is a temporary title and it will be modifiable later depending on the "
"jury analysis."
msgstr ""

msgid "This page is currently under construction."
msgstr ""

msgid ""
"This status change will close the transaction in the payment application. "
"The applicant will still need to be informed."
msgstr ""

msgid "This status is not available for the inscription type admissions."
msgstr ""

msgid "Tick boxes"
msgstr ""

msgid "Tick the relationship"
msgstr ""

#, no-python-format
msgid "Time allocated for thesis (in %)"
msgstr ""

msgctxt "admission"
msgid "Title"
msgstr ""

msgid "Title of the communication"
msgstr ""

msgid "Title of the training"
msgstr ""

msgid "To"
msgstr ""

msgid ""
"To approve an enrollment, the status of the checklist for the sic decision "
"must be \"To be processed\" or \"Dispensation needed\" (with management "
"approval of the dispensation)."
msgstr ""

msgid "To be completed"
msgstr ""

msgid "To be completed after application"
msgstr ""

msgid "To be completed by SIC"
msgstr ""

msgid "To be completed for Fac"
msgstr ""

msgid "To be completed for the Enrolment Office (SIC)"
msgstr ""

msgid "To be determined"
msgstr ""

msgid "To be processed"
msgstr ""

msgid "To be requested"
msgstr ""

msgid ""
"To be uploaded in your dossier on the doctoral platform as soon as possible "
"after the confirmation test"
msgstr ""

msgid ""
"To claim this Belgian student status, you will need to reside in Belgium "
"during your studies and therefore obtain a residence permit in Belgium."
msgstr ""

msgid "To complete after enrolment"
msgstr ""

msgid ""
"To enrol in a bachelor's or master's course, the child of a staff member "
"may, under certain conditions, benefit from a reduced tuition fee. Parents "
"contact their employer's Human Resources Administration to check whether "
"they meet the requirements, and if so, request the certificate that confirms "
"this."
msgstr ""

msgid ""
"To move to this state, an admission requirement must have been selected and "
"at least one access title line must be selected in the past experience views."
msgstr ""

msgid "To the attention of"
msgstr ""

msgid ""
"To visualize and edit a document, please select it in the list opposite."
msgstr ""

msgid "Token"
msgstr ""

msgctxt "admission"
msgid "Tokens that can be used for replacement"
msgstr ""

msgid "Total hourly volume"
msgstr ""

msgctxt "admission"
msgid "Training acronym"
msgstr ""

msgid "Training activities"
msgstr ""

msgid "Training activity"
msgstr ""

msgid "Training of the admission"
msgstr ""

msgid "Training specificities"
msgstr ""

msgid "Training spread"
msgstr ""

msgctxt "admission"
msgid "Training title"
msgstr ""

msgid "Training:"
msgstr ""

msgid "Transcript"
msgstr ""

msgid "Transcript translation"
msgstr ""

msgid "Transcript type"
msgstr ""

msgid "Transfer to SIC"
msgstr ""

msgid "Trigger the payment hook"
msgstr ""

msgid "True"
msgstr ""

msgid "Tuition fees amount"
msgstr ""

msgid "Tutorship act"
msgstr ""

msgid "Type"
msgstr ""

msgid "Type of communication"
msgstr ""

msgid "Type of paper"
msgstr ""

msgid "Type of the application"
msgstr ""

msgid "Type of training"
msgstr ""

msgid "UCL seal"
msgstr ""

msgid "UCLOUVAIN_SCIENTIFIC_STAFF"
msgstr "UCLouvain scientific staff"

msgctxt "CategorieActivite"
msgid "UCL_COURSE"
msgstr "UCL Courses"

msgid "UCLouvain"
msgstr ""

msgid "UCLouvain FAC free documents"
msgstr ""

msgid "UCLouvain SIC free documents"
msgstr ""

msgctxt "ways_hear_about_training"
msgid "UCLouvain continuing education website"
msgstr ""

msgid "UCLouvain logo"
msgstr ""

msgid ""
"UCLouvain to forward to the secondary school at which I obtained my Belgian "
"secondary school, information relating to the successful completion of the "
"first year of the bachelor's course, and any academic degree obtained with "
"the possible mention of"
msgstr ""

msgctxt "ways_hear_about_training"
msgid "UCLouvain website"
msgstr ""

msgid "UE"
msgstr ""

msgid "UUID"
msgstr ""

msgid "Unavailable"
msgstr ""

msgid "Undecided"
msgstr ""

msgid "Undo"
msgstr ""

msgid "Unique business number"
msgstr ""

msgctxt "document"
msgid "Unknown"
msgstr ""

msgid "Unknown PDF type."
msgstr ""

msgid "Unknown citizenship"
msgstr ""

msgid "Unknown date of birth"
msgstr ""

msgid "Unknown noma"
msgstr ""

msgid "Unsubmitted for publication"
msgstr ""

msgid ""
"Until the application is submitted, you can generate a recap of the "
"application on this page."
msgstr ""

msgctxt "verb"
msgid "Update"
msgstr ""

msgid "Update date"
msgstr ""

msgid "Update doctorate admission"
msgstr ""

msgid "Update experience"
msgstr ""

msgid "Update member"
msgstr ""

msgctxt "admission"
msgid "Upload"
msgstr ""

msgid "Upload a UCLouvain document"
msgstr ""

msgid "Upload a document"
msgstr ""

msgid "Upload a received document"
msgstr ""

msgid "Upload the opinion on the renewal of the research mandate"
msgstr ""

msgid "VAE"
msgstr "Validation of prior experience (VAE)"

msgctxt "CategorieActivite"
msgid "VAE"
msgstr "Validation of prior experience (VAE)"

msgid "VALID"
msgstr "Valid"

msgid "VAT number"
msgstr ""

msgid "VIP"
msgstr ""

msgid "VIP candidate"
msgstr ""

msgid "Validate"
msgstr ""

msgid "Validate selected courses"
msgstr ""

msgid "Validated"
msgstr ""

msgctxt "assimilation-checklist"
msgid "Validated"
msgstr ""

msgctxt "decision-checklist"
msgid "Validated"
msgstr ""

msgid "Valuate"
msgstr ""

msgid "Valuated diplomas or experiences:"
msgstr ""

msgid "Values"
msgstr ""

msgid "Verify"
msgstr ""

msgid "Viewed at"
msgstr ""

msgid "Viewed by"
msgstr ""

msgid "Visa"
msgstr ""

msgid "Visa application document link"
msgstr ""

msgid "Visualize"
msgstr ""

msgid "Visualize annexe1"
msgstr ""

msgid "Visualize approval"
msgstr ""

msgid "Visualize refusal"
msgstr ""

msgid "WORK_CONTRACT"
msgstr "Work contract"

msgctxt "equivalence_status"
msgid "Waiting"
msgstr ""

msgid "Waiting for development"
msgstr ""

msgid "Waiting for signature"
msgstr ""

msgid "Wallonie Bruxelles International (WBI)"
msgstr ""

msgid ""
"Warning, the financability verdict selected is different from the "
"proposition from the financability algorithm."
msgstr ""

msgid ""
"We congratulate you on your successful completion of the paper and wish you "
"every success in your doctoral training."
msgstr ""

msgid ""
"We would like to draw your attention to the fact that this enrolment "
"authorisation is conditional on :"
msgstr ""

msgid ""
"We would like to draw your attention to the fact that you have submitted a "
"late application. The admission panel reserves the right to accept or refuse "
"this application on the basis of educational requirements."
msgstr ""

msgctxt "admission"
msgid "Website"
msgstr ""

msgid "Weight"
msgstr ""

msgid "What diploma have you obtained (or will obtain)?"
msgstr ""

msgid "What is the new type of this document?"
msgstr ""

msgid "What was the most recent year you were enrolled at UCLouvain?"
msgstr ""

msgid "What was your NOMA (matriculation number)?"
msgstr ""

msgid ""
"When accepting a proposition, all the required information in the approval "
"form must be specified."
msgstr ""

msgid "When refusing a proposition, the reason must be specified."
msgstr ""

msgid ""
"When you have submitted your application, you have agreed to the following:"
msgstr ""

msgid "Whole view"
msgstr ""

msgid "Will be automatically retrieved from candidate"
msgstr ""

msgid "With academic year"
msgstr ""

msgid "With condition"
msgstr ""

msgid "Without condition"
msgstr ""

msgid "Without free documents"
msgstr ""

msgctxt "ways_hear_about_training"
msgid "Word of mouth (family, friends, colleagues, ...)"
msgstr ""

msgid "Work contract"
msgstr ""

msgid "Work contract should be set when funding type is set to work contract"
msgstr ""

msgid "Work contract type"
msgstr ""

msgid "Work start date"
msgstr ""

msgid "Working contract type"
msgstr ""

msgid "Working list"
msgstr ""

msgid "Working lists"
msgstr ""

msgid ""
"Would you like to become a <a href='https://uclouvain.be/fr/decouvrir/carte-"
"solidaire.html' target='_blank'>Solidarity Student</a>, that is, a member of "
"a programme proposed by UCLouvain's NGO, Louvain Cooperation? This "
"membership will give you access to a fund for your solidarity projects. If "
"so, the membership cost, which is E12, will be added to your tuition fee."
msgstr ""
"Would you like to become a <a href='https://uclouvain.be/fr/decouvrir/carte-"
"solidaire.html' target='_blank'>Solidarity Student</a>, that is, a member of "
"a programme proposed by UCLouvain's NGO, Louvain Coopération? This "
"membership will give you access to a fund for your solidarity projects. If "
"so, the membership cost, which is €12, will be added to your tuition fee."

msgid ""
"Would you like to become a Solidarity Student, that is, a member of a "
"programme proposed by UCLouvain's NGO, Louvain Cooperation? This membership "
"will give you access to a fund for your solidarity projects. If so, the "
"membership cost, which is E12, will be added to your tuition fee."
msgstr ""
"Would you like to become a Solidarity Student, that is, a member of a "
"programme proposed by UCLouvain's NGO, Louvain Coopération? This membership "
"will give you access to a fund for your solidarity projects. If so, the "
"membership cost, which is €12, will be added to your tuition fee."

msgid ""
"Would you like to change your UCLouvain enrolment for this academic year?"
msgstr ""

#, python-format
msgid ""
"Would you like to change your UCLouvain enrolment for this academic year? "
"(<a href=\"%(url)s\" target=\"_blank\">Informations</a>)"
msgstr ""

msgid ""
"Would you like to enter an account number so that we can issue a refund?"
msgstr ""

msgid ""
"Would you like to join the <a href='https://uclouvain.be/en/study/sport' "
"target='_blank'>sports activities</a>? If so, the cost of membership will be "
"added to your tuition fee."
msgstr ""

msgid ""
"Would you like to join the sport activities? If so, the cost of membership "
"will be added to your tuition fee."
msgstr ""

msgid "Would you like to switch courses this academic year at UCLouvain?"
msgstr ""

#, python-format
msgid ""
"Would you like to switch courses this academic year at UCLouvain? (<a href="
"\"%(url)s\" target=\"_blank\">Informations</a>)"
msgstr ""

msgid "Writing ability"
msgstr ""

msgid "YES"
msgstr "Yes"

msgid "Year"
msgstr ""

msgid "Year of birth"
msgstr ""

msgid "Year of the training"
msgstr ""

msgid "Year without enrolling in the course."
msgstr ""

msgid "Years"
msgstr ""

msgid "Yes"
msgstr ""

msgid "Yes, I am interested in this course"
msgstr ""

msgid "Yes, an account number in IBAN format"
msgstr ""

msgid "Yes, an account number in another format"
msgstr ""

#, python-format
msgid "Yes, in %(year)s."
msgstr ""

msgid "Yes, in Louvain-la-Neuve and/or Woluwe-Saint-Lambert (E60)"
msgstr "Yes, in Louvain-la-Neuve and/or Woluwe-Saint-Lambert (€60)"

msgid "Yes, in Mons and other UCLouvain campuses (E60)"
msgstr "Yes, in Mons and other UCLouvain campuses (€60)"

msgid "Yes, in Saint-Gilles and other UCLouvain campuses (E60)"
msgstr "Yes, in Saint-Gilles and other UCLouvain campuses (€60)"

msgid "Yes, in Saint-Louis and other UCLouvain campuses (E60)"
msgstr "Yes, in Saint-Louis and other UCLouvain campuses (€60)"

msgid "Yes, in Tournai and other UCLouvain campuses (E60)"
msgstr "Yes, in Tournai and other UCLouvain campuses (€60)"

msgid "Yes, only in Mons (E12)"
msgstr "Yes, only in Mons (€12)"

msgid "Yes, only in Saint-Gilles (E12)"
msgstr "Yes, only in Saint-Gilles (€12)"

msgid "Yes, only in Saint-Louis (E12)"
msgstr "Yes, only in Saint-Louis (€12)"

msgid "Yes, only in Tournai (E12)"
msgstr "Yes, only in Tournai (€12)"

msgid "Yes,No,Incomplete field"
msgstr ""

msgid "You appear to have unsaved changes, which will be lost."
msgstr ""

msgid "You are about to submit the application to the Faculty."
msgstr ""

#, python-format
msgid ""
"You are about to submit the application to the Faculty. This action will "
"send an email to %(recipient)s."
msgstr ""

msgid "You are applying as ..."
msgstr ""

msgid "You are applying as non-resident (as defined by government decree)."
msgstr ""

msgid "You are applying as resident (as defined by government decree)."
msgstr ""

msgid ""
"You are considered a long-term resident if you hold a residence permit valid "
"for at least 5 years."
msgstr ""

msgid "You are enrolling as"
msgstr ""

msgid "You are registering as"
msgstr ""

msgid ""
"You can add any document you feel is relevant to your application "
"(supporting documents, proof of language level, etc.)."
msgstr ""

msgid ""
"You can find more information on the French Community webpage <a href="
"\"https://equisup.cfwb.be/\" target=\"_blank\">https://equisup.cfwb.be/</a>"
msgstr ""

msgid ""
"You can not cancel this application, it is in the \"Validated\" state. "
"Please contact Noemie Pecher."
msgstr ""
"You can not cancel this application, it is in the \"Validated\" state. "
"Please contact Noémie Pécher."

msgid ""
"You can not transition to the \"Approved\" status from the \"Validated\" or "
"\"Closed\" status."
msgstr ""

msgid ""
"You can not transition to the \"Canceled\" status from the \"Closed\" status."
msgstr ""

msgid ""
"You can not transition to the \"Denied\" status from the \"Validated\" or "
"\"Closed\" status."
msgstr ""

msgid ""
"You can not transition to the \"Hold on\" status from the \"Closed\" status."
msgstr ""

msgid "You can only select courses that are managed by the program manager."
msgstr ""

msgid ""
"You can only transition to the \"Validated\" status from the \"Approved\" "
"status."
msgstr ""

#, python-format
msgid ""
"You can search for an additional training by name or acronym, or paste in a "
"list of acronyms separated by the \"%(separator)s\" character and ending "
"with the same character."
msgstr ""

msgid ""
"You cannot ask for both modification and reorientation at the same time."
msgstr ""

msgid "You cannot enter a language more than once, please correct the form."
msgstr ""

#, python-format
msgid ""
"You cannot have more than %(max)s applications in progress at the same time."
msgstr ""

#, python-format
msgid ""
"You cannot submit this admission for a continuing education as you already "
"have submitted one."
msgid_plural ""
"You cannot submit this admission for a continuing education as you already "
"have submitted %(maximum_number)s of them."
msgstr[0] ""
msgstr[1] ""

#, python-format
msgid ""
"You cannot submit this admission for a doctorate education as you already "
"have submitted one."
msgid_plural ""
"You cannot submit this admission for a doctorate education as you already "
"have submitted %(maximum_number)s of them."
msgstr[0] ""
msgstr[1] ""

#, python-format
msgid ""
"You cannot submit this admission for a general education as you already have "
"submitted one for the year %(annee_cible)s."
msgid_plural ""
"You cannot submit this admission for a general education as you already have "
"submitted %(maximum_number)s of them for the year %(annee_cible)s."
msgstr[0] ""
msgstr[1] ""

msgid "You do not meet the admission requirements"
msgstr ""

msgid ""
"You do not specify if you are applying as resident or non-resident (as "
"defined by government decree)."
msgstr ""

msgid ""
"You haven't answered to the question about your bank account in the "
"'Additional information > Accounting' tab."
msgstr ""

msgid "You haven't answered to the question about your bank account."
msgstr ""

msgid "You haven't yet submitted your application."
msgstr ""

#, python-format
msgid "You indicated that you will obtain it in %(year)s."
msgstr ""

msgid ""
"You must add at least one UCLouvain supervisor in order to request "
"signatures."
msgstr ""

msgid ""
"You must add at least one external supervisor in order to request signatures."
msgstr ""

msgid "You must add at least two CA member in order to request signatures."
msgstr ""
"You must add at least two supervisory panel member in order to request "
"signatures."

msgid "You must answer the question about external enrollment change."
msgstr ""

msgid "You must answer the question about reorientation."
msgstr ""

msgid "You must answer the question about residency."
msgstr ""

msgid "You must be a member of the committee to access this admission"
msgstr ""

msgid "You must be a member of the committee who has not yet given his answer"
msgstr ""

msgid ""
"You must be a member of the doctoral commission to access this admission"
msgstr ""

msgid "You must be invited to complete this admission."
msgstr ""

msgid "You must be invited to pay the application fee by a manager."
msgstr ""

msgid "You must be invited to pay the application fee by the system."
msgstr ""

msgid ""
"You must be invited to pay the application fee or you must have submitted "
"your application."
msgstr ""

msgid "You must be the reference promoter to access this admission"
msgstr ""

msgid "You must be the request author to access this admission"
msgstr ""

msgid "You must be the request promoter to access this admission"
msgstr ""

msgid ""
"You must choose a title of access among the previous experiences of the "
"candidate."
msgstr ""

msgid "You must choose an admission requirement."
msgstr ""

msgid ""
"You must have worked in Belgium and your monthly salary must be at least "
"half of the guaranteed minimum average monthly salary set by the National "
"Labour Council. This corresponded to E903 in 2023."
msgstr ""

msgid "You must set a lead supervisor."
msgstr ""

msgid "You need to create the message before sending it."
msgstr ""

msgid "You need to set a member as president."
msgstr ""

msgid "You need to set a member as secretary."
msgstr ""

msgid "You specified that no Belgian student status situation applies to you."
msgstr ""

msgid ""
"You will receive a monthly newsletter explaining all the benefits and "
"activities associated with this programme."
msgstr ""

msgid "Your Belgian student status"
msgstr ""

#, python-format
msgid ""
"Your application cannot be submitted because the %(acronym)s course is "
"closed."
msgstr ""

msgid "Your application is currently being reviewed by the course exam board"
msgstr ""

msgid "Your background is not suited to this course"
msgstr ""

msgid "Your data have been saved."
msgstr ""

msgid "Your document is available here"
msgstr ""

msgid "Your dossier reference:"
msgstr ""

msgid ""
"Your experience and reasons for undertaking this programme are insufficient"
msgstr ""

msgid ""
"Your export request has been planned, you will receive a notification as "
"soon as it is available."
msgstr ""

msgid "Your note has been added."
msgstr ""

msgid "Your participation in the event"
msgstr ""

msgid ""
"Your past experiences does not ensure the expected garanties for success"
msgstr ""

msgid "Your previous NOMA (matriculation number)"
msgstr ""

msgid "Your professional email address"
msgstr ""

msgid "Your training does not cover the useful prerequisites in mathematics."
msgstr ""

#, python-format
msgid "[%(matricule_candidat)s] Account creation period calendar is closed"
msgstr ""

#, python-format
msgid ""
"[%(matricule_candidat)s] Candidate has already a pending creation ticket"
msgstr ""

#, python-format
msgid ""
"[%(matricule_candidat)s] Candidate has merge proposal with error in syntax "
"validation"
msgstr ""

#, python-format
msgid ""
"[%(matricule_candidat)s] Candidate has pending merge proposal: status "
"%(merge_status)s"
msgstr ""

#, python-format
msgid ""
"[%(matricule_candidat)s] Candidate matricule is not a temporary account "
"matricule"
msgstr ""

#, python-format
msgid ""
"[%(matricule_candidat)s] Type is admission and application is not accepted"
msgstr ""

msgid "academic year"
msgstr ""

msgid "actions"
msgstr ""

msgid "approval"
msgstr ""

msgid "approval for another training"
msgstr ""

msgctxt "payment"
msgid "bancontact"
msgstr "Bancontact"

msgctxt "payment"
msgid "banktransfer"
msgstr "Bank transfer"

msgid "by the Enrolment Office"
msgstr ""

msgid "by the faculty"
msgstr ""

msgctxt "payment"
msgid "canceled"
msgstr "Canceled"

msgid "candidate"
msgstr ""

msgid "contact language"
msgstr ""

msgid "created"
msgstr ""

msgctxt "payment"
msgid "creditcard"
msgstr "Credit card"

msgid "dd/mm/yyyy"
msgstr ""

msgid "education group type"
msgstr ""

msgctxt "payment"
msgid "expired"
msgstr "Expired"

msgctxt "payment"
msgid "failed"
msgstr "Failed"

#, python-format
msgid "from %(start)s to %(end)s"
msgstr ""

msgid "items per page"
msgstr ""

msgctxt "feminine"
msgid "modified"
msgstr ""

#, python-format
msgid "on %(date)s at %(time)s"
msgstr ""

msgctxt "payment"
msgid "open"
msgstr "Open"

msgid "or"
msgstr ""

msgctxt "payment"
msgid "paid"
msgstr "Paid"

msgctxt "payment"
msgid "pending"
msgstr "Pending"

msgid "refusal"
msgstr ""

msgid "the <strong>failure</strong> of the confirmation paper."
msgstr ""

msgid "the <strong>not pursing</strong> of the doctorate."
msgstr ""

msgid "the <strong>successful completion</strong> of the confirmation paper."
msgstr ""

msgid "the UCLouvain Registration Service"
msgstr ""

msgid "the faculty"
msgstr ""

msgid "the person concerned"
msgstr ""

msgctxt "admission-date"
msgid "to"
msgstr ""

msgid "to the UCLouvain Registration Service"
msgstr ""

msgid "ucl"
msgstr "UCLouvain"

msgid "use"
msgstr ""

msgid "yes"
msgstr ""

msgid "yes,no"
msgstr ""

msgid "yes,no,"
msgstr ""

msgid "your father"
msgstr ""

msgid "your legal cohabitant"
msgstr ""

msgid "your legal guardian"
msgstr ""

msgid "your mother"
msgstr ""

msgid "your partner"
msgstr ""

#, python-brace-format
msgid ""
"{current_mimetype} is not a valid mimetype for the field "
"\"{field}\" ({field_mimetypes_as_str})"
msgstr ""

#, python-brace-format
msgid "{items} types out of {total}"
msgstr ""<|MERGE_RESOLUTION|>--- conflicted
+++ resolved
@@ -2391,17 +2391,11 @@
 msgid "Doctor"
 msgstr ""
 
-<<<<<<< HEAD
+msgid "Doctoral commissions"
+msgstr ""
+
 msgid "Doctoral student:"
 msgstr ""
-
-=======
-msgid "Doctoral commissions"
-msgstr ""
-
-msgid "Doctoral student:"
-msgstr ""
->>>>>>> d05f925c
 
 msgid "Doctorate admission"
 msgstr ""
