# SOME DESCRIPTIVE TITLE.
# Copyright (C) YEAR THE PACKAGE'S COPYRIGHT HOLDER
# This file is distributed under the same license as the PACKAGE package.
# FIRST AUTHOR <EMAIL@ADDRESS>, YEAR.
#
#, fuzzy
msgid ""
msgstr ""
"Project-Id-Version: PACKAGE VERSION\n"
"Report-Msgid-Bugs-To: \n"
"POT-Creation-Date: 2025-04-14 14:13+0200\n"
"PO-Revision-Date: YEAR-MO-DA HO:MI+ZONE\n"
"Last-Translator: FULL NAME <EMAIL@ADDRESS>\n"
"Language-Team: LANGUAGE <LL@li.org>\n"
"Language: \n"
"MIME-Version: 1.0\n"
"Content-Type: text/plain; charset=UTF-8\n"
"Content-Transfer-Encoding: 8bit\n"

#, python-brace-format
msgid " (last update by {author} on {date} at {time}):"
msgstr ""

#, python-format
msgid "%(added)s ECTS added with %(validated)s validated by the CDD."
msgstr ""

#, python-format
msgid "%(label)s:"
msgstr ""

#, python-format
msgid ""
"%(person_concerned)s has a long-term residence permit (B, C, D, F, F+, K, L "
"or M cards) in Belgium."
msgstr ""

#, python-format
msgid ""
"%(person_concerned)s has a residence permit valid for more than 3 months and "
"receives professional or replacement income."
msgstr ""

#, python-format
msgid ""
"%(person_concerned)s has the nationality of a European Union member state."
msgstr ""

#, python-format
msgid ""
"%(person_concerned)s is a refugee applicant, refugee, stateless person, or "
"has temporary/subsidiary protection."
msgstr ""

#, python-format
msgid ""
"%(person_concerned)s is supported by the CPAS or a CPAS care home, or is "
"nominated by the CPAS."
msgstr ""

#, python-format
msgid "%(rule)s (Established by %(established_by)s)"
msgstr ""

#, python-format
msgid "%(state)s on %(date)s"
msgstr ""

#, python-format
msgid "%(years)s year"
msgid_plural "%(years)s years"
msgstr[0] ""
msgstr[1] ""

#, python-format
msgid "(%(minutes)s ago)"
msgstr ""

msgctxt "admission"
msgid "(Expected) date of graduation"
msgstr ""

msgid "(Expected) graduation date"
msgstr ""

msgid ", on"
msgstr ""

msgid "12"
msgstr ""

msgid "6"
msgstr ""

#, python-format
msgid ""
"<a href=\"%(admission_link_back)s\">%(reference)s</a> - "
"%(candidate_first_name)s %(candidate_last_name)s requested signatures for "
"%(training_title)s"
msgstr ""

#, python-format
msgid ""
"<a href=\"%(admission_link_back)s\">%(reference)s</a> - "
"%(candidate_first_name)s %(candidate_last_name)s submitted request for "
"%(training_title)s"
msgstr ""

#, python-format
msgid ""
"<a href=\"%(admission_link_back)s\">%(reference)s</a> - "
"%(candidate_first_name)s %(candidate_last_name)s uploaded documents for "
"%(training_title)s"
msgstr ""

#, python-format
msgid ""
"<a href=\"%(admission_link_front)s\">%(reference)s</a> - "
"%(signataire_first_name)s %(signataire_last_name)s (%(actor_role)s) has "
"approved your signature request."
msgstr ""

msgid ""
"<a href='https://uclouvain.be/en/research/valodoc/confirmation-eligibility-"
"doctoral-programme.html' target='_blank'>https://uclouvain.be/en/research/"
"valodoc/confirmation-eligibility-doctoral-programme.html</a>"
msgstr ""

#, python-brace-format
msgid "<p>Contact person for setting up your annual programme: {contact}</p>"
msgstr ""

#, python-brace-format
msgid "<p>Course duration: 1 year</p>"
msgid_plural "<p>Course duration: {years} years</p>"
msgstr[0] ""
msgstr[1] ""

#, python-brace-format
msgid ""
"<p>Depending on your previous experience, your faculty will supplement your "
"annual programme with additional classes (for more information: <a "
"href=\"{link}\">{link}</a>).</p>"
msgstr ""

#, python-brace-format
msgid ""
"<p>We also wish to inform you that the additional documents below should be "
"sent as soon as possible to <a href=\"mailto:{mail}\">{mail}</a>:</p>"
msgstr ""

msgid ""
"<strong>Warning</strong> the candidate is reported as a <strong>fraudster</"
"strong>"
msgstr ""

#, python-format
msgid ""
"<ul><li>the information I have provided is accurate and complete. UCLouvain "
"reserves the right to verify the information contained in the application "
"with third parties</li><li>I have uploaded all relevant documents confirming "
"the information provided</li><li>I undertake to inform %(to_service)s of any "
"changes to the information in my application</li></ul>"
msgstr ""

msgid "A cancel mail has already been sent to the candidate."
msgstr ""

msgid ""
"A candidate is considered as VIP if he/she is in double degree or if he/she "
"benefits from an international scholarship or if he/she is Erasmus Mundus."
msgstr ""

msgid "A card"
msgstr ""

msgid "A close mail has already been sent to the candidate."
msgstr ""

msgid "A comment from the CDD for the SIC is specified"
msgstr ""

msgid "A comment from the faculty for the SIC is specified"
msgstr ""

msgid "A deny mail has already been sent to the candidate."
msgstr ""

msgid "A justification is needed when creating a pre-admission."
msgstr ""

msgid ""
"A legal guardian has the prerogatives of parental authority over the child "
"in the event of the parents' death or their inability to exercise parental "
"authority following a court decision. A student of legal age cannot have a "
"guardian. Under no circumstances is a guarantor a legal guardian."
msgstr ""

msgid ""
"A member should be either internal or external, please check the fields."
msgstr ""

msgid ""
"A merger proposal is currently being resolved. Saving the tab will cause a "
"merge reset"
msgstr ""

msgid "A new version of the analysis folder has been generated."
msgstr ""

msgid "A or B card"
msgstr ""

msgid "A or B card with refugee mention"
msgstr ""

msgid "A refusal mail has been sent to the candidate."
msgstr ""

msgid "A specific education"
msgstr ""

msgid "A transcript for your last year of secondary school"
msgstr ""

msgid ""
"A translation of your official transcript of marks for your final year of "
"secondary school by a sworn translator"
msgstr ""

msgid "A translation of your secondary school diploma by a sworn translator"
msgstr ""

msgid "ABANDON_DU_CANDIDAT"
msgstr "Candidate withdrawal"

msgid "ACCEPTED"
msgstr "Accepted"

msgid "ACCORD_DE_DEROGATION_FACULTAIRE"
msgstr "Faculty dispensation approval"

msgid "ACCORD_DIRECTION"
msgstr ""

msgid "ACKNOWLEDGED"
msgstr "Acknowledged"

msgid "ADMISSIBLE"
msgstr "Admissible"

msgid "ADMISSION"
msgstr "Admission"

msgid "AGREGATION"
msgstr ""

msgid "ANCIENS_DROITS_MAJORES_2505"
msgstr ""

msgid "ANCIENS_DROITS_MAJORES_4175"
msgstr ""

msgid "AUTRE"
msgstr ""

msgid "AVIS_DIRECTION_DEMANDE"
msgstr ""

msgid "Absence of debt"
msgstr ""

msgid "Abstract"
msgstr ""

msgid "Academic Regulations"
msgstr ""

msgid "Academic course"
msgstr ""

msgid "Academic courses"
msgstr ""

msgid "Academic experience"
msgstr ""

msgid "Academic record retrieved"
msgstr ""

msgid "Academic record specified by the candidate"
msgstr ""

msgid "Academic year"
msgstr ""

msgctxt "admission"
msgid "Academic year"
msgstr ""

msgid "Academic year of the admission"
msgstr ""

msgid "Academic year:"
msgstr ""

msgid "Academics trainings view"
msgstr ""

msgid "Acceptation condition"
msgstr ""

msgid "Access condition"
msgstr ""

msgid "Access condition:"
msgstr ""

msgid "Access experience details"
msgstr ""

msgid "Access title"
msgstr ""

msgid "Account holder first name"
msgstr ""

msgid "Account holder surname"
msgstr ""

msgid "Account number"
msgstr ""

msgid "Account number type"
msgstr ""

msgid "Accounting"
msgstr ""

msgid "Achieved additional training"
msgstr ""

msgid "Acquired bloc 1 credits total number"
msgstr ""

msgid "Acquired complements credits total number"
msgstr ""

msgid "Acquired credit number"
msgstr ""

msgid "Acronym / Title"
msgstr ""

msgid "Acronym of the management entity"
msgstr ""

msgid "Acronym of the training"
msgstr ""

msgid "Actions"
msgstr ""

msgid "Active"
msgstr ""

msgid ""
"Active items are available for new instantiations, and are shown to "
"candidates if necessary. Inactive elements are unavailable for future "
"instantiations and are never shown to candidates."
msgstr ""

msgid "Activity"
msgstr ""

msgid "Activity type"
msgstr ""

msgid "Actor"
msgstr ""

msgid "Actors as list items"
msgstr ""

msgid "Actors, comma-separated"
msgstr ""

msgid "Add"
msgstr ""

msgid "Add a conference"
msgstr ""

msgid "Add a course unit"
msgstr ""

msgid "Add a language"
msgstr ""

msgid "Add a new member"
msgstr ""

msgctxt "admission"
msgid "Add a non-academic activity"
msgstr ""

msgid "Add a paper"
msgstr ""

msgid "Add a paper/presentation"
msgstr ""

msgid "Add a paper/presentation for this conference"
msgstr ""

msgid "Add a paper/presentation for this residency"
msgstr ""

msgid "Add a paper/presentation for this seminar"
msgstr ""

msgid "Add a publication"
msgstr ""

msgid "Add a publication to this conference"
msgstr ""

msgid "Add a residency"
msgstr ""

msgid "Add a seminar"
msgstr ""

msgid "Add a service"
msgstr ""

msgid "Add a supervisor or a supervision committee member"
msgstr ""

msgctxt "admission"
msgid "Add an academic course"
msgstr ""

msgid "Add validation of prior experience (VAE)"
msgstr ""

msgid "Additional approval condition"
msgstr ""

msgid "Additional approval conditions"
msgstr ""

msgid "Additional conditions"
msgstr ""

msgid "Additional conditions:"
msgstr ""

msgid "Additional course(s):"
msgstr ""

msgid "Additional documents"
msgstr ""

msgid "Additional documents uploaded by a manager"
msgstr ""

msgid "Additional information"
msgstr ""

msgid "Admission"
msgstr ""

msgctxt "dashboard-category"
msgid "Admission"
msgstr ""

msgid "Admission applications"
msgstr ""

msgid "Admission applications export"
msgstr ""

msgid "Admission conditions not met."
msgstr ""

msgid "Admission context"
msgstr ""

msgid "Admission education types"
msgstr ""

msgid "Admission export"
msgstr ""

msgid "Admission form item"
msgstr ""

msgid "Admission form item instantiation"
msgstr ""

msgid "Admission form item instantiations"
msgstr ""

msgid "Admission form items"
msgstr ""

msgid "Admission has been sent to EPC."
msgstr ""

#, python-format
msgid ""
"Admission request for the academic year %(academic_year)s to the program:"
msgstr ""

msgid "Admission requirement"
msgstr ""

msgid "Admission requirement year"
msgstr ""

msgid "Admission sent back to the candidate"
msgstr ""

msgid "Admission statuses"
msgstr ""

msgid "Admission to regulated professions"
msgstr ""

msgid "Admission type"
msgstr ""

msgctxt "doctorate-filter"
msgid "Admission type"
msgstr ""

msgid "Admissions"
msgstr ""

msgid "Advanced filters"
msgstr ""

#, python-format
msgid ""
"After considering the opinion of your supervisory panel, which met on "
"%(confirmation_date)s, the %(cdd_title)s notes that your doctoral "
"confirmation paper has been successfully completed."
msgstr ""

msgid "All"
msgstr ""

msgctxt "feminine"
msgid "All"
msgstr ""

msgid "All CA members must have approved the proposition."
msgstr "All supervisory panel members must have approved the proposition."

msgid ""
"All experiences must be in the 'Validated' status or in the 'To complete "
"after enrolment' status so that the previous experience can be changed to "
"the 'Sufficient' status."
msgstr ""

msgid "All history"
msgstr ""

msgid "All supervisors must have approved the proposition."
msgstr ""

msgid "Already a member."
msgstr "Already a member of the supervisory panel."

msgid "Amount"
msgstr ""

msgid "Amount (without EUR/)"
msgstr ""

msgid "An approval mail has already been sent to the candidate."
msgstr ""

msgid "An approval mail has been sent to the candidate."
msgstr ""

msgid "An education type"
msgstr ""

msgid "An holding mail has already been sent to the candidate."
msgstr ""

msgid ""
"An integer greater than zero indicating the position of the item in relation "
"to the others. Important point: the questions are displayed together "
"according to the field \"Display according to training\" (the elements for "
"all trainings, then the elements for a type of training, then the elements "
"for a specific training and finally the elements associated with a single "
"admission)."
msgstr ""

msgid ""
"An international scholarship may be awarded to students as part of a "
"project. These international grants are awarded by ARES and a scholarship "
"certificate must be provided."
msgstr ""

msgid "An invitation has been sent again."
msgstr ""

msgid ""
"Analysis file generated when the documents requested from the candidate are "
"received"
msgstr ""

msgid "Analysis folder"
msgstr ""

msgid "Analysis folder for a continuing education admission"
msgstr ""

msgid "Analysis folder for a doctorate education admission"
msgstr ""

msgid "Analysis folder for a general education admission"
msgstr ""

msgid "Annex 1 visa form"
msgstr ""

msgid "Annex 25 or 26 for refugees and stateless persons"
msgstr ""

msgid ""
"Annex 25 or 26 or the A/B card mentioning the refugee status or the decision "
"confirming the protection of the parent"
msgstr ""

msgid "Annexe approval certificate from SIC"
msgstr ""

msgid "Annual programme contact person:"
msgstr ""

msgid ""
"Another admission has been authorized for this candidate for this academic "
"year."
msgstr ""

msgid "Another admission has been submitted."
msgstr ""

msgid ""
"Answer according to the European Framework of Reference for Languages (CEFR) "
"classification. Detailed explanations of this framework can be found at <a "
"href=\"https://www.coe.int/en/web/common-european-framework-reference-"
"languages/table-1-cefr-3.3-common-reference-levels-global-scale\" "
"target=\"_blank\"> https://www.coe.int/en/web/common-european-framework-"
"reference-languages/table-1-cefr-3.3-common-reference-levels-global-scale </"
"a>"
msgstr ""

msgid "Application"
msgstr ""

msgid "Application accepted"
msgstr ""

msgid "Application confirmed"
msgstr ""

msgid "Application denied"
msgstr ""

msgid "Application fee"
msgstr ""

msgid "Application fee request message"
msgstr ""

#, python-format
msgid "Application fee: <strong>&euro;%(amount)s</strong>"
msgstr ""

msgid "Application fees where also received."
msgstr ""

msgid "Application for a study allowance from the French Community of Belgium"
msgstr ""

msgid "Application form"
msgstr ""

msgid "Application no."
msgstr ""

msgid "Application numero"
msgstr ""

msgid "Application status"
msgstr ""

msgid "Application type"
msgstr ""

msgid "Applications"
msgstr ""

msgid "Approbation by pdf"
msgstr ""

msgid "Approval"
msgstr ""

msgid "Approval by faculty condition:"
msgstr ""

msgid "Approval certificate from SIC"
msgstr ""

msgid "Approval certificate of faculty"
msgstr ""

msgid "Approval certificate of the CDD"
msgstr ""

msgid "Approval condition by faculty"
msgstr ""

msgid "Approval for a course change"
msgstr ""

msgid "Approval for a late enrolment"
msgstr ""

msgid "Approval for another training"
msgstr ""

msgid "Approval to validate"
msgstr ""

msgid "Approvals"
msgstr ""

msgid "Approve by PDF"
msgstr ""

#, python-format
msgid "Approve on behalf of %(first_name)s %(last_name)s"
msgstr ""

msgid "Approved"
msgstr ""

msgctxt "admission decision"
msgid "Approved"
msgstr ""

msgid "Approved by CDD at"
msgstr ""

msgid "Approximate date for completing the thesis:"
msgstr ""

msgid "Archived record when signatures were sent"
msgstr ""

msgid "Are the secondary studies the access title for this admission?"
msgstr ""

msgid "Are there any additional conditions (subject to ...)?"
msgstr ""

msgid "Are there any prerequisite courses?"
msgstr ""

msgid "Are you a dual degree student?"
msgstr ""

msgid "Are you an Erasmus Mundus student?"
msgstr ""

msgid "Are you confirming that the application will be sent to the SIC?"
msgstr ""

msgid ""
"Are you currently enrolled in the first year of a bachelor's degree at a "
"French Community of Belgium haute ecole or university?"
msgstr ""
"Are you currently enrolled in the first year of a bachelor's degree at a "
"French Community of Belgium haute école or university?"

msgid "Are you sure you want to change the status?"
msgstr ""

#, python-format
msgctxt "admission"
msgid "Are you sure you want to delete \"%(object)s\"?"
msgstr ""

#, python-format
msgid ""
"Are you sure you want to delete %(first_name)s %(last_name)s as %(role)s?"
msgstr ""

#, python-format
msgid "Are you sure you want to delete this experience (%(experience_name)s)?"
msgstr ""

#, python-format
msgid ""
"Are you sure you want to duplicate this experience (%(experience_name)s)?"
msgstr ""

msgid ""
"Are you sure you want to go back to the \"Application confirmed\" status?"
msgstr ""

msgid "Are you sure you want to realize this deletion?"
msgstr ""

msgid "Are you sure you want to realize this duplication?"
msgstr ""

#, python-format
msgid "Are you sure you want to refuse \"%(object)s\"?"
msgstr ""

#, python-format
msgid "Are you sure you want to remove \"%(prenom)s %(nom)s\" from the jury?"
msgstr ""

msgid "Are you sure you want to request signatures for this admission?"
msgstr ""

#, python-format
msgid "Are you sure you want to restore \"%(object)s\"?"
msgstr ""

msgid "Are you sure you want to send the admission back to the candidate?"
msgstr ""

msgid "Are you sure your want to delete this document?"
msgstr ""

msgid "Are you sure your want to reset the content of the message?"
msgstr ""

msgid "Are you sure your want to reset the object of the message?"
msgstr ""

msgid "Are you the child of a UCLouvain or Martin V staff member?"
msgstr ""

msgid ""
"As the email address of the faculty recipient is not defined, no email will "
"be sent. Do you still want to send the application to the faculty?"
msgstr ""

msgid "Ask candidate to modify supervision committee"
msgstr ""

msgid "Assessment test presented"
msgstr ""

msgid "Assessment test succeeded"
msgstr ""

msgid "Assim."
msgstr ""

msgid "Assimilated,Non-assimilated"
msgstr ""

msgid "Assimilation"
msgstr ""

msgid "Assimilation 1"
msgstr ""

msgid "Assimilation 1 situation types"
msgstr ""

msgid "Assimilation 2"
msgstr ""

msgid "Assimilation 2 situation types"
msgstr ""

msgid "Assimilation 3"
msgstr ""

msgid "Assimilation 3 situation types"
msgstr ""

msgid "Assimilation 4"
msgstr ""

msgid "Assimilation 5"
msgstr ""

msgid "Assimilation 5 situation types"
msgstr ""

msgid "Assimilation 6"
msgstr ""

msgid "Assimilation 6 situation types"
msgstr ""

msgid "Assimilation 7"
msgstr ""

msgid "Assimilation start date"
msgstr ""

msgid "At least one academic year is required."
msgstr ""

msgid "At least one document must be selected."
msgstr ""

msgid "Attachment: PhD training"
msgstr ""

msgid "Attachments"
msgstr ""

msgid "Attachments:"
msgstr ""

#, python-format
msgid ""
"Attention, the following entity doesn't exist at UCLouvain: %(entities)s"
msgid_plural ""
"Attention, the following entities don't exist at UCLouvain: %(entities)s"
msgstr[0] ""
msgstr[1] ""

msgid "Authentication"
msgstr ""

msgid "Authentication requested"
msgstr ""

msgid "Author"
msgstr ""

msgid "Authorization"
msgstr ""

msgid "Authorization to validate"
msgstr ""

msgctxt "dashboard-indicator admission"
msgid "Authorized SIC"
msgstr ""

msgctxt "dashboard-indicator pre-admission"
msgid "Authorized SIC"
msgstr ""

msgid "Available information (Digit)"
msgstr ""

msgid "Awaiting management approval"
msgstr ""

msgid "BESOIN_DE_COMPLEMENT"
msgstr ""

msgid "BIC/SWIFT code identifying the bank from which the account originates"
msgstr ""

msgid "BIOLOGY"
msgstr "Biology"

msgid "Bachelor"
msgstr ""

msgid "Bachelor's course entrance exam"
msgstr ""

msgid "Back to checklist"
msgstr ""

msgid "Back to overview"
msgstr ""

msgctxt "admission"
msgid "Back to page"
msgstr ""

msgid "Back to the list"
msgstr ""

msgid "Bank account"
msgstr ""

msgid "Belgian"
msgstr ""

msgid "Belgian National Register Number"
msgstr ""

msgid "Belgian diploma"
msgstr ""

msgid "Belgian education community"
msgstr ""

msgid "Belgian flag"
msgstr ""

msgid "Belgian national registry number (NISS)"
msgstr ""

msgid "Belgian student status"
msgstr ""

msgid "Billing address"
msgstr ""

msgid "Billing address city"
msgstr ""

msgid "Billing address country"
msgstr ""

msgid "Billing address postal box"
msgstr ""

msgid "Billing address postal code"
msgstr ""

msgid "Billing address recipient"
msgstr ""

msgid "Billing address street"
msgstr ""

msgid "Billing address street number"
msgstr ""

msgid "Billing address type"
msgstr ""

msgid "Box"
msgstr ""

msgid "Brief justification"
msgstr ""

msgid ""
"By finalising my application, I undertake to pay the registration fees upon "
"receipt of the invoice (provided my application is accepted). In case of "
"cancellation, the modalities depend on the faculties."
msgstr ""

msgctxt "ways_hear_about_training"
msgid "By someone who has already taken this course in a previous edition"
msgstr ""

msgid "CA"
msgstr ""

msgid "CA Member"
msgstr "Supervision committee member"

msgid "CA members"
msgstr "Supervision committee members"

msgid "CANDIDAT_NOTIFIE"
msgstr "Candidate notified"

msgid "CC"
msgstr ""

msgid "CDD comment about the collaborative program"
msgstr ""

msgid "CDD comment for the SIC"
msgstr ""

msgid "CDD decision"
msgstr ""

msgid "CDD decision: refusal"
msgstr ""

msgid "CDD process"
msgstr ""

msgid "CEP"
msgstr ""

msgid "CERTIFICAT_60_CREDITS"
msgstr ""

msgid "CESS"
msgstr ""

msgctxt "equivalence_type"
msgid "CESS equivalence"
msgstr ""

msgid "CFWB scholarship decision"
msgstr ""

msgid "CHEMISTRY"
msgstr "Chemistry"

msgid "CIRE, unlimited stay or foreigner`s card"
msgstr ""

msgid "CSS class"
msgstr ""

msgid "Campus"
msgstr ""

msgid "Campus (optional)"
msgstr ""

msgid "Can add a member to the supervision group"
msgstr ""

msgid "Can appose CDD notice"
msgstr ""

msgid "Can appose SIC notice"
msgstr ""

msgid "Can approve proposition"
msgstr ""

msgid "Can check copyright"
msgstr ""

msgid "Can check publication autorisation"
msgstr ""

msgid "Can download PDF confirmation"
msgstr ""

msgid "Can fill thesis"
msgstr ""

msgid "Can remove a member from the supervision group"
msgstr ""

msgid "Can request signatures"
msgstr ""

msgid "Can sign diploma"
msgstr ""

msgid "Can submit a doctorate admission proposition"
msgstr ""

msgid "Can submit thesis"
msgstr ""

msgid "Can update the coordinates of the admission request author"
msgstr ""

msgid "Can update the information related to language knowledge"
msgstr ""

msgid "Can update the information related to the admission cotutelle"
msgstr ""

msgid "Can update the information related to the admission project"
msgstr ""

msgid "Can update the information related to the admission request author"
msgstr ""

msgid "Can update the information related to the admission supervision"
msgstr ""

msgid "Can update the information related to the curriculum"
msgstr ""

msgid "Can update the information related to the secondary studies"
msgstr ""

msgid "Can upload PDF confirmation"
msgstr ""

msgid "Can upload defense report"
msgstr ""

msgid "Can upload signed scholarship"
msgstr ""

msgid "Can validate registration"
msgstr ""

msgid "Can view the coordinates of the admission request author"
msgstr ""

msgid "Can view the information related to language knowledge"
msgstr ""

msgid "Can view the information related to the admission cotutelle"
msgstr ""

msgid "Can view the information related to the admission project"
msgstr ""

msgid "Can view the information related to the admission request author"
msgstr ""

msgid "Can view the information related to the admission supervision"
msgstr ""

msgid "Can view the information related to the curriculum"
msgstr ""

msgid "Can view the information related to the secondary studies"
msgstr ""

msgid "Cancel"
msgstr ""

msgid "Cancel reason"
msgstr ""

msgid "Cancel reason:"
msgstr ""

msgid "Cancel the application fee request"
msgstr ""

msgid "Cancel the request"
msgstr ""

msgid "Canceled"
msgstr ""

msgid "Cancelled application"
msgstr ""

msgid "Candidate"
msgstr ""

msgctxt "gender"
msgid "Candidate"
msgstr ""

msgid "Candidate information"
msgstr ""

msgid "Candidate nationality"
msgstr ""

msgid "Candidate not found."
msgstr ""

msgid "Candidate of the admission"
msgstr ""

msgid "Candidate withdrawal"
msgstr ""

msgid "Candidate's country of nationality"
msgstr ""

msgid "Candidate:"
msgstr ""

#, python-brace-format
msgid ""
"Cannot delete the experience because it is used as additional condition for "
"the proposition {admission}."
msgstr ""

msgid "Cannot delete the experience because it is used in another context."
msgstr ""

msgid "Carbon-copy the CA members"
msgstr "Carbon-copy the supervision committee members"

msgid "Carbon-copy the supervisors"
msgstr ""

msgid "Category"
msgstr ""

msgid "Certificate"
msgstr ""

msgid "Certificate for children of staff"
msgstr ""

msgid "Certificate of experience"
msgstr ""

msgid "Certificate of language knowledge"
msgstr ""

msgid "Certificate of legal cohabitation"
msgstr ""

msgid "Certificate of passing the bachelor's course entrance exam"
msgstr ""

msgid "Certificate of regular enrolment"
msgstr ""

msgid "Certificate of support from the CPAS"
msgstr ""

msgid "Certificate provided"
msgstr ""

msgid "Certificate stating no debts to the institution"
msgstr ""

msgid ""
"Certificate stating no debts to the institution attended during the academic "
"year"
msgstr ""

#, python-format
msgid ""
"Certificate stating no debts to the institution attended during the academic "
"year %(academic_year)s: %(names)s."
msgid_plural ""
"Certificates stating no debts to the institutions attended during the "
"academic year %(academic_year)s: %(names)s."
msgstr[0] ""
msgstr[1] ""

msgid ""
"Certification and short programmes (continuing education) do not allow for "
"obtaining a visa and residence permit in Belgium. More information: <a "
"target=\"_blank\" href=\"https://uclouvain.be/en/study/iufc\">https://"
"uclouvain.be/en/study/iufc</a>."
msgstr ""

msgid "Cessation for 102 change of course"
msgstr ""

msgid "Change of course"
msgstr ""

msgid "Change of enrolment"
msgstr ""

msgid "Change of enrolment and course change"
msgstr ""

msgid "Change of enrolment form"
msgstr ""

msgid "Change rule"
msgstr ""

msgid "Change the paper for this residency"
msgstr ""

msgid "Change the paper for this seminar"
msgstr ""

msgid "Change the publication for this conference"
msgstr ""

msgid ""
"Changes for the access title are not available when the state of the "
"Previous experience is \"Sufficient\"."
msgstr ""

msgid "Checklist"
msgstr ""

msgid "Checklist filters"
msgstr ""

msgid "Checklist filters mode"
msgstr ""

msgid "Checklist tab"
msgstr ""

msgid "Child of a member of the staff of the UCLouvain or the Martin V entity"
msgstr ""

msgid "China Scholarship Council (CSC)"
msgstr ""

msgid "Choice of joint supervision is not yet defined"
msgstr ""

msgid "Choose from the following"
msgstr ""

msgid "Choose the financing rule"
msgstr ""

msgid "Choose your course"
msgstr ""

msgid "Chosen Belgian student status"
msgstr ""

msgid "Citizenship"
msgstr ""

msgid "City"
msgstr ""

msgid "Civil state"
msgstr ""

msgid "Civil status"
msgstr ""

msgid "Claim cancelled on"
msgstr ""

msgid "Cleaned"
msgstr ""

msgid "Clinical Research Fund (FRC)"
msgstr ""

msgid "Close"
msgstr ""

msgctxt "Admission"
msgid "Close"
msgstr ""

msgctxt "modal"
msgid "Close"
msgstr ""

msgid "Closed"
msgstr ""

msgid "Comment"
msgstr ""

msgid "Comment about delegate/VRAE dispensation"
msgstr ""

msgid "Comment about the authentication"
msgstr ""

msgid "Comment from IUFC to the faculty"
msgstr ""

msgid "Comment to the candidate:"
msgstr ""

msgctxt "tab"
msgid "Comments"
msgstr ""

msgid "Commitment and declaration"
msgstr ""

#, python-brace-format
msgid ""
"Communication to the candidate (refusal reason), in <span class=\"label "
"label-admission-primary\">{language_code}]</span>"
msgstr ""

msgid "Communication to the candidate about additional trainings"
msgstr ""

msgid "Communication with Host Hospitals"
msgstr ""

msgid "Communication with the diplomatic post for your visa application"
msgstr ""

msgid "Communication with your secondary school"
msgstr ""

msgid "Competent diplomatic post"
msgstr ""

msgid "Complementary training proposition"
msgstr ""

msgid "Complements credits total number"
msgstr ""

msgctxt "equivalence_status"
msgid "Completed"
msgstr ""

msgid "Completed after the request"
msgstr ""

msgid "Completed and signed reorientation form"
msgstr ""

msgid "Completed for Fac"
msgstr ""

msgid "Completed for SIC"
msgstr ""

msgid "Condition for approval"
msgstr ""

msgid "Configuration"
msgstr ""

msgid "Confirm"
msgstr ""

msgctxt "admission"
msgid "Confirm"
msgstr ""

msgid "Confirm restoring activity to submitted"
msgstr ""

msgid "Confirm the state change"
msgstr ""

msgid "Confirm the status change"
msgstr ""

msgid "Confirm the submit"
msgstr ""

msgid "Confirmation"
msgstr ""

msgid "Confirmation date"
msgstr ""

msgid "Confirmation date:"
msgstr ""

msgid "Confirmation exam date"
msgstr ""

msgid "Contact"
msgstr ""

msgid "Contact address"
msgstr ""

msgid "Contact details"
msgstr ""

msgid "Contact language"
msgstr ""

msgid "Contact link"
msgstr ""

msgid "Contact person for the design of the annual program"
msgstr ""

msgid "Contact person for the design of the annual program (PAE)"
msgstr ""

msgid "Contact supervisor"
msgstr ""

msgid "Context"
msgstr ""

msgid "Continuing education"
msgstr ""

msgctxt "admission context"
msgid "Continuing education"
msgstr ""

msgid "Continuing education admission"
msgstr ""

msgid "Continuing enrolment applications"
msgstr ""

msgid "Continuing working list"
msgstr ""

msgid "Continuing working lists"
msgstr ""

msgid "Coordinates"
msgstr ""

msgid "Copy of \"orange card\" enrolment certificate"
msgstr ""

msgid "Copy of 6 payslips issued in the 12 months preceding application"
msgstr ""

#, python-format
msgid ""
"Copy of 6 payslips issued in the 12 months preceding application or proof of "
"receipt of unemployment benefit, pension or allowance from a mutual "
"insurance company of %(person_concerned)s"
msgstr ""

msgid ""
"Copy of Annex 25 or 26 completed by the Office of the Commissioner General "
"for Refugees and Stateless Persons"
msgstr ""

#, python-format
msgid ""
"Copy of Annex 25 or 26 or A/B Card indicating refugee status or copy of "
"Foreign Nationals Office decision confirming temporary/subsidiary protection "
"of %(person_concerned)s or copy of official Foreign Nationals Office or "
"municipality document proving the stateless status of %(person_concerned)s"
msgstr ""

msgid ""
"Copy of Foreign Nationals Office decision granting subsidiary protection"
msgstr ""

msgid "Copy of Foreign Nationals Office decision granting temporary protection"
msgstr ""

msgid "Copy of both sides of A Card"
msgstr ""

msgid "Copy of both sides of A or B Card"
msgstr ""

msgid "Copy of both sides of A or B Card (with \"refugee\" on card back)"
msgstr ""

msgid ""
"Copy of both sides of Certificate of Registration in the Foreigners Registry "
"(CIRE), unlimited stay (B Card), or of Foreign National's Card, unlimited "
"stay (C or K Card)"
msgstr ""

msgid "Copy of both sides of EC long-term resident card (D or L Card)"
msgstr ""

#, python-format
msgid "Copy of both sides of identity card of %(person_concerned)s"
msgstr ""

msgid ""
"Copy of both sides of identity document proving long-term residence in a "
"European Union member state"
msgstr ""

#, python-format
msgid ""
"Copy of both sides of long-term residence permit in Belgium of "
"%(person_concerned)s (B, C, D, F, F+, K, L or M Card)"
msgstr ""

msgid ""
"Copy of both sides of permanent residence card of a family member of a "
"European Union citizen (F+ Card)"
msgstr ""

msgid ""
"Copy of both sides of residence permit for a family member of a European "
"Union citizen (F Card)"
msgstr ""

msgid "Copy of both sides of residence permit in Belgium"
msgstr ""

msgid "Copy of both sides of residence permit valid for more than 3 months"
msgstr ""

#, python-format
msgid ""
"Copy of both sides of residence permit valid for more than 3 months of "
"%(person_concerned)s"
msgstr ""

msgid ""
"Copy of both sides of the equivalency decision by the Ministry of the French-"
"speaking Community of Belgium"
msgstr ""

msgid "Copy of decision to grant CFWB scholarship"
msgstr ""

msgid ""
"Copy of equivalency decision issued by the French Community of Belgium "
"making your bachelor's diploma (bac+5) equivalent to the academic rank of a "
"corresponding master's degree."
msgstr ""

msgid "Copy of guardianship appointment legalised by Belgian authorities"
msgstr ""

msgid ""
"Copy of holder's certificate of scholarship issued by the General "
"Administration for Development Cooperation"
msgstr ""

msgid ""
"Copy of official document from the local authority or Foreign Nationals "
"Office proving stateless status"
msgstr ""

msgid ""
"Copy of residence permit covering entire course, including assessment test "
"(except for online courses)."
msgstr ""

msgid ""
"Copy of your student visa D (permission to stay longer than 90 days in "
"Belgium) issued by the Belgian Embassy or Consulate."
msgstr ""

msgid "Cotutelle"
msgstr ""

msgid "Cotutelle request document"
msgstr ""

msgid "Countries"
msgstr ""

msgid "Country"
msgstr ""

msgid "Country of birth"
msgstr ""

msgid "Country of citizenship"
msgstr ""

msgid "Country of citizenship name"
msgstr ""

msgctxt "admission"
msgid "Course"
msgstr ""

msgid "Course change"
msgstr ""

msgid "Course change asked by the candidate"
msgstr ""

msgid "Course change requested"
msgstr ""

msgid "Course choice"
msgstr ""

msgid "Course cycle"
msgstr ""

#, python-format
msgid "Course duration: 1 year."
msgid_plural "Course duration: %(years)s years."
msgstr[0] ""
msgstr[1] ""

msgid "Course manager(s)"
msgstr ""

msgid "Course name"
msgstr ""

msgctxt "admission"
msgid "Course name"
msgstr ""

msgid "Course type"
msgstr ""

msgctxt "admission"
msgid "Courses"
msgstr ""

msgid "Create message"
msgstr ""

msgid "Create new doctorate admission"
msgstr ""

msgid ""
"Create the folder analysis of the proposition containing the requested "
"documents that the candidate submitted."
msgstr ""

msgid "Create the recap of the proposition"
msgstr ""

msgid "Created"
msgstr ""

msgctxt "masculine"
msgid "Created by"
msgstr ""

msgid "Creation date"
msgstr ""

msgid "Credits earned"
msgstr ""

msgid "Current employer"
msgstr ""

msgid "Current funding"
msgstr ""

msgid "Current occupation"
msgstr ""

msgid "Curriculum"
msgstr ""

msgid "Cycle pursuit"
msgstr ""

msgid "DD/scholarship/EM?"
msgstr ""

msgid "DEROGATION_DELEGUE"
msgstr "Delegate dispensation"

msgid "DEROGATION_VRAE"
msgstr "VRAE dispensation"

msgid "DISPENSE_BOURSE"
msgstr ""

msgid "DISPENSE_CESS_FWB"
msgstr ""

msgid "DISPENSE_DUREE"
msgstr ""

msgid "DISPENSE_LDC"
msgstr ""

msgid "DISPENSE_OFFRE"
msgstr ""

msgid "DISPENSE_REUSSITE"
msgstr ""

msgid "DISPENSE_UNIV"
msgstr ""

msgid "DISPENSE_VCRC"
msgstr ""

msgid "DROITS_MAJORES_DEMANDES"
msgstr ""

msgid "Dashboard indicator"
msgstr ""

msgid "Data protection"
msgstr ""

msgid "Date"
msgstr ""

msgid "Date of birth"
msgstr ""

msgid "Date the application is sent to the supervision group"
msgstr ""

msgid "Date the application was sent to the faculty"
msgstr ""

msgctxt "dashboard-indicator pre-admission"
msgid "Deadline 3 months"
msgstr ""

msgid "Deadline exceeded"
msgstr ""

msgid "Deadline for complements"
msgstr ""

msgid "Deadline for documents to be requested immediately"
msgstr ""

msgid "Deadline for the candidate to upload documents"
msgstr ""

msgid "Deadline on"
msgstr ""

msgid "Deadline type"
msgstr ""

msgctxt "female gender"
msgid "Dear"
msgstr ""

msgctxt "male gender"
msgid "Dear"
msgstr ""

msgctxt "other gender"
msgid "Dear"
msgstr ""

#, python-format
msgid "Dear %(name)s,"
msgstr ""

#, python-format
msgctxt "F"
msgid "Dear %(name)s,"
msgstr ""

#, python-format
msgctxt "M"
msgid "Dear %(name)s,"
msgstr ""

msgid "Decision"
msgstr ""

msgid "Decision > Faculty comment for IUFC"
msgstr ""

msgid "Decision > IUFC comment for the Faculty"
msgstr ""

msgid "Decision confirming the granting of subsidiary protection"
msgstr ""

msgid "Decision confirming the granting of temporary protection"
msgstr ""

msgid "Decision of SIC"
msgstr ""

msgid "Decision of the CDD"
msgstr ""

msgid "Decision of the faculty"
msgstr ""

msgid "Declared assimilated"
msgstr ""

msgid "Declared assimilated or not"
msgstr ""

msgid "Declared not assimilated"
msgstr ""

msgid "Dedicated time (in EFT)"
msgstr ""

msgid "Defence date"
msgstr ""

msgid "Defense"
msgstr ""

msgctxt "admission tab"
msgid "Defense method"
msgstr ""

msgctxt "equivalence_state"
msgid "Definitive"
msgstr ""

msgid "Definitive admission date to doctorate"
msgstr ""

msgid "Delegate VRAE dispensation"
msgstr ""

msgid "Delegate VRAE dispensation certificate"
msgstr ""

msgid "Delegate VRAE dispensation comment"
msgstr ""

msgid "Delegate/VRAE dispensation"
msgstr ""

msgid "Delegate/VRAE dispensation certificate"
msgstr ""

msgctxt "admission"
msgid "Delete"
msgstr ""

msgid "Delete experience"
msgstr ""

msgid "Delete the document"
msgstr ""

msgid "Delete?"
msgstr ""

msgid "Deletion of an experience"
msgstr ""

msgid "Denied"
msgstr ""

msgctxt "admission decision"
msgid "Denied"
msgstr ""

msgid "Deny reason"
msgstr ""

msgid ""
"Depending on your previous experience and your research project, the PhD "
"Committee may require you to take additional PhD training, up to a maximum "
"of 60 credits. If so, please indicate here a proposal for additional "
"training."
msgstr ""

msgid "Description"
msgstr ""

msgid "Description of your communication"
msgstr ""

msgid "Designate as contact supervisor"
msgstr ""

msgid "Detailed curriculum vitae, dated and signed"
msgstr ""

msgid "Development cooperation (ARES)"
msgstr ""

msgid "Did you graduate from this course?"
msgstr ""

msgid "Diploma"
msgstr ""

msgid "Diploma equivalence"
msgstr ""

msgid "Diploma nationality"
msgstr ""

msgid "Diploma of aptitude for access to higher education (DAES)"
msgstr ""

msgid "Diploma translation"
msgstr ""

msgid "Diploma(s) or non-academic activity(ies) giving access to"
msgstr ""

msgid "Diplomatic post"
msgstr ""

msgid "Diplomatic post code"
msgstr ""

msgctxt "F"
msgid "Director of the Enrolment Office"
msgstr ""

msgctxt "H"
msgid "Director of the Enrolment Office"
msgstr ""

msgctxt "X"
msgid "Director of the Enrolment Office"
msgstr ""

msgctxt "F"
msgid "Director of the Saint-Louis Bruxelles Enrolment Office"
msgstr ""

msgctxt "H"
msgid "Director of the Saint-Louis Bruxelles Enrolment Office"
msgstr ""

msgctxt "X"
msgid "Director of the Saint-Louis Bruxelles Enrolment Office"
msgstr ""

msgid "Dispensation"
msgstr ""

msgid "Dispensation certificate"
msgstr ""

msgid "Dispensation comment"
msgstr ""

msgid "Dispensation granted"
msgstr ""

msgid "Dispensation needed"
msgstr ""

msgid "Dispensation obtained by the VRAE"
msgstr ""

msgid "Dispensation or increased fees"
msgstr ""

msgid "Dispensed"
msgstr ""

msgid "Display according education"
msgstr ""

msgid "Display problem"
msgstr ""

msgid "Dissertation mark"
msgstr ""

msgid "Dissertation summary"
msgstr ""

msgid "Dissertation title"
msgstr ""

msgid ""
"Do you confirm the integration of this experience into the current "
"application?"
msgstr ""

#, python-format
msgid ""
"Do you confirm the sending of this email to the <a href=\"mailto:"
"%(email_address)s\" target=\"_blank\">%(email_address)s</a> address?"
msgstr ""

msgid "Do you have a Belgian National Register Number (NISS)?"
msgstr ""

msgid "Do you have a secondary school diploma?"
msgstr ""

msgid "Do you have an international scholarship?"
msgstr ""

msgid "Do you want to continue?"
msgstr ""

msgid "Do you want to refuse the application now?"
msgstr ""

msgid "Do you want to request the application fee now?"
msgstr ""

msgid "Do you want to send the approval to the candidate now?"
msgstr ""

msgid "Do you want to send the refusal to the candidate now?"
msgstr ""

#, python-format
msgid "Do you wish to move the doctorate to the \"%(status)s\" state?"
msgstr ""

msgid "Doctoral commissions"
msgstr ""

msgid "Doctoral research project"
msgstr ""

msgid "Doctoral training proposal"
msgstr ""

msgid "Doctorate Ethics Regulations"
msgstr ""

msgid "Doctorate Regulations"
msgstr ""

msgid "Doctorate admission"
msgstr ""

msgid "Doctorate admissions"
msgstr ""

msgctxt "inclusive"
msgid "Doctorate candidate"
msgstr ""

msgctxt "admission context"
msgid "Doctorate education"
msgstr ""

msgid "Doctorate enrolment applications"
msgstr ""

msgid "Doctorate refusal reason"
msgstr ""

msgid "Doctorate refusal reason categories"
msgstr ""

msgid "Doctorate refusal reason category"
msgstr ""

msgid "Doctorate refusal reasons"
msgstr ""

msgid "Doctorate thesis field"
msgstr ""

msgid "Doctorate working list"
msgstr ""

msgid "Doctorate working lists"
msgstr ""

msgid "Document"
msgstr ""

msgid "Document category"
msgstr ""

#, python-format
msgid "Document merging of the proposition %(reference)s"
msgstr ""

msgctxt "admission"
msgid "Document name"
msgstr ""

msgid "Document not found."
msgstr ""

msgid "Document to be requested"
msgstr ""

msgctxt "admission"
msgid "Document type"
msgstr ""

msgid "Documents"
msgstr ""

msgid "Documents requested by the CDD are still expected from the candidate."
msgstr ""

msgid ""
"Documents requested by the CDD are still expected from the candidate. The "
"application could be sent to the SIC once they have been received."
msgstr ""

msgid ""
"Documents requested by the CDD are still expected from the candidate. The "
"application will be sent to the SIC once they have been received."
msgstr ""

msgid ""
"Documents requested by the SIC are still expected from the candidate. The "
"application could be sent to the CDD once they have been received."
msgstr ""

msgid ""
"Documents requested by the SIC are still expected from the candidate. The "
"application could be sent to the faculty once they have been received."
msgstr ""

msgid ""
"Documents requested by the faculty are still expected from the candidate. "
"The application could be sent to the SIC once they have been received."
msgstr ""

msgid ""
"Documents requested by the faculty are still expected from the candidate. "
"The application will be sent to the SIC once they have been received."
msgstr ""

msgid "Documents specific to limited-enrolment courses"
msgstr ""

msgid "Done (DigIT)"
msgstr ""

msgid "Done in"
msgstr ""

msgid "Dossier"
msgstr ""

msgid "Dossier not found."
msgstr ""

msgid "Dossier numero"
msgstr ""

msgid "Dossier reference:"
msgstr ""

msgid "Dossier status"
msgstr ""

msgctxt "doctorate-header-list"
msgid "Dossier status"
msgstr ""

msgid "Dossier submission date"
msgstr ""

msgid "Double degree:"
msgstr ""

msgid "Download as PDF"
msgstr ""

msgid "Download the document"
msgstr ""

msgid "Dr"
msgstr ""

msgid "Dual degree scholarship"
msgstr ""

msgid ""
"Dual degrees involve joint coursework between two or more universities, "
"leading to two separate diplomas awarded by each signatory university."
msgstr ""

msgid "Duplicate experience"
msgstr ""

msgid "Duplication of an experience"
msgstr ""

msgid "Dynamic questions"
msgstr ""

msgid "ECONOMY"
msgstr ""

msgctxt "summary"
msgid "ECTS added"
msgstr ""

msgid "EFT"
msgstr ""

msgid "EN"
msgstr ""

#, python-format
msgid "ENROLMENT AUTHORISATION<br>for the %(academic_year)s academic year"
msgstr ""

msgid "EPC injection"
msgstr ""

msgid "EPC injection in error"
msgstr ""

msgid "EU,NEU"
msgstr ""

msgid "Edit"
msgstr ""

#, python-format
msgid "Edit <em>%(category)s</em> activity."
msgstr ""

msgid "Edit the communication of this conference"
msgstr ""

msgid "Edition"
msgstr ""

msgctxt "admission"
msgid "Education"
msgstr ""

msgid "Educational experiences"
msgstr ""

msgid "Effective date"
msgstr ""

msgctxt "admission"
msgid "Email"
msgstr ""

msgctxt "ways_hear_about_training"
msgid "Email"
msgstr ""

msgid "Email address"
msgstr ""

msgid "Email content"
msgstr ""

msgid "Email object"
msgstr ""

msgid "Email of the contact person for the design of the annual program"
msgstr ""

msgid "Email of the enrollment campus"
msgstr ""

msgid "Email receiving the documents"
msgstr ""

#, python-format
msgid ""
"Email requesting the application fee sent to the candidate on %(date)s by "
"%(author)s."
msgstr ""

msgid ""
"Email sent to the EU+5 candidate when SIC approves a doctorate admission."
msgstr ""

msgid "Email sent to the EU+5 candidate when SIC approves an admission."
msgstr ""

msgid ""
"Email sent to the NEU+5 candidate when SIC approves a doctorate admission."
msgstr ""

msgid "Email sent to the NEU+5 candidate when SIC approves an admission."
msgstr ""

msgid ""
"Email sent to the candidate to inform him that a financability dispensation "
"is needed for a doctorate admission."
msgstr ""

msgid ""
"Email sent to the candidate to inform him that a financability dispensation "
"is needed."
msgstr ""

msgid ""
"Email sent to the candidate to inform him that a supervision modification is "
"needed for a doctorate admission."
msgstr ""

msgid ""
"Email sent to the candidate to inform him that he must pay the application "
"fee to finalize an application for general education"
msgstr ""

msgid ""
"Email sent to the candidate to inform him that the checking of the "
"authentication of its background is in progress for a doctorate admission."
msgstr ""

msgid ""
"Email sent to the candidate to inform him that the checking of the "
"authentication of its background is in progress."
msgstr ""

msgid ""
"Email sent to the candidate when IUFC or the faculty cancel the application."
msgstr ""

msgid ""
"Email sent to the candidate when IUFC or the faculty deny the application."
msgstr ""

msgid ""
"Email sent to the candidate when IUFC or the faculty put the application on "
"hold."
msgstr ""

msgid "Email sent to the candidate when IUFC validate the application."
msgstr ""

msgid "Email sent to the candidate when SIC approves a doctorate inscription."
msgstr ""

msgid "Email sent to the candidate when SIC approves an inscription."
msgstr ""

msgid "Email sent to the candidate when SIC refuses a doctorate admission."
msgstr ""

msgid "Email sent to the candidate when SIC refuses an admission."
msgstr ""

msgid ""
"Email sent to the candidate when the CDD approves a doctorate admission of a "
"candidat without any Belgian diploma."
msgstr ""

msgid ""
"Email sent to the candidate when the CDD approves a doctorate admission of a "
"candidate with a Belgian diploma."
msgstr ""

msgid ""
"Email sent to the candidate when the faculty approve the application with "
"conditions."
msgstr ""

msgid ""
"Email sent to the candidate when the faculty approve the application without "
"condition."
msgstr ""

msgid ""
"Email sent to the checkers to inform them to check the background "
"authentication of the candidate for a doctorate admission."
msgstr ""

msgid ""
"Email sent to the checkers to inform them to check the background "
"authentication of the candidate."
msgstr ""

msgid "Email sent to the faculty when IUFC needs more information."
msgstr ""

msgid ""
"Email sent to the faculty when the SIC submits the application during the "
"faculty decision process."
msgstr ""

msgid "Emails of the training managers"
msgstr ""

msgid "Emergency contact"
msgstr ""

msgid "Emergency contact (telephone number)"
msgstr ""

msgctxt "admission"
msgid "Emergency contact (telephone number)"
msgstr ""

msgid "Employer"
msgstr ""

msgctxt "admission"
msgid "End"
msgstr ""

msgid "End date"
msgstr ""

msgid "English"
msgstr ""

msgid "English name"
msgstr ""

msgid "English value"
msgstr ""

msgid "English values"
msgstr ""

msgid "Enroll in a course"
msgstr ""

msgid "Enrollment authorization document link"
msgstr ""

msgid "Enrolment Office"
msgstr ""

msgid "Enrolment applications"
msgstr ""

msgid "Enrolment authorisation"
msgstr ""

msgid "Enrolment campus"
msgstr ""

msgid "Enrolment campus email"
msgstr ""

msgid "Enrolment in limited enrolment bachelor's course"
msgstr ""

msgid "Enrolment management"
msgstr ""

msgid "Enrolments"
msgstr ""

msgid "Enter a list of values."
msgstr ""

msgctxt "admission"
msgid "Entities"
msgstr ""

msgid "Equivalency of the foreign access title"
msgstr ""

msgid "Erasmus Mundus"
msgstr ""

msgid ""
"Erasmus Mundus is a study abroad programme devised by an international "
"partnership of higher education institutions. Scholarships are awarded to "
"students and proof of funding is therefore required."
msgstr ""

msgid "Erasmus Mundus scholarship"
msgstr ""

msgid "Erasmus mundus:"
msgstr ""

msgid "Estimated time to complete the PhD (in months)"
msgstr ""

msgid "European Research Council (ERC)"
msgstr ""

msgid "European Union country"
msgstr ""

msgid "Evaluation system"
msgstr ""

msgid "Every education"
msgstr ""

msgid "Exam must be completed for this training."
msgstr ""

msgid "Exams"
msgstr ""

msgid "Excel export of admission"
msgstr ""

msgid "Excel export of admission applications"
msgstr ""

msgid "Exclude"
msgstr ""

msgid "Existing pre-admission"
msgstr ""

msgid "Exit without saving"
msgstr ""

msgid "Experience"
msgstr "Experience"

msgid "Experience knowledge valorisation"
msgstr ""

msgid "Experience not found."
msgstr ""

msgid "Expert advice"
msgstr ""

msgid "Expert opinion"
msgstr ""

msgid "Expirable link to the admission recap"
msgstr ""

msgid "Export"
msgstr ""

#, python-format
msgid "Exporting %(reference)s to PDF"
msgstr ""

msgid "Exporting the admission information to PDF"
msgstr ""

msgid "External"
msgstr ""

msgid "External enrollment change"
msgstr ""

msgid "External reorientation"
msgstr ""

msgid "External reorientation / modification"
msgstr ""

msgid "External reorientation/modification"
msgstr ""

msgid ""
"Extract from the Doctoral Regulations (Article 2.1):<br /> \"Pre-admission "
"is an optional stage of the doctoral programme. It aims to allow the "
"candidate to complete the administrative and social formalities that would "
"require a prior registration for the doctorate. [...] Pre-admission is valid "
"for a maximum period of 12 months. Recourse to a pre-admission phase must be "
"justified, the objectives to be achieved planned and the duration of the pre-"
"admission period fixed in accordance with them. <strong class=\"text-"
"danger\">Unless exceptionally authorised by the domain doctoral committee, "
"FRIA or FNRS scholarship holders and, in general, doctoral candidates "
"engaged in a research project that has already been defined, are not "
"authorised to take a pre-admission phase for a doctorate.</strong>\" <br /> "
"Please also consult the special provisions of the field for all pre-"
"admission conditions."
msgstr ""

msgid "FAC"
msgstr ""

msgid "FNRS"
msgstr ""

msgid "FNRS, FRIA, FRESH"
msgstr ""

msgid "FR"
msgstr ""

msgid "FRESH"
msgstr ""

msgid "FRIA"
msgstr ""

msgid "FWB Cotutelle"
msgstr ""

msgctxt "equivalence_type"
msgid "FWB academic degree equivalence"
msgstr ""

msgid "FWB equivalent course"
msgstr ""

msgid "Fac approval"
msgstr ""

msgid "Fac decision"
msgstr ""

msgctxt "ways_hear_about_training"
msgid "Facebook"
msgstr ""

msgid "Faculty"
msgstr ""

msgid "Faculty comment about financability dispensation"
msgstr ""

msgid "Faculty comment about the collaborative program"
msgstr ""

msgid "Faculty comment for IUFC"
msgstr ""

msgid "Faculty comment for the SIC"
msgstr ""

msgid "Faculty comment for the SIC:"
msgstr ""

msgid "Faculty decision:"
msgstr ""

msgid "Faculty dispensation approval"
msgstr ""

msgid "Faculty dispensation notification"
msgstr ""

msgid "Faculty dispensation refusal"
msgstr ""

msgid "Faculty process"
msgstr ""

msgid "False"
msgstr ""

msgid "Feedback from Fac"
msgstr ""

msgctxt "admission gender"
msgid "Female"
msgstr ""

msgctxt "admission sex"
msgid "Female"
msgstr ""

msgid "File"
msgstr ""

msgid "Filter by documents"
msgstr ""

msgctxt "tab"
msgid "Finalization"
msgstr ""

msgid "Financability VRAE dispensation"
msgstr ""

msgid "Financability computed rule"
msgstr ""

msgid "Financability computed rule on"
msgstr ""

msgid "Financability computed rule situation"
msgstr ""

msgid "Financability dispensation"
msgstr ""

msgid "Financability dispensation first notification by"
msgstr ""

msgid "Financability dispensation first notification on"
msgstr ""

msgid "Financability dispensation last notification by"
msgstr ""

msgid "Financability dispensation last notification on"
msgstr ""

msgid "Financability dispensation needed"
msgstr ""

msgid "Financability dispensation status"
msgstr ""

msgid "Financability established by"
msgstr ""

msgid "Financability established on"
msgstr ""

msgid "Financability rule"
msgstr ""

#, python-format
msgid "Financable - %(rule)s (Established by %(established_by)s)"
msgstr ""

msgid "Financeability"
msgstr ""

msgid "Financeability dispensation needed"
msgstr ""

msgid "Financeability view"
msgstr ""

msgid "Financeabilty algorithm proposition not computed yet."
msgstr ""

#, python-format
msgid "Financeabilty algorithm proposition on the %(date)s : %(result)s"
msgstr ""

msgid "Financeable"
msgstr ""

#, python-format
msgid ""
"Financeable - %(rule)s (Established by %(established_by)s the "
"%(established_on)s)"
msgstr ""

msgid "Financing comment"
msgstr ""

msgid "Financing rule"
msgstr ""

#, python-format
msgid "First mail sent to the candidate on %(date)s by %(sender)s."
msgstr ""

msgid "First name"
msgstr ""

msgid "First name Last name:"
msgstr ""

msgid "First name and last name"
msgstr ""

msgid ""
"First submitted proposition not found (Admission with state 'Application "
"accepted' / Enrolment)"
msgstr ""

msgid "First year of"
msgstr ""

msgid "First year of inscription + status"
msgstr ""

#, python-format
msgid "Folder analysis of the proposition %(reference)s"
msgstr ""

msgid "Following authorization"
msgstr ""

msgctxt "female gender"
msgid ""
"Following the presentation of the state of the research and the subsequent "
"discussion with the candidate, the supervisory panel assessed the progress "
"of the work and announces:"
msgstr ""

msgctxt "male gender"
msgid ""
"Following the presentation of the state of the research and the subsequent "
"discussion with the candidate, the supervisory panel assessed the progress "
"of the work and announces:"
msgstr ""

msgid "Fondation Mont-Godinne"
msgstr ""

msgid "Fondation Saint-Luc"
msgstr ""

msgid "Fonds Speciaux de Recherche (FSR)"
msgstr "Fonds Spéciaux de Recherche (FSR)"

msgid ""
"For a message, it is possible to specify the CSS class that we want to apply "
"on it by using the \"CLASSE_CSS\" property. This is a string which can "
"contain several classes, separated with a space. <a href=\"https://"
"getbootstrap.com/docs/3.3/css/#helper-classes\">Bootstrap classes</a> can be "
"used here.<br>Full example: <code>{\"CLASSE_CSS\": \"bg-info\"}</code>."
"<br><br>For a text field, it is possible to specify if the user can enter a "
"short (\"COURT\", by default) or a long (\"LONG\") text by using the "
"\"TAILLE_TEXTE\" property.<br>Full example: <code>{\"TAILLE_TEXTE\": "
"\"LONG\"}</code>.<br><br>For a file field, it is possible to specify the "
"maximum number (\"NOMBRE_MAX_DOCUMENT\", default to 1) and the MIME types "
"(\"TYPES_MIME_FICHIER\") of the files that can be uploaded.<br>Full example: "
"<code>{\"TYPES_MIME_FICHIER\": [\"application/pdf\"], "
"\"NOMBRE_MAX_DOCUMENTS\": 3}</code>.<br><br>For a selection field, it is "
"possible to specify if the selection is realised through a list (\"LISTE\", "
"by default), checkboxes (\"CASES_A_COCHER\") or radio buttons "
"(\"BOUTONS_RADIOS\") by using the \"TYPE_SELECTION\" property. The list and "
"the radios buttons allow to select only one value whereas the checkboxes "
"allow to select several values.<br>Full example: <code>{\"TYPE_SELECTION\": "
"\"CASES_A_COCHER\"}</code>."
msgstr ""

msgid ""
"For example, a contract, a letter from a supervisor, or any other document "
"showing that you have been awarded the scholarship on the dates indicated."
msgstr ""

msgid "For the attention of"
msgstr ""

#, python-format
msgid ""
"For the jury president, %(manager_first_name)s %(manager_last_name)s on "
"%(date)s."
msgstr ""

#, python-format
msgid ""
"For your information, applications for the %(academic_year)s academic year "
"will be processed from %(start_date)s."
msgstr ""

msgid "Foreign access title equivalence effective date"
msgstr ""

msgid "Foreign access title equivalence state"
msgstr ""

msgid "Foreign access title equivalence status"
msgstr ""

msgid "Foreign access title equivalence type"
msgstr ""

msgid "Foreign diploma"
msgstr ""

msgid "Form item"
msgstr ""

#, python-format
msgid "Formation is not available for this year (%(sigle)s in %(annee)s)."
msgstr ""

msgid "Formation is not available for this year."
msgstr ""

msgid "Former UCLouvain student"
msgstr ""

msgid "Fraudster"
msgstr ""

msgid "Fraudster (ARES)"
msgstr ""

msgid "Fraudster status from ARES"
msgstr ""

msgid "Fraudster status from SIC"
msgstr ""

msgid "Free additional approval condition"
msgstr ""

msgid "Free additional approval conditions"
msgstr ""

msgid "Free and requestable by FAC"
msgstr ""

msgid "Free and requestable by SIC"
msgstr ""

msgid "Free and uploaded by FAC for the managers"
msgstr ""

msgid "Free and uploaded by SIC for the managers"
msgstr ""

<<<<<<< HEAD
msgid "Free comment for the candidate"
msgstr ""

=======
>>>>>>> 430f678e
msgid "Free documents"
msgstr ""

msgid "French"
msgstr ""

msgid "French name"
msgstr ""

msgid "French value"
msgstr ""

msgid "French values"
msgstr ""

msgid "From"
msgstr ""

#, python-format
msgid "From %(debut_periode)s to %(fin_periode)s"
msgstr ""

#, no-python-format
msgid "Full-time equivalent (as %)"
msgstr ""

msgctxt "curriculum"
msgid "Function"
msgstr ""

msgctxt "admission"
msgid "Funding"
msgstr ""

msgid "Funding type"
msgstr ""

msgid "Fusion proposal"
msgstr ""

msgid "GEOGRAPHY"
msgstr "Geography"

msgid "GEST_BLOCAGE"
msgstr "Management blocked"

msgid "GEST_BLOCAGE_ULTERIEUR"
msgstr "Management blocked later"

msgid "GEST_EN_COURS"
msgstr "Management in progress"

msgid "GEST_REUSSITE"
msgstr "Management success"

msgid "Gantt chart"
msgstr ""

msgid "Gender"
msgstr ""

msgid "General"
msgstr ""

msgid "General data"
msgstr ""

msgctxt "admission context"
msgid "General education"
msgstr ""

msgid "General education admission"
msgstr ""

msgid "General enrolments"
msgstr ""

msgid "Generate an analysis folder"
msgstr ""

msgid "Generate an in-progress analysis folder"
msgstr ""

msgid "Generate the PDF recap"
msgstr ""

msgid "Generated by the system"
msgstr ""

msgid "Generic mail that can be manually sent once the candidate is admitted"
msgstr ""

msgid "Global"
msgstr ""

msgid "Global FAC comments"
msgstr ""

msgid "Global IUFC comments"
msgstr ""

msgid "Global SIC comments"
msgstr ""

msgid "Global comment"
msgstr ""

msgctxt "admission"
msgid "Grade"
msgstr ""

#, python-brace-format
msgid "Graduation of {program_name}"
msgstr ""

msgid "Graduation year"
msgstr ""

msgid "Greetings depending on the gender of the candidate"
msgstr ""

msgid "Greetings depending on the gender of the recipient"
msgstr ""

msgid "Grounds for denied"
msgstr ""

msgid "Has Erasmus Mundus scholarship"
msgstr ""

msgid "Has a dispensation been obtained by the candidate?"
msgstr ""

msgid "Has dual degree scholarship"
msgstr ""

msgid "Has international scholarship"
msgstr ""

msgid "Has the PhD project already started?"
msgstr ""

msgid ""
"Has this diploma been recognised as equivalent by the French Community of "
"Belgium?"
msgstr ""

msgid "Has your PhD project already started?"
msgstr ""

msgid ""
"Have you applied <a href='https://allocations-etudes.cfwb.be/etudes-"
"superieures/' target='_blank'>for a student grant</a> from the French "
"Community of Belgium?"
msgstr ""

msgid ""
"Have you applied for a student grant from the French Community of Belgium?"
msgstr ""

msgid "Have you previously enrolled at UCLouvain?"
msgstr ""

msgid "Have you previously enrolled for a PhD?"
msgstr ""

msgid "Head office name"
msgstr ""

msgid "Help text"
msgstr ""

msgid "Hide the checklist menu"
msgstr ""

msgid "Hide the documents"
msgstr ""

msgid "Hide the states of the checklist"
msgstr ""

msgctxt "tab"
msgid "History"
msgstr ""

msgid "Holder of a PhD with thesis"
msgstr ""

msgid "Holding reason"
msgstr ""

msgid "Home"
msgstr ""

msgid ""
"Household composition or marriage certificate authenticated by the Belgian "
"authorities"
msgstr ""

msgid "Household composition or the birth certificate"
msgstr ""

msgid "Household composition or the marriage certificate"
msgstr ""

msgid "Household composition, or copy of your birth certificate"
msgstr ""

msgid "How did the candidate hear about this course?"
msgstr ""

msgid "How did you hear about this course?"
msgstr ""

msgid "How else did the candidate hear about this course?"
msgstr ""

msgid "How else did you hear about this course?"
msgstr ""

msgid "I am a long-term resident in the European Union outside Belgium"
msgstr ""

msgid ""
"I am a long-term resident of the European Union outside Belgium (Belgian "
"student status category 7)"
msgstr ""

msgid "I am a refugee"
msgstr ""

msgid ""
"I am a refugee, an asylum seeker, or a stateless person or have subsidiary/"
"temporary protection in Belgium (Belgian student status category 2)"
msgstr ""

msgid "I am a stateless person"
msgstr ""

msgid "I am an asylum seeker"
msgstr ""

msgid ""
"I am aware that as an applicant without a European Union nationality or "
"Belgian student status, I am required to pay an application fee of &euro;200 "
"via online payment. The application fee must be received by UCLouvain within "
"15 calendar days. Otherwise, my application will not be considered. For more "
"information: <a href=\"https://uclouvain.be/en/study/inscriptions/tuition-"
"fees-non-eu-students.html\" target=\"_blank\">https://uclouvain.be/en/study/"
"inscriptions/tuition-fees-non-eu-students.html</a>."
msgstr ""

msgid ""
"I am aware that no additional documents specific to limited-enrolment "
"courses can be added once my online application has been confirmed."
msgstr ""

msgid ""
"I am aware that the UCLouvain Faculty of Medicine and Dentistry has provided "
"certain personal details (surname(s), first name(s), NOMA, date of birth, "
"place of birth, address) to the Host Hospitals in order to establish the "
"various user rights that I will need as part of my internships, in "
"compliance with the General Data Protection Regulation (GDPR) and the law of "
"30 July 2018 on the protection of individuals with regard to the processing "
"of personal data. My data is kept for the time necessary for the proper "
"performance of the internship and is never transmitted to parties other than "
"those mentioned above. Appropriate technical and organisational measures are "
"put in place to ensure an adequate level of protection for this data."
msgstr ""

msgid ""
"I am aware that the university may verify with third parties all of the "
"application information I provide. In this context, I understand UCLouvain "
"reserves the right to send the information or documents in my application to "
"the selected diplomatic post (e.g. diplomas, transcripts, enrolment "
"authorisation, etc.) in order to ensure their authenticity."
msgstr ""

msgid "I am interested in this course even if it is closed"
msgstr ""

#, python-format
msgid ""
"I am pleased to inform you that the faculty has authorised you to enrol for "
"the %(academic_year)s academic year in:"
msgstr ""

msgid ""
"I am supported by the CPAS or by a CPAS home or nominated by the CPAS "
"(Belgian student status category 4)"
msgstr ""

msgid ""
"I am supported by the CPAS, or by a CPAS rest home or designated by the CPAS"
msgstr ""

msgid "I authorise"
msgstr ""

msgid ""
"I confirm that I have read the PhD regulations on research ethics and "
"certify that my project complies with these regulations."
msgstr ""

msgid "I do not authorize"
msgstr ""

msgid "I have a Development Cooperation scholarship"
msgstr ""

msgid "I have a foreign national card"
msgstr ""

msgid "I have a long-term resident card"
msgstr ""

msgid ""
"I have a permanent resident card as a family member of a European Union "
"citizen"
msgstr ""

msgid ""
"I have a residence permit valid for more than 3 months and earn professional "
"income"
msgstr ""

msgid ""
"I have a residence permit valid for more than 3 months and earn replacement "
"income"
msgstr ""

msgid ""
"I have a residence permit valid for more than 3 months and receive "
"professional or replacement income (Belgian student status category 3)"
msgstr ""

msgid "I have a resident card as a family member of a European Union citizen."
msgstr ""

msgid ""
"I have a scholarship as referred to in Article 105 S 2 of the Decree of 7 "
"November 2013 (CFWB or Development Cooperation) (Belgian student status "
"category 6)"
msgstr ""
"I have a scholarship as referred to in Article 105 § 2 of the Decree of 7 "
"November 2013 (CFWB or Development Cooperation) (Belgian student status "
"category 6)"

msgid "I have a scholarship from the French Community student grant service"
msgstr ""

msgid ""
"I have a settlement permit or am a long-term resident in Belgium (Belgian "
"student status category 1)"
msgstr ""

msgid "I have been granted subsidiary protection"
msgstr ""

msgid "I have been granted temporary protection"
msgstr ""

msgid ""
"I have read and understood the latest version of the Internship Framework "
"Agreement between UCLouvain and the Host Hospitals drawn up as part of the "
"UCLouvain bachelor's or master's course in medicine with a view to acquiring "
"the corresponding course units, and I undertake to comply with its terms: <a "
"href=\"https://cdn.uclouvain.be/groups/cms-editors-mede/ConventionStageMed."
"pdf\" target=\"_blank\">https://cdn.uclouvain.be/groups/cms-editors-mede/"
"ConventionStageMed.pdf</a>"
msgstr ""

msgid "I hereby declare that"
msgstr ""

msgid ""
"I hereby declare that I have read and understood the regulations of the "
"General PhD Committee and the specific requirements of the PhD Field "
"Committee, to which I adhere."
msgstr ""

#, python-format
msgid ""
"I undertake to send any supporting documents requested %(by_service)s "
"<strong>within 15 calendar days</strong>. If I fail to do so, I acknowledge "
"and accept that my application will be considered inadmissible in accordance "
"with Article 9 of the Academic Regulations and Procedures (RGEE)."
msgstr ""

#, python-format
msgid "I will be graduating from secondary school during the %s academic year"
msgstr ""

msgid "I would like the billing address to be"
msgstr ""

msgid ""
"I would like to receive my mail at an address other than my legal address"
msgstr ""

msgid "IBAN account number"
msgstr ""

msgid "INCHANGE"
msgstr "Unchanged"

msgid "INITIAL_CANDIDAT"
msgstr "Initial candidate"

msgid "INITIAL_NON_CONCERNE"
msgstr "Initial not concerned"

msgid "INSCRIPTION"
msgstr "Enrollment"

msgid "INSCRIPTION_AU_ROLE"
msgstr ""

msgid "INSCRIPTION_REGULIERE"
msgstr ""

msgid "INVALID"
msgstr "Invalid"

msgid "INVITED"
msgstr "Invited to sign"

msgid "IN_PROGRESS"
msgstr "In progress"

msgid "IUFC comment for the Faculty"
msgstr ""

msgid "Id card expiry date"
msgstr ""

msgid "Id card number"
msgstr ""

msgid "Identification"
msgstr ""

msgid "Identification photo"
msgstr ""

msgid "Identification photo of the candidate"
msgstr ""

msgid "Identifier"
msgstr ""

msgid "Identity card"
msgstr ""

msgid "Identity card (both sides)"
msgstr ""

msgid "Identity card expiry date"
msgstr ""

msgid "Identity card number"
msgstr ""

msgid "Identity document"
msgstr ""

msgid ""
"Identity document proving the long-term stay in a member state of the "
"European Union"
msgstr ""

msgid ""
"If applicable, upload a language proficiency certificate in the format "
"required by the specific provisions of your PhD committee."
msgstr ""

msgid ""
"If known, indicate, for example, the name of the laboratory, clinical "
"department, research centre, ... where the thesis will be carried out at "
"UCLouvain"
msgstr ""

msgid ""
"If necessary, please finish inputting doctoral activities and complete the "
"defense preparation below before submitting the jury proposition."
msgstr ""

msgid "If other scholarship, specify"
msgstr ""

msgid "If other, specify"
msgstr ""

msgid ""
"If the answer to the additional courses question is no, there must be no "
"additional LU and the communication relating to the additional courses must "
"be completely empty."
msgstr ""

msgid ""
"If you don't have any funding yet, please choose \"Self-funding\" and "
"explain the considered funding in the \"Comment\" area."
msgstr ""

msgid ""
"If you want, you can save these information and directly send the "
"application to the SIC by selecting the appropriate button below."
msgstr ""

msgid "Immediately"
msgstr ""

msgid "Important information:"
msgstr ""

msgid "Impossible action"
msgstr ""

msgid ""
"Impossible action: please be sure that the confirmation date and report are "
"specified."
msgstr ""

msgid ""
"In accordance with the information at <a target=\"_blank\" href=\"https://"
"uclouvain.be/en/study/inscriptions/acces-aux-professions-reglementees."
"html\">https://uclouvain.be/en/study/inscriptions/acces-aux-professions-"
"reglementees.html</a>, I declare that, if the courses listed therein concern "
"me, I have received the information relating to their requirements for "
"admission or continuation and to the specific rules or restrictions of "
"accreditation or professional establishment to which the professional or "
"accredited title is subject and I accept the terms thereof."
msgstr ""

msgid ""
"In accordance with the information at <a target=\"_blank\" href=\"https://"
"uclouvain.be/en/study/inscriptions/reglementations.html\">https://uclouvain."
"be/en/study/inscriptions/reglementations.html</a>, I declare that I have "
"read the university regulations and accept their terms."
msgstr ""

msgid ""
"In accordance with the information at <a target=\"_blank\" href=\"https://"
"uclouvain.be/en/study/inscriptions/vie-privee.html\">https://uclouvain.be/en/"
"study/inscriptions/vie-privee.html</a>, I declare that I have read the data "
"protection policy of the Universite catholique de Louvain and accept its "
"terms."
msgstr ""
"In accordance with the information at <a target=\"_blank\" href=\"https://"
"uclouvain.be/en/study/inscriptions/vie-privee.html\">https://uclouvain.be/en/"
"study/inscriptions/vie-privee.html</a>, I declare that I have read the data "
"protection policy of the Université catholique de Louvain and accept its "
"terms."

#, python-format
msgid ""
"In accordance with the registration calendar <a href=\"https://uclouvain.be/"
"en/study/inscriptions/calendrier-inscriptions.html\" target=\"_blank\">www."
"uclouvain.be/enrolment-calendar</a>, I confirm that I am applying for the "
"academic year %(year)s."
msgstr ""

msgid "In draft form"
msgstr ""

#, python-format
msgid ""
"In order to proceed with your enrolment at the university, please go to the "
"Enrolment Office (see address below) between 1 June and 30 September "
"%(year)s with the following documents:"
msgstr ""

#, python-format
msgid ""
"In order to proceed with your enrolment at the university, please send the "
"document(s) listed below between 1 June and 30 September %(year)s to <a "
"href=\"mailto:%(email)s\">%(email)s</a>:"
msgstr ""

msgid "In payement order"
msgstr ""

msgid "In person"
msgstr ""

msgctxt "ways_hear_about_training"
msgid "In the press"
msgstr ""

msgid "In the process of re-signing"
msgstr ""

msgid "In the process of signing"
msgstr ""

msgid "Include"
msgstr ""

msgid "Include or exclude the checklist filters"
msgstr ""

msgid "Incomplete field"
msgstr ""

msgid ""
"Indicate any completed or interrupted PhD studies in which you are no longer "
"enrolled."
msgstr ""

msgid "Information about the restriction"
msgstr ""

msgid "Information provided to the candidate."
msgstr ""

msgid "Information related to an approval"
msgstr ""

msgid "Initialization of the predefined specific questions"
msgstr ""

msgid "Initialization of the predefined specific questions completed."
msgstr ""

msgid ""
"Initialization of the predefined specific questions for an academic year"
msgstr ""

msgid "Injection in error"
msgstr ""

msgctxt "admission"
msgid "Inst."
msgstr ""

msgctxt "admission"
msgid "Institute"
msgstr ""

msgid "Institute address"
msgstr ""

msgid "Institute contacted"
msgstr ""

msgid "Institute name"
msgstr ""

msgid "Institute type"
msgstr ""

msgid "Institution"
msgstr ""

msgid "Institution Federation Wallonie-Bruxelles"
msgstr ""

msgid "Institution contacted"
msgstr ""

msgid "Institution in which the PhD thesis has been realised / started"
msgstr ""

msgid "Institution should be set when PhD has been set to yes or partial"
msgstr ""

msgid "Insufficient"
msgstr ""

msgid "Integrate"
msgstr ""

msgid "Interested mark"
msgstr ""

msgid "Internal"
msgstr ""

msgid "Internal comment"
msgstr ""

msgid "Internal comment:"
msgstr ""

msgid "Internal experience"
msgstr ""

msgid "Internal experiences to choose as access titles"
msgstr ""

msgid "Internal label"
msgstr ""

msgid "International scholarship"
msgstr ""

msgid "International:"
msgstr ""

msgid "Internship Framework Agreement"
msgstr ""

msgid "Invalid date"
msgstr ""

msgid "Invalid phone number"
msgstr ""

#, python-format
msgid "Invalid property: %(config_params)s"
msgid_plural "Invalid properties: %(config_params)s"
msgstr[0] ""
msgstr[1] ""

msgid "Invitations have not been sent"
msgstr ""

msgid "Invitations must have been sent"
msgstr ""

msgid "Is access title of the proposition?"
msgstr ""

msgid "Is active?"
msgstr ""

msgid "Is an external modification"
msgstr ""

msgid "Is an external reorientation"
msgstr ""

msgid "Is belgian bachelor"
msgstr ""

msgid "Is it a Wallonia-Brussels Federation institution?"
msgstr ""

msgid "Is non-resident (as defined in decree)"
msgstr ""

msgid "Is the exam the access title for this admission?"
msgstr ""

msgid ""
"Is your admission request linked with a FNRS, FRIA, FRESH or CSC application?"
msgstr ""

msgid "It is not possible to go from the \"Closed\" status to this status."
msgstr ""

msgid ""
"It is not possible to go from the \"To validate IUFC\" status to this status."
msgstr ""

msgid "It is not possible to go from the \"validated\" status to this status."
msgstr ""

msgid "Joint research project (ARC)"
msgstr ""

msgid "Joint supervision agreement"
msgstr ""

msgid "Joint supervision request"
msgstr ""

msgid "Jury composition"
msgstr ""

msgid "Keys"
msgstr ""

msgid "Knowledge of languages"
msgstr ""

msgid "LU proposed for deletion"
msgstr ""

msgid "Language"
msgstr ""

msgid "Language in which the domain doctoral committee can contact this person"
msgstr ""

msgid "Language regime"
msgstr ""

msgid "Last degree level"
msgstr ""

msgid "Last email sent by"
msgstr ""

msgid "Last email sent the"
msgstr ""

msgid "Last hour views:"
msgstr ""

#, python-format
msgid "Last mail sent to the candidate on %(date)s by %(sender)s."
msgstr ""

msgid "Last modif."
msgstr ""

msgid "Last modification"
msgstr ""

msgid "Last modification (author)"
msgstr ""

msgid "Last name"
msgstr ""

msgid "Last name / First name"
msgstr ""

msgid "Last name / First name / Email"
msgstr ""

msgid "Last name / First name / Email / NOMA"
msgstr ""

msgid "Last name / First name / Global id"
msgstr ""

msgid "Last registration id"
msgstr ""

msgid "Last signature request before submission at"
msgstr ""

msgid "Last update author"
msgstr ""

msgid "Late enrollment"
msgstr ""

msgid "Late/Modif./Reor."
msgstr ""

msgid "Later > blocking"
msgstr ""

msgid "Later > non-blocking"
msgstr ""

msgid "Launch"
msgstr ""

msgid "Leave page?"
msgstr ""

msgid "Legal cohabitation certificate"
msgstr ""

msgid "Legal domicile"
msgstr ""

msgid "Letters of recommendation"
msgstr ""

msgctxt "equivalence_type"
msgid "Level equivalence"
msgstr ""

msgid ""
"Link to download a copy of the file related to the admission (frontoffice)."
msgstr ""

msgid "Link to the admission (back-office)"
msgstr ""

msgid "Link to the admission (front-office)"
msgstr ""

msgid "Link to the admission supervisory panel (front-office)"
msgstr ""

msgid "Link to the admissions (front-office)"
msgstr ""

msgid "Link to the admissions dashboard (front-office)"
msgstr ""

msgid "Link to the application in the back-office"
msgstr ""

msgid "Link to the application on the portal"
msgstr ""

msgid ""
"Link to the page of the faculty decision in the checklist of the admission "
"(back-office)"
msgstr ""

msgctxt "ways_hear_about_training"
msgid "Linkedin"
msgstr ""

msgid "List"
msgstr ""

msgid "List a missing document"
msgstr ""

msgid "List of LUs of the additional module or others"
msgstr ""

msgid "List of emails of the program managers."
msgstr ""

msgid "List of names of the program managers."
msgstr ""

msgid ""
"List of the mandatory requested documents that must be submitted "
"immediately, with the reason"
msgstr ""

msgid ""
"List of the requested documents that can be submitted later, with the reason"
msgstr ""

msgid "List of the requested documents that have been submitted"
msgstr ""

msgid "List of the requested documents that haven't been submitted"
msgstr ""

msgid "List of the values that the Selection elements can take (one per row)."
msgstr ""

msgid "Listening comprehension"
msgstr ""

msgid "Long"
msgstr ""

msgid "Long label in english"
msgstr ""

msgid "Long label in french"
msgstr ""

msgid "Long-term resident card"
msgstr ""

msgid "MANAGEMENT"
msgstr "Management"

msgid "MASTER_DE_SPECIALISATION_SANTE"
msgstr ""

msgid "MATHEMATICS"
msgstr "Mathematics"

msgid "MIME file types"
msgstr ""

msgctxt "ways_hear_about_training"
msgid "MOOCs"
msgstr ""

msgid "Madam"
msgstr ""

msgid "Mail salutation"
msgstr ""

msgid "Mail sent to each actor of the supervision group to request a signature"
msgstr ""

msgid ""
"Mail sent to each promoter of the supervision group to request a signature"
msgstr ""

msgid "Mail sent to supervisors when a member of the supervision panel refuses"
msgstr ""

msgid ""
"Mail sent to the applicant following approval by a member of the supervisory "
"group"
msgstr ""

msgid ""
"Mail sent to the applicant following rejection by a member of the "
"supervisory group"
msgstr ""

#, python-format
msgid "Mail sent to the candidate on %(date)s by %(sender)s."
msgstr ""

msgid ""
"Mail sent to the candidate to confirm supervision group signature requests "
"are sent"
msgstr ""

msgid ""
"Mail sent to the candidate to confirm that his application for continuing "
"education has been taken into account by UCLouvain"
msgstr ""

msgid ""
"Mail sent to the candidate to confirm that his application for general "
"education has been taken into account by UCLouvain"
msgstr ""

msgid ""
"Mail sent to the candidate to confirm that his application has been taken "
"into account by UCLouvain"
msgstr ""

msgid ""
"Mail sent to the candidate to inform him that all requested documents have "
"been received for continuing education"
msgstr ""

msgid ""
"Mail sent to the candidate to inform him that all requested documents have "
"been received for doctorate education"
msgstr ""

msgid ""
"Mail sent to the candidate to inform him that all requested documents have "
"been received for general education"
msgstr ""

msgid ""
"Mail sent to the candidate to inform him that some FAC documents are missing "
"or invalid in his application for continuing education"
msgstr ""

msgid ""
"Mail sent to the candidate to inform him that some FAC documents are missing "
"or invalid in his application for doctorate education"
msgstr ""

msgid ""
"Mail sent to the candidate to inform him that some FAC documents are missing "
"or invalid in his application for general education"
msgstr ""

msgid ""
"Mail sent to the candidate to inform him that some SIC documents are missing "
"or invalid in his application for doctorate education"
msgstr ""

msgid ""
"Mail sent to the candidate to inform him that some SIC documents are missing "
"or invalid in his application for general education"
msgstr ""

msgid ""
"Mail sent to the candidate to inform him that some requested documents have "
"been received and some are still missing for continuing education"
msgstr ""

msgid ""
"Mail sent to the candidate to inform him that some requested documents have "
"been received and some are still missing for doctorate education"
msgstr ""

msgid ""
"Mail sent to the candidate to inform him that some requested documents have "
"been received and some are still missing for general education"
msgstr ""

msgid ""
"Mail sent to the member of the supervision panel when deleted by the "
"candidate"
msgstr ""

msgctxt "admission gender"
msgid "Male"
msgstr ""

msgctxt "admission sex"
msgid "Male"
msgstr ""

msgid "Management of the enrolment applications"
msgstr ""

msgid "Manager follow-up"
msgstr ""

msgid ""
"Mandatory fields are missing in the 'Additional information > Specific "
"questions' tab."
msgstr ""

msgid ""
"Mandatory fields are missing in the 'Additional information > Visa' tab."
msgstr ""

msgid "Mandatory fields are missing in the 'Course choice' tab."
msgstr ""

msgid "Mandatory fields are missing in the cotutelle."
msgstr ""

msgid "Mandatory fields are missing in the project details of the proposition."
msgstr ""

msgid ""
"Mandatory fields are missing in the specific questions of the 'Additional "
"information > Specific questions' tab"
msgstr ""

msgid ""
"Mandatory fields are missing in the specific questions of the 'Course "
"choice' tab"
msgstr ""

msgid ""
"Mandatory fields are missing in the specific questions of the 'Previous "
"Experience > Curriculum vitae' tab."
msgstr ""

msgid ""
"Mandatory fields are missing in the specific questions of the 'Previous "
"experience > Secondary studies' tab"
msgstr ""

#, python-format
msgid "Mandatory languages are missing (%(languages)s)."
msgstr ""

msgid "Mandatory languages are missing."
msgstr ""

msgid ""
"Martin V comprises both the Martin V Ecole Fondamentale and the Martin V "
"Lycee."
msgstr ""

msgctxt "course"
msgid "Master"
msgstr ""

msgid "Maximum number of documents"
msgstr ""

msgid "Member not found"
msgstr ""

msgid "Member of supervision group already invited."
msgstr ""

msgid "Member of supervision group not found."
msgstr ""

msgid "Member of supervision group not invited."
msgstr ""

msgid "Members"
msgstr ""

msgid "Memberships"
msgstr ""

msgid "Membre CA not found."
msgstr "Supervisory panel member not found."

msgid "Merge all non-empty data from digit match to merge form"
msgstr ""

msgid "Merge all non-empty data from original to merge form"
msgstr ""

msgid "Merging of each document field of a continuing proposition into one PDF"
msgstr ""

msgid "Merging of each document field of a doctorate proposition into one PDF"
msgstr ""

msgid "Merging of each document field of a general proposition into one PDF"
msgstr ""

msgid "Merging of each document field of the proposition into one PDF"
msgstr ""

msgid "Message"
msgstr ""

msgid "Message for the candidate"
msgstr ""

msgid "Message for the faculty"
msgstr ""

msgid "Message object"
msgstr ""

msgid "Message sent successfully"
msgstr ""

msgid "Message subject"
msgstr ""

msgid "Message to candidate concerning the prerequisite courses"
msgstr ""

msgid "Middle name"
msgstr ""

msgid "Missing"
msgstr ""

msgid "Mobile phone (GSM)"
msgstr ""

msgid "Mobility months amount"
msgstr ""

msgid "Modification asked by the candidate"
msgstr ""

msgid "Modification author"
msgstr ""

msgid "Modification date"
msgstr ""

msgid "Modification of the exams"
msgstr ""

msgid "Modification of the secondary studies"
msgstr ""

msgid "Modification requested"
msgstr ""

msgctxt "feminine"
msgid "Modified"
msgstr ""

msgid "Mollie ID"
msgstr ""

msgid "Most recent year of enrolment"
msgstr ""

msgid "Most recent year of enrolment at UCL"
msgstr ""

msgid "Motivation"
msgstr ""

msgid "Motivation for joint supervision"
msgstr ""

msgid "Motivations"
msgstr ""

#, python-format
msgid "Move the doctorate to the \"%(status)s\" state?"
msgstr ""

msgid "Must be a dictionary."
msgstr ""

msgid "Must be enrolled"
msgstr ""

msgid "Must be in the process of the enrolment"
msgstr ""

msgid "Must not be pre-admission"
msgstr ""

msgid "Must pay"
msgstr ""

msgid "My father"
msgstr ""

msgid ""
"My father, mother, legal guardian, spouse or legal cohabitant has the "
"nationality of a country of a European Union member state, or fulfils the "
"conditions covered by one of the Belgian student statuses from 1 to 4 "
"(Belgian student status 5)"
msgstr ""

msgid "My legal cohabitant"
msgstr ""

msgid "My legal domicile provided above"
msgstr ""

msgid "My legal guardian"
msgstr ""

msgid "My mother"
msgstr ""

msgid "My partner"
msgstr ""

msgid "NO"
msgstr "No"

msgid "NOMA not found"
msgstr ""

msgid "NON_CONCERNE"
msgstr "Not concerned"

msgid "NOT_INVITED"
msgstr "Not invited to sign"

msgid "NOUVEAUX_DROITS_MAJORES"
msgstr ""

msgid "Name"
msgstr ""

msgid "Name in english"
msgstr ""

msgid "Name in french"
msgstr ""

msgid "Name of the contact person for the design of the annual program"
msgstr ""

msgid "Name of the doctoral commission"
msgstr ""

msgid "Name of the management entity"
msgstr ""

msgid "Name of the manager sending the email"
msgstr ""

msgid "Name of the working list"
msgstr ""

msgid "National number"
msgstr ""

msgid "Nationality"
msgstr ""

msgid "Nationality:"
msgstr ""

msgid "New thesis title (if applicable):"
msgstr ""

msgid "Next admission"
msgstr ""

msgid "No"
msgstr ""

msgid ""
"No 'ValidationError' exception must be triggered with the the provided data."
msgstr ""

msgid "No EPC injection found"
msgstr ""

msgid "No English studies"
msgstr ""

msgid "No French studies"
msgstr ""

msgid "No PhD found."
msgstr ""

msgid "No defense"
msgstr ""

msgid "No defense reason"
msgstr ""

msgid "No diplomatic post found."
msgstr ""

msgid "No doctorate found."
msgstr ""

msgid "No document"
msgstr ""

msgid "No document is defined as requestable."
msgstr ""

msgid "No document is defined as requestable. At least one is required."
msgstr ""

msgid "No enrolment application"
msgstr ""

msgid "No fraud identified"
msgstr ""

msgid "No general enrolment"
msgstr ""

msgid "No joint supervision"
msgstr ""

msgid "No knowledge of languages provided."
msgstr ""

msgid "No longer designate the document as to be requested"
msgstr ""

msgid "No one invited"
msgstr ""

msgid "No payment"
msgstr ""

msgid "No pool was found to match."
msgstr ""

msgid "No specific profile"
msgstr ""

msgid "No specific question available for this dossier."
msgstr ""

msgid "No training found for the specific year."
msgstr ""

msgid "No training found."
msgstr ""

msgid "No."
msgstr ""

msgid "Noma"
msgstr ""

msgid "Noma of the candidate"
msgstr ""

msgid "Non-academic activities"
msgstr ""

msgid "Non-academic activity"
msgstr ""

msgid "Non-progression dispensation comment"
msgstr ""

msgid "Non-progression dispensation needed"
msgstr ""

msgid "Non-resident (as defined by government decree)"
msgstr ""

msgid "Non-retrievable attachment"
msgstr ""

msgid "Non-retrievable document"
msgstr ""

msgid "None of these are relevant to me"
msgstr ""

msgid "Not Belgian"
msgstr ""

msgid "Not UE"
msgstr ""

msgid "Not VIP"
msgstr ""

msgid "Not analyzed"
msgstr ""

msgid "Not assimilated"
msgstr ""

msgid "Not concerned"
msgstr ""

msgctxt "checklist"
msgid "Not concerned"
msgstr ""

msgctxt "equivalence_type"
msgid "Not concerned"
msgstr ""

msgid "Not financeable"
msgstr ""

#, python-format
msgid "Not financeable - %(rule)s (Established by %(established_by)s)"
msgstr ""

msgid "Not free"
msgstr ""

msgid "Not fundable"
msgstr ""

msgctxt "dashboard-indicator admission"
msgid "Not in order of registration"
msgstr ""

msgctxt "dashboard-indicator pre-admission"
msgid "Not in order of registration"
msgstr ""

msgid "Not specified"
msgstr ""

msgctxt "admission-header"
msgid "Not specified"
msgstr ""

msgctxt "equivalence_status"
msgid "Not specified"
msgstr ""

msgctxt "equivalence_type"
msgid "Not specified"
msgstr ""

msgctxt "address"
msgid "Number"
msgstr ""

msgctxt "admission"
msgid "Number of additional years the candidate can have"
msgstr ""

msgctxt "admission"
msgid "Number of previous registration"
msgstr ""

msgid "Number of years required for the full program"
msgstr ""

msgid ""
"Number of years required for the full program (including prerequisite "
"courses)"
msgstr ""

msgid "OTHER"
msgstr "Other"

msgid "Obtained grade"
msgstr ""

msgid "Ok"
msgstr ""

msgid "On hold"
msgstr ""

msgid "On hold other reason"
msgstr ""

msgid "On hold reason"
msgstr ""

msgid "On hold reason:"
msgstr ""

msgid ""
"On the basis of the information you have provided, you will need to apply "
"for a student visa if your application to attend our university is accepted "
"(i.e. if UCLouvain sends you an \"enrolment authorisation\"). Please read "
"the student <a href=\"https://uclouvain.be/en/study/inscriptions/welcome-to-"
"international-students.html\" target=\"_blank\"> visa </a> application "
"information."
msgstr ""

msgid ""
"Once the signatures request is sent, you will not be able to change anything "
"in the application for admission."
msgstr ""

#, python-format
msgid "One education group could not be found: %(education_groups)s."
msgid_plural ""
"Several education groups could not be found: %(education_groups)s."
msgstr[0] ""
msgstr[1] ""

#, python-format
msgid "One enrolment application"
msgid_plural ""
"%(start_index)s to %(end_index)s of %(total_counts)s enrolment applications"
msgstr[0] ""
msgstr[1] ""

msgid "Online"
msgstr ""

msgid "Online payment history"
msgstr ""

msgid "Only one admission"
msgstr ""

msgid "Opinion of the CA following the format provided by the CDD"
msgstr ""

msgid "Order"
msgstr ""

msgid "Organising country"
msgstr ""

msgid "Other"
msgstr ""

msgctxt "admission gender"
msgid "Other"
msgstr ""

msgctxt "ways_hear_about_training"
msgid "Other"
msgstr ""

msgid "Other academic courses"
msgstr ""

msgid "Other additional conditions"
msgstr ""

msgid "Other address"
msgstr ""

msgid "Other application(s)"
msgstr ""

msgid "Other authorized program"
msgstr ""

msgid "Other communication for the candidate about the prerequisite courses"
msgstr ""

msgid "Other cotutelle-related documents"
msgstr ""

msgid "Other course"
msgstr ""

msgid "Other course accepted by the faculty"
msgstr ""

msgid "Other demand(s) by the candidate."
msgstr ""

msgid "Other documents relating to joint supervision"
msgstr ""

msgid "Other given names"
msgstr ""

msgid "Other holding reason"
msgstr ""

msgid "Other institute"
msgstr ""

msgid "Other institution address"
msgstr ""

msgid "Other institution name"
msgstr ""

msgid "Other international scholarship"
msgstr ""

msgid "Other members of the supervisory panel"
msgstr ""

msgctxt "admission"
msgid "Other reasons"
msgstr ""

msgid "Other refusal reason"
msgstr ""

msgid "Other refusal reasons"
msgstr ""

msgid ""
"Our University is pleased to welcome you and wishes you an enriching and "
"fruitful stay."
msgstr ""

msgid "PAS_DE_DEROGATION"
msgstr "No dispensation"

msgid "PAS_DE_DROITS_D_INSCRIPTION"
msgstr ""

msgid "PDF Export"
msgstr ""

msgid "PDF file"
msgstr ""

msgid "PDF recap for a continuing education admission"
msgstr ""

msgid "PDF recap for a doctorate education admission"
msgstr ""

msgid "PDF recap for a general education admission"
msgstr ""

msgid "PDF recap of the proposition"
msgstr ""

msgid "PHYSICS"
msgstr "Physics"

msgid "PRE_ADMISSION"
msgstr "Pre-admission"

msgid "Page"
msgstr ""

msgid "Page size"
msgstr ""

msgid "Paid"
msgstr ""

msgid "Paragraph including the person to contact"
msgstr ""

msgid "Paragraph including the planned years"
msgstr ""

msgid "Paragraph including the prerequisite courses"
msgstr ""

msgid "Paragraph including the prerequisite courses detail"
msgstr ""

msgid "Paragraph including the required documents"
msgstr ""

msgid "Parcours"
msgstr ""

msgid "Parent certificate of support from the CPAS"
msgstr ""

msgid "Parent identity card"
msgstr ""

msgid "Parent long-term residence permit"
msgstr ""

msgid "Parent residence permit valid for more than 3 months"
msgstr ""

msgid "Parent salary slips"
msgstr ""

msgid "Participation"
msgstr ""

msgid "Particular cost"
msgstr ""

msgid "Partner institution"
msgstr ""

msgid "Passport"
msgstr ""

msgid "Passport expiry date"
msgstr ""

msgid "Passport number"
msgstr ""

msgid "Past experiences authentication"
msgstr ""

msgid "Past non-academic activities (prof. and not prof.)"
msgstr ""

msgid "Pay by training cheque"
msgstr ""

msgid "Payed"
msgstr ""

msgid "Payement spread"
msgstr ""

msgid "Payment method"
msgstr ""

msgid "Pending application fee"
msgstr ""

#, python-format
msgid ""
"Pending the publication of the results of the medical and dental entrance "
"examination, your application can only be submitted from %(start_date)s."
msgstr ""

msgid "Period"
msgstr ""

msgid "Permanent residence card of a family member of a European Union citizen"
msgstr ""

msgid "Person"
msgstr ""

msgid "Personal data"
msgstr ""

msgctxt "admission"
msgid "Personal email"
msgstr ""

msgctxt "ways_hear_about_training"
msgid "Personalised mail"
msgstr ""

msgid "Personalized"
msgstr ""

msgid "PhD"
msgstr ""

msgid "PhD Committee"
msgstr ""

msgid "PhD Subject Committee annex document link"
msgstr ""

msgid "PhD already done"
msgstr ""

msgid "PhD research experience"
msgstr ""

msgid "Place of birth"
msgstr ""

msgid ""
"Placeholder text for Text form elements. Not used for Document, Selection "
"and Message elements."
msgstr ""

msgid "Planned duration"
msgstr ""

msgid "Please choose the institute or specify another institute"
msgstr ""

msgid "Please choose the language regime or specify another regime."
msgstr ""

msgid "Please complete this field: {}"
msgstr ""

msgid "Please confirm the change to \"Not concerned\"."
msgstr ""

msgid "Please confirm the change to this new state."
msgstr ""

msgid "Please confirm the change to this new status."
msgstr ""

msgid "Please confirm the faculty dispensation approval."
msgstr ""

msgid "Please confirm the withdrawal of the candidate."
msgstr ""

msgid "Please correct the errors below"
msgstr ""

msgid "Please enter your work email address"
msgstr ""

msgid ""
"Please fill in all the required information in the 'Personal Data > "
"Coordinates' tab."
msgstr ""

msgid ""
"Please fill in all the required information in the 'Personal Data > "
"Identification' tab."
msgstr ""

msgid ""
"Please fill in all the required information in the 'Previous experience > "
"Knowledge of languages' tab."
msgstr ""

msgid ""
"Please fill in all the required information related to your contact address."
msgstr ""

msgid "Please fill in at least your last or first name."
msgstr ""

msgid ""
"Please indicate your other given names in accordance with your identity "
"document. If there are no other given names on your identity document, you "
"do not need to enter anything."
msgstr ""

msgid ""
"Please look up the website of your domain doctoral committee on how to "
"download the document."
msgstr ""

#, python-format
msgid "Please note that the first term begins on %(date)s."
msgstr ""

msgid ""
"Please note that this document will be removed from the list of the missing "
"documents."
msgstr ""

msgid ""
"Please note that this experience was not part of the application when it was "
"submitted."
msgstr ""

msgid ""
"Please note that you are allowed to enroll in a different program than the "
"one you originally applied for. For more information, contact your faculty."
msgstr ""

msgid ""
"Please provide a copy of the residence permit covering the entire course, "
"including the assessment test (except for online courses)."
msgstr ""

msgid "Please provide a copy of your curriculum."
msgstr ""

msgid ""
"Please provide a copy of your decision of equivalence for your diploma(s) "
"giving access to the training."
msgstr ""

msgid ""
"Please provide a copy of your identity card and specify its expiry date."
msgstr ""

msgid "Please provide a copy of your passport and specify its expiry date."
msgstr ""

msgid "Please provide one of these two pieces of identification information:"
msgstr ""

msgid ""
"Please select in the previous experience, the diploma(s), or non-academic "
"activity(ies) giving access to the chosen program."
msgstr ""

msgid ""
"Please select the Belgian student status situation that most applies to you"
msgstr ""

msgid "Please specify at least one identity number."
msgstr ""

msgid "Please specify either your date of birth or your year of birth."
msgstr ""

msgid ""
"Please specify the details of your most recent academic training and your "
"most recent non-academic experience."
msgstr ""

msgid "Please specify your Belgian national register number."
msgstr ""

msgid "Please specify your old NOMA (matriculation number)."
msgstr ""

msgctxt "admission"
msgid "Postal address"
msgstr ""

msgid "Postal box"
msgstr ""

msgid "Postcode"
msgstr ""

msgid "Pre-admission"
msgstr ""

msgctxt "dashboard-category"
msgid "Pre-admission"
msgstr ""

msgid "Prerequisite courses"
msgstr ""

msgid "Prerequisite courses:"
msgstr ""

msgctxt "jury"
msgid "President"
msgstr ""

#, python-format
msgctxt "female gender"
msgid "President of the %(cdd_title)s"
msgstr ""

#, python-format
msgctxt "male gender"
msgid "President of the %(cdd_title)s"
msgstr ""

msgid "Previous NOMA"
msgstr ""

msgid "Previous admission"
msgstr ""

msgid "Previous experience"
msgstr ""

msgid "Previous experiences"
msgstr ""

msgid "Private"
msgstr ""

msgid "Private email"
msgstr ""

msgid "Private email address"
msgstr ""

msgid "Processing by Fac"
msgstr ""

msgid "Produce xls"
msgstr ""

msgid "Professional"
msgstr ""

msgid "Professional email"
msgstr ""

msgid "Professional experiences"
msgstr ""

msgctxt "female gender"
msgid "Professor"
msgstr ""

msgctxt "male gender"
msgid "Professor"
msgstr ""

msgctxt "other gender"
msgid "Professor"
msgstr ""

msgid "Program proposition"
msgstr ""

msgid "Project"
msgstr ""

msgid "Project abstract"
msgstr ""

msgid "Project abstract (max. 2000 characters)"
msgstr ""

msgid "Project title"
msgstr ""

msgid "Project title (max. 100 characters)"
msgstr ""

msgid "Promotion"
msgstr ""

msgid "Proof of equivalency request"
msgstr ""

msgid "Proof of passing the exam"
msgstr ""

msgid "Proof of receipt of unemployment benefit, pension or compensation"
msgstr ""

msgid ""
"Proof of receipt of unemployment benefit, pension or compensation from the "
"mutual insurance company"
msgstr ""

msgid "Proof of regular registration"
msgstr ""

msgid "Proof of regular registration for registration change"
msgstr ""

msgid "Proof of scholarship"
msgstr ""

msgid "Proposal approved"
msgstr ""

msgid "Proposal summary"
msgstr ""

msgid "Proposition features"
msgstr ""

msgid "Proposition not found."
msgstr ""

msgid "Proposition submission"
msgstr ""

msgid "Proposition type"
msgstr ""

msgctxt "equivalence_state"
msgid "Provisional"
msgstr ""

msgid "Proximity Commission for Dental Sciences (DENT)"
msgstr ""

msgid "Proximity Commission for Motricity Sciences (MOTR)"
msgstr ""

msgid "Proximity Commission for Neuroscience (NRSC)"
msgstr ""

msgid "Proximity Commission for Pharmaceutical Sciences (DFAR)"
msgstr ""

msgid "Proximity commission"
msgstr ""

msgid "Proximity commission / Subdomain"
msgstr ""

msgid ""
"Proximity commission for biochemistry, cellular and molecular biology, "
"genetics, immunology (BCGIM)"
msgstr ""

msgid "Proximity commission for experimental and clinical research (ECLI)"
msgstr ""

msgid "Proximity commission for public health, health and society (SPSS)"
msgstr ""

msgid ""
"Proximity commission should be filled in only if the doctorate's entity is "
"CDE, CLSM or CDSS"
msgstr ""

msgid "Quarantine"
msgstr ""

msgid ""
"Question label for Document, Selection and Text form elements. Not used for "
"Message elements."
msgstr ""

msgid ""
"Question tooltip text for Document, Selection and Text form elements. "
"Content of the message to be displayed for Message elements."
msgstr ""

msgid "REDUCTION_VCRC"
msgstr ""

msgid "REFUSEE"
msgstr "Denied"

msgid "REFUS_AGREGATION"
msgstr ""

msgid "REFUS_ARTICLE_95_ACCES_MS_ENSEIGNEMENT"
msgstr ""

msgid "REFUS_ARTICLE_95_ACCES_S4"
msgstr ""

msgid "REFUS_ARTICLE_95_ACCES_S5"
msgstr ""

msgid "REFUS_ARTICLE_95_CERTIFICAT"
msgstr ""

msgid "REFUS_ARTICLE_95_GENERIQUE_IRRECEVABILITE"
msgstr ""

msgid "REFUS_ARTICLE_95_JURY"
msgstr ""

msgid "REFUS_ARTICLE_95_SIC_CONDITIONS_PUBLIEES_MASTER"
msgstr ""

msgid "REFUS_ARTICLE_95_SIC_CONDITIONS_PUBLIEES_MASTER_SPECIALISATION"
msgstr ""

msgid "REFUS_ARTICLE_96_HUE_NON_PROGRESSION"
msgstr ""

msgid "REFUS_ARTICLE_96_HUE_RAISON_ACADEMIQUE"
msgstr ""

msgid "REFUS_ARTICLE_96_UE_HUE_ASSIMILES"
msgstr ""

msgid "REFUS_BAC_HUE_ACADEMIQUE"
msgstr ""

msgid "REFUS_COMPLEMENT_TARDIF"
msgstr ""

msgid "REFUS_DE_DEROGATION_FACULTAIRE"
msgstr "Faculty dispensation refusal"

msgid "REFUS_DIRECTION"
msgstr ""

msgid "REFUS_DOCTORAT"
msgstr "Doctorate refusal"

msgid "REFUS_DOSSIER_TARDIF"
msgstr ""

msgid "REFUS_EQUIVALENCE"
msgstr ""

msgid "REFUS_LIBRE"
msgstr ""

msgid "REJECTED"
msgstr "Rejected"

msgid "Radio buttons"
msgstr ""

msgid "Rank in diploma"
msgstr ""

msgid "Reason for cancellation"
msgstr ""

msgid "Reason for exceeding the deadline"
msgstr ""

msgid "Reason for refusal"
msgstr ""

msgid "Reasons"
msgstr ""

msgid "Reasons for not accepting"
msgstr ""

msgid "Reasons for pre-admission."
msgstr ""

msgid "Reasons for putting on hold"
msgstr ""

msgid "Rebilling or third-party payer"
msgstr ""

#, python-format
msgid "Recap of the proposition %(reference)s"
msgstr ""

msgid "Received"
msgstr ""

msgid "Recent CPAS certificate of coverage"
msgstr ""

#, python-format
msgid "Recent CPAS certificate of coverage for %(person_concerned)s"
msgstr ""

msgid "Recipient"
msgstr ""

msgctxt "F"
msgid "Rector"
msgstr ""

msgctxt "H"
msgid "Rector"
msgstr ""

msgctxt "X"
msgid "Rector"
msgstr ""

msgid "Red."
msgstr ""

msgid "Reduced rights"
msgstr ""

msgid "Reduced tuition fee"
msgstr ""

msgid "Reduction"
msgstr ""

msgid "Reference"
msgstr ""

msgid "Reference of the admission"
msgstr ""

msgid "Reference of the application"
msgstr ""

msgid "Reference:"
msgstr ""

msgid "Refusal"
msgstr ""

msgid "Refusal certificate from SIC"
msgstr ""

msgid "Refusal certificate of SIC"
msgstr ""

msgid "Refusal certificate of faculty"
msgstr ""

msgid "Refusal certificate of the CDD"
msgstr ""

msgid "Refusal document link"
msgstr ""

msgid "Refusal reason"
msgstr ""

msgid "Refusal reason categories"
msgstr ""

msgid "Refusal reason category"
msgstr ""

msgid "Refusal reason other"
msgstr ""

msgid "Refusal reason:"
msgstr ""

msgid "Refusal reasons"
msgstr ""

msgid "Refusal reasons:"
msgstr ""

msgid "Refusal to validate"
msgstr ""

msgid "Refusal type"
msgstr ""

msgctxt "admission"
msgid "Refuse"
msgstr ""

msgid "Refuse activity"
msgstr ""

msgid "Registered credits"
msgstr ""

msgid "Registration Id"
msgstr ""

msgid "Registration as"
msgstr ""

msgid "Registration certificate"
msgstr ""

msgid "Registration fees"
msgstr ""

msgid "Registration required"
msgstr ""

msgid "Registration type"
msgstr ""

msgid "Related experience"
msgstr ""

msgid "Related pre-admission"
msgstr ""

msgid "Relationship"
msgstr ""

msgid "Remind the applicant"
msgstr ""

msgctxt "admission"
msgid "Remove"
msgstr ""

msgid "Remove experience"
msgstr ""

msgctxt "jury member"
msgid "Remove?"
msgstr ""

msgid "Replace a document"
msgstr ""

msgid "Replace the document"
msgstr ""

msgid "Reporting categories"
msgstr ""

msgid "Request cancelled"
msgstr ""

msgid "Request signatures"
msgstr ""

msgid "Request the documents from the candidate"
msgstr ""

msgctxt "document"
msgid "Requested"
msgstr ""

msgid "Requested documents"
msgstr ""

msgid "Requested documents deadline"
msgstr ""

msgid "Requested documents list"
msgstr ""

msgid "Requested on"
msgstr ""

#, python-format
msgid "Require changes for \"%(object)s\""
msgstr ""

msgctxt "masculine"
msgid "Required"
msgstr ""

msgctxt "tab"
msgid "Research"
msgstr ""

msgid "Research institute"
msgstr ""

msgid "Research project"
msgstr ""

msgid "Research scholarship"
msgstr ""

msgid "Research start date"
msgstr ""

msgid "Resend invitation"
msgstr ""

msgid "Reset"
msgstr ""

msgid "Residence card of a family member of a European Union citizen"
msgstr ""

msgid "Residence permit covering the entire course"
msgstr ""

msgid "Residence permit in Belgium"
msgstr ""

msgid "Residence permit valid for more than 3 months with professional income"
msgstr ""

msgid "Residence permit valid for more than 3 months with replacement income"
msgstr ""

msgid "Resident (as defined by government decree)"
msgstr ""

msgid "Ressource not found."
msgstr ""

msgctxt "equivalence_status"
msgid "Restricted"
msgstr ""

msgid "Result"
msgstr ""

msgid "Results by year"
msgstr ""

msgid "Retype"
msgstr ""

msgctxt "admission"
msgid "Retype"
msgstr ""

msgid "Retype the document"
msgstr ""

msgid "Role of the signing actor"
msgstr ""

msgid "Role: Candidate"
msgstr ""

msgid "Role: Candidates"
msgstr ""

msgid "Role: Central manager"
msgstr ""

msgid "Role: Central managers"
msgstr ""

msgid "Role: Committee member"
msgstr ""

msgid "Role: Committee members"
msgstr ""

msgid "Role: Doctorate committee member"
msgstr ""

msgid "Role: Doctorate committee members"
msgstr ""

msgid "Role: Program manager"
msgstr ""

msgid "Role: Program managers"
msgstr ""

msgid "Role: SCEB"
msgstr ""

msgid "Role: SCEBs"
msgstr ""

msgid "Role: Supervisor"
msgstr ""

msgid "Role: Supervisors"
msgstr ""

msgid "SEARCH_SCHOLARSHIP"
msgstr "Research scholarship"

msgid "SELF_FUNDING"
msgstr "Self-funding"

msgid "SIC"
msgstr ""

msgid "SIC Approval"
msgstr ""

msgid "SIC comment for the CDD"
msgstr ""

msgid "SIC comment for the faculty"
msgstr ""

msgid "SIC decision"
msgstr ""

msgid "SIGNING_IN_PROGRESS"
msgstr "Signing in progress"

msgid "STATISTICS"
msgstr "Statistics"

msgid "SYST_REUSSITE"
msgstr "System success"

msgid "Saint-Louis Bruxelles Enrolment Office"
msgstr ""

msgid "Salary slips"
msgstr ""

msgid "Save"
msgstr ""

msgctxt "admission"
msgid "Save"
msgstr ""

msgid "Save and transfer to SIC"
msgstr ""

msgid "Scholarship"
msgstr ""

msgctxt "doctorate-header-list"
msgid "Scholarship"
msgstr ""

msgid "Scholarship certificate"
msgstr ""

msgid "Scholarship end date"
msgstr ""

msgid "Scholarship end date prior to any possible renewal."
msgstr ""

msgid "Scholarship start date"
msgstr ""

msgid "Scholarship-DD-Erasmus"
msgstr ""

msgctxt "verb"
msgid "Search"
msgstr ""

msgid "Search a person by surname"
msgstr ""

msgid "Search on portal"
msgstr ""

msgid "Secondary education type"
msgstr ""

msgid "Secondary school"
msgstr ""

msgid "Secondary school diploma"
msgstr ""

msgid "Secondary school graduation year"
msgstr ""

msgid "Secondary school or alternative"
msgstr ""

msgid "Secondary studies"
msgstr ""

msgid "Secondary studies must be completed."
msgstr ""

msgid "Secretary"
msgstr ""

msgid "Sector"
msgstr ""

#, python-format
msgid "Select valid choices. %(value)s is not one of the available choices."
msgid_plural ""
"Select valid choices. %(value)s are not among the available choices."
msgstr[0] ""
msgstr[1] ""

msgid "Selection"
msgstr ""

msgid "Selection type"
msgstr ""

msgid "Send"
msgstr ""

msgctxt "admission"
msgid "Send"
msgstr ""

msgid "Send a mail"
msgstr ""

msgid "Send a mail to the candidate"
msgstr ""

msgid "Send a mail to the faculty"
msgstr ""

msgid "Send back to the candidate"
msgstr ""

msgid "Send the message"
msgstr ""

msgid "Send to CDD"
msgstr ""

msgid "Send to EPC"
msgstr ""

msgid "Send to SIC"
msgstr ""

msgid "Send to applicant"
msgstr ""

msgid "Send to faculty"
msgstr ""

msgid "Sender"
msgstr ""

msgid "Sent to EPC"
msgstr ""

msgid "Sent to digit"
msgstr ""

msgid "Sentence indicating the late enrolment (if applicable)."
msgstr ""

msgid "Sentence indicating the payment of the application fee (if applicable)."
msgstr ""

msgid ""
"Sentence indicating the start date of the enrollment processing (if "
"applicable)."
msgstr ""

msgid "Set as member"
msgstr ""

msgid "Set as president"
msgstr ""

msgid "Set as secretary"
msgstr ""

msgid "Several applications"
msgstr ""

msgid "Several applications?"
msgstr ""

msgid "Sex"
msgstr ""

msgid "Short"
msgstr ""

msgid "Short label in english"
msgstr ""

msgid "Short label in french"
msgstr ""

msgid "Show details"
msgstr ""

msgid "Show the checklist menu"
msgstr ""

msgid "Show the documents"
msgstr ""

msgid "Show the states of the checklist"
msgstr ""

msgid "Signature requests sent"
msgstr ""

msgid "Signatures"
msgstr ""

msgid "Signed enrollment authorization"
msgstr ""

msgid "Sir"
msgstr ""

msgid "Sir, Madam"
msgstr ""

msgid "Solidarity student"
msgstr ""

msgid "Some errors have been encountered."
msgstr ""

msgid ""
"Some fields are missing in the 'Absence of debt' block in the 'Additional "
"information > Accounting' tab."
msgstr ""

msgid "Some fields are missing in the 'Absence of debt' block."
msgstr ""

msgid ""
"Some fields are missing in the 'Belgian student status' block in the "
"'Additional information > Accounting' tab."
msgstr ""

msgid "Some fields are missing in the 'Belgian student status' block."
msgstr ""

msgid ""
"Some fields are missing in the 'Memberships' block in the 'Additional "
"information > Accounting' tab."
msgstr ""

msgid "Some fields are missing in the 'Memberships' block."
msgstr ""

msgid ""
"Some fields are missing in the 'Reduced tuition fee' block in the "
"'Additional information > Accounting' tab."
msgstr ""

msgid "Some fields are missing in the 'Reduced tuition fee' block."
msgstr ""

msgid ""
"Some fields related to the bank account are missing in the 'Additional "
"information > Accounting' tab."
msgstr ""

msgid "Some fields related to the bank account are missing."
msgstr ""

msgid ""
"Some fields related to the bank account number in IBAN format are missing in "
"the 'Additional information > Accounting' tab."
msgstr ""

msgid ""
"Some fields related to the bank account number in IBAN format are missing."
msgstr ""

msgid ""
"Some information about the Belgian diploma of the secondary studies are "
"missing."
msgstr ""

msgid ""
"Some information about the alternative to the secondary studies are missing."
msgstr ""

msgid ""
"Some information about the foreign diploma of the secondary studies are "
"missing."
msgstr ""

msgid "Speaking ability"
msgstr ""

msgid "Specific aspects"
msgstr ""

msgid "Specific profile"
msgstr ""

msgctxt "admission"
msgid "Specific profile"
msgstr ""

msgid "Specific question"
msgstr ""

msgid "Specific questions"
msgstr ""

msgid "Specificities"
msgstr ""

msgid "Specified"
msgstr ""

msgid "Specify employer and function"
msgstr ""

msgid "Specify the reason for requesting"
msgstr ""

msgid "Sport affiliation"
msgstr ""

msgid "Start"
msgstr ""

msgid "Start date"
msgstr ""

msgid "Start date of the academic year of the admission"
msgstr ""

msgid "State"
msgstr ""

msgid "Status"
msgstr ""

msgid "Status changes"
msgstr ""

msgid "Status of the doctoral training"
msgstr ""

msgid "Status:"
msgstr ""

msgid "Street"
msgstr ""

msgid "Student report"
msgstr ""

msgid "Student signature for agreement"
msgstr ""

msgid "Student visa D"
msgstr ""

msgid "Study language"
msgstr ""

msgid "Subject"
msgstr ""

msgid "Submission date"
msgstr ""

msgctxt "doctorate-header-list"
msgid "Submission date"
msgstr ""

msgid "Submission date:"
msgstr ""

msgid "Submit my decision"
msgstr ""

msgctxt "admission"
msgid "Submitted"
msgstr ""

msgctxt "dashboard-indicator admission"
msgid "Submitted dossiers"
msgstr ""

msgctxt "dashboard-indicator pre-admission"
msgid "Submitted dossiers"
msgstr ""

msgid "Submitted from"
msgstr ""

msgid "Submitted profile"
msgstr ""

msgid "Submitted until"
msgstr ""

msgid ""
"Subsidiary protection status is granted to a foreign national who cannot be "
"considered a refugee but with respect to whom there are serious grounds for "
"believing that, if returned to his or her country of origin, he or she would "
"face a genuine risk of suffering serious harm"
msgstr ""

msgid "Sufficient"
msgstr ""

msgid "Supervision"
msgstr ""

msgid "Supervision committee"
msgstr ""

msgid "Supervision committee modification by candidate"
msgstr ""

msgid "Supervision group not found."
msgstr ""

msgid "Supervisor"
msgstr ""

msgctxt "gender"
msgid "Supervisor"
msgstr ""

msgid "Supervisor not found."
msgstr ""

msgid "Supervisors"
msgstr ""

msgid "Supervisory panel"
msgstr ""

msgid "Supervisory panel proposition"
msgstr ""

msgid "Supervisory panel report of the confirmation paper"
msgstr ""

msgid "Support committee to be completed"
msgstr ""

msgid "Supporting documents"
msgstr ""

msgid "Surname"
msgstr ""

msgid "System"
msgstr ""

msgid "System of education"
msgstr ""

msgid "TFF label"
msgstr ""

msgid "TO_BE_COMPLETED"
msgstr "To be completed"

msgid "TO_BE_DETERMINED"
msgstr "To be determined"

msgid "TO_BE_VALIDATED"
msgstr "To be validated"

msgid "TO_BE_VERIFIED"
msgstr "To be verified"

msgid "Tab"
msgstr ""

msgid "Taken in charge"
msgstr ""

msgid ""
"Takes into account the language of secondary and higher education. Studies "
"in Belgium are considered as both French and English studies."
msgstr ""

msgid ""
"Takes into account the nationality of higher education diplomas. 'Not "
"Belgian' means that the candidate hasn't got any Belgian diploma but has a "
"foreign diploma. Similarly, 'Not UE' means that the candidate hasn't got any "
"UE diploma but has a non-UE diploma."
msgstr ""

msgid "Teaching campus of the training"
msgstr ""

msgid "Teaching degree and CAPAES"
msgstr ""

msgctxt "admission"
msgid "Telephone (mobile)"
msgstr ""

msgid ""
"Temporary protection is granted for a period of one year, which can be "
"extended. This protection is granted in the event of a mass influx of "
"refugees."
msgstr ""

msgid "Text"
msgstr ""

msgid "Text size"
msgstr ""

msgid ""
"The \"doctoral training\" must be completed before submitting the defense "
"preparation and the jury proposition."
msgstr ""

msgid ""
"The 'Approved' status requires the last 5 years to be justified in the "
"previous experience."
msgstr ""

msgid ""
"The 'Dispensation granted' status is reserved to enrolment application with "
"financability dispensation status set to 'Faculty dispensation granted' or "
"with a VRAE dispensation."
msgstr ""

msgid "The 'Dispensation needed' status is reserved to enrolment application."
msgstr ""

msgid "The <strong>additional training</strong> has been completed: yes / no."
msgstr ""

msgid ""
"The BIC/SWIFT code consists of 8 or 11 characters, which correspond to:"
"<ul><li>bank code (four letters)</li><li>country code (two letters)</"
"li><li>location code (two letters or numbers)</li><li>branch code (optional, "
"three letters or numbers)</li></ul>"
msgstr ""

msgid ""
"The Belgian national register number (or NISS, Social Security "
"Identification Number) is a number composed of 11 digits, the first 6 of "
"which refer to the date of birth of the concerned person. This number is "
"assigned to every person living in Belgium when they register with the "
"municipality (or other official body). It can be found on the Belgian "
"identity card or on the residence permit."
msgstr ""

msgid "The Belgian national register number must consist of 11 digits."
msgstr ""

msgid "The CA is not currently to be completed"
msgstr ""

msgid "The CA members"
msgstr "The supervisory panel members"

msgid "The CV does not yet contain any academic course."
msgstr ""

msgid "The CV does not yet contain any non-academic activity."
msgstr ""

msgid "The IBAN account number is valid"
msgstr ""

msgid ""
"The IBAN contains up to 34 alphanumeric characters, which correspond to:"
"<ul><li>country code (two letters)</li><li>verification key (two digits)</"
"li><li>the Basic Bank Account Number (BBAN) (up to 30 alphanumeric "
"characters)</li></ul>"
msgstr ""

msgid "The NOMA must contain 8 digits."
msgstr ""

msgid ""
"The Previous experience must be in the \"Sufficient\" status in order to do "
"this action."
msgstr ""

msgid ""
"The Previous experience must not be in the \"Sufficient\" status in order to "
"do this action."
msgstr ""

#, python-format
msgid ""
"The SIC decision mail was sent to the candidate the %(date)s by %(author)s."
msgstr ""

msgid "The University tuition fee is EUR 0.0."
msgstr ""

msgid "The admission must not follow a pre-admission"
msgstr ""

#, python-format
msgid ""
"The applicant is registered in the year %(year)s. Click <a class='bold-text "
"underline-text' href='%(full_training_choice_url)s'>here</a> to change the "
"academic year."
msgstr ""

msgid "The application can only be validated if it was previously approved."
msgstr ""

#, python-brace-format
msgid ""
"The application fee payment period for {anac} admissions is now closed.The "
"deadline was {date_limite}. It is no longer possible to regularize your "
"situation."
msgstr ""

msgid "The application has been validated."
msgstr ""

msgid "The application is in IUFC"
msgstr ""

msgid "The application is in faculty"
msgstr ""

msgid "The application is in quarantine"
msgstr ""

msgid ""
"The authorization can not be done while there is one or more documents to be "
"requested immediately."
msgstr ""

#, python-format
msgid ""
"The cancel mail has been sent to the candidate the %(date)s by %(sender)s."
msgstr ""

msgid "The candidate has a scholarship"
msgstr ""

msgid ""
"The candidate has already applied for this course for this academic year."
msgstr ""

msgid "The candidate is doing a mobility"
msgstr ""

msgid "The candidate must provide a student visa"
msgstr ""

msgid "The candidate must report to SIC"
msgstr ""

msgid "The checklist tab is not valid for this admission context."
msgstr ""

msgid ""
"The closing of the application has important consequences (canceling the "
"requested documents, status reset, etc). Do you confirm the closing?"
msgstr ""

msgid ""
"The closing of the application has important consequences (transfer of the "
"application to the SIC, status reset, etc). Do you confirm the closing?"
msgstr ""

#, python-format
msgid ""
"The committee also validates the activities carried out as part of your "
"doctoral training, which now total %(nb_credits)s ECTS."
msgstr ""

msgctxt "female gender"
msgid ""
"The committee requests the candidate to <strong>retake</strong> the paper "
"<u>before</u>:"
msgstr ""

msgctxt "male gender"
msgid ""
"The committee requests the candidate to <strong>retake</strong> the paper "
"<u>before</u>:"
msgstr ""

msgid "The completed documents are different from the ones that are requested."
msgstr ""

msgid "The configuration is not valid for a document field: "
msgstr ""

msgid "The configuration is not valid for a document: "
msgstr ""

msgid "The configuration is not valid for a message: "
msgstr ""

msgid "The configuration is not valid for a text: "
msgstr ""

msgid "The contact address I provided"
msgstr ""

msgid "The contact supervisor must be internal UCLouvain"
msgstr ""

msgid "The css class must be a string."
msgstr ""

msgid "The current training is attached to this document."
msgstr ""

msgid "The decision of the signing actor"
msgstr ""

#, python-format
msgid ""
"The deny mail has been sent to the candidate the %(date)s by %(sender)s."
msgstr ""

msgctxt "female gender"
msgid "The doctoral student"
msgstr ""

msgctxt "male gender"
msgid "The doctoral student"
msgstr ""

msgid "The document has been deleted"
msgstr ""

msgid "The document has been designated as to be requested"
msgstr ""

msgid "The document has been replaced"
msgstr ""

msgid "The document has been uploaded"
msgstr ""

msgid "The document is no longer designated as to be requested"
msgstr ""

msgid "The document must be related to the specified checklist tab"
msgstr ""

msgid "The documents have been requested to the candidate"
msgstr ""

msgid "The documents request have been cancelled"
msgstr ""

msgid "The dossier has been confirmed as:"
msgstr ""

msgid "The dossier has been confirmed with the following contact address:"
msgstr ""

msgid "The dossier is currently in CDD"
msgstr ""

msgid "The dossier is currently in SIC"
msgstr ""

msgid "The dossier is currently in faculty"
msgstr ""

#, python-format
msgid ""
"The e-mail for the CDD decision has been sent on %(sent_at)s by %(sender)s."
msgstr ""

#, python-format
msgid "The educational experience '%(education_name)s' is not completed."
msgstr ""

msgid ""
"The educational experiences that have been valuated from this admission."
msgstr ""

msgid "The element has not been found."
msgstr ""

msgid "The experience has been valuated."
msgstr ""

msgid "The experiences that have been valuated from this admission."
msgstr ""

msgid "The export has failed"
msgstr ""

#, python-format
msgid ""
"The fac approval mail has been sent to the candidate the %(date)s by "
"%(sender)s."
msgstr ""

msgid "The first name must be less than 20 characters long."
msgstr ""

msgid "The first name of the candidate"
msgstr ""

msgid "The first name of the recipient"
msgstr ""

msgid "The first name of the signing actor"
msgstr ""

msgid "The following admission has been updated: {}."
msgid_plural "The following admissions have been updated: {}."
msgstr[0] ""
msgstr[1] ""

msgid "The following admission has not been updated: {}."
msgid_plural "The following admissions have not been updated: {}."
msgstr[0] ""
msgstr[1] ""

msgid "The following period must be justified in the curriculum:"
msgid_plural "The following periods must be justified in the curriculum:"
msgstr[0] ""
msgstr[1] ""

msgid ""
"The format of the documents to be uploaded below may vary from one CDD to "
"another. Find out more on your CDD's website or from your doctoral manager."
msgstr ""

msgid ""
"The global status of the application must be one of the following in order "
"to realize this action: "
msgstr ""

#, python-format
msgid ""
"The global status of the application must be one of the following in order "
"to submit the dossier to the CDD: %(statuses)s."
msgstr ""

#, python-format
msgid ""
"The global status of the application must be one of the following in order "
"to submit the dossier to the SIC: %(statuses)s."
msgstr ""

#, python-format
msgid ""
"The global status of the application must be one of the following in order "
"to submit the dossier to the faculty: %(statuses)s."
msgstr ""

msgid ""
"The information about the scholarships must be specified in the 'Course "
"choice' tab."
msgstr ""

#, python-format
msgid ""
"The inscription type admission was authorised the %(date)s by %(author)s."
msgstr ""

msgid "The internal experiences chosen as access titles of this admission."
msgstr ""

msgid "The last name of the candidate"
msgstr ""

msgid "The last name of the recipient"
msgstr ""

msgid "The last name of the signing actor"
msgstr ""

msgid "The limited training you are enrolling into is not opened yet."
msgstr ""

msgid "The maximum number of documents must be a positive number."
msgstr ""

msgid "The member is not external."
msgstr ""

msgid "The mimetypes must be a list with at least one mimetype."
msgstr ""

#, python-format
msgid ""
"The number of acquired <strong>doctoral</strong> credits amounts to "
"%(credits_nb)s credits."
msgstr ""

msgid "The official enrolment authorisation signed by you."
msgstr ""

#, python-format
msgid ""
"The on hold mail has been sent to the candidate the %(date)s by %(sender)s."
msgstr ""

#, python-brace-format
msgid ""
"The option {index} must have an identifier and a translation for each "
"required language."
msgstr ""

<<<<<<< HEAD
msgid "The other given names must be less than 40 characters long."
msgstr ""

=======
>>>>>>> 430f678e
msgid "The payment has already been made."
msgstr ""

msgid "The payment has not been made."
msgstr ""

msgid "The person concerned"
msgstr ""

msgid "The person is in quarantine."
msgstr ""

msgid ""
"The person whose the secondary studies have been valuated by this admission"
msgstr ""

msgid "The professional experience is missing a certificate."
msgstr ""

msgid ""
"The professional experiences that have been valuated from this admission."
msgstr ""

msgid "The programme is already full"
msgstr ""

msgid "The proposition has already been confirmed or is cancelled"
msgstr ""

msgid ""
"The proposition must be a late enrollment with a defined access condition."
msgstr ""

msgid "The proposition must be an admission to realize this action."
msgstr ""

msgid "The proposition must be an admission."
msgstr ""

msgid "The proposition must be an enrollment."
msgstr ""

msgid "The proposition must be concerned by the payment."
msgstr ""

msgid "The proposition must be in draft form to realize this action."
msgstr ""

msgid "The proposition must be in the 'In the process of re-signing' status."
msgstr ""

msgid "The proposition must be in the 'In the process of signing' status."
msgstr ""

msgid "The proposition must be in the 'draft' or 'processed by fac' status."
msgstr ""

msgid ""
"The proposition must be in the 'draft', 'Support committee to be completed' "
"or 'processed by fac' status."
msgstr ""

msgid "The proposition must be managed by FAC to realized this action."
msgstr ""

msgid "The proposition must be managed by SIC to realized this action."
msgstr ""

msgid "The proposition must be managed by the CDD to realized this action."
msgstr ""

msgid "The proposition must be submitted to realize this action."
msgstr ""

msgid "The proposition must be validated to realize this action."
msgstr ""

msgid ""
"The proposition must involve a change of course and must have a defined "
"access condition."
msgstr ""

msgid "The proposition must not be cancelled to realize this action."
msgstr ""

msgid "The proposition must not be concerned by the payment."
msgstr ""

msgid "The public comment about the approval"
msgstr ""

msgid "The public comment about the approval/refusal"
msgstr ""

msgid "The public comment about the refusal"
msgstr ""

msgid "The reason for refusal"
msgstr ""

msgid "The request status has been changed"
msgstr ""

msgid "The requested documents immediately are not completed."
msgstr ""

msgid "The resulting calculated academic year or pool is not consistent."
msgstr ""

msgid "The selected training has not been found for this year."
msgstr ""

#, python-format
msgid "The selection type must be one of the following values: %(values)s."
msgstr ""

msgid "The signature request procedure is already in progress."
msgstr ""

msgid "The signature request procedure isn't in progress."
msgstr ""

msgid "The start date must be earlier than or the same as the end date."
msgstr ""

msgid ""
"The status of the checklist for the financability must be \"Not concerned\" "
"or \"Financable\" or \"Dispensation granted\"."
msgstr ""

msgid ""
"The status of the checklist for the personal data must be \"Validated\"."
msgstr ""

#, python-brace-format
msgid ""
"The status of the request is currently \"{current_status}\". Only the "
"statuses \"{from_statuses}\" allow you to move to the \"{to_status}\" status "
"for the application fee."
msgstr ""

msgid "The submitted information is not consistent with information requested."
msgstr ""

msgid ""
"The summary of the proposal in PDF format is being generated. Please come "
"back later to access it."
msgstr ""

#, python-format
msgid "The text size must be one of the following values: %(values)s."
msgstr ""

msgid ""
"The transition to this status is not possible while the application is in "
"quarantine."
msgstr ""

#, python-format
msgid "The type of the admission form item is unknown (%(type)s)."
msgstr ""

#, python-format
msgid ""
"The university tuition fee is EURO %(montant)s. A compulsory minimum EURO 50 "
"tuition fee deposit must be paid as soon as possible and no later than 31 "
"October %(start_year)s. The tuition fee balance must be paid in full by 1 "
"February %(end_year)s. As soon as we receive the enrolment authorisation "
"signed by you, we will let you know how to pay."
msgstr ""
"The university tuition fee is €%(montant)s. A compulsory minimum €50 tuition "
"fee deposit must be paid as soon as possible and no later than 31 October "
"%(start_year)s. The tuition fee balance must be paid in full by 1 February "
"%(end_year)s. As soon as we receive the enrolment authorisation signed by "
"you, we will let you know how to pay."

msgid "There can be no more CA members in the supervision group."
msgstr ""
"There can be no more supervision committee members in the supervision group."

msgid "There can be no more supervisors in the supervision group."
msgstr ""

msgid ""
"There has been a problem when merging the documents, this document contains "
"several files and only the first one is displayed in the viewer. You can "
"view the other files either in the candidate's replicated tabs or by "
"switching to edit mode."
msgstr ""

msgid "There is no required exam for this training."
msgstr ""

msgid "Thesis field"
msgstr ""

msgid "Thesis field should be set when PhD has been set to yes or partial"
msgstr ""

msgid "Thesis institute"
msgstr ""

msgid "Thesis institute must be set."
msgstr ""

msgid "Thesis language"
msgstr ""

msgid "Thesis location"
msgstr ""

msgid "Thesis project title"
msgstr ""

msgid "Thesis title"
msgstr ""

msgid "Thesis with cotutelle"
msgstr ""

msgid "Thesis-related data"
msgstr ""

msgid "This account number has been verified"
msgstr ""

msgid ""
"This action cannot be performed as an admission or an internal experience is "
"related to a general education."
msgstr ""

msgid ""
"This action cannot be performed as an admission or an internal experience is "
"related to a general or a doctorate education."
msgstr ""

msgid "This action is limited to a specific admission context."
msgstr ""

msgid "This action will cancel the document request."
msgstr ""

msgid "This action will change the status to \"Application confirmed\"."
msgstr ""

msgid "This activity and its potential subactivities will be discontinued"
msgstr ""

msgid ""
"This activity and potential sub-activities will be set back to Unsubmitted "
"for modification"
msgstr ""

msgid ""
"This activity has underlying sub-activities that will be refused as well"
msgstr ""

msgid ""
"This activity has underlying sub-activities that will be restored as well"
msgstr ""

msgid "This activity will be refused"
msgstr ""

msgid "This activity will be restored"
msgstr ""

msgid ""
"This choice will define the language of communication throughout your "
"admission process."
msgstr ""

msgid ""
"This course is closed. The candidate can express its interest by ticking the "
"box below or by contacting a course administrator."
msgstr ""

msgid ""
"This document does not represent a commitment of financial support from "
"UCLouvain."
msgstr ""

msgid ""
"This document is an internal document containing the details of the CDD's "
"decision. Under no circumstances will it be sent in this form to the "
"candidate. The candidate will receive a letter from SIC containing the "
"various details of the CDD's decision."
msgstr ""

msgid ""
"This document is an internal document containing the details of the "
"faculty's decision. Under no circumstances will it be sent in this form to "
"the candidate. The candidate will receive a letter from SIC containing the "
"various details of the faculty's decision."
msgstr ""

msgid ""
"This enrolment authorisation letter allows you to submit an application for "
"accommodation to the Logistics and Student Accommodation Service (LOGE). To "
"find out how, go to <a href=\"https://www.uclouvain.be/en/logement\">www."
"uclouvain.be/en/logement</a>."
msgstr ""

msgid "This experience can't be validated if mandatory information is missing."
msgstr ""

msgid "This experience cannot be updated as it has already been valuated."
msgstr ""

#, python-format
msgid ""
"This experience has been added by the applicant in <a "
"href=\"%(admission_url)s\" target=\"_blank\">another application</a>."
msgstr ""

msgid "This field is required if the first name is missing."
msgstr ""

msgid "This field is required if the surname is missing."
msgstr ""

msgid "This field is required."
msgstr ""

#, python-format
msgid ""
"This field must contain a translation for each of the following languages: "
"%(languages)s."
msgstr ""

msgid "This language is set more than once."
msgstr ""

msgid "This page is currently under construction."
msgstr ""

msgid ""
"This status change will close the transaction in the payment application. "
"The applicant will still need to be informed."
msgstr ""

msgid "This status is not available for the inscription type admissions."
msgstr ""

msgid ""
"This student has a pathway prior to 2015 which can only be consulted in EPC."
msgstr ""

msgid "Tick boxes"
msgstr ""

msgid "Tick the relationship"
msgstr ""

#, no-python-format
msgid "Time allocated for thesis (in %)"
msgstr ""

msgctxt "admission"
msgid "Title"
msgstr ""

msgid "Title of the training"
msgstr ""

msgid "To"
msgstr ""

msgid ""
"To approve an enrollment, the status of the checklist for the sic decision "
"must be \"To be processed\" or \"Dispensation needed\" (with management "
"approval of the dispensation)."
msgstr ""

msgid ""
"To approve an enrollment, the status of the checklist for the sic decision "
"must be \"To be processed\" or \"Non-progression dispensation needed\" (with "
"management approval of the dispensation)."
msgstr ""

msgid "To be completed"
msgstr ""

msgid "To be completed after application"
msgstr ""

msgid "To be completed by SIC"
msgstr ""

msgid "To be completed for Fac"
msgstr ""

msgid "To be completed for the Enrolment Office (SIC)"
msgstr ""

msgid "To be determined"
msgstr ""

msgid "To be processed"
msgstr ""

msgid "To be requested"
msgstr ""

msgid ""
"To be uploaded in your dossier on the doctoral platform as soon as possible "
"after the confirmation test"
msgstr ""

msgid ""
"To claim this Belgian student status, you will need to reside in Belgium "
"during your studies and therefore obtain a residence permit in Belgium."
msgstr ""

msgid "To complete after enrolment"
msgstr ""

msgid ""
"To enrol in a bachelor's or master's course, the child of a staff member "
"may, under certain conditions, benefit from a reduced tuition fee. Parents "
"contact their employer's Human Resources Administration to check whether "
"they meet the requirements, and if so, request the certificate that confirms "
"this."
msgstr ""

msgid ""
"To move to this state, an admission requirement must have been selected and "
"at least one access title line must be selected in the past experience views."
msgstr ""

msgid "To the attention of"
msgstr ""

msgid "To validate IUFC"
msgstr ""

msgid ""
"To visualize and edit a document, please select it in the list opposite."
msgstr ""

msgctxt "admission"
msgid "Training acronym"
msgstr ""

msgid "Training assistance"
msgstr ""

msgid "Training of the admission"
msgstr ""

msgid "Training specificities"
msgstr ""

msgid "Training spread"
msgstr ""

msgctxt "admission"
msgid "Training title"
msgstr ""

msgid "Training:"
msgstr ""

msgid "Transcript"
msgstr ""

msgid "Transcript translation"
msgstr ""

msgid "Transcript type"
msgstr ""

msgid "Transfer to SIC"
msgstr ""

msgid "Trigger the payment hook"
msgstr ""

msgid "True"
msgstr ""

msgid "Tuition fees amount"
msgstr ""

msgid "Tutorship act"
msgstr ""

msgid "Type"
msgstr ""

msgid "Type of the application"
msgstr ""

msgid "Type of training"
msgstr ""

msgid "UCL seal"
msgstr ""

msgid "UCLOUVAIN_SCIENTIFIC_STAFF"
msgstr "UCLouvain scientific staff"

msgid "UCLouvain"
msgstr ""

msgid "UCLouvain FAC free documents"
msgstr ""

msgid "UCLouvain SIC free documents"
msgstr ""

msgctxt "ways_hear_about_training"
msgid "UCLouvain continuing education website"
msgstr ""

msgid "UCLouvain logo"
msgstr ""

msgid "UCLouvain registration:"
msgstr ""

msgid ""
"UCLouvain to forward to the secondary school at which I obtained my Belgian "
"secondary school, information relating to the successful completion of the "
"first year of the bachelor's course, and any academic degree obtained with "
"the possible mention of"
msgstr ""

msgctxt "ways_hear_about_training"
msgid "UCLouvain website"
msgstr ""

msgid "UE"
msgstr ""

msgid "UUID"
msgstr ""

msgid "Unavailable"
msgstr ""

msgid "Undecided"
msgstr ""

msgid "Unique business number"
msgstr ""

msgctxt "document"
msgid "Unknown"
msgstr ""

msgid "Unknown PDF type."
msgstr ""

msgid "Unknown citizenship"
msgstr ""

msgid "Unknown date of birth"
msgstr ""

msgid "Unknown noma"
msgstr ""

msgid ""
"Until the application is submitted, you can generate a recap of the "
"application on this page."
msgstr ""

msgctxt "verb"
msgid "Update"
msgstr ""

msgid "Update date"
msgstr ""

msgid "Update doctorate admission"
msgstr ""

msgid "Update experience"
msgstr ""

msgid "Update member"
msgstr ""

msgctxt "admission"
msgid "Upload"
msgstr ""

msgid "Upload a UCLouvain document"
msgstr ""

msgid "Upload a document"
msgstr ""

msgid "Upload a received document"
msgstr ""

msgid "VALID"
msgstr "Valid"

msgid "VAT number"
msgstr ""

msgid "VIP"
msgstr ""

msgid "VIP candidate"
msgstr ""

msgid "Validated"
msgstr ""

msgctxt "assimilation-checklist"
msgid "Validated"
msgstr ""

msgctxt "decision-checklist"
msgid "Validated"
msgstr ""

msgid "Valuated diplomas or experiences:"
msgstr ""

msgid "Values"
msgstr ""

msgid "Viewed at"
msgstr ""

msgid "Viewed by"
msgstr ""

msgid "Visa"
msgstr ""

msgid "Visa application document link"
msgstr ""

msgid "Visualize"
msgstr ""

msgid "Visualize annexe1"
msgstr ""

msgid "Visualize approval"
msgstr ""

msgid "Visualize refusal"
msgstr ""

msgid "WORK_CONTRACT"
msgstr "Work contract"

msgctxt "equivalence_status"
msgid "Waiting"
msgstr ""

msgid "Wallonie Bruxelles International (WBI)"
msgstr ""

msgid ""
"Warning, the financability verdict selected is different from the "
"proposition from the financability algorithm."
msgstr ""

msgid ""
"We congratulate you on your successful completion of the paper and wish you "
"every success in your doctoral training."
msgstr ""

msgid ""
"We would like to draw your attention to the fact that this enrolment "
"authorisation is conditional on :"
msgstr ""

msgid ""
"We would like to draw your attention to the fact that you have submitted a "
"late application. The admission panel reserves the right to accept or refuse "
"this application on the basis of educational requirements."
msgstr ""

msgid "Weight"
msgstr ""

msgid "Were there any prerequisite courses?"
msgstr ""

msgid "What diploma have you obtained (or will obtain)?"
msgstr ""

msgid "What is the new type of this document?"
msgstr ""

msgid "What was the most recent year you were enrolled at UCLouvain?"
msgstr ""

msgid "What was your NOMA (matriculation number)?"
msgstr ""

msgid ""
"When accepting a proposition, all the required information in the approval "
"form must be specified."
msgstr ""

msgid "When refusing a proposition, the reason must be specified."
msgstr ""

msgid ""
"When you have submitted your application, you have agreed to the following:"
msgstr ""

msgid "Whole view"
msgstr ""

msgid "With academic year"
msgstr ""

msgid "With condition"
msgstr ""

msgid "Without condition"
msgstr ""

msgid "Without free documents"
msgstr ""

msgctxt "ways_hear_about_training"
msgid "Word of mouth (family, friends, colleagues, ...)"
msgstr ""

msgid "Work contract"
msgstr ""

msgid "Work contract should be set when funding type is set to work contract"
msgstr ""

msgid "Work contract type"
msgstr ""

msgid "Working contract type"
msgstr ""

msgid "Working list"
msgstr ""

msgid "Working lists"
msgstr ""

msgid ""
"Would you like to become a <a href='https://uclouvain.be/fr/decouvrir/carte-"
"solidaire.html' target='_blank'>Solidarity Student</a>, that is, a member of "
"a programme proposed by UCLouvain's NGO, Louvain Cooperation? This "
"membership will give you access to a fund for your solidarity projects. If "
"so, the membership cost, which is E12, will be added to your tuition fee."
msgstr ""
"Would you like to become a <a href='https://uclouvain.be/fr/decouvrir/carte-"
"solidaire.html' target='_blank'>Solidarity Student</a>, that is, a member of "
"a programme proposed by UCLouvain's NGO, Louvain Coopération? This "
"membership will give you access to a fund for your solidarity projects. If "
"so, the membership cost, which is €12, will be added to your tuition fee."

msgid ""
"Would you like to become a Solidarity Student, that is, a member of a "
"programme proposed by UCLouvain's NGO, Louvain Cooperation? This membership "
"will give you access to a fund for your solidarity projects. If so, the "
"membership cost, which is E12, will be added to your tuition fee."
msgstr ""
"Would you like to become a Solidarity Student, that is, a member of a "
"programme proposed by UCLouvain's NGO, Louvain Coopération? This membership "
"will give you access to a fund for your solidarity projects. If so, the "
"membership cost, which is €12, will be added to your tuition fee."

msgid ""
"Would you like to carry out your thesis under joint supervision with another "
"institution?"
msgstr ""

msgid ""
"Would you like to change your UCLouvain enrolment for this academic year?"
msgstr ""

#, python-format
msgid ""
"Would you like to change your UCLouvain enrolment for this academic year? "
"(<a href=\"%(url)s\" target=\"_blank\">Informations</a>)"
msgstr ""

msgid ""
"Would you like to enter an account number so that we can issue a refund?"
msgstr ""

msgid ""
"Would you like to join the <a href='https://uclouvain.be/en/study/sport' "
"target='_blank'>sports activities</a>? If so, the cost of membership will be "
"added to your tuition fee."
msgstr ""

msgid ""
"Would you like to join the sport activities? If so, the cost of membership "
"will be added to your tuition fee."
msgstr ""

msgid "Would you like to switch courses this academic year at UCLouvain?"
msgstr ""

#, python-format
msgid ""
"Would you like to switch courses this academic year at UCLouvain? (<a "
"href=\"%(url)s\" target=\"_blank\">Informations</a>)"
msgstr ""

msgid ""
"Write your abstract in the language decided with your accompanying committee."
msgstr ""

msgid "Writing ability"
msgstr ""

msgid "YES"
msgstr "Yes"

msgid "Year"
msgstr ""

msgid "Year of birth"
msgstr ""

msgid "Year of obtaining this proof"
msgstr ""

msgid "Year of the training"
msgstr ""

msgid "Yes"
msgstr ""

msgid "Yes, I am interested in this course"
msgstr ""

msgid "Yes, an account number in IBAN format"
msgstr ""

msgid "Yes, an account number in another format"
msgstr ""

#, python-format
msgid "Yes, in %(year)s."
msgstr ""

msgid "Yes, in Louvain-la-Neuve and/or Woluwe-Saint-Lambert (E60)"
msgstr "Yes, in Louvain-la-Neuve and/or Woluwe-Saint-Lambert (€60)"

msgid "Yes, in Mons and other UCLouvain campuses (E60)"
msgstr "Yes, in Mons and other UCLouvain campuses (€60)"

msgid "Yes, in Saint-Gilles and other UCLouvain campuses (E60)"
msgstr "Yes, in Saint-Gilles and other UCLouvain campuses (€60)"

msgid "Yes, in Saint-Louis and other UCLouvain campuses (E60)"
msgstr "Yes, in Saint-Louis and other UCLouvain campuses (€60)"

msgid "Yes, in Tournai and other UCLouvain campuses (E60)"
msgstr "Yes, in Tournai and other UCLouvain campuses (€60)"

msgid "Yes, only in Mons (E12)"
msgstr "Yes, only in Mons (€12)"

msgid "Yes, only in Saint-Gilles (E12)"
msgstr "Yes, only in Saint-Gilles (€12)"

msgid "Yes, only in Saint-Louis (free)"
msgstr ""

msgid "Yes, only in Tournai (E12)"
msgstr "Yes, only in Tournai (€12)"

msgid "Yes,No,All"
msgstr ""

msgid "Yes,No,Incomplete field"
msgstr ""

msgid "You appear to have unsaved changes, which will be lost."
msgstr ""

msgid "You are about to submit the application to the CDD."
msgstr ""

msgid "You are about to submit the application to the Faculty."
msgstr ""

#, python-format
msgid ""
"You are about to submit the application to the Faculty. This action will "
"send an email to %(recipient)s."
msgstr ""

msgid "You are applying as ..."
msgstr ""

msgid "You are applying as non-resident (as defined by government decree)."
msgstr ""

msgid "You are applying as resident (as defined by government decree)."
msgstr ""

msgid ""
"You are considered a long-term resident if you hold a residence permit valid "
"for at least 5 years."
msgstr ""

msgid "You are enrolling as"
msgstr ""

msgid "You are registering as"
msgstr ""

msgid ""
"You can add any document you feel is relevant to your application "
"(supporting documents, proof of language level, etc.)."
msgstr ""

msgid ""
"You can find more information on the French Community webpage <a "
"href=\"https://equisup.cfwb.be/\" target=\"_blank\">https://equisup.cfwb.be/"
"</a>"
msgstr ""

msgid ""
"You can not cancel this application, it is in the \"Validated\" state. "
"Please contact Noemie Pecher."
msgstr ""
"You can not cancel this application, it is in the \"Validated\" state. "
"Please contact Noémie Pécher."

msgid ""
"You can not transition to the \"Approved\" status from the \"Validated\" or "
"\"Closed\" status."
msgstr ""

msgid ""
"You can not transition to the \"Canceled\" status from the \"Closed\" status."
msgstr ""

msgid ""
"You can not transition to the \"Denied\" status from the \"Validated\" or "
"\"Closed\" status."
msgstr ""

msgid ""
"You can not transition to the \"Hold on\" status from the \"Closed\" status."
msgstr ""

msgid "You can only select courses that are managed by the program manager."
msgstr ""

msgid ""
"You can only transition to the \"To validate IUFC\" status from the "
"\"Approved\" status."
msgstr ""

msgid ""
"You can only transition to the \"Validated\" status from the \"Approved\" "
"status."
msgstr ""

#, python-format
msgid ""
"You can search for an additional training by name or acronym, or paste in a "
"list of acronyms separated by the \"%(separator)s\" character and ending "
"with the same character."
msgstr ""

msgid ""
"You cannot ask for both modification and reorientation at the same time."
msgstr ""

#, python-format
msgid ""
"You cannot continue your application. The registration procedure for the "
"<em>%(training_name)s</em> for non-resident students is managed on another "
"registration platform. We invite you to consult the complete registration "
"procedure on the following page: <a href=\"https://www.uclouvain.be/en/"
"enrolment/limited-enrolment-courses\" target=\"_blank\">https://www."
"uclouvain.be/en/enrolment/limited-enrolment-courses</a>"
msgstr ""

msgid "You cannot enter a language more than once, please correct the form."
msgstr ""

#, python-format
msgid ""
"You cannot have more than %(max)s applications in progress at the same time."
msgstr ""

#, python-format
msgid ""
"You cannot submit this admission for a continuing education as you already "
"have submitted one."
msgid_plural ""
"You cannot submit this admission for a continuing education as you already "
"have submitted %(maximum_number)s of them."
msgstr[0] ""
msgstr[1] ""

#, python-format
msgid ""
"You cannot submit this admission for a doctorate education as you already "
"have submitted one."
msgid_plural ""
"You cannot submit this admission for a doctorate education as you already "
"have submitted %(maximum_number)s of them."
msgstr[0] ""
msgstr[1] ""

#, python-format
msgid ""
"You cannot submit this admission for a general education as you already have "
"submitted one for the year %(annee_cible)s."
msgid_plural ""
"You cannot submit this admission for a general education as you already have "
"submitted %(maximum_number)s of them for the year %(annee_cible)s."
msgstr[0] ""
msgstr[1] ""

msgid "You do not meet the admission requirements"
msgstr ""

msgid ""
"You do not specify if you are applying as resident or non-resident (as "
"defined by government decree)."
msgstr ""

msgid "You have the option to integrate it in the current application."
msgstr ""

msgid ""
"You haven't answered to the question about your bank account in the "
"'Additional information > Accounting' tab."
msgstr ""

msgid "You haven't answered to the question about your bank account."
msgstr ""

msgid "You haven't yet submitted your application."
msgstr ""

#, python-format
msgid "You indicated that you will obtain it in %(year)s."
msgstr ""

msgid ""
"You must add at least one UCLouvain supervisor in order to request "
"signatures."
msgstr ""

msgid ""
"You must add at least one external supervisor in order to request signatures."
msgstr ""

msgid "You must add at least two CA members in order to request signatures."
msgstr ""
"You must add at least two supervision committee members in order to request "
"signatures."

msgid "You must answer the question about external enrollment change."
msgstr ""

msgid "You must answer the question about reorientation."
msgstr ""

msgid "You must answer the question about residency."
msgstr ""

msgid "You must be a member of the committee to access this admission"
msgstr ""

msgid "You must be a member of the committee who has not yet given his answer"
msgstr ""

msgid "You must be invited to complete this admission."
msgstr ""

msgid "You must be invited to pay the application fee by a manager."
msgstr ""

msgid "You must be invited to pay the application fee by the system."
msgstr ""

msgid ""
"You must be invited to pay the application fee or you must have submitted "
"your application."
msgstr ""

msgid "You must be the contact supervisor to access this admission"
msgstr ""

msgid "You must be the request author to access this admission"
msgstr ""

msgid "You must be the request supervisor to access this admission"
msgstr ""

msgid ""
"You must choose a title of access among the previous experiences of the "
"candidate."
msgstr ""

msgid "You must choose an admission requirement."
msgstr ""

msgid "You must correct your application before you can request signatures."
msgstr ""

msgid "You must fill the message body first."
msgstr ""

msgid ""
"You must have worked in Belgium and your monthly salary must be at least "
"half of the guaranteed minimum average monthly salary set by the National "
"Labour Council. This corresponded to E903 in 2023."
msgstr ""

msgid "You must reference a person in UCLouvain."
msgstr ""

msgid "You must set a contact supervisor."
msgstr ""

msgid "You need to create the message before sending it."
msgstr ""

msgid "You need to set a member as president."
msgstr ""

msgid "You need to set a member as secretary."
msgstr ""

msgid "You specified that no Belgian student status situation applies to you."
msgstr ""

msgid ""
"You will receive a monthly newsletter explaining all the benefits and "
"activities associated with this programme."
msgstr ""

msgid "Your Belgian student status"
msgstr ""

#, python-format
msgid ""
"Your application cannot be submitted because the %(acronym)s course is "
"closed."
msgstr ""

msgid "Your application cannot be submitted now."
msgstr ""

msgid "Your application is currently being reviewed by the course exam board"
msgstr ""

msgid "Your background is not suited to this course"
msgstr ""

msgid "Your completed and signed reorientation form"
msgstr ""

msgid "Your data have been saved."
msgstr ""

msgid "Your document is available here"
msgstr ""

msgid "Your dossier reference:"
msgstr ""

msgid ""
"Your experience and reasons for undertaking this programme are insufficient"
msgstr ""

msgid ""
"Your export request has been planned, you will receive a notification as "
"soon as it is available."
msgstr ""

msgid ""
"Your joint supervision information can be completed later. Please input "
"\"No\" if you don't have information yet."
msgstr ""

msgid "Your participation in the event"
msgstr ""

msgid ""
"Your past experiences does not ensure the expected garanties for success"
msgstr ""

msgid "Your previous NOMA (matriculation number)"
msgstr ""

msgid "Your professional email address"
msgstr ""

msgid "Your training does not cover the useful prerequisites in mathematics."
msgstr ""

msgid "academic year"
msgstr ""

msgid "actions"
msgstr ""

msgid "approval"
msgstr ""

msgid "approval for another training"
msgstr ""

msgctxt "payment"
msgid "bancontact"
msgstr "Bancontact"

msgctxt "payment"
msgid "banktransfer"
msgstr "Bank transfer"

msgid "by the Enrolment Office"
msgstr ""

msgid "by the faculty"
msgstr ""

msgctxt "payment"
msgid "canceled"
msgstr "Canceled"

msgid "candidate"
msgstr ""

msgid "contact language"
msgstr ""

msgid "created"
msgstr ""

msgctxt "payment"
msgid "creditcard"
msgstr "Credit card"

msgid "education group type"
msgstr ""

msgctxt "payment"
msgid "expired"
msgstr "Expired"

msgid "external"
msgstr ""

msgctxt "payment"
msgid "failed"
msgstr "Failed"

msgid "items per page"
msgstr ""

msgctxt "feminine"
msgid "modified"
msgstr ""

msgid "no"
msgstr ""

#, python-format
msgid "on %(date)s at %(hour)s"
msgstr ""

msgctxt "payment"
msgid "open"
msgstr "Open"

msgid "or"
msgstr ""

msgctxt "payment"
msgid "paid"
msgstr "Paid"

msgctxt "payment"
msgid "pending"
msgstr "Pending"

msgid "refusal"
msgstr ""

msgid "the <strong>failure</strong> of the confirmation paper."
msgstr ""

msgid "the <strong>not pursing</strong> of the doctorate."
msgstr ""

msgid "the <strong>successful completion</strong> of the confirmation paper."
msgstr ""

msgid "the person concerned"
msgstr ""

msgctxt "admission-date"
msgid "to"
msgstr ""

msgid "to the UCLouvain Registration Service"
msgstr ""

msgid "to the faculty"
msgstr ""

msgid "ucl"
msgstr "UCLouvain"

msgid "use"
msgstr ""

msgid "yes"
msgstr ""

msgid "yes,no,"
msgstr ""

msgid "your father"
msgstr ""

msgid "your legal cohabitant"
msgstr ""

msgid "your legal guardian"
msgstr ""

msgid "your mother"
msgstr ""

msgid "your partner"
msgstr ""

#, python-brace-format
msgid ""
"{current_mimetype} is not a valid mimetype for the field "
"\"{field}\" ({field_mimetypes_as_str})"
msgstr ""

#, python-brace-format
msgid "{items} types out of {total}"
msgstr ""

#, python-brace-format
msgid "{obj.dates_formatees} : {obj.fonction} at {obj.employeur}"
msgstr ""<|MERGE_RESOLUTION|>--- conflicted
+++ resolved
@@ -3044,12 +3044,9 @@
 msgid "Free and uploaded by SIC for the managers"
 msgstr ""
 
-<<<<<<< HEAD
 msgid "Free comment for the candidate"
 msgstr ""
 
-=======
->>>>>>> 430f678e
 msgid "Free documents"
 msgstr ""
 
@@ -6558,12 +6555,15 @@
 "required language."
 msgstr ""
 
-<<<<<<< HEAD
+#, python-brace-format
+msgid ""
+"The option {index} must have an identifier and a translation for each "
+"required language."
+msgstr ""
+
 msgid "The other given names must be less than 40 characters long."
 msgstr ""
 
-=======
->>>>>>> 430f678e
 msgid "The payment has already been made."
 msgstr ""
 
