--- conflicted
+++ resolved
@@ -374,15 +374,14 @@
 "Identification' tab."
 msgstr ""
 
-<<<<<<< HEAD
 msgid "Please fill in all the required information in the 'Previous experience > Languages knowledge' tab."
 msgstr ""
 
 msgid "Please fill in all the required information related to your contact address."
-=======
+msgstr ""
+
 msgid ""
 "Please fill in all the required information related to your contact address."
->>>>>>> 19777f3e
 msgstr ""
 
 msgid "Please provide a copy of your identity card."
