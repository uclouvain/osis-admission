# SOME DESCRIPTIVE TITLE.
# Copyright (C) YEAR THE PACKAGE'S COPYRIGHT HOLDER
# This file is distributed under the same license as the PACKAGE package.
# FIRST AUTHOR <EMAIL@ADDRESS>, YEAR.
#
#, fuzzy
msgid ""
msgstr ""
"Project-Id-Version: PACKAGE VERSION\n"
"Report-Msgid-Bugs-To: \n"
"POT-Creation-Date: 2024-08-07 15:01+0200\n"
"PO-Revision-Date: YEAR-MO-DA HO:MI+ZONE\n"
"Last-Translator: FULL NAME <EMAIL@ADDRESS>\n"
"Language-Team: LANGUAGE <LL@li.org>\n"
"Language: \n"
"MIME-Version: 1.0\n"
"Content-Type: text/plain; charset=UTF-8\n"
"Content-Transfer-Encoding: 8bit\n"

#, python-brace-format
msgid " (last update by {author} on {date} at {time}):"
msgstr ""

#, python-format
msgid "%(added)s ECTS added with %(validated)s validated by the CDD."
msgstr ""

#, python-format
msgid "%(label)s:"
msgstr ""

#, python-format
msgid ""
"%(person_concerned)s has a long-term residence permit (B, C, D, F, F+, K, L "
"or M cards) in Belgium."
msgstr ""

#, python-format
msgid ""
"%(person_concerned)s has a residence permit valid for more than 3 months and "
"receives professional or replacement income."
msgstr ""

#, python-format
msgid ""
"%(person_concerned)s has the nationality of a European Union member state."
msgstr ""

#, python-format
msgid ""
"%(person_concerned)s is a refugee applicant, refugee, stateless person, or "
"has temporary/subsidiary protection."
msgstr ""

#, python-format
msgid ""
"%(person_concerned)s is supported by the CPAS or a CPAS care home, or is "
"nominated by the CPAS."
msgstr ""

#, python-format
msgid "%(rule)s (Established by %(established_by)s)"
msgstr ""

#, python-format
msgid "%(state)s on %(date)s"
msgstr ""

#, python-format
msgid "%(years)s year"
msgid_plural "%(years)s years"
msgstr[0] ""
msgstr[1] ""

#, python-format
msgid "(%(minutes)s ago)"
msgstr ""

msgid ", on"
msgstr ""

msgid "102 change of course"
msgstr ""

msgid "12"
msgstr ""

msgid "6"
msgstr ""

#, python-format
msgid ""
"<a href=\"%(admission_link_back)s\">%(reference)s</a> - "
"%(candidate_first_name)s %(candidate_last_name)s requested signatures for "
"%(training_title)s"
msgstr ""

#, python-format
msgid ""
"<a href=\"%(admission_link_back)s\">%(reference)s</a> - "
"%(candidate_first_name)s %(candidate_last_name)s submitted request for "
"%(training_title)s"
msgstr ""

#, python-format
msgid ""
"<a href=\"%(admission_link_front)s\">%(reference)s</a> - "
"%(signataire_first_name)s %(signataire_last_name)s (%(actor_role)s) has "
"approved your signature request."
msgstr ""

#, python-format
msgid ""
"<a href=\"%(admission_link_front_complementary_training)s\">%(reference)s</"
"a> - Some complementary training activities have been approved."
msgstr ""

#, python-format
msgid ""
"<a href=\"%(admission_link_front_course_enrollment)s\">%(reference)s</a> - "
"Some course enrollment have been approved."
msgstr ""

#, python-format
msgid ""
"<a href=\"%(admission_link_front_doctoral_training)s\">%(reference)s</a> - "
"Some doctoral training activities have been approved."
msgstr ""

#, python-format
msgid ""
"<a href=\"%(confirmation_paper_link_back)s\">%(reference)s</a> - "
"%(student_first_name)s %(student_last_name)s proposed a new deadline "
"(%(extension_request_proposed_date)s) for the confirmation paper for "
"%(training_title)s"
msgstr ""

#, python-format
msgid ""
"<a href=\"%(confirmation_paper_link_back)s\">%(reference)s</a> - "
"%(student_first_name)s %(student_last_name)s submitted data for the first "
"time for the confirmation paper for %(training_title)s"
msgstr ""

#, python-format
msgid ""
"<a href=\"%(confirmation_paper_link_back)s\">%(reference)s</a> - "
"%(student_first_name)s %(student_last_name)s submitted new data for the "
"confirmation paper for %(training_title)s"
msgstr ""

#, python-format
msgid ""
"<a href=\"%(confirmation_paper_link_back)s\">%(reference)s</a> - A promoter "
"submitted documents related to the confirmation paper of "
"%(student_first_name)s %(student_last_name)s for %(training_title)s"
msgstr ""

#, python-format
msgid ""
"<a href=\"%(enrollment_url)s\">Go to course enrolment</a> or <a href="
"\"%(add_url)s\">add a course</a>"
msgstr ""

#, python-format
msgid ""
"<h2>Delete \"%(name)s\" custom mail template?</h2> <p>Are you sure you want "
"to delete the custom mail template? This cannot be undone.</p>"
msgstr ""

#, python-brace-format
msgid "<p>Contact person for setting up your annual programme: {contact}</p>"
msgstr ""

#, python-brace-format
msgid "<p>Course duration: 1 year</p>"
msgid_plural "<p>Course duration: {years} years</p>"
msgstr[0] ""
msgstr[1] ""

#, python-brace-format
msgid ""
"<p>Depending on your previous experience, your faculty will supplement your "
"annual programme with additional classes (for more information: <a href="
"\"{link}\">{link}</a>).</p>"
msgstr ""

#, python-brace-format
msgid ""
"<p>We also wish to inform you that the additional documents below should be "
"sent as soon as possible to <a href=\"mailto:{mail}\">{mail}</a>:</p>"
msgstr ""

msgid ""
"<strong>Warning</strong> the candidate is reported as a <strong>fraudster</"
"strong>"
msgstr ""

#, python-format
msgid ""
"<ul><li>the information I have provided is accurate and complete. UCLouvain "
"reserves the right to verify the information contained in the application "
"with third parties</li><li>I have uploaded all relevant documents confirming "
"the information provided</li><li>I undertake to inform %(to_service)s of any "
"changes to the information in my application</li></ul>"
msgstr ""

msgid "A cancel mail has already been sent to the candidate."
msgstr ""

msgid ""
"A candidate is considered as VIP if he/she is in double degree or if he/she "
"benefits from an international scholarship or if he/she is Erasmus Mundus."
msgstr ""

msgid "A card"
msgstr ""

msgid "A close mail has already been sent to the candidate."
msgstr ""

msgid "A comment is required."
msgstr ""

msgid "A deny mail has already been sent to the candidate."
msgstr ""

msgid "A justification is needed when creating a pre-admission."
msgstr ""

msgid ""
"A legal guardian has the prerogatives of parental authority over the child "
"in the event of the parents' death or their inability to exercise parental "
"authority following a court decision. A student of legal age cannot have a "
"guardian. Under no circumstances is a guarantor a legal guardian."
msgstr ""

msgid ""
"A member should be either internal or external, please check the fields."
msgstr ""

msgid ""
"A merger proposal is currently being resolved. Saving the tab will cause a "
"merge reset"
msgstr ""

msgid "A new version of the analysis folder has been generated."
msgstr ""

msgid "A non doctor member must have a justification."
msgstr ""

msgid "A or B card"
msgstr ""

msgid "A or B card with refugee mention"
msgstr ""

msgid "A promoter can not be president."
msgstr ""

msgid "A promoter can not be removed from the jury."
msgstr ""

msgid "A promoter can not be updated from the jury."
msgstr ""

msgid "A refusal mail has been sent to the candidate."
msgstr ""

msgid "A specific education"
msgstr ""

msgid "A transcript for your last year of secondary school"
msgstr ""

msgid ""
"A translation of your official transcript of marks for your final year of "
"secondary school by a sworn translator"
msgstr ""

msgid "A translation of your secondary school diploma by a sworn translator"
msgstr ""

msgid "ABANDON_DU_CANDIDAT"
msgstr "Candidate withdrawal"

msgid "ACCEPTED"
msgstr "Accepted"

msgid "ACCEPTEE"
msgstr "Accepted"

msgid "ACCORD_DE_DEROGATION_FACULTAIRE"
msgstr "Faculty dispensation approval"

msgid "ACCORD_DIRECTION"
msgstr ""

msgid "ACKNOWLEDGED"
msgstr "Acknowledged"

msgid "ADMISSIBLE"
msgstr "Admissible"

msgid "ADMISSION"
msgstr "Admission"

msgid "ADMISSION_IN_PROGRESS"
msgstr "Admission in progress"

msgid "ADMITTED"
msgstr "Admitted"

msgid "AGREGATION"
msgstr ""

msgid "AUTRE"
msgstr ""

msgid "AVIS_DIRECTION_DEMANDE"
msgstr ""

msgid "Absence of debt"
msgstr ""

msgid "Abstract"
msgstr ""

msgid "Academic Regulations"
msgstr ""

msgid "Academic course"
msgstr ""

msgid "Academic courses"
msgstr ""

msgid "Academic experience"
msgstr ""

msgid "Academic year"
msgstr ""

msgctxt "admission"
msgid "Academic year"
msgstr ""

msgid "Academic year of the admission"
msgstr ""

msgid "Academic year:"
msgstr ""

msgid "Academics trainings view"
msgstr ""

msgid "Accept"
msgstr ""

msgid "Accept selected activities"
msgstr ""

msgid "Accept selected courses"
msgstr ""

msgid "Acceptation condition"
msgstr ""

msgctxt "publication-status"
msgid "Accepted"
msgstr ""

msgid "Access condition:"
msgstr ""

msgid "Access experience details"
msgstr ""

msgid "Access title"
msgstr ""

msgid "Account holder first name"
msgstr ""

msgid "Account holder surname"
msgstr ""

msgid "Account number"
msgstr ""

msgid "Account number type"
msgstr ""

msgid "Accounting"
msgstr ""

msgid "Achieved additional training"
msgstr ""

msgid "Acquired credit number"
msgstr ""

msgid "Acronym / Title"
msgstr ""

msgid "Acronym of the management entity"
msgstr ""

msgid "Acronym of the training"
msgstr ""

msgid "Actions"
msgstr ""

msgid "Active"
msgstr ""

msgid ""
"Active items are available for new instantiations, and are shown to "
"candidates if necessary. Inactive elements are unavailable for future "
"instantiations and are never shown to candidates."
msgstr ""

msgid "Activities"
msgstr ""

msgid "Activity"
msgstr ""

msgid "Activity begin date"
msgstr ""

msgid "Activity date"
msgstr ""

msgid "Activity description"
msgstr ""

msgid "Activity end date"
msgstr ""

msgid "Activity name"
msgstr ""

msgid "Activity subtype"
msgstr ""

msgid "Activity type"
msgstr ""

msgid "Actor"
msgstr ""

msgid "Actors as list items"
msgstr ""

msgid "Actors, comma-separated"
msgstr ""

msgid "Add"
msgstr ""

msgid "Add a conference"
msgstr ""

msgid "Add a course unit"
msgstr ""

#, python-format
msgid "Add a custom mail template for <em>%(description)s</em>"
msgstr ""

msgid "Add a new member"
msgstr ""

msgctxt "admission"
msgid "Add a non-academic activity"
msgstr ""

msgid "Add a paper"
msgstr ""

msgid "Add a paper/presentation"
msgstr ""

msgid "Add a paper/presentation for this conference"
msgstr ""

msgid "Add a paper/presentation for this residency"
msgstr ""

msgid "Add a paper/presentation for this seminar"
msgstr ""

msgid "Add a publication"
msgstr ""

msgid "Add a publication to this conference"
msgstr ""

msgid "Add a residency"
msgstr ""

msgid "Add a seminar"
msgstr ""

msgid "Add a service"
msgstr ""

msgctxt "admission"
msgid "Add an academic course"
msgstr ""

msgid "Add an activity"
msgstr ""

msgid "Add an internal note"
msgstr ""

msgid "Add validation of prior experience (VAE)"
msgstr ""

msgid "Additional approval condition"
msgstr ""

msgid "Additional approval conditions"
msgstr ""

msgid "Additional conditions"
msgstr ""

msgid "Additional conditions:"
msgstr ""

msgid "Additional course(s):"
msgstr ""

msgid "Additional documents"
msgstr ""

msgid "Additional documents uploaded by a manager"
msgstr ""

msgid "Additional information"
msgstr ""

msgid "Admission"
msgstr ""

msgid "Admission applications"
msgstr ""

msgid "Admission applications export"
msgstr ""

msgid "Admission conditions not met."
msgstr ""

msgid "Admission context"
msgstr ""

msgid "Admission export"
msgstr ""

msgid "Admission form item"
msgstr ""

msgid "Admission form item instantiation"
msgstr ""

msgid "Admission form item instantiations"
msgstr ""

msgid "Admission form items"
msgstr ""

msgid "Admission has been sent to EPC."
msgstr ""

#, python-format
msgid ""
"Admission request for the academic year %(academic_year)s to the program:"
msgstr ""

msgid "Admission requirement"
msgstr ""

msgid "Admission requirement year"
msgstr ""

msgid "Admission statuses"
msgstr ""

msgid "Admission to regulated professions"
msgstr ""

msgid "Admission type"
msgstr ""

msgctxt "doctorate-filter"
msgid "Admission type"
msgstr ""

msgid "Admissions"
msgstr ""

msgid "Advanced filters"
msgstr ""

#, python-format
msgid ""
"After considering the opinion of your supervisory panel, which met on "
"%(confirmation_date)s, the %(cdd_title)s notes that your doctoral "
"confirmation paper has been successfully completed."
msgstr ""

msgid "All"
msgstr ""

msgctxt "feminine"
msgid "All"
msgstr ""

msgctxt "filters"
msgid "All"
msgstr ""

msgid "All CA members must have approved the proposition."
msgstr "All supervisory panel members must have approved the proposition."

msgid "All history"
msgstr ""

msgid "All supervisors must have approved the proposition."
msgstr ""

msgid "Already a member."
msgstr "Already a member of the supervisory panel."

msgid "Amount"
msgstr ""

msgid "Amount (without EUR/)"
msgstr ""

msgid "An approval mail has already been sent to the candidate."
msgstr ""

msgid "An approval mail has been sent to the candidate."
msgstr ""

msgid "An education type"
msgstr ""

msgid "An error occured during digit ticket creation : {}"
msgstr ""

msgid "An error occured during digit ticket creation validation"
msgstr ""

msgid "An external member must have a country."
msgstr ""

msgid "An external member must have a first name."
msgstr ""

msgid "An external member must have a gender."
msgstr ""

msgid "An external member must have a last name."
msgstr ""

msgid "An external member must have a title."
msgstr ""

msgid "An external member must have an email."
msgstr ""

msgid "An external member must have an institute."
msgstr ""

msgid "An holding mail has already been sent to the candidate."
msgstr ""

msgid ""
"An integer greater than zero indicating the position of the item in relation "
"to the others. Important point: the questions are displayed together "
"according to the field \"Display according to training\" (the elements for "
"all trainings, then the elements for a type of training, then the elements "
"for a specific training and finally the elements associated with a single "
"admission)."
msgstr ""

msgid ""
"An international scholarship may be awarded to students as part of a "
"project. These international grants are awarded by ARES and a scholarship "
"certificate must be provided."
msgstr ""

msgid ""
"Analysis file generated when the documents requested from the candidate are "
"received"
msgstr ""

msgid "Analysis folder"
msgstr ""

msgid "Analysis folder for a continuing education admission"
msgstr ""

msgid "Analysis folder for a doctorate education admission"
msgstr ""

msgid "Analysis folder for a general education admission"
msgstr ""

msgid "Annex 1 visa form"
msgstr ""

msgid "Annex 25 or 26 for refugees and stateless persons"
msgstr ""

msgid ""
"Annex 25 or 26 or the A/B card mentioning the refugee status or the decision "
"confirming the protection of the parent"
msgstr ""

msgid "Annexe approval certificate from SIC"
msgstr ""

msgid "Annual programme contact person:"
msgstr ""

msgid ""
"Another admission has been authorized for this candidate for this academic "
"year."
msgstr ""

msgid "Another admission has been submitted."
msgstr ""

msgid "Application"
msgstr ""

msgid "Application accepted"
msgstr ""

msgid "Application confirmed"
msgstr ""

msgid "Application denied"
msgstr ""

msgid "Application fee"
msgstr ""

msgid "Application fee request message"
msgstr ""

#, python-format
msgid "Application fee: <strong>&euro;%(amount)s</strong>"
msgstr ""

msgid "Application fees where also received."
msgstr ""

msgid "Application for a study allowance from the French Community of Belgium"
msgstr ""

msgid "Application form"
msgstr ""

msgid "Application no."
msgstr ""

msgid "Application numero"
msgstr ""

msgid "Application status"
msgstr ""

msgid "Application type"
msgstr ""

msgid "Applications"
msgstr ""

msgid "Approbation by pdf"
msgstr ""

msgid "Approval"
msgstr ""

msgid "Approval by faculty condition:"
msgstr ""

msgid "Approval certificate from SIC"
msgstr ""

msgid "Approval certificate of faculty"
msgstr ""

msgid "Approval condition by faculty"
msgstr ""

msgid "Approval for a late enrolment"
msgstr ""

msgid "Approval for another training"
msgstr ""

msgid "Approval to validate"
msgstr ""

msgid "Approvals"
msgstr ""

msgid "Approved"
msgstr ""

msgctxt "admission decision"
msgid "Approved"
msgstr ""

msgid "Approximate date for completing the thesis:"
msgstr ""

msgid "Archived record when signatures were sent"
msgstr ""

msgid "Are the secondary studies the access title for this admission?"
msgstr ""

msgid "Are there any additional conditions (subject to ...)?"
msgstr ""

msgid "Are there any prerequisite courses?"
msgstr ""

msgid "Are you a dual degree student?"
msgstr ""

msgid "Are you an Erasmus Mundus student?"
msgstr ""

msgid "Are you confirming that the application will be sent to the SIC?"
msgstr ""

msgid ""
"Are you currently enrolled in the first year of a bachelor's degree at a "
"French Community of Belgium haute ecole or university?"
msgstr ""
"Are you currently enrolled in the first year of a bachelor's degree at a "
"French Community of Belgium haute école or university?"

msgid "Are you sure you want to change the status?"
msgstr ""

#, python-format
msgctxt "admission"
msgid "Are you sure you want to delete \"%(object)s\"?"
msgstr ""

#, python-format
msgid "Are you sure you want to delete this experience (%(experience_name)s)?"
msgstr ""

#, python-format
msgid ""
"Are you sure you want to duplicate this experience (%(experience_name)s)?"
msgstr ""

msgid ""
"Are you sure you want to go back to the \"Application confirmed\" status?"
msgstr ""

msgid "Are you sure you want to realize this deletion?"
msgstr ""

msgid "Are you sure you want to realize this duplication?"
msgstr ""

#, python-format
msgid "Are you sure you want to refuse \"%(object)s\"?"
msgstr ""

#, python-format
msgid "Are you sure you want to remove \"%(prenom)s %(nom)s\" from the jury?"
msgstr ""

#, python-format
msgid "Are you sure you want to restore \"%(object)s\"?"
msgstr ""

msgid "Are you sure your want to delete this document?"
msgstr ""

msgid "Are you sure your want to reset the content of the message?"
msgstr ""

msgid "Are you sure your want to reset the object of the message?"
msgstr ""

msgid "Are you the child of a UCLouvain or Martin V staff member?"
msgstr ""

msgid ""
"As the email address of the faculty recipient is not defined, no email will "
"be sent. Do you still want to send the application to the faculty?"
msgstr ""

msgid ""
"As you are applying for a limited course as a non-resident (as defined by "
"government decree) candidate, applications for the 2024-2025 academic year "
"must be submitted via this <a href=\"https://uclouvain.be/fr/etudier/"
"inscriptions/demande-en-ligne\" target=\"_blank\">specific platform</a>."
msgstr ""

msgid "Assessment test presented"
msgstr ""

msgid "Assessment test succeeded"
msgstr ""

msgid "Assimilated,Non-assimilated"
msgstr ""

msgid "Assimilation 1"
msgstr ""

msgid "Assimilation 1 situation types"
msgstr ""

msgid "Assimilation 2"
msgstr ""

msgid "Assimilation 2 situation types"
msgstr ""

msgid "Assimilation 3"
msgstr ""

msgid "Assimilation 3 situation types"
msgstr ""

msgid "Assimilation 4"
msgstr ""

msgid "Assimilation 5"
msgstr ""

msgid "Assimilation 5 situation types"
msgstr ""

msgid "Assimilation 6"
msgstr ""

msgid "Assimilation 6 situation types"
msgstr ""

msgid "Assimilation 7"
msgstr ""

msgid "Assimilation start date"
msgstr ""

msgid "At least one academic year is required."
msgstr ""

msgid "At least one document must be selected."
msgstr ""

msgid "Attachment: PhD training"
msgstr ""

msgid "Attachments"
msgstr ""

msgid "Attachments:"
msgstr ""

#, python-format
msgid ""
"Attention, the following entity doesn't exist at UCLouvain: %(entities)s"
msgid_plural ""
"Attention, the following entities don't exist at UCLouvain: %(entities)s"
msgstr[0] ""
msgstr[1] ""

msgid "Attestation of the communication"
msgstr ""

msgid "Authentication"
msgstr ""

msgid "Authentication requested"
msgstr ""

msgid "Author"
msgstr ""

msgid "Authorization"
msgstr ""

msgid "Authorization to validate"
msgstr ""

msgid "Authors"
msgstr ""

msgid "Available information (Digit)"
msgstr ""

msgid "Awaiting approval"
msgstr ""

msgid "Awaiting management approval"
msgstr ""

msgid "BESOIN_DE_COMPLEMENT"
msgstr ""

msgid "BIC/SWIFT code identifying the bank from which the account originates"
msgstr ""

msgid "BIOLOGY"
msgstr "Biology"

msgid "Bachelor"
msgstr ""

msgid "Bachelor's course entrance exam"
msgstr ""

msgid "Back to checklist"
msgstr ""

msgid "Back to overview"
msgstr ""

msgctxt "admission"
msgid "Back to page"
msgstr ""

msgid "Back to the list"
msgstr ""

msgid "Bank account"
msgstr ""

msgid "Belgian"
msgstr ""

msgid "Belgian diploma"
msgstr ""

msgid "Belgian education community"
msgstr ""

msgid "Belgian flag"
msgstr ""

msgid "Belgian national registry number (NISS)"
msgstr ""

msgid "Belgian student status"
msgstr ""

msgid "Billing address"
msgstr ""

msgid "Billing address city"
msgstr ""

msgid "Billing address country"
msgstr ""

msgid "Billing address postal box"
msgstr ""

msgid "Billing address postal code"
msgstr ""

msgid "Billing address recipient"
msgstr ""

msgid "Billing address street"
msgstr ""

msgid "Billing address street number"
msgstr ""

msgid "Billing address type"
msgstr ""

msgid "Block 1"
msgstr ""

msgid "Body"
msgstr ""

msgid "Box"
msgstr ""

msgid "Brief justification"
msgstr ""

msgid ""
"By finalising my application, I undertake to pay the registration fees upon "
"receipt of the invoice (provided my application is accepted). In case of "
"cancellation, the modalities depend on the Faculties."
msgstr ""

msgctxt "ways_hear_about_training"
msgid "By someone who has already taken this course in a previous edition"
msgstr ""

msgid "CA Member"
msgstr "Supervisory panel member"

msgid "CA members"
msgstr ""

msgid "CANDIDAT_NOTIFIE"
msgstr "Candidate notified"

msgid "CDD"
msgstr ""

msgid "CDD Mail template"
msgstr ""

msgid "CDD Mail templates"
msgstr ""

msgid "CDD configuration"
msgstr ""

msgid "CDD manager comment"
msgstr ""

msgid "CDD opinion"
msgstr ""

msgid "CDD:"
msgstr ""

msgctxt "admission"
msgid "CDD status"
msgstr ""

msgid "CDDs"
msgstr ""

msgid "CEP"
msgstr ""

msgid "CERTIFICAT_60_CREDITS"
msgstr ""

msgctxt "equivalence_type"
msgid "CESS equivalence"
msgstr ""

msgid "CFWB scholarship decision"
msgstr ""

msgid "CHEMISTRY"
msgstr "Chemistry"

msgid "CIRE, unlimited stay or foreigner`s card"
msgstr ""

msgctxt "CategorieActivite"
msgid "COMMUNICATION"
msgstr "Oral communication (excluding conference)"

msgid "COMMUNICATION types"
msgstr ""

msgid "COMPLEMENTARY_TRAINING"
msgstr "Further training"

msgctxt "CategorieActivite"
msgid "CONFERENCE"
msgstr "Conferences and symposiums"

msgid "CONFERENCE PUBLICATION types"
msgstr ""

msgid "CONFERENCE types"
msgstr ""

msgid "CONFIRMATION_PAPER"
msgstr "Confirmation exam"

msgid "CONFIRMATION_TO_BE_REPEATED"
msgstr "Repeat confirmation exam"

msgctxt "CategorieActivite"
msgid "COURSE"
msgstr "Course units, courses and schools"

msgid "COURSE types"
msgstr ""

msgid "COURSE types for complementary training"
msgstr ""

msgid "CSS class"
msgstr ""

msgid "Campus"
msgstr ""

msgid "Campus (optional)"
msgstr ""

msgid "Can add a member to the supervision group"
msgstr ""

msgid "Can appose CDD notice"
msgstr ""

msgid "Can appose SIC notice"
msgstr ""

msgid "Can approve confirmation paper"
msgstr ""

msgid "Can approve jury"
msgstr ""

msgid "Can approve proposition"
msgstr ""

msgid "Can be submitted"
msgstr ""

msgid "Can check copyright"
msgstr ""

msgid "Can check publication autorisation"
msgstr ""

msgid "Can download PDF confirmation"
msgstr ""

msgid "Can download jury-approved PDF"
msgstr ""

msgid "Can fill thesis"
msgstr ""

msgid "Can remove a member from the supervision group"
msgstr ""

msgid "Can request signatures"
msgstr ""

msgid "Can sign diploma"
msgstr ""

msgid "Can submit a doctorate admission proposition"
msgstr ""

msgid "Can submit thesis"
msgstr ""

msgid "Can update the coordinates of the admission request author"
msgstr ""

msgid "Can update the information related to language knowledge"
msgstr ""

msgid "Can update the information related to the admission cotutelle"
msgstr ""

msgid "Can update the information related to the admission jury"
msgstr ""

msgid "Can update the information related to the admission project"
msgstr ""

msgid "Can update the information related to the admission request author"
msgstr ""

msgid "Can update the information related to the admission supervision"
msgstr ""

msgid "Can update the information related to the confirmation paper"
msgstr ""

msgid "Can update the information related to the curriculum"
msgstr ""

msgid "Can update the information related to the secondary studies"
msgstr ""

msgid "Can upload PDF confirmation"
msgstr ""

msgid "Can upload defense report"
msgstr ""

msgid "Can upload jury-approved PDF"
msgstr ""

msgid "Can upload signed scholarship"
msgstr ""

msgid "Can validate doctoral training"
msgstr ""

msgid "Can validate registration"
msgstr ""

msgid "Can view the coordinates of the admission request author"
msgstr ""

msgid "Can view the information related to language knowledge"
msgstr ""

msgid "Can view the information related to the admission cotutelle"
msgstr ""

msgid "Can view the information related to the admission jury"
msgstr ""

msgid "Can view the information related to the admission project"
msgstr ""

msgid "Can view the information related to the admission request author"
msgstr ""

msgid "Can view the information related to the admission supervision"
msgstr ""

msgid "Can view the information related to the confirmation paper"
msgstr ""

msgid "Can view the information related to the curriculum"
msgstr ""

msgid "Can view the information related to the secondary studies"
msgstr ""

msgid "Cancel"
msgstr ""

msgid "Cancel reason"
msgstr ""

msgid "Cancel reason:"
msgstr ""

msgid "Cancel the application fee request"
msgstr ""

msgid "Cancel the request"
msgstr ""

msgid "Canceled"
msgstr ""

msgid "Cancelled application"
msgstr ""

msgid "Candidate"
msgstr ""

msgctxt "gender"
msgid "Candidate"
msgstr ""

msgid "Candidate information"
msgstr ""

msgid "Candidate nationality"
msgstr ""

msgid "Candidate not found."
msgstr ""

msgid "Candidate of the admission"
msgstr ""

msgid "Candidate withdrawal"
msgstr ""

msgid "Candidate's country of nationality"
msgstr ""

msgid "Candidate:"
msgstr ""

#, python-brace-format
msgid ""
"Cannot delete the experience because it is used as additional condition for "
"the proposition {admission}."
msgstr ""

msgid "Cannot delete the experience because it is used in another context."
msgstr ""

msgid ""
"Cannot discard merge because at least one known person has the same national "
"number"
msgstr ""

msgid "Canvas"
msgstr ""

msgid "Canvas of the report of the supervisory panel"
msgstr ""

msgid "Canvas of the supervisory panel report to download"
msgstr ""

msgid "Carbon-copy the CA members"
msgstr ""

msgid "Carbon-copy the promoters"
msgstr ""

msgid "Category"
msgstr ""

msgid "Category labels"
msgstr ""

msgid "Certificate"
msgstr ""

msgid "Certificate for children of staff"
msgstr ""

msgid "Certificate of achievement"
msgstr ""

msgid "Certificate of experience"
msgstr ""

msgid "Certificate of failure"
msgstr ""

msgid "Certificate of language knowledge"
msgstr ""

msgid "Certificate of legal cohabitation"
msgstr ""

msgid "Certificate of participation in the presentation"
msgstr ""

msgid "Certificate of passing the bachelor's course entrance exam"
msgstr ""

msgid "Certificate of regular enrolment"
msgstr ""

msgid "Certificate of support from the CPAS"
msgstr ""

msgid "Certificate provided"
msgstr ""

msgid "Certificate stating no debts to the institution"
msgstr ""

msgid ""
"Certificate stating no debts to the institution attended during the academic "
"year"
msgstr ""

#, python-format
msgid ""
"Certificate stating no debts to the institution attended during the academic "
"year %(academic_year)s: %(names)s."
msgid_plural ""
"Certificates stating no debts to the institutions attended during the "
"academic year %(academic_year)s: %(names)s."
msgstr[0] ""
msgstr[1] ""

msgid ""
"Certification and short programmes (continuing education) do not allow for "
"obtaining a visa and residence permit in Belgium. More information: <a "
"target=\"_blank\" href=\"https://uclouvain.be/en/study/iufc\">https://"
"uclouvain.be/en/study/iufc</a>."
msgstr ""

#, python-format
msgid "Change <em>%(name)s</em> configuration"
msgstr ""

#, python-format
msgid "Change <em>%(name)s</em> custom mail template"
msgstr ""

msgid "Change of enrolment"
msgstr ""

msgid "Change of enrolment and course change"
msgstr ""

msgid "Change of enrolment form"
msgstr ""

msgid "Change rule"
msgstr ""

msgid "Change the paper for this residency"
msgstr ""

msgid "Change the paper for this seminar"
msgstr ""

msgid "Change the publication for this conference"
msgstr ""

msgid "Checklist"
msgstr ""

msgid "Checklist filters"
msgstr ""

msgid "Checklist filters mode"
msgstr ""

msgid "Checklist tab"
msgstr ""

msgid "Child of a member of the staff of the UCLouvain or the Martin V entity"
msgstr ""

msgid "China Scholarship Council (CSC)"
msgstr ""

msgid "Choice of joint supervision is not yet defined"
msgstr ""

msgid "Choose from the following"
msgstr ""

msgid "Choose the financing rule"
msgstr ""

msgid "Choose your course"
msgstr ""

msgid "Chosen Belgian student status"
msgstr ""

msgid "Citizenship"
msgstr ""

msgid "City"
msgstr ""

msgid "Civil state"
msgstr ""

msgid "Civil status"
msgstr ""

msgid "Claim cancelled on"
msgstr ""

msgid "Cleaned"
msgstr ""

msgid "Clinical Research Fund (FRC)"
msgstr ""

msgid "Close"
msgstr ""

msgctxt "Admission"
msgid "Close"
msgstr ""

msgctxt "modal"
msgid "Close"
msgstr ""

msgid "Closed"
msgstr ""

msgid "Comment"
msgstr ""

msgid "Comment about dispensation"
msgstr ""

msgid "Comment about financability dispensation"
msgstr ""

msgid "Comment about jury"
msgstr ""

msgid "Comment about the authentication"
msgstr ""

msgid "Comment for PhD Committee manager"
msgstr ""

msgid "Comment from IUFC to the faculty"
msgstr ""

msgid "Comment to the candidate:"
msgstr ""

msgid "Comments"
msgstr ""

msgctxt "tab"
msgid "Comments"
msgstr ""

msgid "Commitment and declaration"
msgstr ""

msgid "Communication attestation"
msgstr ""

msgid "Communication to the candidate"
msgstr ""

#, python-brace-format
msgid ""
"Communication to the candidate (refusal reason), in <span class=\"label "
"label-admission-primary\">{language_code}]</span>"
msgstr ""

msgid "Communication to the candidate about additional trainings"
msgstr ""

msgid "Communication with Host Hospitals"
msgstr ""

msgid "Communication with the diplomatic post for your visa application"
msgstr ""

msgid "Communication with your secondary school"
msgstr ""

msgid "Competent diplomatic post"
msgstr ""

msgid "Complement"
msgstr ""

msgid "Complementary training"
msgstr ""

msgid "Complementary training not enabled"
msgstr ""

msgid "Complementary training proposition"
msgstr ""

msgctxt "equivalence_status"
msgid "Completed"
msgstr ""

msgid "Completed after the request"
msgstr ""

msgid "Completed for Fac"
msgstr ""

msgid "Completed for SIC"
msgstr ""

msgid "Condition for approval"
msgstr ""

msgid "Configuration"
msgstr ""

msgid "Configuration saved."
msgstr ""

msgctxt "admission"
msgid "Configure"
msgstr ""

msgid "Confirm"
msgstr ""

msgctxt "admission"
msgid "Confirm"
msgstr ""

msgid "Confirm and send the message"
msgstr ""

msgid "Confirm restoring activity to submitted"
msgstr ""

msgid "Confirm the state change"
msgstr ""

msgid "Confirm the status change"
msgstr ""

msgid "Confirm the submit"
msgstr ""

msgctxt "tab"
msgid "Confirmation"
msgstr ""

msgid "Confirmation date"
msgstr ""

msgid "Confirmation date:"
msgstr ""

msgid "Confirmation deadline"
msgstr ""

msgid "Confirmation deadline:"
msgstr ""

msgid "Confirmation exam"
msgstr ""

msgid "Confirmation exam date"
msgstr ""

msgid "Confirmation exam date:"
msgstr ""

msgid "Confirmation exam not completed."
msgstr ""

msgid "Confirmation exam not found."
msgstr ""

msgid "Confirmation success attestation"
msgstr ""

msgid ""
"Consult the credits grid released by your domain doctoral commission. Refer "
"to the website of your commission for more details."
msgstr ""

msgid "Contact"
msgstr ""

msgid "Contact details"
msgstr ""

msgid "Contact language"
msgstr ""

msgid "Contact link"
msgstr ""

msgid "Contact person for the design of the annual program"
msgstr ""

msgid "Contact person for the design of the annual program (PAE)"
msgstr ""

msgid "Context"
msgstr ""

msgid "Continuing education"
msgstr ""

msgctxt "admission context"
msgid "Continuing education"
msgstr ""

msgid "Continuing education admission"
msgstr ""

msgid "Continuing enrolment applications"
msgstr ""

msgid "Coordinates"
msgstr ""

msgid "Copy of \"orange card\" enrolment certificate"
msgstr ""

msgid "Copy of 6 payslips issued in the 12 months preceding application"
msgstr ""

#, python-format
msgid ""
"Copy of 6 payslips issued in the 12 months preceding application or proof of "
"receipt of unemployment benefit, pension or allowance from a mutual "
"insurance company of %(person_concerned)s"
msgstr ""

msgid ""
"Copy of Annex 25 or 26 completed by the Office of the Commissioner General "
"for Refugees and Stateless Persons"
msgstr ""

#, python-format
msgid ""
"Copy of Annex 25 or 26 or A/B Card indicating refugee status or copy of "
"Foreign Nationals Office decision confirming temporary/subsidiary protection "
"of %(person_concerned)s or copy of official Foreign Nationals Office or "
"municipality document proving the stateless status of %(person_concerned)s"
msgstr ""

msgid ""
"Copy of Foreign Nationals Office decision granting subsidiary protection"
msgstr ""

msgid "Copy of Foreign Nationals Office decision granting temporary protection"
msgstr ""

msgid "Copy of both sides of A Card"
msgstr ""

msgid "Copy of both sides of A or B Card"
msgstr ""

msgid "Copy of both sides of A or B Card (with \"refugee\" on card back)"
msgstr ""

msgid ""
"Copy of both sides of Certificate of Registration in the Foreigners Registry "
"(CIRE), unlimited stay (B Card), or of Foreign National's Card, unlimited "
"stay (C or K Card)"
msgstr ""

msgid "Copy of both sides of EC long-term resident card (D or L Card)"
msgstr ""

#, python-format
msgid "Copy of both sides of identity card of %(person_concerned)s"
msgstr ""

msgid ""
"Copy of both sides of identity document proving long-term residence in a "
"European Union member state"
msgstr ""

#, python-format
msgid ""
"Copy of both sides of long-term residence permit in Belgium of "
"%(person_concerned)s (B, C, D, F, F+, K, L or M Card)"
msgstr ""

msgid ""
"Copy of both sides of permanent residence card of a family member of a "
"European Union citizen (F+ Card)"
msgstr ""

msgid ""
"Copy of both sides of residence permit for a family member of a European "
"Union citizen (F Card)"
msgstr ""

msgid "Copy of both sides of residence permit in Belgium"
msgstr ""

msgid "Copy of both sides of residence permit valid for more than 3 months"
msgstr ""

#, python-format
msgid ""
"Copy of both sides of residence permit valid for more than 3 months of "
"%(person_concerned)s"
msgstr ""

msgid ""
"Copy of both sides of the definitive equivalency decision (accompanied, "
"where applicable, by the DAES or undergraduate exam, in the case of "
"restrictive equivalency)"
msgstr ""

msgid ""
"Copy of both sides of the definitive equivalency decision by the Ministry of "
"the French-speaking Community of Belgium (possibly accompanied by the DAES "
"or the undergraduate studies exam, if your equivalency does not confer "
"eligibility for the desired programme)"
msgstr ""

msgid "Copy of decision to grant CFWB scholarship"
msgstr ""

msgid ""
"Copy of equivalency decision issued by the French Community of Belgium "
"making your bachelor's diploma (bac+5) equivalent to the academic rank of a "
"corresponding master's degree."
msgstr ""

msgid "Copy of guardianship appointment legalised by Belgian authorities"
msgstr ""

msgid ""
"Copy of holder's certificate of scholarship issued by the General "
"Administration for Development Cooperation"
msgstr ""

msgid ""
"Copy of official document from the local authority or Foreign Nationals "
"Office proving stateless status"
msgstr ""

msgid ""
"Copy of residence permit covering entire course, including assessment test "
"(except for online courses)."
msgstr ""

msgid ""
"Copy of your student visa D (permission to stay longer than 90 days in "
"Belgium) issued by the Belgian Embassy or Consulate."
msgstr ""

msgid "Cotutelle"
msgstr ""

msgid "Cotutelle request document"
msgstr ""

msgid "Cotutelle thesis"
msgstr ""

msgid "Countries"
msgstr ""

msgid "Country"
msgstr ""

msgid "Country of birth"
msgstr ""

msgid "Country of citizenship"
msgstr ""

msgid "Country of citizenship name"
msgstr ""

msgctxt "admission"
msgid "Course"
msgstr ""

msgid "Course change"
msgstr ""

msgid "Course change asked by the candidate"
msgstr ""

msgid "Course change requested"
msgstr ""

msgid "Course choice"
msgstr ""

msgid "Course completed"
msgstr ""

msgid "Course cycle"
msgstr ""

#, python-format
msgid "Course duration: 1 year."
msgid_plural "Course duration: %(years)s years."
msgstr[0] ""
msgstr[1] ""

msgid "Course name"
msgstr ""

msgctxt "admission"
msgid "Course name"
msgstr ""

msgid "Course owner"
msgstr ""

msgid "Course type"
msgstr ""

msgid "Course unit code (if applicable)"
msgstr ""

msgid "Course unit enrolment"
msgstr ""

msgid "Course unit instructor (if applicable)"
msgstr ""

msgid "Course unit with evaluation"
msgstr ""

msgctxt "admission"
msgid "Course units"
msgstr ""

msgctxt "admission"
msgid "Courses"
msgstr ""

msgid "Courses taken"
msgstr ""

msgid "Create message"
msgstr ""

msgid "Create new doctorate admission"
msgstr ""

#, python-format
msgid "Create the confirmation paper success attestation (%(reference)s)"
msgstr ""

msgid "Create the confirmation paper success attestation as PDF"
msgstr ""

msgid ""
"Create the folder analysis of the proposition containing the requested "
"documents that the candidate submitted."
msgstr ""

msgid "Create the recap of the proposition"
msgstr ""

msgid "Created"
msgstr ""

msgctxt "admission"
msgid "Created at"
msgstr ""

msgctxt "masculine"
msgid "Created by"
msgstr ""

msgid "Creation date"
msgstr ""

msgid "Credits earned"
msgstr ""

msgid "Curriculum"
msgstr ""

msgid "Custom mail template"
msgstr ""

msgid "Custom mail template deleted successfully"
msgstr ""

msgid "Custom mail template saved successfully."
msgstr ""

msgid "Custom mail templates"
msgstr ""

msgid "Cycle pursuit"
msgstr ""

msgid "DD/scholarship/EM?"
msgstr ""

msgid "DISPENSE_BOURSE"
msgstr ""

msgid "DISPENSE_CESS_FWB"
msgstr ""

msgid "DISPENSE_DUREE"
msgstr ""

msgid "DISPENSE_LDC"
msgstr ""

msgid "DISPENSE_OFFRE"
msgstr ""

msgid "DISPENSE_REUSSITE"
msgstr ""

msgid "DISPENSE_UNIV"
msgstr ""

msgid "DISPENSE_VCRC"
msgstr ""

msgid "DOCTORAL_TRAINING"
msgstr "PhD training"

msgid "DROITS_MAJORES"
msgstr ""

msgid "DROITS_MAJORES_DEMANDES"
msgstr ""

msgid "Data protection"
msgstr ""

msgid "Date"
msgstr ""

msgid "Date of birth"
msgstr ""

msgid "Date of the confirmation paper (DD/MM/YYYY)"
msgstr ""

msgid "Date the application is sent to the supervision group"
msgstr ""

msgid "Date the application was sent to the faculty"
msgstr ""

msgid "Deadline extended"
msgstr ""

msgid "Deadline for documents to be requested immediately"
msgstr ""

msgid "Deadline for the candidate to upload documents"
msgstr ""

msgid "Deadline of the confirmation paper (DD/MM/YYYY)"
msgstr ""

msgid "Deadline on"
msgstr ""

msgid "Deadline type"
msgstr ""

msgctxt "female gender"
msgid "Dear"
msgstr ""

msgctxt "male gender"
msgid "Dear"
msgstr ""

msgctxt "other gender"
msgid "Dear"
msgstr ""

#, python-format
msgid "Dear %(name)s,"
msgstr ""

#, python-format
msgctxt "F"
msgid "Dear %(name)s,"
msgstr ""

#, python-format
msgctxt "M"
msgid "Dear %(name)s,"
msgstr ""

msgid "Debug"
msgstr ""

msgid "Decision"
msgstr ""

msgid "Decision confirming the granting of subsidiary protection"
msgstr ""

msgid "Decision confirming the granting of temporary protection"
msgstr ""

msgid "Decision of SIC"
msgstr ""

msgid "Decision of the faculty"
msgstr ""

msgid "Declared assimilated"
msgstr ""

msgid "Declared assimilated or not"
msgstr ""

msgid "Declared not assimilated"
msgstr ""

msgid "Dedicated time (in EFT)"
msgstr ""

msgid "Defence date"
msgstr ""

msgid "Defense"
msgstr ""

msgctxt "doctorate tab"
msgid "Defense"
msgstr ""

msgid "Defense indicative date"
msgstr ""

msgid "Defense language"
msgstr ""

msgid "Defense method"
msgstr ""

msgctxt "admission tab"
msgid "Defense method"
msgstr ""

msgctxt "equivalence_state"
msgid "Definitive"
msgstr ""

msgid "Definitive admission date to doctorate"
msgstr ""

msgid "Definitive admission date:"
msgstr ""

msgctxt "admission"
msgid "Delete"
msgstr ""

msgid "Delete experience"
msgstr ""

msgid "Delete the document"
msgstr ""

msgid "Delete?"
msgstr ""

msgid "Deletion of an experience"
msgstr ""

msgid "Denied"
msgstr ""

msgctxt "admission decision"
msgid "Denied"
msgstr ""

msgid "Deny reason"
msgstr ""

msgid "Description"
msgstr ""

msgid "Description of your communication"
msgstr ""

msgid "Detailed curriculum vitae"
msgstr ""

msgid "Detailed curriculum vitae, dated and signed"
msgstr ""

msgid "Development cooperation (ARES)"
msgstr ""

msgid "Did you graduate from this course?"
msgstr ""

msgid "Diploma"
msgstr ""

msgid "Diploma equivalence"
msgstr ""

msgid "Diploma nationality"
msgstr ""

msgid "Diploma translation"
msgstr ""

msgid "Diploma(s) or non-academic activity(ies) giving access to"
msgstr ""

msgid "Diplomatic post"
msgstr ""

msgid "Diplomatic post code"
msgstr ""

msgctxt "F"
msgid "Director of the Enrolment Office"
msgstr ""

msgctxt "H"
msgid "Director of the Enrolment Office"
msgstr ""

msgctxt "X"
msgid "Director of the Enrolment Office"
msgstr ""

msgctxt "F"
msgid "Director of the Saint-Louis Bruxelles Enrolment Office"
msgstr ""

msgctxt "H"
msgid "Director of the Saint-Louis Bruxelles Enrolment Office"
msgstr ""

msgctxt "X"
msgid "Director of the Saint-Louis Bruxelles Enrolment Office"
msgstr ""

msgid "Disabled"
msgstr ""

msgid "Discard fusion"
msgstr ""

msgid "Dispensation"
msgstr ""

msgid "Dispensation granted"
msgstr ""

msgid "Dispensation needed"
msgstr ""

msgid "Dispensation or increased fees"
msgstr ""

msgid "Dispensed"
msgstr ""

msgid "Display according education"
msgstr ""

msgid "Display problem"
msgstr ""

msgid "Dissertation mark"
msgstr ""

msgid "Dissertation summary"
msgstr ""

msgid "Dissertation title"
msgstr ""

msgid "Do not reorder values, and keep the same count"
msgstr ""

#, python-format
msgid ""
"Do you confirm the sending of this email to the <a href=\"mailto:"
"%(email_address)s\" target=\"_blank\">%(email_address)s</a> address?"
msgstr ""

msgid "Do you confirm the valuation of this experience?"
msgstr ""

msgid "Do you have a Belgian National Register Number (NISS)?"
msgstr ""

msgid "Do you have a secondary school diploma?"
msgstr ""

msgid "Do you have an international scholarship?"
msgstr ""

msgid "Do you want to continue?"
msgstr ""

msgid "Do you want to refuse the application now?"
msgstr ""

msgid "Do you want to request the application fee now?"
msgstr ""

msgid "Do you want to send the approval to the candidate now?"
msgstr ""

msgid "Do you want to send the refusal to the candidate now?"
msgstr ""

#, python-format
msgid "Do you wish to move the doctorate to the \"%(status)s\" state?"
msgstr ""

msgid "Doctor"
msgstr ""

msgid "Doctoral commissions"
msgstr ""

msgid "Doctoral student:"
msgstr ""

msgid "Doctorate admission"
msgstr ""

msgid "Doctorate admissions"
msgstr ""

msgctxt "inclusive"
msgid "Doctorate candidate"
msgstr ""

msgctxt "admission context"
msgid "Doctorate education"
msgstr ""

msgid "Doctorate enrolment applications"
msgstr ""

msgid "Document"
msgstr ""

msgid "Document category"
msgstr ""

#, python-format
msgid "Document merging of the proposition %(reference)s"
msgstr ""

msgctxt "admission"
msgid "Document name"
msgstr ""

msgid "Document not found."
msgstr ""

msgid "Document to be requested"
msgstr ""

msgctxt "admission"
msgid "Document type"
msgstr ""

msgid "Documents"
msgstr ""

msgid ""
"Documents requested by the SIC are still expected from the candidate. The "
"application could be sent to the faculty once they have been received."
msgstr ""

msgid ""
"Documents requested by the faculty are still expected from the candidate. "
"The application could be sent to the SIC once they have been received."
msgstr ""

msgid ""
"Documents requested by the faculty are still expected from the candidate. "
"The application will be sent to the SIC once they have been received."
msgstr ""

msgid "Documents specific to limited-enrolment courses"
msgstr ""

msgid "Does not have a doctor title"
msgstr ""

msgid "Done (DigIT)"
msgstr ""

msgid "Done in"
msgstr ""

msgid "Dossier"
msgstr ""

msgid "Dossier not found."
msgstr ""

msgid "Dossier numero"
msgstr ""

msgid "Dossier reference:"
msgstr ""

msgid "Dossier status"
msgstr ""

msgctxt "doctorate-header-list"
msgid "Dossier status"
msgstr ""

msgid "Dossier submission date"
msgstr ""

msgid "Double degree:"
msgstr ""

msgid "Download the document"
msgstr ""

msgid "Dr"
msgstr ""

msgid "Dual degree scholarship"
msgstr ""

msgid ""
"Dual degrees involve joint coursework between two or more universities, "
"leading to two separate diplomas awarded by each signatory university."
msgstr ""

msgid "Dual or triple degree"
msgstr ""

msgid "Duplicate experience"
msgstr ""

msgid "Duplication of an experience"
msgstr ""

msgid "ECONOMY"
msgstr ""

msgid "ECTS"
msgstr ""

msgctxt "summary"
msgid "ECTS added"
msgstr ""

msgid "ECTS credits"
msgstr ""

msgid "ECTS for participating"
msgstr ""

msgid "ECTS for the participation"
msgstr ""

msgid "ECTS must be positive"
msgstr ""

msgid "EFT"
msgstr ""

msgid "EN"
msgstr ""

#, python-format
msgid "ENROLMENT AUTHORISATION<br>for the %(academic_year)s academic year"
msgstr ""

msgid "EPC status"
msgstr ""

msgid "EU,NEU"
msgstr ""

msgid "Edit"
msgstr ""

#, python-format
msgid "Edit <em>%(category)s</em> activity."
msgstr ""

msgid "Edit the communication of this conference"
msgstr ""

msgid "Edition"
msgstr ""

msgctxt "admission"
msgid "Education"
msgstr ""

msgid "Educational experiences"
msgstr ""

msgid "Effective date"
msgstr ""

msgctxt "admission"
msgid "Email"
msgstr ""

msgctxt "ways_hear_about_training"
msgid "Email"
msgstr ""

msgid "Email address"
msgstr ""

msgid "Email content"
msgstr ""

msgid "Email object"
msgstr ""

msgid "Email of the contact person for the design of the annual program"
msgstr ""

msgid "Email of the enrollment campus"
msgstr ""

msgid "Email receiving the documents"
msgstr ""

#, python-format
msgid ""
"Email requesting the application fee sent to the candidate on %(date)s by "
"%(author)s."
msgstr ""

msgid "Email sent to the EU+5 candidate when SIC approves an admission."
msgstr ""

msgid "Email sent to the NEU+5 candidate when SIC approves an admission."
msgstr ""

msgid ""
"Email sent to the candidate to inform him that a financability dispensation "
"is needed."
msgstr ""

msgid ""
"Email sent to the candidate to inform him that he must pay the application "
"fee to finalize an application for general education"
msgstr ""

msgid ""
"Email sent to the candidate to inform him that the checking of the "
"authentication of its background is in progress."
msgstr ""

msgid ""
"Email sent to the candidate when IUFC or the faculty cancel the application."
msgstr ""

msgid ""
"Email sent to the candidate when IUFC or the faculty deny the application."
msgstr ""

msgid ""
"Email sent to the candidate when IUFC or the faculty put the application on "
"hold."
msgstr ""

msgid "Email sent to the candidate when IUFC validate the application."
msgstr ""

msgid "Email sent to the candidate when SIC approves an inscription."
msgstr ""

msgid "Email sent to the candidate when SIC refuses an admission."
msgstr ""

msgid ""
"Email sent to the candidate when the faculty approve the application with "
"conditions."
msgstr ""

msgid ""
"Email sent to the candidate when the faculty approve the application without "
"condition."
msgstr ""

msgid ""
"Email sent to the checkers to inform them to check the background "
"authentication of the candidate."
msgstr ""

msgid "Email sent to the faculty when IUFC needs more information."
msgstr ""

msgid ""
"Email sent to the faculty when the SIC submits the application during the "
"faculty decision process."
msgstr ""

msgid "Emails of the training managers"
msgstr ""

msgid "Emergency contact (telephone number)"
msgstr ""

msgctxt "admission"
msgid "Emergency contact (telephone number)"
msgstr ""

msgid "Employer"
msgstr ""

msgid "Enable complementary training tab"
msgstr ""

msgid "Enabled"
msgstr ""

msgctxt "admission"
msgid "End"
msgstr ""

msgid "End date"
msgstr ""

msgid "English"
msgstr ""

msgid "English name"
msgstr ""

msgid "English value"
msgstr ""

msgid "English values"
msgstr ""

msgid "Enroll in a course"
msgstr ""

msgid "Enrollment authorization document link"
msgstr ""

msgid "Enrolment Office"
msgstr ""

msgid "Enrolment applications"
msgstr ""

msgid "Enrolment authorisation"
msgstr ""

msgid "Enrolment campus"
msgstr ""

msgid "Enrolment campus email"
msgstr ""

msgid "Enrolment in limited enrolment bachelor's course"
msgstr ""

msgid "Enrolment management"
msgstr ""

msgid "Enrolments"
msgstr ""

msgid "Enter a list of values."
msgstr ""

msgctxt "admission"
msgid "Entities"
msgstr ""

msgctxt "admission"
msgid "Entity"
msgstr ""

msgid "Equivalency of the foreign access title"
msgstr ""

msgid "Erasmus Mundus"
msgstr ""

msgid ""
"Erasmus Mundus is a study abroad programme devised by an international "
"partnership of higher education institutions. Scholarships are awarded to "
"students and proof of funding is therefore required."
msgstr ""

msgid "Erasmus Mundus scholarship"
msgstr ""

msgid "Erasmus mundus:"
msgstr ""

msgid "Estimated time to complete the PhD (in months)"
msgstr ""

msgid "European Research Council (ERC)"
msgstr ""

msgid "European Union country"
msgstr ""

msgid "Evaluation system"
msgstr ""

msgid "Event description"
msgstr ""

msgid "Event name"
msgstr ""

msgid "Event website"
msgstr ""

msgid "Every education"
msgstr ""

msgid "Example"
msgstr ""

msgid "Excel export of admission"
msgstr ""

msgid "Excel export of admission applications"
msgstr ""

msgid "Exclude"
msgstr ""

msgid "Exit without saving"
msgstr ""

msgctxt "admission"
msgid "Expected date of graduation"
msgstr ""

msgid "Expected graduation date (signed diploma)"
msgstr ""

msgid "Experience knowledge valorisation"
msgstr ""

msgid "Experience merge proposal"
msgstr ""

msgid "Experience not found."
msgstr "Expérience non trouvée."

msgid "Experiences"
msgstr ""

msgid "Expert advice"
msgstr ""

msgid "Expert opinion"
msgstr ""

msgid "Expirable link to the admission recap"
msgstr ""

msgid "Export"
msgstr ""

#, python-format
msgid "Exporting %(reference)s to PDF"
msgstr ""

msgid "Exporting the admission information to PDF"
msgstr ""

msgid "Extension request not completed."
msgstr ""

msgid "Extension request not defined."
msgstr ""

msgid "External enrollment change"
msgstr ""

msgid "External reorientation"
msgstr ""

msgid "External reorientation / modification"
msgstr ""

msgid "External reorientation/modification"
msgstr ""

msgid "FAC"
msgstr ""

msgid "FNRS"
msgstr ""

msgid "FR"
msgstr ""

msgid "FREE_COURSE"
msgstr "Open course"

msgid "FRESH"
msgstr ""

msgid "FRIA"
msgstr ""

msgid "FWB - Credits earned"
msgstr ""

msgid "FWB - Registered credits"
msgstr ""

msgid "FWB Cotutelle"
msgstr ""

msgctxt "equivalence_type"
msgid "FWB academic degree equivalence"
msgstr ""

msgid "FWB equivalent course"
msgstr ""

msgid "Fac approval"
msgstr ""

msgid "Fac decision"
msgstr ""

msgctxt "ways_hear_about_training"
msgid "Facebook"
msgstr ""

msgid "Faculty"
msgstr ""

msgid "Faculty comment about financability dispensation"
msgstr ""

msgid "Faculty comment about the collaborative program"
msgstr ""

msgid "Faculty comment for IUFC"
msgstr ""

msgid "Faculty comment for the SIC"
msgstr ""

msgid "Faculty comment for the SIC:"
msgstr ""

msgid "Faculty decision:"
msgstr ""

msgid "Faculty dispensation approval"
msgstr ""

msgid "Faculty dispensation notification"
msgstr ""

msgid "Faculty dispensation refusal"
msgstr ""

msgid "Faculty process"
msgstr ""

msgid "Failure of the confirmation paper"
msgstr ""

msgid "Failure of the test"
msgstr ""

msgid "False"
msgstr ""

msgid "Feedback from Fac"
msgstr ""

msgctxt "admission gender"
msgid "Female"
msgstr ""

msgctxt "admission sex"
msgid "Female"
msgstr ""

msgid "File"
msgstr ""

msgid "Filter by documents"
msgstr ""

msgctxt "tab"
msgid "Finalization"
msgstr ""

msgid "Financability computed rule"
msgstr ""

msgid "Financability computed rule on"
msgstr ""

msgid "Financability computed rule situation"
msgstr ""

msgid "Financability dispensation"
msgstr ""

msgid "Financability dispensation first notification by"
msgstr ""

msgid "Financability dispensation first notification on"
msgstr ""

msgid "Financability dispensation last notification by"
msgstr ""

msgid "Financability dispensation last notification on"
msgstr ""

msgid "Financability dispensation needed"
msgstr ""

msgid "Financability dispensation status"
msgstr ""

msgid "Financability rule"
msgstr ""

msgid "Financability rule established by"
msgstr ""

msgid "Financability rule established on"
msgstr ""

#, python-format
msgid "Financable - %(rule)s (Established by %(established_by)s)"
msgstr ""

msgid "Financeability"
msgstr ""

msgid "Financeability view"
msgstr ""

msgid "Financeabilty algorithm proposition not computed yet."
msgstr ""

#, python-format
msgid "Financeabilty algorithm proposition on the %(date)s : %(result)s"
msgstr ""

msgid "Financeable"
msgstr ""

#, python-format
msgid ""
"Financeable - %(rule)s (Established by %(established_by)s the "
"%(established_on)s)"
msgstr ""

msgid "Financing comment"
msgstr ""

msgid "Financing rule"
msgstr ""

#, python-format
msgid "First mail sent to the candidate on %(date)s by %(sender)s."
msgstr ""

msgid "First name"
msgstr ""

msgid "First name Last name:"
msgstr ""

msgid "First name and last name"
msgstr ""

msgid "First year of"
msgstr ""

msgid "First year of inscription + status"
msgstr ""

#, python-format
msgid "Folder analysis of the proposition %(reference)s"
msgstr ""

msgid "Following authorization"
msgstr ""

msgctxt "female gender"
msgid ""
"Following the presentation of the state of the research and the subsequent "
"discussion with the candidate, the supervisory panel assessed the progress "
"of the work and announces:"
msgstr ""

msgctxt "male gender"
msgid ""
"Following the presentation of the state of the research and the subsequent "
"discussion with the candidate, the supervisory panel assessed the progress "
"of the work and announces:"
msgstr ""

msgid "Fondation Mont-Godinne"
msgstr ""

msgid "Fondation Saint-Luc"
msgstr ""

msgid "Fonds Speciaux de Recherche (FSR)"
msgstr "Fonds Spéciaux de Recherche (FSR)"

msgid ""
"For a message, it is possible to specify the CSS class that we want to apply "
"on it by using the \"CLASSE_CSS\" property. This is a string which can "
"contain several classes, separated with a space. <a href=\"https://"
"getbootstrap.com/docs/3.3/css/#helper-classes\">Bootstrap classes</a> can be "
"used here.<br>Full example: <code>{\"CLASSE_CSS\": \"bg-info\"}</code>."
"<br><br>For a text field, it is possible to specify if the user can enter a "
"short (\"COURT\", by default) or a long (\"LONG\") text by using the "
"\"TAILLE_TEXTE\" property.<br>Full example: <code>{\"TAILLE_TEXTE\": \"LONG"
"\"}</code>.<br><br>For a file field, it is possible to specify the maximum "
"number (\"NOMBRE_MAX_DOCUMENT\", default to 1) and the MIME types "
"(\"TYPES_MIME_FICHIER\") of the files that can be uploaded.<br>Full example: "
"<code>{\"TYPES_MIME_FICHIER\": [\"application/pdf\"], \"NOMBRE_MAX_DOCUMENTS"
"\": 3}</code>.<br><br>For a selection field, it is possible to specify if "
"the selection is realised through a list (\"LISTE\", by default), checkboxes "
"(\"CASES_A_COCHER\") or radio buttons (\"BOUTONS_RADIOS\") by using the "
"\"TYPE_SELECTION\" property. The list and the radios buttons allow to select "
"only one value whereas the checkboxes allow to select several values."
"<br>Full example: <code>{\"TYPE_SELECTION\": \"CASES_A_COCHER\"}</code>."
msgstr ""

msgid "For the attention of"
msgstr ""

#, python-format
msgid ""
"For the jury president, %(manager_first_name)s %(manager_last_name)s on "
"%(date)s."
msgstr ""

#, python-format
msgid ""
"For your information, applications for the %(academic_year)s academic year "
"will be processed from %(start_date)s."
msgstr ""

msgid "Foreign access title equivalence effective date"
msgstr ""

msgid "Foreign access title equivalence state"
msgstr ""

msgid "Foreign access title equivalence status"
msgstr ""

msgid "Foreign access title equivalence type"
msgstr ""

msgid "Foreign diploma"
msgstr ""

msgid "Form item"
msgstr ""

#, python-format
msgid "Formation is not available for this year (%(sigle)s in %(annee)s)."
msgstr ""

msgid "Formation is not available for this year."
msgstr ""

msgid "Former UCLouvain student"
msgstr ""

msgid "Fraudster"
msgstr ""

msgid "Fraudster (ARES)"
msgstr ""

msgid "Fraudster status from ARES"
msgstr ""

msgid "Fraudster status from SIC"
msgstr ""

msgid "Free additional approval condition"
msgstr ""

msgid "Free additional approval conditions"
msgstr ""

msgid "Free and requestable by FAC"
msgstr ""

msgid "Free and requestable by SIC"
msgstr ""

msgid "Free and uploaded by FAC for the managers"
msgstr ""

msgid "Free and uploaded by SIC for the managers"
msgstr ""

msgid "Free documents"
msgstr ""

msgid "French"
msgstr ""

msgid "French name"
msgstr ""

msgid "French value"
msgstr ""

msgid "French values"
msgstr ""

msgid "From"
msgstr ""

#, python-format
msgid "From %(debut_periode)s to %(fin_periode)s"
msgstr ""

#, no-python-format
msgid "Full-time equivalent (as %)"
msgstr ""

msgctxt "curriculum"
msgid "Function"
msgstr ""

msgctxt "admission"
msgid "Funding"
msgstr ""

msgid "Funding type"
msgstr ""

msgid "Fusion proposal"
msgstr ""

msgid "GEOGRAPHY"
msgstr "Geography"

msgid "GEST_BLOCAGE"
msgstr "Management blocked"

msgid "GEST_BLOCAGE_ULTERIEUR"
msgstr "Management blocked later"

msgid "GEST_EN_COURS"
msgstr "Management in progress"

msgid "GEST_REUSSITE"
msgstr "Management success"

msgid "Gantt chart"
msgstr ""

msgid "Gender"
msgstr ""

msgid "General"
msgstr ""

msgid "General data"
msgstr ""

msgctxt "admission context"
msgid "General education"
msgstr ""

msgid "General education admission"
msgstr ""

msgid "General enrolments"
msgstr ""

msgid "Generate an analysis folder"
msgstr ""

msgid "Generate an in-progress analysis folder"
msgstr ""

msgid "Generate the PDF recap"
msgstr ""

msgid "Generated by the system"
msgstr ""

msgid "Generic"
msgstr ""

msgid "Generic mail that can be manually sent once the candidate is admitted"
msgstr ""

msgid "Global"
msgstr ""

msgid "Global FAC comments"
msgstr ""

msgid "Global IUFC comments"
msgstr ""

msgid "Global SIC comments"
msgstr ""

msgid "Global comment"
msgstr ""

msgctxt "admission"
msgid "Grade"
msgstr ""

#, python-brace-format
msgid "Graduation of {program_name}"
msgstr ""

msgid "Greetings depending on the gender of the candidate"
msgstr ""

msgid "Grounds for denied"
msgstr ""

msgid "HTML"
msgstr ""

msgid ""
"Has this diploma been recognised as equivalent by the French Community of "
"Belgium?"
msgstr ""

msgid "Has your PhD project already started?"
msgstr ""

msgid ""
"Have you applied <a href='https://allocations-etudes.cfwb.be/etudes-"
"superieures/' target='_blank'>for a student grant</a> from the French "
"Community of Belgium?"
msgstr ""

msgid ""
"Have you applied for a student grant from the French Community of Belgium?"
msgstr ""

msgid "Have you previously enrolled at UCLouvain?"
msgstr ""

msgid "Have you previously enrolled for a PhD?"
msgstr ""

msgid "Head office name"
msgstr ""

msgid "Help text"
msgstr ""

msgid "Hide the checklist menu"
msgstr ""

msgid "Hide the states of the checklist"
msgstr ""

msgctxt "tab"
msgid "History"
msgstr ""

msgid "Holding reason"
msgstr ""

msgid "Home"
msgstr ""

msgid ""
"Household composition or marriage certificate authenticated by the Belgian "
"authorities"
msgstr ""

msgid "Household composition or the birth certificate"
msgstr ""

msgid "Household composition or the marriage certificate"
msgstr ""

msgid "Household composition, or copy of your birth certificate"
msgstr ""

msgid "How did the candidate hear about this course?"
msgstr ""

msgid "How did you hear about this course?"
msgstr ""

msgid "How else did the candidate hear about this course?"
msgstr ""

msgid "How else did you hear about this course?"
msgstr ""

msgid "I am a long-term resident in the European Union outside Belgium"
msgstr ""

msgid ""
"I am a long-term resident of the European Union outside Belgium (Belgian "
"student status category 7)"
msgstr ""

msgid "I am a refugee"
msgstr ""

msgid ""
"I am a refugee, an asylum seeker, or a stateless person or have subsidiary/"
"temporary protection (Belgian student status category 2)"
msgstr ""

msgid "I am a stateless person"
msgstr ""

msgid "I am an asylum seeker"
msgstr ""

msgid ""
"I am aware that as an applicant without a European Union nationality or "
"Belgian student status, I am required to pay an application fee of &euro;200 "
"via online payment. The application fee must be received by UCLouvain within "
"15 calendar days. Otherwise, my application will not be considered. For more "
"information: <a href=\"https://uclouvain.be/en/study/inscriptions/tuition-"
"fees-non-eu-students.html\" target=\"_blank\">https://uclouvain.be/en/study/"
"inscriptions/tuition-fees-non-eu-students.html</a>."
msgstr ""

msgid ""
"I am aware that no additional documents specific to limited-enrolment "
"courses can be added once my online application has been confirmed."
msgstr ""

msgid ""
"I am aware that the UCLouvain Faculty of Medicine and Dentistry has provided "
"certain personal details (surname(s), first name(s), NOMA, date of birth, "
"place of birth, address) to the Host Hospitals in order to establish the "
"various user rights that I will need as part of my internships, in "
"compliance with the General Data Protection Regulation (GDPR) and the law of "
"30 July 2018 on the protection of individuals with regard to the processing "
"of personal data. My data is kept for the time necessary for the proper "
"performance of the internship and is never transmitted to parties other than "
"those mentioned above. Appropriate technical and organisational measures are "
"put in place to ensure an adequate level of protection for this data."
msgstr ""

msgid ""
"I am aware that the university may verify with third parties all of the "
"application information I provide. In this context, I understand UCLouvain "
"reserves the right to send the information or documents in my application to "
"the selected diplomatic post (e.g. diplomas, transcripts, enrolment "
"authorisation, etc.) in order to ensure their authenticity."
msgstr ""

msgid "I am interested in this course even if it is closed"
msgstr ""

#, python-format
msgid ""
"I am pleased to inform you that the faculty has authorised you to enrol for "
"the %(academic_year)s academic year in:"
msgstr ""

msgid ""
"I am supported by the CPAS or by a CPAS home or nominated by the CPAS "
"(Belgian student status category 4)"
msgstr ""

msgid ""
"I am supported by the CPAS, or by a CPAS rest home or designated by the CPAS"
msgstr ""

msgid "I authorise"
msgstr ""

msgid "I do not authorize"
msgstr ""

msgid "I have a Development Cooperation scholarship"
msgstr ""

msgid "I have a foreign national card"
msgstr ""

msgid "I have a long-term resident card"
msgstr ""

msgid ""
"I have a permanent resident card as a family member of a European Union "
"citizen"
msgstr ""

msgid ""
"I have a residence permit valid for more than 3 months and earn professional "
"income"
msgstr ""

msgid ""
"I have a residence permit valid for more than 3 months and earn replacement "
"income"
msgstr ""

msgid ""
"I have a residence permit valid for more than 3 months and receive "
"professional or replacement income (Belgian student status category 3)"
msgstr ""

msgid "I have a resident card as a family member of a European Union citizen."
msgstr ""

msgid ""
"I have a scholarship as referred to in Article 105 S 2 of the Decree of 7 "
"November 2013 (CFWB or Development Cooperation) (Belgian student status "
"category 6)"
msgstr ""
"I have a scholarship as referred to in Article 105 § 2 of the Decree of 7 "
"November 2013 (CFWB or Development Cooperation) (Belgian student status "
"category 6)"

msgid "I have a scholarship from the French Community student grant service"
msgstr ""

msgid ""
"I have a settlement permit or am a long-term resident in Belgium (Belgian "
"student status category 1)"
msgstr ""

msgid "I have been granted subsidiary protection"
msgstr ""

msgid "I have been granted temporary protection"
msgstr ""

msgid ""
"I have read and understood the latest version of the Internship Framework "
"Agreement between UCLouvain and the Host Hospitals drawn up as part of the "
"UCLouvain bachelor's or master's course in medicine with a view to acquiring "
"the corresponding course units, and I undertake to comply with its terms: <a "
"href=\"https://cdn.uclouvain.be/groups/cms-editors-mede/ConventionStageMed."
"pdf\" target=\"_blank\">https://cdn.uclouvain.be/groups/cms-editors-mede/"
"ConventionStageMed.pdf</a>"
msgstr ""

msgid "I hereby declare that"
msgstr ""

#, python-format
msgid ""
"I undertake to send any supporting documents requested %(by_service)s "
"<strong>within 15 calendar days</strong>. If I fail to do so, I acknowledge "
"and accept that my application will be considered inadmissible in accordance "
"with Article 9 of the Academic Regulations and Procedures (RGEE)."
msgstr ""

#, python-format
msgid "I will be graduating from secondary school during the %s academic year"
msgstr ""

msgid "I would like the billing address to be"
msgstr ""

msgid ""
"I would like to receive my mail at an address other than my legal address"
msgstr ""

msgid "IBAN account number"
msgstr ""

msgid "INITIAL_CANDIDAT"
msgstr "Initial candidate"

msgid "INITIAL_NON_CONCERNE"
msgstr "Initial not concerned"

msgid "INSCRIPTION"
msgstr "Enrollment"

msgid "INSCRIPTION_AU_ROLE"
msgstr ""

msgid "INSCRIPTION_REGULIERE"
msgstr ""

msgid "INVALID"
msgstr "Invalid"

msgid "INVITED"
msgstr "Invited to sign"

msgid "IN_PROGRESS"
msgstr "In progress"

msgid "IUFC comment for the Faculty"
msgstr ""

msgid "Id card expiry date"
msgstr ""

msgid "Id card number"
msgstr ""

msgid "Identification"
msgstr ""

msgid "Identification photo"
msgstr ""

msgid "Identification photo of the candidate"
msgstr ""

msgid "Identifier"
msgstr ""

msgid "Identity card"
msgstr ""

msgid "Identity card (both sides)"
msgstr ""

msgid "Identity card expiry date"
msgstr ""

msgid "Identity card number"
msgstr ""

msgid "Identity document"
msgstr ""

msgid ""
"Identity document proving the long-term stay in a member state of the "
"European Union"
msgstr ""

msgid ""
"If necessary, please finish inputting doctoral activities and complete the "
"defense preparation below before submitting the jury proposition."
msgstr ""

msgid "If other, specify"
msgstr ""

msgid ""
"If the answer to the additional courses question is no, there must be no "
"additional LU and the communication relating to the additional courses must "
"be completely empty."
msgstr ""

msgid ""
"If you submit the activity, you will no longer be able to modify the seminar "
"or the various activities within it."
msgstr ""

msgid ""
"If you want, you can save these information and directly send the "
"application to the SIC by selecting the appropriate button below."
msgstr ""

msgid "Immediately"
msgstr ""

msgid "Important information:"
msgstr ""

msgid "Impossible action"
msgstr ""

msgid ""
"Impossible action: please be sure that the confirmation date and report are "
"specified."
msgstr ""

msgid ""
"In accordance with the information at <a target=\"_blank\" href=\"https://"
"uclouvain.be/en/study/inscriptions/acces-aux-professions-reglementees.html"
"\">https://uclouvain.be/en/study/inscriptions/acces-aux-professions-"
"reglementees.html</a>, I declare that, if the courses listed therein concern "
"me, I have received the information relating to their requirements for "
"admission or continuation and to the specific rules or restrictions of "
"accreditation or professional establishment to which the professional or "
"accredited title is subject and I accept the terms thereof."
msgstr ""

msgid ""
"In accordance with the information at <a target=\"_blank\" href=\"https://"
"uclouvain.be/en/study/inscriptions/reglementations.html\">https://uclouvain."
"be/en/study/inscriptions/reglementations.html</a>, I declare that I have "
"read the university regulations and accept their terms."
msgstr ""

msgid ""
"In accordance with the information at <a target=\"_blank\" href=\"https://"
"uclouvain.be/en/study/inscriptions/vie-privee.html\">https://uclouvain.be/en/"
"study/inscriptions/vie-privee.html</a>, I declare that I have read the data "
"protection policy of the Universite catholique de Louvain and accept its "
"terms."
msgstr ""
"In accordance with the information at <a target=\"_blank\" href=\"https://"
"uclouvain.be/en/study/inscriptions/vie-privee.html\">https://uclouvain.be/en/"
"study/inscriptions/vie-privee.html</a>, I declare that I have read the data "
"protection policy of the Université catholique de Louvain and accept its "
"terms."

#, python-format
msgid ""
"In accordance with the registration calendar <a href=\"https://uclouvain.be/"
"en/study/inscriptions/calendrier-inscriptions.html\" target=\"_blank\">www."
"uclouvain.be/enrolment-calendar</a>, I confirm that I am applying for the "
"academic year %(year)s."
msgstr ""

msgid "In draft form"
msgstr ""

#, python-format
msgid ""
"In order to proceed with your enrolment at the university, please go to the "
"Enrolment Office (see address below) between 1 June and 30 September "
"%(year)s with the following documents:"
msgstr ""

#, python-format
msgid ""
"In order to proceed with your enrolment at the university, please send the "
"document(s) listed below between 1 June and 30 September %(year)s to <a href="
"\"mailto:%(email)s\">%(email)s</a>:"
msgstr ""

msgid "In payement order"
msgstr ""

msgid "In person"
msgstr ""

msgctxt "ways_hear_about_training"
msgid "In the press"
msgstr ""

msgid "Include"
msgstr ""

msgid "Include or exclude the checklist filters"
msgstr ""

msgid "Incomplete field"
msgstr ""

msgid ""
"Information about a potential cotutelle are to be inputted in the \"Doctoral "
"project\" part."
msgstr ""

msgid "Information about the restriction"
msgstr ""

msgid "Information provided to the candidate."
msgstr ""

msgid "Information related to an approval"
msgstr ""

msgid "Initialization of the predefined specific questions"
msgstr ""

msgid "Initialization of the predefined specific questions completed."
msgstr ""

msgid ""
"Initialization of the predefined specific questions for an academic year"
msgstr ""

msgctxt "admission"
msgid "Institute"
msgstr ""

msgctxt "jury"
msgid "Institute"
msgstr ""

msgid "Institute address"
msgstr ""

msgid "Institute contacted"
msgstr ""

msgid "Institute name"
msgstr ""

msgid "Institute type"
msgstr ""

msgid "Institution"
msgstr ""

msgid "Institution Federation Wallonie-Bruxelles"
msgstr ""

msgid "Institution contacted"
msgstr ""

msgid "Institution should be set when PhD has been set to yes or partial"
msgstr ""

msgid "Insufficient"
msgstr ""

msgid "Interested mark"
msgstr ""

msgid "Internal comment"
msgstr ""

msgid "Internal comment:"
msgstr ""

msgid "Internal experience"
msgstr ""

msgid "Internal experiences to choose as access titles"
msgstr ""

msgid "Internal label"
msgstr ""

msgid "Internal notes"
msgstr ""

msgid "International for doctorate"
msgstr ""

msgid "International for general education"
msgstr ""

msgid "International scholarship"
msgstr ""

msgid "International:"
msgstr ""

msgid "Internship Framework Agreement"
msgstr ""

msgid "Invalid date"
msgstr ""

msgid "Invalid phone number"
msgstr ""

#, python-format
msgid "Invalid property: %(config_params)s"
msgid_plural "Invalid properties: %(config_params)s"
msgstr[0] ""
msgstr[1] ""

msgid "Invitations have not been sent"
msgstr ""

msgid "Invitations must have been sent"
msgstr ""

msgid "Is access title of the proposition?"
msgstr ""

msgid "Is active?"
msgstr ""

msgid "Is an external modification"
msgstr ""

msgid "Is an external reorientation"
msgstr ""

msgid "Is belgian bachelor"
msgstr ""

msgid "Is it a Wallonia-Brussels Federation institution?"
msgstr ""

msgid "Is non-resident (as defined in decree)"
msgstr ""

msgid ""
"Is your admission request linked with a FNRS, FRIA, FRESH or CSC application?"
msgstr ""

msgid "It is not possible to go from the \"validated\" status to this status."
msgstr ""

msgid "JURY_APPROUVE_ADRE"
msgstr ""

msgid "JURY_APPROUVE_CA"
msgstr ""

msgid "JURY_APPROUVE_CDD"
msgstr ""

msgid "JURY_REFUSE_ADRE"
msgstr ""

msgid "JURY_REFUSE_CDD"
msgstr ""

msgid "JURY_SOUMIS"
msgstr ""

msgid "Joint research project (ARC)"
msgstr ""

msgid "Joint supervision agreement"
msgstr ""

msgid "Joint supervision request"
msgstr ""

msgid "Journal or publishing house name"
msgstr ""

msgid "Jury approval"
msgstr ""

msgid "Jury composition"
msgstr ""

msgid "Justification letter"
msgstr ""

msgid "Keys"
msgstr ""

msgctxt "admission"
msgid "Keywords"
msgstr ""

msgid "Knowledge of languages"
msgstr ""

msgid "Language"
msgstr ""

msgid "Language regime"
msgstr ""

msgid "Last email sent by"
msgstr ""

msgid "Last email sent the"
msgstr ""

msgid "Last hour views:"
msgstr ""

#, python-format
msgid "Last mail sent to the candidate on %(date)s by %(sender)s."
msgstr ""

msgid "Last modif."
msgstr ""

msgid "Last modification"
msgstr ""

msgid "Last modification (author)"
msgstr ""

msgid "Last name"
msgstr ""

msgid "Last name / First name"
msgstr ""

msgid "Last name / First name / Email"
msgstr ""

msgid "Last name / First name / Email / NOMA"
msgstr ""

msgid "Last name / First name / Global id"
msgstr ""

msgid "Last registration id"
msgstr ""

msgid "Last update author"
msgstr ""

msgid "Late enrollment"
msgstr ""

msgid "Later > blocking"
msgstr ""

msgid "Later > non-blocking"
msgstr ""

msgid "Launch"
msgstr ""

msgid "Lead supervisor"
msgstr ""

msgid "Lead supervisor approval"
msgstr ""

msgid "Lead supervisor assent"
msgstr ""

msgid "Lead supervisor comment"
msgstr ""

msgctxt "admission"
msgid "Learning unit"
msgstr ""

msgid "Leave page?"
msgstr ""

msgid "Legal cohabitation certificate"
msgstr ""

msgid "Legal domicile"
msgstr ""

msgid "Letters of recommendation"
msgstr ""

msgctxt "equivalence_type"
msgid "Level equivalence"
msgstr ""

msgid ""
"Link to download a copy of the file related to the admission (frontoffice)."
msgstr ""

msgid "Link to the admission (back-office)"
msgstr ""

msgid "Link to the admission (front-office)"
msgstr ""

msgid "Link to the admission confirmation paper panel (back-office)"
msgstr ""

msgid "Link to the admission confirmation paper panel (front-office)"
msgstr ""

msgid "Link to the admission supervisory panel (front-office)"
msgstr ""

msgid "Link to the admissions (front-office)"
msgstr ""

msgid "Link to the application in the back-office"
msgstr ""

msgid "Link to the application on the portal"
msgstr ""

msgid "Link to the complementary training panel (front-office)"
msgstr ""

msgid "Link to the doctoral training panel (back-office)"
msgstr ""

msgid "Link to the doctoral training panel (front-office)"
msgstr ""

msgid ""
"Link to the page of the faculty decision in the checklist of the admission "
"(back-office)"
msgstr ""

msgctxt "ways_hear_about_training"
msgid "Linkedin"
msgstr ""

msgid "List"
msgstr ""

msgid "List a missing document"
msgstr ""

msgid "List of LUs of the additional module or others"
msgstr ""

msgid "List of emails of the program managers."
msgstr ""

msgid "List of names of the program managers."
msgstr ""

msgid ""
"List of the mandatory requested documents that must be submitted "
"immediately, with the reason"
msgstr ""

msgid ""
"List of the requested documents that can be submitted later, with the reason"
msgstr ""

msgid "List of the requested documents that have been submitted"
msgstr ""

msgid "List of the requested documents that haven't been submitted"
msgstr ""

msgid "List of the values that the Selection elements can take (one per row)."
msgstr ""

msgid "Listening comprehension"
msgstr ""

msgid "Long"
msgstr ""

msgid "Long label in english"
msgstr ""

msgid "Long label in french"
msgstr ""

msgid "Long name"
msgstr ""

msgid "Long-term resident card"
msgstr ""

msgid "Lookup somebody"
msgstr ""

msgid "MANAGEMENT"
msgstr "Management"

msgid "MASTER_DE_SPECIALISATION_SANTE"
msgstr ""

msgid "MATHEMATICS"
msgstr "Mathematics"

msgid "MEMBRE"
msgstr ""

msgid "MIME file types"
msgstr ""

msgctxt "ways_hear_about_training"
msgid "MOOCs"
msgstr ""

msgid "Madam"
msgstr ""

msgid "Mail salutation"
msgstr ""

msgid ""
"Mail sent to ADRE on first submission of the confirmation paper by the "
"doctoral student"
msgstr ""

msgid ""
"Mail sent to ADRE to inform him of the defavourable opinion on one "
"confirmation paper"
msgstr ""

msgid ""
"Mail sent to ADRE to inform him of the favourable opinion on one "
"confirmation paper"
msgstr ""

msgid ""
"Mail sent to ADRE to inform him of the necessity to retake one confirmation "
"paper"
msgstr ""

msgid ""
"Mail sent to ADRI to inform him of the defavourable opinion on one "
"confirmation paper"
msgstr ""

msgid ""
"Mail sent to ADRI to inform him of the favourable opinion on one "
"confirmation paper"
msgstr ""

msgid ""
"Mail sent to ADRI to inform him of the necessity to retake one confirmation "
"paper"
msgstr ""

msgid "Mail sent to each actor of the supervision group to request a signature"
msgstr ""

msgid "Mail sent to promoters when a member of the supervision panel refuses"
msgstr ""

msgid ""
"Mail sent to reference promoter to inform of the submission of complementary "
"training activities"
msgstr ""

msgid ""
"Mail sent to reference promoter to inform of the submission of course "
"enrollment"
msgstr ""

msgid ""
"Mail sent to reference promoter to inform of the submission of doctoral "
"training activities"
msgstr ""

msgid ""
"Mail sent to the CDD to inform them that a new application has been submitted"
msgstr ""

msgid ""
"Mail sent to the applicant following approval or rejection by a member of "
"the supervisory group"
msgstr ""

#, python-format
msgid "Mail sent to the candidate on %(date)s by %(sender)s."
msgstr ""

msgid ""
"Mail sent to the candidate to confirm supervision group signature requests "
"are sent"
msgstr ""

msgid ""
"Mail sent to the candidate to confirm that his application for continuing "
"education has been taken into account by UCLouvain"
msgstr ""

msgid ""
"Mail sent to the candidate to confirm that his application for general "
"education has been taken into account by UCLouvain"
msgstr ""

msgid ""
"Mail sent to the candidate to confirm that his application has been taken "
"into account by UCLouvain"
msgstr ""

msgid ""
"Mail sent to the candidate to inform him that all requested documents have "
"been received for continuing education"
msgstr ""

msgid ""
"Mail sent to the candidate to inform him that all requested documents have "
"been received for doctorate education"
msgstr ""

msgid ""
"Mail sent to the candidate to inform him that all requested documents have "
"been received for general education"
msgstr ""

msgid ""
"Mail sent to the candidate to inform him that some FAC documents are missing "
"or invalid in his application for continuing education"
msgstr ""

msgid ""
"Mail sent to the candidate to inform him that some FAC documents are missing "
"or invalid in his application for doctorate education"
msgstr ""

msgid ""
"Mail sent to the candidate to inform him that some FAC documents are missing "
"or invalid in his application for general education"
msgstr ""

msgid ""
"Mail sent to the candidate to inform him that some SIC documents are missing "
"or invalid in his application for doctorate education"
msgstr ""

msgid ""
"Mail sent to the candidate to inform him that some SIC documents are missing "
"or invalid in his application for general education"
msgstr ""

msgid ""
"Mail sent to the candidate to inform him that some requested documents have "
"been received and some are still missing for continuing education"
msgstr ""

msgid ""
"Mail sent to the candidate to inform him that some requested documents have "
"been received and some are still missing for doctorate education"
msgstr ""

msgid ""
"Mail sent to the candidate to inform him that some requested documents have "
"been received and some are still missing for general education"
msgstr ""

msgid ""
"Mail sent to the candidate to inform of the refusal of complementary "
"training activity"
msgstr ""

msgid ""
"Mail sent to the candidate to inform of the refusal of course enrollment"
msgstr ""

msgid ""
"Mail sent to the candidate to inform of the refusal of doctoral training "
"activity"
msgstr ""

msgid "Mail sent to the candidate to update a complementary training activity"
msgstr ""

msgid "Mail sent to the candidate to update a course enrollment"
msgstr ""

msgid "Mail sent to the candidate to update a doctoral training activity"
msgstr ""

msgid ""
"Mail sent to the doctoral student to give him some information about the "
"confirmation paper"
msgstr ""

msgid ""
"Mail sent to the doctoral student to inform him of the defavourable opinion "
"on the confirmation paper"
msgstr ""

msgid ""
"Mail sent to the doctoral student to inform him of the favourable opinion on "
"the confirmation paper"
msgstr ""

msgid ""
"Mail sent to the doctoral student to inform him of the necessity to retake "
"the confirmation paper"
msgstr ""

msgid ""
"Mail sent to the member of the supervision panel when deleted by the "
"candidate"
msgstr ""

msgid ""
"Mail sent to the members of the supervision panel to inform them that the "
"application has been submitted to UCLouvain by the applicant"
msgstr ""

msgid "Main institute"
msgstr ""

msgctxt "admission gender"
msgid "Male"
msgstr ""

msgctxt "admission sex"
msgid "Male"
msgstr ""

msgctxt "tab"
msgid "Management"
msgstr ""

msgid "Management of the continuing enrolment applications"
msgstr ""

msgid "Management of the doctorate enrolments"
msgstr ""

msgid "Management of the enrolment applications"
msgstr ""

msgid "Manager follow-up"
msgstr ""

msgid ""
"Mandatory fields are missing in the 'Additional information > Specific "
"questions' tab."
msgstr ""

msgid ""
"Mandatory fields are missing in the 'Additional information > Visa' tab."
msgstr ""

msgid "Mandatory fields are missing in the 'Course choice' tab."
msgstr ""

msgid "Mandatory fields are missing in the cotutelle."
msgstr ""

msgid "Mandatory fields are missing in the project details of the proposition."
msgstr ""

msgid ""
"Mandatory fields are missing in the specific questions of the 'Additional "
"information > Specific questions' tab"
msgstr ""

msgid ""
"Mandatory fields are missing in the specific questions of the 'Course "
"choice' tab"
msgstr ""

msgid ""
"Mandatory fields are missing in the specific questions of the 'Previous "
"Experience > Curriculum vitae' tab."
msgstr ""

msgid ""
"Mandatory fields are missing in the specific questions of the 'Previous "
"experience > Secondary studies' tab"
msgstr ""

msgid "Mandatory languages are missing."
msgstr ""

msgid ""
"Martin V comprises both the Martin V Ecole Fondamentale and the Martin V "
"Lycee."
msgstr ""

msgctxt "course"
msgid "Master"
msgstr ""

msgid "Maximum number of documents"
msgstr ""

msgid "Member of supervision group already invited."
msgstr ""

msgid "Member of supervision group not found."
msgstr ""

msgid "Member of supervision group not invited."
msgstr ""

msgid "Members"
msgstr ""

msgid "Memberships"
msgstr ""

msgid "Membre CA not found."
msgstr "Supervisory panel member not found."

msgctxt "admission"
msgid "Merge"
msgstr ""

msgid "Merge all non-empty data from digit match to merge form"
msgstr ""

msgid "Merge all non-empty data from original to merge form"
msgstr ""

msgid "Merge with existing entry"
msgstr ""

msgid "Merging of each document field of a continuing proposition into one PDF"
msgstr ""

msgid "Merging of each document field of a doctorate proposition into one PDF"
msgstr ""

msgid "Merging of each document field of a general proposition into one PDF"
msgstr ""

msgid "Merging of each document field of the proposition into one PDF"
msgstr ""

msgid "Message"
msgstr ""

msgid "Message body"
msgstr ""

msgid "Message for the candidate"
msgstr ""

msgid "Message for the faculty"
msgstr ""

msgid "Message object"
msgstr ""

msgid "Message sent successfully"
msgstr ""

msgid "Message subject"
msgstr ""

msgid "Message to candidate concerning the prerequisite courses"
msgstr ""

msgid ""
"Method 1 (the private defense and the public defense are separated by at "
"least a month"
msgstr ""

msgid ""
"Method 2 (The private defense and the public defense are organised the same "
"day, and subjected to an admissibility condition)"
msgstr ""

msgid "Middle name"
msgstr ""

msgid "Missing"
msgstr ""

msgid "Mobility months amount"
msgstr ""

msgid "Modification asked by the candidate"
msgstr ""

msgid "Modification author"
msgstr ""

msgid "Modification date"
msgstr ""

msgid "Modification of the secondary studies"
msgstr ""

msgid "Modification requested"
msgstr ""

msgctxt "feminine"
msgid "Modified"
msgstr ""

msgid "Modified at"
msgstr ""

msgid "Mollie ID"
msgstr ""

msgid "Most recent year of enrolment"
msgstr ""

msgid "Motivation"
msgstr ""

msgid "Motivation for joint supervision"
msgstr ""

msgid "Motivations"
msgstr ""

#, python-format
msgid "Move the doctorate to the \"%(status)s\" state?"
msgstr ""

msgid "Must be a dictionary."
msgstr ""

msgid "Must be enrolled"
msgstr ""

msgid "Must be in the process of the enrolment"
msgstr ""

msgid "Must not be pre-admission"
msgstr ""

msgid "Must pay"
msgstr ""

msgid "My father"
msgstr ""

msgid ""
"My father, mother, legal guardian, spouse or legal cohabitant has the "
"nationality of a country of a European Union member state, or fulfils the "
"conditions covered by one of the Belgian student statuses from 1 to 4 "
"(Belgian student status 5)"
msgstr ""

msgid "My legal cohabitant"
msgstr ""

msgid "My legal domicile provided above"
msgstr ""

msgid "My legal guardian"
msgstr ""

msgid "My mother"
msgstr ""

msgid "My partner"
msgstr ""

msgid "N/A"
msgstr ""

msgid "NO"
msgstr "No"

msgid "NOMA"
msgstr ""

msgid "NON_CONCERNE"
msgstr "Not concerned"

msgid "NON_SOUMISE"
msgstr ""

msgid "NOT_ALLOWED_TO_CONTINUE"
msgstr "Not allowed to continue"

msgid "NOT_INVITED"
msgstr "Not invited to sign"

msgid "NOUVEAUX_DROITS_MAJORES"
msgstr ""

msgid "Name"
msgstr ""

msgid "Name in english"
msgstr ""

msgid "Name in french"
msgstr ""

msgid "Name in the language of the manifestation"
msgstr ""

msgid "Name of the contact person for the design of the annual program"
msgstr ""

msgid "Name of the management entity"
msgstr ""

msgid "Name of the manager sending the email"
msgstr ""

msgid "Name of the working list"
msgstr ""

msgid "National number"
msgstr ""

msgid "Nationality"
msgstr ""

msgid "Nationality:"
msgstr ""

msgid "Negative assessment by lead supervisor"
msgstr ""

msgid "New deadline"
msgstr ""

msgid "New thesis title (if applicable):"
msgstr ""

msgid "Next"
msgstr ""

msgid "No"
msgstr ""

msgid ""
"No 'ValidationError' exception must be triggered with the the provided data."
msgstr ""

msgid "No English studies"
msgstr ""

msgid "No French studies"
msgstr ""

msgid "No PhD found."
msgstr ""

msgid "No data"
msgstr ""

msgid "No defense reason"
msgstr ""

msgid "No diplomatic post found."
msgstr ""

msgid "No doctorate found."
msgstr ""

msgid "No document"
msgstr ""

msgid "No document is defined as requestable."
msgstr ""

msgid "No document is defined as requestable. At least one is required."
msgstr ""

msgid "No enrolment application"
msgstr ""

msgid "No fraud identified"
msgstr ""

msgid "No general enrolment"
msgstr ""

msgid "No joint supervision"
msgstr ""

msgid "No jury found."
msgstr ""

msgid "No knowledge of languages provided."
msgstr ""

msgid "No longer designate the document as to be requested"
msgstr ""

msgid "No merge proposal eligible for this ticket"
msgstr ""

msgid "No one invited"
msgstr ""

msgid "No pool was found to match."
msgstr ""

msgid "No scholarship found."
msgstr ""

msgid "No specific profile"
msgstr ""

msgid "No specific question available for this dossier."
msgstr ""

msgid "No training found."
msgstr ""

msgid "No."
msgstr ""

msgid "Noma"
msgstr ""

msgid "Noma of the candidate"
msgstr ""

msgid "Non doctor reason"
msgstr ""

msgid "Non-academic activities"
msgstr ""

msgid "Non-academic activity"
msgstr ""

msgid "Non-resident (as defined by government decree)"
msgstr ""

msgid "Non-retrievable attachment"
msgstr ""

msgid "Non-retrievable document"
msgstr ""

msgid "None of these are relevant to me"
msgstr ""

msgid "Not Belgian"
msgstr ""

msgid "Not UE"
msgstr ""

msgid "Not VIP"
msgstr ""

msgid "Not analyzed"
msgstr ""

msgid "Not assimilated"
msgstr ""

msgid "Not concerned"
msgstr ""

msgctxt "checklist"
msgid "Not concerned"
msgstr ""

msgctxt "equivalence_type"
msgid "Not concerned"
msgstr ""

msgid "Not financeable"
msgstr ""

#, python-format
msgid "Not financeable - %(rule)s (Established by %(established_by)s)"
msgstr ""

msgid "Not free"
msgstr ""

msgid "Not fundable"
msgstr ""

msgid "Not specified"
msgstr ""

msgctxt "admission-header"
msgid "Not specified"
msgstr ""

msgctxt "equivalence_status"
msgid "Not specified"
msgstr ""

msgctxt "equivalence_type"
msgid "Not specified"
msgstr ""

msgctxt "address"
msgid "Number"
msgstr ""

msgctxt "admission"
msgid "Number of additional years the candidate can have"
msgstr ""

msgid "Number of days participating"
msgstr ""

msgctxt "admission"
msgid "Number of previous registration"
msgstr ""

msgid "Number of values mismatch"
msgstr ""

msgid "Number of years required for the full program"
msgstr ""

msgid ""
"Number of years required for the full program (including prerequisite "
"courses)"
msgstr ""

msgid "OTHER"
msgstr "Other"

msgid "Obtained grade"
msgstr ""

msgid "Ok"
msgstr ""

msgid "On hold"
msgstr ""

msgid "On hold other reason"
msgstr ""

msgid "On hold reason"
msgstr ""

msgid "On hold reason:"
msgstr ""

msgid ""
"On the basis of the information you have provided, you will need to apply "
"for a student visa if your application to attend our university is accepted "
"(i.e. if UCLouvain sends you an \"enrolment authorisation\"). Please read "
"the student <a href=\"https://uclouvain.be/en/study/inscriptions/welcome-to-"
"international-students.html\" target=\"_blank\"> visa </a> application "
"information."
msgstr ""

msgid "One choice per line, leave the \"Other\" value out"
msgstr ""

#, python-format
msgid "One education group could not be found: %(education_groups)s."
msgid_plural ""
"Several education groups could not be found: %(education_groups)s."
msgstr[0] ""
msgstr[1] ""

#, python-format
msgid "One enrolment application"
msgid_plural ""
"%(start_index)s to %(end_index)s of %(total_counts)s enrolment applications"
msgstr[0] ""
msgstr[1] ""

msgid "Online"
msgstr ""

msgid "Online event"
msgstr ""

msgid "Online or in person"
msgstr ""

msgid "Online payment history"
msgstr ""

msgid "Only one admission"
msgstr ""

msgid ""
"Only the \"to be processed\" status is available from the \"closed\" status."
msgstr ""

msgid "Opinion of the CA following the format provided by the CDD"
msgstr ""

msgid "Opinion on research mandate renewal"
msgstr ""

msgid "Oral communication"
msgstr ""

msgid "Oral presentation"
msgstr "Oral exposé"

msgid "Order"
msgstr ""

msgid "Organising country"
msgstr ""

msgid "Organising institution"
msgstr ""

msgid "Other"
msgstr ""

msgctxt "admission gender"
msgid "Other"
msgstr ""

msgctxt "ways_hear_about_training"
msgid "Other"
msgstr ""

msgid "Other additional conditions"
msgstr ""

msgid "Other address"
msgstr ""

msgid "Other application(s)"
msgstr ""

msgid "Other authorized program"
msgstr ""

msgid "Other communication for the candidate about the prerequisite courses"
msgstr ""

msgid "Other cotutelle-related documents"
msgstr ""

msgid "Other course"
msgstr ""

msgid "Other course accepted by the faculty"
msgstr ""

msgid "Other demand(s) by the candidate."
msgstr ""

msgid "Other documents relating to joint supervision"
msgstr ""

msgid "Other given names"
msgstr ""

msgid "Other holding reason"
msgstr ""

msgid "Other institute"
msgstr ""

msgid "Other institute (if necessary)"
msgstr ""

msgid "Other institution address"
msgstr ""

msgid "Other institution name"
msgstr ""

msgid "Other international scholarship"
msgstr ""

msgid "Other members of the supervisory panel"
msgstr ""

msgctxt "admission"
msgid "Other reasons"
msgstr ""

msgid "Other refusal reason"
msgstr ""

msgid "Other refusal reasons"
msgstr ""

msgid ""
"Our University is pleased to welcome you and wishes you an enriching and "
"fruitful stay."
msgstr ""

msgctxt "CategorieActivite"
msgid "PAPER"
msgstr "Examination"

msgid "PARTIAL"
msgstr "Partially"

msgid "PASSED_CONFIRMATION"
msgstr "Passed confirmation exam"

msgid "PAS_DE_DROITS_D_INSCRIPTION"
msgstr ""

msgid "PDF Export"
msgstr ""

msgid "PDF file"
msgstr ""

msgid "PDF recap for a continuing education admission"
msgstr ""

msgid "PDF recap for a doctorate education admission"
msgstr ""

msgid "PDF recap for a general education admission"
msgstr ""

msgid "PDF recap of the proposition"
msgstr ""

msgid "PHYSICS"
msgstr "Physics"

msgid "PRESIDENT"
msgstr ""

msgid "PRE_ADMISSION"
msgstr "Pre-admission"

msgid "PRIVATE_DEFENSE"
msgstr "Private defence"

msgctxt "CategorieActivite"
msgid "PUBLICATION"
msgstr "Publication"

msgid "PUBLICATION types"
msgstr ""

msgid "PUBLIC_DEFENSE"
msgstr "Public defence"

msgid "Page"
msgstr ""

msgid "Page size"
msgstr ""

msgid "Paid"
msgstr ""

msgid "Paragraph including the person to contact"
msgstr ""

msgid "Paragraph including the planned years"
msgstr ""

msgid "Paragraph including the prerequisite courses"
msgstr ""

msgid "Paragraph including the prerequisite courses detail"
msgstr ""

msgid "Paragraph including the required documents"
msgstr ""

msgid "Parcours"
msgstr ""

msgid "Parent certificate of support from the CPAS"
msgstr ""

msgid "Parent identity card"
msgstr ""

msgid "Parent long-term residence permit"
msgstr ""

msgid "Parent residence permit valid for more than 3 months"
msgstr ""

msgid "Parent salary slips"
msgstr ""

msgid "Participating proof"
msgstr ""

msgid "Participation"
msgstr ""

msgid "Participation certification"
msgstr ""

msgid "Participation to symposium/conference"
msgstr ""

msgid "Particular cost"
msgstr ""

msgid "Partner institution"
msgstr ""

msgid "Passport"
msgstr ""

msgid "Passport expiry date"
msgstr ""

msgid "Passport number"
msgstr ""

msgid "Past experiences authentication"
msgstr ""

msgid "Pay by training cheque"
msgstr ""

msgid "Payed"
msgstr ""

msgid "Payement spread"
msgstr ""

msgid "Payment method"
msgstr ""

msgid "Pending application fee"
msgstr ""

msgid "Period"
msgstr ""

msgid "Permanent residence card of a family member of a European Union citizen"
msgstr ""

msgid "Person"
msgstr ""

msgid "Personal data"
msgstr ""

msgctxt "admission"
msgid "Personal email"
msgstr ""

msgctxt "ways_hear_about_training"
msgid "Personalised mail"
msgstr ""

msgid "Personalized"
msgstr ""

msgid "PhD"
msgstr ""

msgid "PhD already done"
msgstr ""

msgctxt "tab"
msgid "PhD project"
msgstr ""

msgid "PhD proposal"
msgstr ""

msgid "PhD research experience"
msgstr ""

msgid "PhD research project"
msgstr ""

msgid "PhD training"
msgstr ""

msgid "Place of birth"
msgstr ""

msgid ""
"Placeholder text for Text form elements. Not used for Document, Selection "
"and Message elements."
msgstr ""

msgid "Plain text"
msgstr ""

msgid "Planned duration"
msgstr ""

msgid ""
"Please check the details of the activity (and sub-activities) to fill in all "
"the mandatory fields"
msgstr ""

msgid ""
"Please check the details of the activity to fill in all mandatory fields"
msgstr ""

msgid "Please choose the institute or specify another institute"
msgstr ""

msgid "Please choose the language regime or specify another regime."
msgstr ""

msgid "Please complete this field: {}"
msgstr ""

msgid "Please confirm the change to \"Not concerned\"."
msgstr ""

msgid "Please confirm the change to this new state."
msgstr ""

msgid "Please confirm the change to this new status."
msgstr ""

msgid "Please confirm the faculty dispensation approval."
msgstr ""

msgid "Please confirm the withdrawal of the candidate."
msgstr ""

msgid "Please enter your work email address"
msgstr ""

msgid ""
"Please fill in all the required information in the 'Personal Data > "
"Coordinates' tab."
msgstr ""

msgid ""
"Please fill in all the required information in the 'Personal Data > "
"Identification' tab."
msgstr ""

msgid ""
"Please fill in all the required information in the 'Previous experience > "
"Knowledge of languages' tab."
msgstr ""

msgid ""
"Please fill in all the required information related to your contact address."
msgstr ""

msgid "Please fill in at least your last or first name."
msgstr ""

msgid ""
"Please indicate your other given names in accordance with your identity "
"document. If there are no other given names on your identity document, you "
"do not need to enter anything."
msgstr ""

msgid "Please justify why the member does not have a doctor title"
msgstr ""

#, python-format
msgid "Please note that the first term begins on %(date)s."
msgstr ""

msgid ""
"Please note that this document will be removed from the list of the missing "
"documents."
msgstr ""

msgid ""
"Please note that this experience was not part of the application when it was "
"submitted."
msgstr ""

msgid ""
"Please provide a copy of the residence permit covering the entire course, "
"including the assessment test (except for online courses)."
msgstr ""

msgid "Please provide a copy of your curriculum."
msgstr ""

msgid ""
"Please provide a copy of your decision of equivalence for your diploma(s) "
"giving access to the training."
msgstr ""

msgid ""
"Please provide a copy of your identity card and specify its expiry date."
msgstr ""

msgid "Please provide a copy of your passport and specify its expiry date."
msgstr ""

msgid "Please provide one of these two pieces of identification information:"
msgstr ""

msgid ""
"Please refer to the specifics disposition of your domain doctoral commission "
"for your activities choice."
msgstr ""

msgid ""
"Please select in the previous experience, the diploma(s), or non-academic "
"activity(ies) giving access to the chosen program."
msgstr ""

msgid ""
"Please select the Belgian student status situation that most applies to you"
msgstr ""

msgid "Please specify at least one identity number."
msgstr ""

msgid "Please specify either your date of birth or your year of birth."
msgstr ""

msgid ""
"Please specify the details of your most recent academic training and your "
"most recent non-academic experience."
msgstr ""

msgid "Please specify your Belgian national register number."
msgstr ""

msgid "Please specify your old NOMA (matriculation number)."
msgstr ""

msgid "Post-enrolment status"
msgstr ""

msgctxt "admission"
msgid "Postal address"
msgstr ""

msgid "Postal box"
msgstr ""

msgid "Postcode"
msgstr ""

msgid "Poster"
msgstr ""

msgid "Pre-admission"
msgstr ""

msgid "Pre-admission submission date"
msgstr ""

msgid "Prerequisite courses"
msgstr ""

msgid "Prerequisite courses:"
msgstr ""

msgid "Presentation date"
msgstr ""

msgctxt "jury"
msgid "President"
msgstr ""

#, python-format
msgctxt "female gender"
msgid "President of the %(cdd_title)s"
msgstr ""

#, python-format
msgctxt "male gender"
msgid "President of the %(cdd_title)s"
msgstr ""

msgid "Preview"
msgstr ""

#, python-format
msgid "Preview <em>%(name)s</em> custom mail template"
msgstr ""

msgid "Previous confirmation exams"
msgstr ""

msgid "Previous experience"
msgstr ""

msgid "Previous experiences"
msgstr ""

msgid "Previous notes"
msgstr ""

msgid "Private"
msgstr ""

msgid "Private email"
msgstr ""

msgid "Private email address"
msgstr ""

msgid "Processing by Fac"
msgstr ""

msgid "Produce xls"
msgstr ""

msgid "Professional"
msgstr ""

msgid "Professional email"
msgstr ""

msgid "Professional experiences"
msgstr ""

msgid "Professor"
msgstr ""

msgid "Program proposition"
msgstr ""

msgid "Project"
msgstr ""

msgid "Project resume"
msgstr ""

msgid "Project title"
msgstr ""

msgid "Promoters"
msgstr ""

msgid "Promotion"
msgstr ""

msgid "Proof"
msgstr ""

msgid "Proof (if applicable)"
msgstr ""

msgid "Proof of acceptance or publication"
msgstr ""

msgid "Proof of acceptation by the committee"
msgstr ""

msgid "Proof of equivalency request"
msgstr ""

msgid "Proof of participation for the whole activity"
msgstr ""

msgid "Proof of participation or success"
msgstr ""

msgid "Proof of publication"
msgstr ""

msgid "Proof of receipt of unemployment benefit, pension or compensation"
msgstr ""

msgid ""
"Proof of receipt of unemployment benefit, pension or compensation from the "
"mutual insurance company"
msgstr ""

msgid "Proof of regular registration"
msgstr ""

msgid "Proof of scholarship"
msgstr ""

msgid "Proposed new deadline"
msgstr ""

msgid "Proposed thesis title"
msgstr ""

msgid "Proposition features"
msgstr ""

msgid "Proposition not found."
msgstr ""

msgid "Proposition submission"
msgstr ""

msgid "Proposition type"
msgstr ""

msgctxt "equivalence_state"
msgid "Provisional"
msgstr ""

msgid "Proximity Commission for Dental Sciences (DENT)"
msgstr ""

msgid "Proximity Commission for Genetics and Immunology (GIM)"
msgstr ""

msgid "Proximity Commission for Motricity Sciences (MOTR)"
msgstr ""

msgid "Proximity Commission for Neuroscience (NRSC)"
msgstr ""

msgid "Proximity Commission for Pharmaceutical Sciences (DFAR)"
msgstr ""

msgid "Proximity commission"
msgstr ""

msgid "Proximity commission / Subdomain"
msgstr ""

msgid ""
"Proximity commission for cellular and molecular biology, biochemistry (BCM)"
msgstr ""

msgid "Proximity commission for experimental and clinical research (ECLI)"
msgstr ""

msgid "Proximity commission for public health, health and society (SPSS)"
msgstr ""

msgid ""
"Proximity commission should be filled in only if the doctorate's entity is "
"CDE, CLSM or CDSS"
msgstr ""

msgid "Publication date"
msgstr ""

msgid "Publication status"
msgstr ""

msgid "Publication title"
msgstr ""

msgid "Publication type"
msgstr ""

msgid "Publications"
msgstr ""

msgid "Published"
msgstr ""

msgid ""
"Question label for Document, Selection and Text form elements. Not used for "
"Message elements."
msgstr ""

msgid ""
"Question tooltip text for Document, Selection and Text form elements. "
"Content of the message to be displayed for Message elements."
msgstr ""

msgid "REDUCTION_VCRC"
msgstr ""

msgid "REFUSEE"
msgstr "Denied"

msgid "REFUS_AGREGATION"
msgstr ""

msgid "REFUS_ARTICLE_95_GENERIQUE_IRRECEVABILITE"
msgstr ""

msgid "REFUS_ARTICLE_95_JURY"
msgstr ""

msgid "REFUS_ARTICLE_95_SIC_CONDITIONS_PUBLIESS"
msgstr ""

msgid "REFUS_ARTICLE_96_HUE_NON_PROGRESSION"
msgstr ""

msgid "REFUS_ARTICLE_96_HUE_RAISON_ACADEMIQUE"
msgstr ""

msgid "REFUS_ARTICLE_96_UE_HUE_ASSIMILES"
msgstr ""

msgid "REFUS_BAC_HUE_ACADEMIQUE"
msgstr ""

msgid "REFUS_COMPLEMENT_TARDIF"
msgstr ""

msgid "REFUS_DE_DEROGATION_FACULTAIRE"
msgstr "Faculty dispensation refusal"

msgid "REFUS_DIRECTION"
msgstr ""

msgid "REFUS_DOSSIER_TARDIF"
msgstr ""

msgid "REFUS_EQUIVALENCE"
msgstr ""

msgid "REFUS_LIBRE"
msgstr ""

msgid "REJECTED"
msgstr "Rejected"

msgctxt "CategorieActivite"
msgid "RESIDENCY"
msgstr "Advanced research residency"

msgid "RESIDENCY types"
msgstr ""

msgid "Radio buttons"
msgstr ""

msgid "Rank in diploma"
msgstr ""

msgid "Reason for cancellation"
msgstr ""

msgid "Reason for exceeding the deadline"
msgstr ""

msgid "Reason for refusal"
msgstr ""

msgid "Reasons"
msgstr ""

msgid "Reasons for not accepting"
msgstr ""

msgid "Reasons for putting on hold"
msgstr ""

msgid "Rebilling or third-party payer"
msgstr ""

#, python-format
msgid "Recap of the proposition %(reference)s"
msgstr ""

msgid "Received"
msgstr ""

msgid "Recent CPAS certificate of coverage"
msgstr ""

#, python-format
msgid "Recent CPAS certificate of coverage for %(person_concerned)s"
msgstr ""

msgid "Recipient"
msgstr ""

msgctxt "F"
msgid "Rector"
msgstr ""

msgctxt "H"
msgid "Rector"
msgstr ""

msgctxt "X"
msgid "Rector"
msgstr ""

msgid "Reduced rights"
msgstr ""

msgid "Reduced tuition fee"
msgstr ""

msgid "Reduction"
msgstr ""

msgid ""
"Refer to the specific measures of your doctoral commission to know if one of "
"these method is mandatory to you."
msgstr ""

msgid "Reference"
msgstr ""

msgid "Reference DIAL.Pr"
msgstr "Référence DIAL.Pr"

msgid "Reference of the admission"
msgstr ""

msgid "Reference of the application"
msgstr ""

msgid "Reference:"
msgstr ""

msgid "Refusal"
msgstr ""

msgid "Refusal certificate from SIC"
msgstr ""

msgid "Refusal certificate of SIC"
msgstr ""

msgid "Refusal certificate of faculty"
msgstr ""

msgid "Refusal document link"
msgstr ""

msgid "Refusal reason"
msgstr ""

msgid "Refusal reason categories"
msgstr ""

msgid "Refusal reason category"
msgstr ""

msgid "Refusal reason other"
msgstr ""

msgid "Refusal reason:"
msgstr ""

msgid "Refusal reasons"
msgstr ""

msgid "Refusal reasons:"
msgstr ""

msgid "Refusal to validate"
msgstr ""

msgid "Refusal type"
msgstr ""

msgctxt "admission"
msgid "Refuse"
msgstr ""

msgid "Refuse activity"
msgstr ""

msgid "Registered credits"
msgstr ""

msgid "Registration Id"
msgstr ""

msgid "Registration as"
msgstr ""

msgid "Registration certificate"
msgstr ""

msgid "Registration fees"
msgstr ""

msgid "Registration required"
msgstr ""

msgid "Related experience"
msgstr ""

msgid "Relationship"
msgstr ""

msgid "Remind the applicant"
msgstr ""

msgctxt "jury member"
msgid "Remove"
msgstr ""

msgid "Remove experience"
msgstr ""

msgctxt "jury member"
msgid "Remove?"
msgstr ""

msgid "Replace a document"
msgstr ""

msgid "Replace the document"
msgstr ""

msgid "Reporting categories"
msgstr ""

msgid "Request cancelled"
msgstr ""

msgid "Request of a new deadline for the confirmation paper"
msgstr ""

msgid "Request the documents from the candidate"
msgstr ""

msgctxt "document"
msgid "Requested"
msgstr ""

msgid "Requested documents"
msgstr ""

msgid "Requested documents list"
msgstr ""

msgid "Requested on"
msgstr ""

msgid "Require changes"
msgstr ""

#, python-format
msgid "Require changes for \"%(object)s\""
msgstr ""

msgctxt "masculine"
msgid "Required"
msgstr ""

msgid "Research institute"
msgstr ""

msgid "Research project"
msgstr ""

msgctxt "tab"
msgid "Research project"
msgstr ""

msgid "Research report"
msgstr ""

msgid "Research scholarship"
msgstr ""

msgid "Research seminar"
msgstr ""

msgid "Resend"
msgstr ""

msgid "Reset"
msgstr ""

msgid "Residence card of a family member of a European Union citizen"
msgstr ""

msgid "Residence permit covering the entire course"
msgstr ""

msgid "Residence permit in Belgium"
msgstr ""

msgid "Residence permit valid for more than 3 months with professional income"
msgstr ""

msgid "Residence permit valid for more than 3 months with replacement income"
msgstr ""

msgid "Resident (as defined by government decree)"
msgstr ""

msgid "Ressource not found."
msgstr ""

msgid "Restore activity to submitted"
msgstr ""

msgctxt "equivalence_status"
msgid "Restricted"
msgstr ""

msgid "Result"
msgstr ""

msgid "Results by year"
msgstr ""

msgid "Retaking of the confirmation paper"
msgstr ""

msgid "Retaking of the test"
msgstr ""

msgid "Retype"
msgstr ""

msgctxt "admission"
msgid "Retype"
msgstr ""

msgid "Retype the document"
msgstr ""

msgctxt "activity"
msgid "Role"
msgstr ""

msgctxt "jury"
msgid "Role"
msgstr ""

msgid "Role of the signing actor"
msgstr ""

msgid "Role: ADRE Secretaries"
msgstr ""

msgid "Role: ADRE secretary"
msgstr ""

msgid "Role: CDD configurator"
msgstr ""

msgid "Role: CDD configurators"
msgstr ""

msgid "Role: Candidate"
msgstr ""

msgid "Role: Candidates"
msgstr ""

msgid "Role: Central manager"
msgstr ""

msgid "Role: Central managers"
msgstr ""

msgid "Role: Committee member"
msgstr ""

msgid "Role: Committee members"
msgstr ""

msgid "Role: Doctorate reader"
msgstr ""

msgid "Role: Doctorate readers"
msgstr ""

msgid "Role: Jury secretaries"
msgstr ""

msgid "Role: Jury secretary"
msgstr ""

msgid "Role: Program manager"
msgstr ""

msgid "Role: Program managers"
msgstr ""

msgid "Role: Promoter"
msgstr ""

msgid "Role: Promoters"
msgstr ""

msgid "Role: SCEB"
msgstr ""

msgid "Role: SCEBs"
msgstr ""

msgid "Role: SIC management"
msgstr ""

msgid "SEARCH_SCHOLARSHIP"
msgstr "Research scholarship"

msgid "SECRETAIRE"
msgstr ""

msgid "SELF_FUNDING"
msgstr "Self-funding"

msgctxt "CategorieActivite"
msgid "SEMINAR"
msgstr "Seminar taken"

msgid "SEMINAR types"
msgstr ""

msgctxt "CategorieActivite"
msgid "SERVICE"
msgstr "Services"

msgid "SERVICE types"
msgstr ""

msgid "SIC"
msgstr ""

msgid "SIC Approval"
msgstr ""

msgid "SIC comment for the faculty"
msgstr ""

msgid "SIC decision"
msgstr ""

msgid "SIGNING_IN_PROGRESS"
msgstr "Signing in progress"

msgid "SOUMISE"
msgstr "Submitted"

msgid "STATISTICS"
msgstr "Statistics"

msgid "SUBMITTED_CONFIRMATION"
msgstr "Submitted confirmation"

msgid "SYST_REUSSITE"
msgstr "System success"

msgid "Saint-Louis Bruxelles Enrolment Office"
msgstr ""

msgid "Salary slips"
msgstr ""

msgid "Save"
msgstr ""

msgctxt "admission"
msgid "Save"
msgstr ""

msgid "Save and transfer to SIC"
msgstr ""

msgid "Save and view result"
msgstr ""

msgid "Save fusion proposal"
msgstr ""

msgid "Scholarship"
msgstr ""

msgctxt "admission model"
msgid "Scholarship"
msgstr ""

msgctxt "doctorate-header-list"
msgid "Scholarship"
msgstr ""

msgid "Scholarship certificate"
msgstr ""

msgid "Scholarship end date"
msgstr ""

msgid "Scholarship start date"
msgstr ""

msgid "Scholarship-DD-Erasmus"
msgstr ""

msgid "Scientific residencies"
msgstr ""

msgctxt "verb"
msgid "Search"
msgstr ""

msgid "Search for an EU code (outside the EU of the form)"
msgstr ""

msgid "Search on portal"
msgstr ""

msgid "Secondary education type"
msgstr ""

msgid "Secondary school"
msgstr ""

msgid "Secondary school diploma"
msgstr ""

msgid "Secondary school graduation year"
msgstr ""

msgid "Secondary school or alternative"
msgstr ""

msgid "Secondary studies"
msgstr ""

msgid "Secondary studies must be completed."
msgstr ""

msgid "Secretary"
msgstr ""

msgid "Sector"
msgstr ""

msgid "Select a mail template"
msgstr ""

msgid "Select at least one activity"
msgstr ""

msgid "Select for batch action"
msgstr ""

#, python-format
msgid "Select valid choices. %(value)s is not one of the available choices."
msgid_plural ""
"Select valid choices. %(value)s are not among the available choices."
msgstr[0] ""
msgstr[1] ""

msgid "Selection"
msgstr ""

msgid "Selection committee"
msgstr ""

msgid "Selection type"
msgstr ""

msgid "Seminar taken"
msgstr ""

msgid "Send"
msgstr ""

msgctxt "admission"
msgid "Send"
msgstr ""

msgid "Send a mail"
msgstr ""

msgid "Send a mail to the candidate"
msgstr ""

msgid "Send a mail to the faculty"
msgstr ""

msgid "Send an information email"
msgstr ""

msgid "Send selected candidate to digit"
msgstr ""

msgid "Send the message"
msgstr ""

msgid "Send to SIC"
msgstr ""

msgid "Send to applicant"
msgstr ""

msgid "Send to faculty"
msgstr ""

msgid "Sender"
msgstr ""

msgid "Sent to EPC"
msgstr ""

msgid "Sent to digit"
msgstr ""

msgid "Sentence indicating the late enrolment (if applicable)."
msgstr ""

msgid "Sentence indicating the payment of the application fee (if applicable)."
msgstr ""

msgid ""
"Sentence indicating the start date of the enrollment processing (if "
"applicable)."
msgstr ""

msgid "Services"
msgstr ""

msgid "Set as member"
msgstr ""

msgid "Set as president"
msgstr ""

msgid "Set as secretary"
msgstr ""

msgid "Several applications"
msgstr ""

msgid "Several applications?"
msgstr ""

msgid "Sex"
msgstr ""

msgid "Short"
msgstr ""

msgid "Short label in english"
msgstr ""

msgid "Short label in french"
msgstr ""

msgid "Short name"
msgstr ""

msgid "Show details"
msgstr ""

msgid "Show the checklist menu"
msgstr ""

msgid "Show the states of the checklist"
msgstr ""

msgid "Signatures"
msgstr ""

msgid "Signed enrollment authorization"
msgstr ""

msgid "Sir"
msgstr ""

msgid "Sir, Madam"
msgstr ""

msgid "Solidarity student"
msgstr ""

msgid "Some errors have been encountered."
msgstr ""

msgid ""
"Some fields are missing in the 'Absence of debt' block in the 'Additional "
"information > Accounting' tab."
msgstr ""

msgid "Some fields are missing in the 'Absence of debt' block."
msgstr ""

msgid ""
"Some fields are missing in the 'Belgian student status' block in the "
"'Additional information > Accounting' tab."
msgstr ""

msgid "Some fields are missing in the 'Belgian student status' block."
msgstr ""

msgid ""
"Some fields are missing in the 'Memberships' block in the 'Additional "
"information > Accounting' tab."
msgstr ""

msgid "Some fields are missing in the 'Memberships' block."
msgstr ""

msgid ""
"Some fields are missing in the 'Reduced tuition fee' block in the "
"'Additional information > Accounting' tab."
msgstr ""

msgid "Some fields are missing in the 'Reduced tuition fee' block."
msgstr ""

msgid ""
"Some fields related to the bank account are missing in the 'Additional "
"information > Accounting' tab."
msgstr ""

msgid "Some fields related to the bank account are missing."
msgstr ""

msgid ""
"Some fields related to the bank account number in IBAN format are missing in "
"the 'Additional information > Accounting' tab."
msgstr ""

msgid ""
"Some fields related to the bank account number in IBAN format are missing."
msgstr ""

msgid ""
"Some information about the Belgian diploma of the secondary studies are "
"missing."
msgstr ""

msgid ""
"Some information about the alternative to the secondary studies are missing."
msgstr ""

msgid ""
"Some information about the foreign diploma of the secondary studies are "
"missing."
msgstr ""

msgid "Speaker"
msgstr ""

msgid "Speaking ability"
msgstr ""

msgid "Specific aspects"
msgstr ""

msgid "Specific profile"
msgstr ""

msgctxt "admission"
msgid "Specific profile"
msgstr ""

msgid "Specific question"
msgstr ""

msgid "Specific questions"
msgstr ""

msgid "Specificities"
msgstr ""

msgid "Specified"
msgstr ""

msgid "Specify if other"
msgstr ""

msgid "Specify the reason for requesting"
msgstr ""

msgid "Sport affiliation"
msgstr ""

msgid "Start"
msgstr ""

msgid "Start date"
msgstr ""

msgid "Start date of the academic year of the admission"
msgstr ""

msgid "State"
msgstr ""

msgid "Status"
msgstr ""

msgctxt "admission"
msgid "Status"
msgstr ""

msgid "Status changes"
msgstr ""

msgid "Status of the doctoral training"
msgstr ""

msgid "Status:"
msgstr ""

msgid "Street"
msgstr ""

msgid "Student report"
msgstr ""

msgid "Student signature for agreement"
msgstr ""

msgid "Student visa D"
msgstr ""

msgid "Study language"
msgstr ""

msgid "Subject"
msgstr ""

msgid "Submission date"
msgstr ""

msgctxt "doctorate-header-list"
msgid "Submission date"
msgstr ""

msgid "Submission date:"
msgstr ""

msgid "Submit"
msgstr ""

msgid "Submit selected activities"
msgstr ""

msgid "Submit selected courses"
msgstr ""

msgctxt "admission"
msgid "Submitted"
msgstr ""

msgid "Submitted for publication"
msgstr ""

msgid "Submitted from"
msgstr ""

msgid "Submitted profile"
msgstr ""

msgid "Submitted until"
msgstr ""

msgid ""
"Subsidiary protection status is granted to a foreign national who cannot be "
"considered a refugee but with respect to whom there are serious grounds for "
"believing that, if returned to his or her country of origin, he or she would "
"face a genuine risk of suffering serious harm"
msgstr ""

msgid "Successful test"
msgstr ""

msgid "Sufficient"
msgstr ""

msgctxt "paper summary"
msgid "Summary"
msgstr ""

msgid "Summary of the communication"
msgstr ""

msgid "Supervision"
msgstr ""

msgid "Supervision group not found."
msgstr ""

msgid "Supervisor"
msgstr ""

msgctxt "gender"
msgid "Supervisor"
msgstr ""

msgid "Supervisor not found."
msgstr ""

msgid "Supervisory panel"
msgstr ""

msgid "Supervisory panel proposition"
msgstr ""

msgid "Supervisory panel report of the confirmation paper"
msgstr ""

msgid "Support Committee minutes"
msgstr ""

msgid "Supporting documents"
msgstr ""

msgid "Surname"
msgstr ""

msgid "System"
msgstr ""

msgid "System of education"
msgstr ""

msgid "TFF label"
msgstr ""

msgid "TO_BE_COMPLETED"
msgstr "To be completed"

msgid "TO_BE_DETERMINED"
msgstr "To be determined"

msgid "TO_BE_VALIDATED"
msgstr "To be validated"

msgid "TO_BE_VERIFIED"
msgstr "To be verified"

msgid "Tab"
msgstr ""

msgid "Taken in charge"
msgstr ""

msgid ""
"Takes into account the language of secondary and higher education. Studies "
"in Belgium are considered as both French and English studies."
msgstr ""

msgid ""
"Takes into account the nationality of higher education diplomas. 'Not "
"Belgian' means that the candidate hasn't got any Belgian diploma but has a "
"foreign diploma. Similarly, 'Not UE' means that the candidate hasn't got any "
"UE diploma but has a non-UE diploma."
msgstr ""

msgid "Teaching campus of the training"
msgstr ""

msgid "Teaching degree and CAPAES"
msgstr ""

msgctxt "admission"
msgid "Telephone (mobile)"
msgstr ""

msgid "Template title"
msgstr ""

msgid ""
"Temporary protection is granted for a period of one year, which can be "
"extended. This protection is granted in the event of a mass influx of "
"refugees."
msgstr ""

msgid "Text"
msgstr ""

msgid "Text size"
msgstr ""

msgid ""
"The \"doctoral training\" must be completed before submitting the defense "
"preparation and the jury proposition."
msgstr ""

msgid ""
"The 'Dispensation granted' status is reserved to enrolment application whith "
"financability dispensation status set to 'Faculty dispensation granted'."
msgstr ""

msgid "The 'Dispensation needed' status is reserved to enrolment application."
msgstr ""

msgid "The <strong>additional training</strong> has been completed: yes / no."
msgstr ""

msgid ""
"The BIC/SWIFT code consists of 8 or 11 characters, which correspond to:"
"<ul><li>bank code (four letters)</li><li>country code (two letters)</"
"li><li>location code (two letters or numbers)</li><li>branch code (optional, "
"three letters or numbers)</li></ul>"
msgstr ""

msgid ""
"The Belgian national register number (or NISS, Social Security "
"Identification Number) is a number composed of 11 digits, the first 6 of "
"which refer to the date of birth of the concerned person. This number is "
"assigned to every person living in Belgium when they register with the "
"municipality (or other official body). It can be found on the Belgian "
"identity card or on the residence permit."
msgstr ""

msgid "The Belgian national register number must consist of 11 digits."
msgstr ""

msgid "The CA members"
msgstr "The supervisory panel members"

msgid "The CV does not yet contain any academic course."
msgstr ""

msgid "The CV does not yet contain any non-academic activity."
msgstr ""

msgid "The IBAN account number is valid"
msgstr ""

msgid ""
"The IBAN contains up to 34 alphanumeric characters, which correspond to:"
"<ul><li>country code (two letters)</li><li>verification key (two digits)</"
"li><li>the Basic Bank Account Number (BBAN) (up to 30 alphanumeric "
"characters)</li></ul>"
msgstr ""

msgid "The NOMA must contain 8 digits."
msgstr ""

msgid ""
"The PDF certificate of having passed the confirmation exam is currently "
"being generated. Please come back later to access it."
msgstr ""

msgid ""
"The Previous experience must be in the \"Sufficient\" status in order to do "
"this action."
msgstr ""

#, python-format
msgid ""
"The SIC decision mail was sent to the candidate the %(date)s by %(author)s."
msgstr ""

msgid "The University tuition fee is EUR 0.0."
msgstr ""

msgid "The acronym of the scholarship grant"
msgstr ""

msgid "The activity title"
msgstr ""

msgid "The application can only be validated if it was previously approved."
msgstr ""

msgid "The application has been validated."
msgstr ""

msgid "The application is in IUFC"
msgstr ""

msgid "The application is in faculty"
msgstr ""

msgid ""
"The authorization can not be done while there is one or more documents to be "
"requested immediately."
msgstr ""

#, python-format
msgid ""
"The cancel mail has been sent to the candidate the %(date)s by %(sender)s."
msgstr ""

msgid "The candidate has a scholarship"
msgstr ""

msgid ""
"The candidate has already applied for this course for this academic year."
msgstr ""

msgid "The candidate is doing a mobility"
msgstr ""

msgid "The candidate must provide a student visa"
msgstr ""

msgid "The candidate must report to SIC"
msgstr ""

msgid "The certificate of achievement is being generated."
msgstr ""

msgid "The checklist tab is not valid for this admission context."
msgstr ""

msgid ""
"The closing of the application has important consequences (canceling the "
"requested documents, status reset, etc). Do you confirm the closing?"
msgstr ""

#, python-format
msgid ""
"The committee also validates the activities carried out as part of your "
"doctoral training, which now total %(nb_credits)s ECTS."
msgstr ""

msgctxt "female gender"
msgid ""
"The committee requests the candidate to <strong>retake</strong> the paper "
"<u>before</u>:"
msgstr ""

msgctxt "male gender"
msgid ""
"The committee requests the candidate to <strong>retake</strong> the paper "
"<u>before</u>:"
msgstr ""

msgid "The completed documents are different from the ones that are requested."
msgstr ""

msgid "The configuration is not valid for a document field: "
msgstr ""

msgid "The configuration is not valid for a document: "
msgstr ""

msgid "The configuration is not valid for a message: "
msgstr ""

msgid "The configuration is not valid for a text: "
msgstr ""

msgid ""
"The confirmation exam is not completed: please be sure that the confirmation "
"date and report have been specified."
msgstr ""

msgid "The confirmation paper is not in progress"
msgstr ""

msgid "The contact address I provided"
msgstr ""

msgid "The css class must be a string."
msgstr ""

msgid "The current training is attached to this document."
msgstr ""

msgid "The date of the confirmation exam cannot be later than its deadline."
msgstr ""

msgid "The date of the confirmation paper cannot be later than its deadline."
msgstr ""

msgid "The decision of the signing actor"
msgstr ""

msgid ""
"The declaration of you doctoral training activities must be consistent with "
"the specifics disposition of your domain. Please refer to those on the "
"website of your Domain Doctoral Commission for more information."
msgstr ""

#, python-format
msgid ""
"The deny mail has been sent to the candidate the %(date)s by %(sender)s."
msgstr ""

msgctxt "female gender"
msgid "The doctoral student"
msgstr ""

msgctxt "male gender"
msgid "The doctoral student"
msgstr ""

msgid "The document has been deleted"
msgstr ""

msgid "The document has been designated as to be requested"
msgstr ""

msgid "The document has been replaced"
msgstr ""

msgid "The document has been uploaded"
msgstr ""

msgid "The document is no longer designated as to be requested"
msgstr ""

msgid "The document must be related to the specified checklist tab"
msgstr ""

msgid "The documents have been requested to the candidate"
msgstr ""

msgid "The documents request have been cancelled"
msgstr ""

msgid "The dossier has been confirmed as:"
msgstr ""

msgid "The dossier has been confirmed with the following contact address:"
msgstr ""

msgid "The dossier is currently in SIC"
msgstr ""

msgid "The dossier is currently in faculty"
msgstr ""

#, python-format
msgid "The educational experience '%(education_name)s' is not completed."
msgstr ""

msgid ""
"The educational experiences that have been valuated from this admission."
msgstr ""

msgid "The element has not been found."
msgstr ""

msgid "The experience has been valuated."
msgstr ""

msgid "The experiences that have been valuated from this admission."
msgstr ""

msgid "The export has failed"
msgstr ""

#, python-format
msgid ""
"The fac approval mail has been sent to the candidate the %(date)s by "
"%(sender)s."
msgstr ""

msgid "The first name of the candidate"
msgstr ""

msgid "The first name of the recipient"
msgstr ""

msgid "The first name of the signing actor"
msgstr ""

msgid "The first name of the student"
msgstr ""

msgid "The following admission has been updated: {}."
msgid_plural "The following admissions have been updated: {}."
msgstr[0] ""
msgstr[1] ""

msgid "The following admission has not been updated: {}."
msgid_plural "The following admissions have not been updated: {}."
msgstr[0] ""
msgstr[1] ""

msgid ""
"The global status of the application must be one of the following in order "
"to realize this action: "
msgstr ""

#, python-format
msgid ""
"The global status of the application must be one of the following in order "
"to submit the dossier to the SIC: %(statuses)s."
msgstr ""

#, python-format
msgid ""
"The global status of the application must be one of the following in order "
"to submit the dossier to the faculty: %(statuses)s."
msgstr ""

#, python-format
msgid ""
"The inscription type admission was authorised the %(date)s by %(author)s."
msgstr ""

msgid "The internal experiences chosen as access titles of this admission."
msgstr ""

msgid "The jury is not in progress"
msgstr ""

msgid "The last name of the candidate"
msgstr ""

msgid "The last name of the recipient"
msgstr ""

msgid "The last name of the signing actor"
msgstr ""

msgid "The last name of the student"
msgstr ""

msgid "The limited training you are enrolling into is not opened yet."
msgstr ""

msgid "The maximum number of documents must be a positive number."
msgstr ""

msgid "The member is already in the jury."
msgstr ""

msgid "The member is not external."
msgstr ""

msgid "The member was not found in the jury."
msgstr ""

msgid "The mimetypes must be a list with at least one mimetype."
msgstr ""

#, python-format
msgid ""
"The number of acquired <strong>doctoral</strong> credits amounts to "
"%(credits_nb)s credits."
msgstr ""

msgid "The official enrolment authorisation signed by you."
msgstr ""

#, python-format
msgid ""
"The on hold mail has been sent to the candidate the %(date)s by %(sender)s."
msgstr ""

msgid "The opinion about the extension request is not completed."
msgstr ""

#, python-brace-format
msgid ""
"The option {index} must have an identifier and a translation for each "
"required language."
msgstr ""

msgid "The payment has already been made."
msgstr ""

msgid "The payment has not been made."
msgstr ""

msgid "The person concerned"
msgstr ""

msgid ""
"The person whose the secondary studies have been valuated by this admission"
msgstr ""

msgid ""
"The professional experiences that have been valuated from this admission."
msgstr ""

msgid "The programme is already full"
msgstr ""

msgid "The proposition has already been confirmed or is cancelled"
msgstr ""

msgid ""
"The proposition must be a late enrollment with a defined access condition."
msgstr ""

msgid "The proposition must be an admission."
msgstr ""

msgid "The proposition must be an enrollment."
msgstr ""

msgid "The proposition must be concerned by the payment."
msgstr ""

msgid "The proposition must be in draft form to realize this action."
msgstr ""

msgid "The proposition must be managed by FAC to realized this action."
msgstr ""

msgid "The proposition must be managed by SIC to realized this action."
msgstr ""

msgid "The proposition must be submitted to realize this action."
msgstr ""

msgid "The proposition must not be cancelled to realize this action."
msgstr ""

msgid "The proposition must not be concerned by the payment."
msgstr ""

msgid "The public comment about the approval/refusal"
msgstr ""

msgid "The reason for needing update"
msgstr ""

msgid "The reason for refusal"
msgstr ""

msgid "The request status has been changed"
msgstr ""

msgid "The requested documents immediately are not completed."
msgstr ""

msgid "The resulting calculated academic year or pool is not consistent."
msgstr ""

msgid "The selected training has not been found for this year."
msgstr ""

#, python-format
msgid "The selection type must be one of the following values: %(values)s."
msgstr ""

msgid "The signature request procedure is already in progress."
msgstr ""

msgid "The signature request procedure isn't in progress."
msgstr ""

msgid "The start date can't be later than the end date"
msgstr ""

msgid "The start date must be earlier than or the same as the end date."
msgstr ""

#, python-format
msgid "The status has been changed to %(status)s."
msgstr ""

msgid ""
"The status of the checklist for the financability must be \"Not concerned\" "
"or \"Financable\" or \"Dispensation granted\"."
msgstr ""

#, python-brace-format
msgid ""
"The status of the request is currently \"{current_status}\". Only the "
"statuses \"{from_statuses}\" allow you to move to the \"{to_status}\" status "
"for the application fee."
msgstr ""

msgid "The submitted information is not consistent with information requested."
msgstr ""

#, python-format
msgid "The text size must be one of the following values: %(values)s."
msgstr ""

#, python-format
msgid "The type of the admission form item is unknown (%(type)s)."
msgstr ""

#, python-format
msgid ""
"The university tuition fee is EURO %(montant)s. A compulsory minimum EURO 50 "
"tuition fee deposit must be paid as soon as possible and no later than 31 "
"October %(start_year)s. The tuition fee balance must be paid in full by 1 "
"February %(end_year)s. As soon as we receive the enrolment authorisation "
"signed by you, we will let you know how to pay."
msgstr ""
"The university tuition fee is €%(montant)s. A compulsory minimum €50 tuition "
"fee deposit must be paid as soon as possible and no later than 31 October "
"%(start_year)s. The tuition fee balance must be paid in full by 1 February "
"%(end_year)s. As soon as we receive the enrolment authorisation signed by "
"you, we will let you know how to pay."

#, python-format
msgid ""
"The validation mail has been sent to the candidate the %(date)s by "
"%(sender)s."
msgstr ""

msgid "There can be no more CA members in the supervision group."
msgstr ""
"There can be no more supervisory panel members in the supervision group."

msgid "There can be no more promoters in the supervision group."
msgstr ""

msgid "There exists some digit tickets to treat before"
msgstr ""

msgid ""
"There has been a problem when merging the documents, this document contains "
"several files and only the first one is displayed in the viewer. You can "
"view the other files either in the candidate's replicated tabs or by "
"switching to edit mode."
msgstr ""

msgid "There is no request for a new deadline."
msgstr ""

msgid "Thesis defense"
msgstr ""

msgid "Thesis field"
msgstr ""

msgid "Thesis field should be set when PhD has been set to yes or partial"
msgstr ""

msgid "Thesis institute"
msgstr ""

msgid "Thesis institute must be set."
msgstr ""

msgid "Thesis language"
msgstr ""

msgid "Thesis location"
msgstr ""

msgid "Thesis project title"
msgstr ""

msgid "Thesis title"
msgstr ""

msgid "Thesis with cotutelle"
msgstr ""

msgid "Thesis-related data"
msgstr ""

msgid "This account number has been verified"
msgstr ""

msgid "This action is limited to a specific admission context."
msgstr ""

msgid "This action will cancel the document request."
msgstr ""

msgid "This action will change the status to \"Application confirmed\"."
msgstr ""

msgid "This activity and its potential subactivities will be discontinued"
msgstr ""

msgid ""
"This activity and potential sub-activities will be set back to Unsubmitted "
"for modification"
msgstr ""

msgid "This activity could not be found"
msgstr ""

msgid "This activity has been submitted"
msgstr ""

msgid ""
"This activity has underlying sub-activities that will be refused as well"
msgstr ""

msgid ""
"This activity has underlying sub-activities that will be restored as well"
msgstr ""

msgid "This activity is not complete"
msgstr ""

msgid "This activity must be either accepted or refused"
msgstr ""

msgid "This activity must be submitted"
msgstr ""

msgid "This activity must be unsubmitted"
msgstr ""

msgid "This activity will be refused"
msgstr ""

msgid "This activity will be restored"
msgstr ""

msgid ""
"This adds a \"Complementary training\" tab on admissions concerning this CDD."
msgstr ""

msgid "This candidate has not created any activity yet"
msgstr ""

msgid "This candidate has not created any course yet."
msgstr ""

msgid ""
"This choice will define the language of communication throughout your "
"admission process."
msgstr ""

msgid ""
"This course is closed. The candidate can express its interest by ticking the "
"box below or by contacting a course administrator."
msgstr ""

msgid ""
"This document does not represent a commitment of financial support from "
"UCLouvain."
msgstr ""

msgid ""
"This document is an internal document containing the details of the "
"faculty's decision. Under no circumstances will it be sent in this form to "
"the candidate. The candidate will receive a letter from SIC containing the "
"various details of the faculty's decision."
msgstr ""

msgid ""
"This enrolment authorisation letter allows you to submit an application for "
"accommodation to the Logistics and Student Accommodation Service (LOGE). To "
"find out how, go to <a href=\"https://www.uclouvain.be/en/study/accomodation"
"\">www.uclouvain.be/en/study/accomodation</a>."
msgstr ""

msgid "This experience cannot be updated as it has already been valuated."
msgstr ""

#, python-format
msgid ""
"This experience has been added by the applicant in another application, to "
"proceed to a modification, click on his/her <a href=\"%(admission_url)s\" "
"target=\"_blank\">other application %(admission_reference)s</a>."
msgstr ""

msgid "This field is required if the first name is missing."
msgstr ""

msgid "This field is required if the surname is missing."
msgstr ""

#, python-format
msgid ""
"This field must contain a translation for each of the following languages: "
"%(languages)s."
msgstr ""

msgid ""
"This is a temporary title and it will be modifiable later depending on the "
"jury analysis."
msgstr ""

msgid "This page is currently under construction."
msgstr ""

msgid ""
"This status change will close the transaction in the payment application. "
"The applicant will still need to be informed."
msgstr ""

msgid "This status is not available for the inscription type admissions."
msgstr ""

msgid "Tick boxes"
msgstr ""

msgid "Tick the relationship"
msgstr ""

#, no-python-format
msgid "Time allocated for thesis (in %)"
msgstr ""

msgctxt "admission"
msgid "Title"
msgstr ""

msgid "Title of the communication"
msgstr ""

msgid "Title of the training"
msgstr ""

msgid "To"
msgstr ""

msgid ""
"To approve an enrollment, the status of the checklist for the sic decision "
"must be \"To be processed\" or \"Dispensation needed\" (with management "
"approval of the dispensation)."
msgstr ""

msgid "To be completed"
msgstr ""

msgid "To be completed after application"
msgstr ""

msgid "To be completed by SIC"
msgstr ""

msgid "To be completed for Fac"
msgstr ""

msgid "To be completed for the Enrolment Office (SIC)"
msgstr ""

msgid "To be determined"
msgstr ""

msgid "To be processed"
msgstr ""

msgid "To be requested"
msgstr ""

msgid ""
"To be uploaded in your dossier on the doctoral platform as soon as possible "
"after the confirmation test"
msgstr ""

msgid ""
"To claim this Belgian student status, you will need to reside in Belgium "
"during your studies and therefore obtain a residence permit in Belgium."
msgstr ""

msgid "To complete after enrolment"
msgstr ""

msgid ""
"To enrol in a bachelor's or master's course, the child of a staff member "
"may, under certain conditions, benefit from a reduced tuition fee. Parents "
"contact their employer's Human Resources Administration to check whether "
"they meet the requirements, and if so, request the certificate that confirms "
"this."
msgstr ""

msgid ""
"To move to this state, an admission requirement must have been selected and "
"at least one access title line must be selected in the past experience views."
msgstr ""

msgid "To the attention of"
msgstr ""

msgid ""
"To visualize and edit a document, please select it in the list opposite."
msgstr ""

msgid "Token"
msgstr ""

msgctxt "admission"
msgid "Tokens that can be used for replacement"
msgstr ""

msgid "Total hourly volume"
msgstr ""

msgctxt "admission"
msgid "Training acronym"
msgstr ""

msgid "Training activities"
msgstr ""

msgid "Training activity"
msgstr ""

msgid "Training of the admission"
msgstr ""

msgid "Training specificities"
msgstr ""

msgid "Training spread"
msgstr ""

msgctxt "admission"
msgid "Training title"
msgstr ""

msgid "Training:"
msgstr ""

msgid "Transcript"
msgstr ""

msgid "Transcript translation"
msgstr ""

msgid "Transcript type"
msgstr ""

msgid "Transfer to SIC"
msgstr ""

msgid "Trigger the payment hook"
msgstr ""

msgid "True"
msgstr ""

msgid "Tuition fees amount"
msgstr ""

msgid "Tutorship act"
msgstr ""

msgid "Type"
msgstr ""

msgid "Type of communication"
msgstr ""

msgid "Type of paper"
msgstr ""

msgid "Type of the application"
msgstr ""

msgid "Type of training"
msgstr ""

msgid "UCL seal"
msgstr ""

msgid "UCLOUVAIN_SCIENTIFIC_STAFF"
msgstr "UCLouvain scientific staff"

msgctxt "CategorieActivite"
msgid "UCL_COURSE"
msgstr "UCL Courses"

msgid "UCLouvain"
msgstr ""

msgid "UCLouvain FAC free documents"
msgstr ""

msgid "UCLouvain SIC free documents"
msgstr ""

msgctxt "ways_hear_about_training"
msgid "UCLouvain continuing education website"
msgstr ""

msgid "UCLouvain logo"
msgstr ""

msgid ""
"UCLouvain to forward to the secondary school at which I obtained my Belgian "
"secondary school, information relating to the successful completion of the "
"first year of the bachelor's course, and any academic degree obtained with "
"the possible mention of"
msgstr ""

msgctxt "ways_hear_about_training"
msgid "UCLouvain website"
msgstr ""

msgid "UE"
msgstr ""

msgid "UUID"
msgstr ""

msgid "Unavailable"
msgstr ""

msgid "Undecided"
msgstr ""

msgid "Undo"
msgstr ""

msgid "Unique business number"
msgstr ""

msgctxt "document"
msgid "Unknown"
msgstr ""

msgid "Unknown PDF type."
msgstr ""

msgid "Unknown citizenship"
msgstr ""

msgid "Unknown date of birth"
msgstr ""

msgid "Unknown noma"
msgstr ""

msgid "Unsubmitted for publication"
msgstr ""

msgid ""
"Until the application is submitted, you can generate a recap of the "
"application on this page."
msgstr ""

msgctxt "verb"
msgid "Update"
msgstr ""

msgid "Update date"
msgstr ""

msgid "Update doctorate admission"
msgstr ""

msgid "Update experience"
msgstr ""

msgid "Update member"
msgstr ""

msgctxt "admission"
msgid "Upload"
msgstr ""

msgid "Upload a UCLouvain document"
msgstr ""

msgid "Upload a document"
msgstr ""

msgid "Upload a received document"
msgstr ""

msgid "Upload the opinion on the renewal of the research mandate"
msgstr ""

msgid "VAE"
msgstr "Validation of prior experience (VAE)"

msgctxt "CategorieActivite"
msgid "VAE"
msgstr "Validation of prior experience (VAE)"

msgid "VALID"
msgstr "Valid"

msgid "VAT number"
msgstr ""

msgid "VIP"
msgstr ""

msgid "VIP candidate"
msgstr ""

msgid "Validate"
msgstr ""

msgid "Validate selected courses"
msgstr ""

msgid "Validated"
msgstr ""

msgctxt "assimilation-checklist"
msgid "Validated"
msgstr ""

msgctxt "decision-checklist"
msgid "Validated"
msgstr ""

msgid "Valuate"
msgstr ""

msgid "Valuated diplomas or experiences:"
msgstr ""

msgid "Values"
msgstr ""

msgid "Verify"
msgstr ""

msgid "Viewed at"
msgstr ""

msgid "Viewed by"
msgstr ""

msgid "Visa"
msgstr ""

msgid "Visa application document link"
msgstr ""

msgid "Visualize"
msgstr ""

msgid "Visualize annexe1"
msgstr ""

msgid "Visualize approval"
msgstr ""

msgid "Visualize refusal"
msgstr ""

msgid "WORK_CONTRACT"
msgstr "Work contract"

msgctxt "equivalence_status"
msgid "Waiting"
msgstr ""

msgid "Waiting for development"
msgstr ""

msgid "Waiting for signature"
msgstr ""

msgid "Wallonie Bruxelles International (WBI)"
msgstr ""

msgid ""
"Warning, the financability verdict selected is different from the "
"proposition from the financability algorithm."
msgstr ""

msgid ""
"We congratulate you on your successful completion of the paper and wish you "
"every success in your doctoral training."
msgstr ""

msgid ""
"We would like to draw your attention to the fact that this enrolment "
"authorisation is conditional on :"
msgstr ""

msgid ""
"We would like to draw your attention to the fact that you have submitted a "
"late application. The admission panel reserves the right to accept or refuse "
"this application on the basis of educational requirements."
msgstr ""

msgctxt "admission"
msgid "Website"
msgstr ""

msgid "Weight"
msgstr ""

msgid "What diploma have you obtained (or will obtain)?"
msgstr ""

msgid "What is the new type of this document?"
msgstr ""

msgid "What was the most recent year you were enrolled at UCLouvain?"
msgstr ""

msgid "What was your NOMA (matriculation number)?"
msgstr ""

msgid ""
"When accepting a proposition, all the required information in the approval "
"form must be specified."
msgstr ""

msgid "When refusing a proposition, the reason must be specified."
msgstr ""

msgid ""
"When you have submitted your application, you have agreed to the following:"
msgstr ""

msgid "Whole view"
msgstr ""

msgid "Will be automatically retrieved from candidate"
msgstr ""

msgid "With academic year"
msgstr ""

msgid "With condition"
msgstr ""

msgid "Without condition"
msgstr ""

msgid "Without free documents"
msgstr ""

msgctxt "ways_hear_about_training"
msgid "Word of mouth (family, friends, colleagues, ...)"
msgstr ""

msgid "Work contract"
msgstr ""

msgid "Work contract should be set when funding type is set to work contract"
msgstr ""

<<<<<<< HEAD
=======
msgid "Work contract type"
msgstr ""

msgid "Work start date"
msgstr ""

>>>>>>> 7f0cb45c
msgid "Working contract type"
msgstr ""

msgid "Working list"
msgstr ""

msgid "Working lists"
msgstr ""

msgid ""
"Would you like to become a <a href='https://uclouvain.be/fr/decouvrir/carte-"
"solidaire.html' target='_blank'>Solidarity Student</a>, that is, a member of "
"a programme proposed by UCLouvain's NGO, Louvain Cooperation? This "
"membership will give you access to a fund for your solidarity projects. If "
"so, the membership cost, which is E12, will be added to your tuition fee."
msgstr ""
"Would you like to become a <a href='https://uclouvain.be/fr/decouvrir/carte-"
"solidaire.html' target='_blank'>Solidarity Student</a>, that is, a member of "
"a programme proposed by UCLouvain's NGO, Louvain Coopération? This "
"membership will give you access to a fund for your solidarity projects. If "
"so, the membership cost, which is €12, will be added to your tuition fee."

msgid ""
"Would you like to become a Solidarity Student, that is, a member of a "
"programme proposed by UCLouvain's NGO, Louvain Cooperation? This membership "
"will give you access to a fund for your solidarity projects. If so, the "
"membership cost, which is E12, will be added to your tuition fee."
msgstr ""
"Would you like to become a Solidarity Student, that is, a member of a "
"programme proposed by UCLouvain's NGO, Louvain Coopération? This membership "
"will give you access to a fund for your solidarity projects. If so, the "
"membership cost, which is €12, will be added to your tuition fee."

msgid ""
"Would you like to change your UCLouvain enrolment for this academic year?"
msgstr ""

#, python-format
msgid ""
"Would you like to change your UCLouvain enrolment for this academic year? "
"(<a href=\"%(url)s\" target=\"_blank\">Informations</a>)"
msgstr ""

msgid ""
"Would you like to enter an account number so that we can issue a refund?"
msgstr ""

msgid ""
"Would you like to join the <a href='https://uclouvain.be/en/study/sport' "
"target='_blank'>sports activities</a>? If so, the cost of membership will be "
"added to your tuition fee."
msgstr ""

msgid ""
"Would you like to join the sport activities? If so, the cost of membership "
"will be added to your tuition fee."
msgstr ""

msgid "Would you like to switch courses this academic year at UCLouvain?"
msgstr ""

#, python-format
msgid ""
"Would you like to switch courses this academic year at UCLouvain? (<a href="
"\"%(url)s\" target=\"_blank\">Informations</a>)"
msgstr ""

msgid "Writing ability"
msgstr ""

msgid "YES"
msgstr "Yes"

msgid "Year"
msgstr ""

msgid "Year of birth"
msgstr ""

msgid "Year of the training"
msgstr ""

msgid "Year without enrolling in the course."
msgstr ""

msgid "Years"
msgstr ""

msgid "Yes"
msgstr ""

msgid "Yes, I am interested in this course"
msgstr ""

msgid "Yes, an account number in IBAN format"
msgstr ""

msgid "Yes, an account number in another format"
msgstr ""

#, python-format
msgid "Yes, in %(year)s."
msgstr ""

msgid "Yes, in Louvain-la-Neuve and/or Woluwe-Saint-Lambert (E60)"
msgstr "Yes, in Louvain-la-Neuve and/or Woluwe-Saint-Lambert (€60)"

msgid "Yes, in Mons and other UCLouvain campuses (E60)"
msgstr "Yes, in Mons and other UCLouvain campuses (€60)"

msgid "Yes, in Saint-Gilles and other UCLouvain campuses (E60)"
msgstr "Yes, in Saint-Gilles and other UCLouvain campuses (€60)"

msgid "Yes, in Saint-Louis and other UCLouvain campuses (E60)"
msgstr "Yes, in Saint-Louis and other UCLouvain campuses (€60)"

msgid "Yes, in Tournai and other UCLouvain campuses (E60)"
msgstr "Yes, in Tournai and other UCLouvain campuses (€60)"

msgid "Yes, only in Mons (E12)"
msgstr "Yes, only in Mons (€12)"

msgid "Yes, only in Saint-Gilles (E12)"
msgstr "Yes, only in Saint-Gilles (€12)"

msgid "Yes, only in Saint-Louis (E12)"
msgstr "Yes, only in Saint-Louis (€12)"

msgid "Yes, only in Tournai (E12)"
msgstr "Yes, only in Tournai (€12)"

msgid "Yes,No,Incomplete field"
msgstr ""

msgid "You appear to have unsaved changes, which will be lost."
msgstr ""

msgid "You are about to submit the application to the Faculty."
msgstr ""

#, python-format
msgid ""
"You are about to submit the application to the Faculty. This action will "
"send an email to %(recipient)s."
msgstr ""

msgid "You are applying as ..."
msgstr ""

msgid "You are applying as non-resident (as defined by government decree)."
msgstr ""

msgid "You are applying as resident (as defined by government decree)."
msgstr ""

msgid ""
"You are considered a long-term resident if you hold a residence permit valid "
"for at least 5 years."
msgstr ""

msgid "You are enrolling as"
msgstr ""

msgid "You are registering as"
msgstr ""

msgid ""
"You can add any document you feel is relevant to your application "
"(supporting documents, proof of language level, etc.)."
msgstr ""

msgid ""
"You can find more information on the French Community webpage <a href="
"\"https://equisup.cfwb.be/\" target=\"_blank\">https://equisup.cfwb.be/</a>"
msgstr ""

msgid ""
"You can not cancel this application, it is in the \"Validated\" state. "
"Please contact Noemie Pecher."
msgstr ""
"You can not cancel this application, it is in the \"Validated\" state. "
"Please contact Noémie Pécher."

msgid ""
"You can not transition to the \"Approved\" status from the \"Validated\" or "
"\"Closed\" status."
msgstr ""

msgid ""
"You can not transition to the \"Canceled\" status from the \"Closed\" status."
msgstr ""

msgid ""
"You can not transition to the \"Denied\" status from the \"Validated\" or "
"\"Closed\" status."
msgstr ""

msgid ""
"You can not transition to the \"Hold on\" status from the \"Closed\" status."
msgstr ""

msgid "You can only select courses that are managed by the program manager."
msgstr ""

msgid ""
"You can only transition to the \"Validated\" status from the \"Approved\" "
"status."
msgstr ""

#, python-format
msgid ""
"You can search for an additional training by name or acronym, or paste in a "
"list of acronyms separated by the \"%(separator)s\" character and ending "
"with the same character."
msgstr ""

msgid ""
"You cannot ask for both modification and reorientation at the same time."
msgstr ""

msgid "You cannot enter a language more than once, please correct the form."
msgstr ""

#, python-format
msgid ""
"You cannot have more than %(max)s applications in progress at the same time."
msgstr ""

#, python-format
msgid ""
"You cannot submit this admission for a continuing education as you already "
"have submitted one."
msgid_plural ""
"You cannot submit this admission for a continuing education as you already "
"have submitted %(maximum_number)s of them."
msgstr[0] ""
msgstr[1] ""

#, python-format
msgid ""
"You cannot submit this admission for a doctorate education as you already "
"have submitted one."
msgid_plural ""
"You cannot submit this admission for a doctorate education as you already "
"have submitted %(maximum_number)s of them."
msgstr[0] ""
msgstr[1] ""

#, python-format
msgid ""
"You cannot submit this admission for a general education as you already have "
"submitted one for the year %(annee_cible)s."
msgid_plural ""
"You cannot submit this admission for a general education as you already have "
"submitted %(maximum_number)s of them for the year %(annee_cible)s."
msgstr[0] ""
msgstr[1] ""

msgid "You do not meet the admission requirements"
msgstr ""

msgid ""
"You do not specify if you are applying as resident or non-resident (as "
"defined by government decree)."
msgstr ""

msgid ""
"You haven't answered to the question about your bank account in the "
"'Additional information > Accounting' tab."
msgstr ""

msgid "You haven't answered to the question about your bank account."
msgstr ""

msgid "You haven't yet submitted your application."
msgstr ""

#, python-format
msgid "You indicated that you will obtain it in %(year)s."
msgstr ""

msgid ""
"You must add at least one UCLouvain supervisor in order to request "
"signatures."
msgstr ""

msgid ""
"You must add at least one external supervisor in order to request signatures."
msgstr ""

msgid "You must add at least two CA member in order to request signatures."
msgstr ""
"You must add at least two supervisory panel member in order to request "
"signatures."

msgid "You must answer the question about external enrollment change."
msgstr ""

msgid "You must answer the question about reorientation."
msgstr ""

msgid "You must answer the question about residency."
msgstr ""

msgid "You must be a member of the committee to access this admission"
msgstr ""

msgid "You must be a member of the committee who has not yet given his answer"
msgstr ""

msgid ""
"You must be a member of the doctoral commission to access this admission"
msgstr ""

msgid "You must be invited to complete this admission."
msgstr ""

msgid "You must be invited to pay the application fee by a manager."
msgstr ""

msgid "You must be invited to pay the application fee by the system."
msgstr ""

msgid ""
"You must be invited to pay the application fee or you must have submitted "
"your application."
msgstr ""

msgid "You must be the reference promoter to access this admission"
msgstr ""

msgid "You must be the request author to access this admission"
msgstr ""

msgid "You must be the request promoter to access this admission"
msgstr ""

msgid ""
"You must choose a title of access among the previous experiences of the "
"candidate."
msgstr ""

msgid "You must choose an admission requirement."
msgstr ""

msgid ""
"You must have worked in Belgium and your monthly salary must be at least "
"half of the guaranteed minimum average monthly salary set by the National "
"Labour Council. This corresponded to E903 in 2023."
msgstr ""

msgid "You must set a lead supervisor."
msgstr ""

msgid "You need to create the message before sending it."
msgstr ""

msgid "You need to set a member as president."
msgstr ""

msgid "You need to set a member as secretary."
msgstr ""

msgid "You specified that no Belgian student status situation applies to you."
msgstr ""

msgid ""
"You will receive a monthly newsletter explaining all the benefits and "
"activities associated with this programme."
msgstr ""

msgid "Your Belgian student status"
msgstr ""

#, python-format
msgid ""
"Your application cannot be submitted because the %(acronym)s course is "
"closed."
msgstr ""

msgid "Your application is currently being reviewed by the course exam board"
msgstr ""

msgid "Your background is not suited to this course"
msgstr ""

msgid "Your data have been saved."
msgstr ""

msgid "Your document is available here"
msgstr ""

msgid "Your dossier reference:"
msgstr ""

msgid ""
"Your experience and reasons for undertaking this programme are insufficient"
msgstr ""

msgid ""
"Your export request has been planned, you will receive a notification as "
"soon as it is available."
msgstr ""

msgid "Your note has been added."
msgstr ""

msgid "Your participation in the event"
msgstr ""

msgid ""
"Your past experiences does not ensure the expected garanties for success"
msgstr ""

msgid "Your previous NOMA (matriculation number)"
msgstr ""

msgid "Your professional email address"
msgstr ""

msgid "Your training does not cover the useful prerequisites in mathematics."
msgstr ""

#, python-format
msgid "[%(matricule_candidat)s] Account creation period calendar is closed"
msgstr ""

#, python-format
msgid ""
"[%(matricule_candidat)s] Candidate has already a pending creation ticket"
msgstr ""

#, python-format
msgid ""
"[%(matricule_candidat)s] Candidate has merge proposal with error in syntax "
"validation"
msgstr ""

#, python-format
msgid ""
"[%(matricule_candidat)s] Candidate has pending merge proposal: status "
"%(merge_status)s"
msgstr ""

#, python-format
msgid ""
"[%(matricule_candidat)s] Candidate matricule is not a temporary account "
"matricule"
msgstr ""

#, python-format
msgid ""
"[%(matricule_candidat)s] Type is admission and application is not accepted"
msgstr ""

msgid "academic year"
msgstr ""

msgid "actions"
msgstr ""

msgid "approval"
msgstr ""

msgid "approval for another training"
msgstr ""

msgctxt "payment"
msgid "bancontact"
msgstr "Bancontact"

msgctxt "payment"
msgid "banktransfer"
msgstr "Bank transfer"

msgid "by the Enrolment Office"
msgstr ""

msgid "by the faculty"
msgstr ""

msgctxt "payment"
msgid "canceled"
msgstr "Canceled"

msgid "candidate"
msgstr ""

msgid "contact language"
msgstr ""

msgid "created"
msgstr ""

msgctxt "payment"
msgid "creditcard"
msgstr "Credit card"

msgid "dd/mm/yyyy"
msgstr ""

msgid "education group type"
msgstr ""

msgctxt "payment"
msgid "expired"
msgstr "Expired"

msgctxt "payment"
msgid "failed"
msgstr "Failed"

#, python-format
msgid "from %(start)s to %(end)s"
msgstr ""

msgid "items per page"
msgstr ""

msgctxt "feminine"
msgid "modified"
msgstr ""

#, python-format
msgid "on %(date)s at %(time)s"
msgstr ""

msgctxt "payment"
msgid "open"
msgstr "Open"

msgid "or"
msgstr ""

msgctxt "payment"
msgid "paid"
msgstr "Paid"

msgctxt "payment"
msgid "pending"
msgstr "Pending"

msgid "refusal"
msgstr ""

msgid "the <strong>failure</strong> of the confirmation paper."
msgstr ""

msgid "the <strong>not pursing</strong> of the doctorate."
msgstr ""

msgid "the <strong>successful completion</strong> of the confirmation paper."
msgstr ""

msgid "the UCLouvain Registration Service"
msgstr ""

msgid "the faculty"
msgstr ""

msgid "the person concerned"
msgstr ""

msgctxt "admission-date"
msgid "to"
msgstr ""

msgid "to the UCLouvain Registration Service"
msgstr ""

msgid "ucl"
msgstr "UCLouvain"

msgid "use"
msgstr ""

msgid "yes"
msgstr ""

msgid "yes,no"
msgstr ""

msgid "yes,no,"
msgstr ""

msgid "your father"
msgstr ""

msgid "your legal cohabitant"
msgstr ""

msgid "your legal guardian"
msgstr ""

msgid "your mother"
msgstr ""

msgid "your partner"
msgstr ""

#, python-brace-format
msgid ""
"{current_mimetype} is not a valid mimetype for the field "
"\"{field}\" ({field_mimetypes_as_str})"
msgstr ""

#, python-brace-format
msgid "{items} types out of {total}"
msgstr ""<|MERGE_RESOLUTION|>--- conflicted
+++ resolved
@@ -7711,15 +7711,12 @@
 msgid "Work contract should be set when funding type is set to work contract"
 msgstr ""
 
-<<<<<<< HEAD
-=======
 msgid "Work contract type"
 msgstr ""
 
 msgid "Work start date"
 msgstr ""
 
->>>>>>> 7f0cb45c
 msgid "Working contract type"
 msgstr ""
 
