--- conflicted
+++ resolved
@@ -23,10 +23,6 @@
 #  see http://www.gnu.org/licenses/.
 #
 # ##############################################################################
-<<<<<<< HEAD
-from datetime import datetime
-=======
->>>>>>> 9cf29f77
 from typing import Dict
 
 from django import forms
@@ -217,12 +213,6 @@
     ]
     list_display = ['reference', 'candidate_fmt', 'doctorate', 'type', 'status', 'view_on_portal']
     list_filter = ['status', 'type']
-<<<<<<< HEAD
-    readonly_fields = [
-        "detailed_status",
-        "submitted_at",
-        "last_update_author",
-=======
     readonly_fields = AdmissionAdminMixin.readonly_fields + [
         'financability_computed_rule',
         'financability_computed_rule_situation',
@@ -232,7 +222,6 @@
         'financability_dispensation_first_notification_by',
         'financability_dispensation_last_notification_on',
         'financability_dispensation_last_notification_by',
->>>>>>> 9cf29f77
     ]
     exclude = ["valuated_experiences"]
 
