--- conflicted
+++ resolved
@@ -61,16 +61,11 @@
               >
                 <a class="sub-item-link">
                   {% include 'admission/general_education/checklist_menu_item_status.html' with statut=child.statut item_name=child_identifier %}
-<<<<<<< HEAD
                     {{ checklist_tabs|get_item:child_identifier }}
                     {% if child.extra.identifiant in curex_a_fusionner %}
                         <div class="pull-right badge small badge-warning">Fusion</div>
                     {% endif %}
-                  {% include 'admission/general_education/checklist_menu_item_additional_icon.html' with item_name=child_identifier additional_icon=checklist_additional_icons|get_item:child_identifier %}
-=======
-                  {{ checklist_tabs|get_item:child_identifier }}
                   {% include 'admission/general_education/checklist_menu_item_additional_icon.html' with item_name=child_identifier additional_icon=checklist_additional_icons|get_item:child_identifier title=checklist_additional_icons_title|get_item:child_identifier %}
->>>>>>> dee9c905
                 </a>
               </li>
             {% endfor %}
