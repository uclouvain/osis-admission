--- conflicted
+++ resolved
@@ -31,32 +31,6 @@
           class="list-group-item{% if forloop.first %} active{% endif %}"
           href="#{{ checklist_item_name }}"
       >
-<<<<<<< HEAD
-        <a>
-          {% if statut == 'INITIAL_NON_CONCERNE' %}
-            <i class="fas fa-xmark text-muted"></i>
-          {% elif statut == 'GEST_EN_COURS' %}
-            <i class="fas fa-pencil text-warning"></i>
-          {% elif statut == 'GEST_BLOCAGE' %}
-            <i class="fas fa-circle-stop text-danger"></i>
-          {% elif statut == 'GEST_BLOCAGE_ULTERIEUR' %}
-            <i class="fas fa-circle-arrow-right text-info"></i>
-          {% elif statut == 'GEST_REUSSITE' or statut == 'SYST_REUSSITE' %}
-            <i class="fas fa-check text-success"></i>
-          {% else %}
-            <i aria-hidden="true"></i>
-          {% endif %}
-          {{ checklist_tabs|get_item:checklist_item_name }}
-          {% if checklist_additional_icons and checklist_additional_icons|get_item_or_none:checklist_item_name %}
-            <i class="{{ checklist_additional_icons|get_item:checklist_item_name }}"></i>
-          {% endif %}
-
-          {% if checklist_item_name == 'donnees_personnelles' and original_admission.candidate.personmergeproposal.status == 'MATCH_FOUND' %}
-            <i class="fas fa-warning text-warning"></i>
-          {% endif %}
-
-        </a>
-=======
         <div
             data-toggle="tab"
             href="#{{ checklist_item_name }}"
@@ -66,6 +40,10 @@
             {{ checklist_tabs|get_item:checklist_item_name }}
             {% if checklist_additional_icons and checklist_additional_icons|get_item_or_none:checklist_item_name %}
               {% include 'admission/general_education/checklist_menu_item_additional_icon.html' with item_name=checklist_item_name additional_icon=checklist_additional_icons|get_item:checklist_item_name %}
+            {% endif %}
+
+            {% if checklist_item_name == 'donnees_personnelles' and original_admission.candidate.personmergeproposal.status == 'MATCH_FOUND' %}
+                <i class="fas fa-warning text-warning"></i>
             {% endif %}
           </a>
         </div>
@@ -87,7 +65,6 @@
             {% endfor %}
           </ul>
         {% endif %}
->>>>>>> 88c47e27
       </li>
     {% endwith %}
   {% endfor %}
