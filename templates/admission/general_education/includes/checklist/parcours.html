{% load parcours_externe i18n admission strings %}
{% comment "License" %}
  * OSIS stands for Open Student Information System. It's an application
  * designed to manage the core business of higher education institutions,
  * such as universities, faculties, institutes and professional schools.
  * The core business involves the administration of students, teachers,
  * courses, programs and so on.
  *
  * Copyright (C) 2015-2024 Université catholique de Louvain (http://www.uclouvain.be)
  *
  * This program is free software: you can redistribute it and/or modify
  * it under the terms of the GNU General Public License as published by
  * the Free Software Foundation, either version 3 of the License, or
  * (at your option) any later version.
  *
  * This program is distributed in the hope that it will be useful,
  * but WITHOUT ANY WARRANTY; without even the implied warranty of
  * MERCHANTABILITY or FITNESS FOR A PARTICULAR PURPOSE.  See the
  * GNU General Public License for more details.
  *
  * A copy of this license - GNU General Public License - is available
  * at the root of the source code of this program.  If not,
  * see http://www.gnu.org/licenses/.
{% endcomment %}

<ul class="nav nav-tabs" role="tablist">
  <li role="presentation" {% if not default_tab or default_tab == 'complete' %}class="active"{% endif %}>
    <a href="#{{ prefix }}-parcours-complete" aria-controls="{{ prefix }}-parcours-complete" role="tab" data-toggle="tab">{% trans "Whole view" %}</a>
  </li>
  <li role="presentation" {% if default_tab == 'formations' %}class="active"{% endif %}>
    <a href="#{{ prefix }}-parcours-formations" aria-controls="{{ prefix }}-parcours-formations" role="tab" data-toggle="tab">{% trans "Academics trainings view" %}</a>
  </li>
  <li role="presentation" {% if default_tab == 'financabilite' %}class="active"{% endif %}>
    <a href="#{{ prefix }}-parcours-financabilite" aria-controls="{{ prefix }}-parcours-financabilite" role="tab" data-toggle="tab">{% trans "Financeability view" %}</a>
  </li>
  {% if proposition_fusion.status == 'IN_PROGRESS' %}
    <span class="pull-right badge badge-warning" style="margin-top: 15px;">Modifié par fusion</span>
  {% endif %}
</ul>

<div id="{{ prefix }}-parcours" class="tab-content parcours">
  {# Vue complète #}
  {% concat prefix '-parcours-complete' as complete_parcours_id %}
  <div role="tabpanel" class="table-responsive tab-pane{% if not default_tab or default_tab == 'complete' %} active{% endif %}" id="{{ complete_parcours_id }}">
    {% include 'osis_profile/parcours_externe_complet.html' with show_titre_acces=True curex_a_fusionner=curex_a_fusionner show_actions=show_actions action_template_name="admission/general_education/includes/checklist/parcours_action_column.html" parcours_tab_id=complete_parcours_id %}
  </div>

  {# Vue formations académiques #}
  {% concat prefix '-parcours-formations' as formations_prefix_id %}
  <div role="tabpanel" class="table-responsive tab-pane{% if default_tab == 'formations' %} active{% endif %}" id="{{ formations_prefix_id }}">
    <table class="table">
      <thead>
        <tr>
          {% if show_actions %}
            <th>{% trans "Actions" %}</th>
          {% endif %}
          <th>{% trans "Years" %}</th>
          <th>{# Diplomant #}</th>
          <th>{% trans "Experiences" %}</th>
          {% if show_titre_acces %}
            <th>{% trans "Access title" %}</th>$
          {% endif %}
          <th>{% trans "Registered credits" %}</th>
          <th>{% trans "Credits earned" %}</th>
          <th>{% trans "Reduction" %}</th>
          <th>{% trans "Course change" %}</th>
          <th>{% trans "Institute" context "admission" %}</th>
        </tr>
      </thead>
      <tbody>
        {% with experiences_formations=experiences|filter_experiences_trainings %}
          {% for year, year_experiences in experiences_formations.items %}
            {% for experience in year_experiences %}
<<<<<<< HEAD
              {% include "osis_profile/ligne_parcours_externe.html" with show_actions=show_actions curex_a_fusionner=curex_a_fusionner action_template_name="admission/general_education/includes/checklist/parcours_action_column.html" parcours_tab_id=formations_prefix_id %}
=======
              {% include "osis_profile/ligne_parcours_externe.html" with show_titre_acces=True show_actions=show_actions action_template_name="admission/general_education/includes/checklist/parcours_action_column.html" parcours_tab_id=formations_prefix_id %}
>>>>>>> dee9c905
            {% empty %}
              {% ifchanged %}
              <tr class="bg-primary">
                <td colspan="{% if show_actions or curex_a_fusionner %}10{% else %}9{% endif %}"></td>
              </tr>
              {% endifchanged %}
            {% endfor %}
          {% endfor %}
        {% endwith %}
      </tbody>
    </table>
  </div>

  {# Vue finançabilité #}
  {% concat prefix '-parcours-financabilite' as financabilite_prefix_id %}
  <div role="tabpanel" class="table-responsive tab-pane{% if default_tab == 'financabilite' %} active{% endif %}" id="{{ financabilite_prefix_id }}">
    <table class="table">
      <thead>
        <tr>
          {% if show_actions %}
            <th>{% trans "Actions" %}</th>
          {% endif %}
          <th>{% trans "Years" %}</th>
          <th>{# Diplomant #}</th>
          <th>{% trans "Experiences" %}</th>
          <th>{% trans "Access title" %}</th>
          <th>{% trans "Registered credits" %}</th>
          <th>{% trans "Credits earned" %}</th>
          <th>{% trans "Reduction" %}</th>
          <th>{% trans "Course change" %}</th>
          <th>{% trans "Institute" context "admission" %}</th>
        </tr>
      </thead>
      <tbody>
        {% with experiences_financabilite=experiences|filter_experiences_financability %}
          {% for year, year_experiences in experiences_financabilite.items %}
            {% for experience in year_experiences %}
<<<<<<< HEAD
              {% include "osis_profile/ligne_parcours_externe.html" with show_actions=show_actions show_titre_acces=show_titre_acces curex_a_fusionner=curex_a_fusionner action_template_name="admission/general_education/includes/checklist/parcours_action_column.html" parcours_tab_id=financabilite_prefix_id %}
=======
              {% include "osis_profile/ligne_parcours_externe.html" with show_titre_acces=True show_actions=show_actions action_template_name="admission/general_education/includes/checklist/parcours_action_column.html" parcours_tab_id=financabilite_prefix_id %}
>>>>>>> dee9c905
            {% endfor %}
          {% endfor %}
        {% endwith %}
      </tbody>
    </table>
  </div>

  {% if show_actions %}
    {% concat '?next=' request.path '&next_hash_url=' prefix as next_url_suffix %}
    <a
        class="btn btn-primary"
        href="{% url view.base_namespace|add:':update:curriculum:educational_create' view.kwargs.uuid %}{{ next_url_suffix }}"
    >
      <i class="fa-solid fa-plus"></i>
      {% translate 'Academic course' %}
    </a>
    <a
        class="btn btn-primary"
        href="{% url view.base_namespace|add:':update:curriculum:non_educational_create' view.kwargs.uuid %}{{ next_url_suffix }}"
    >
      <i class="fa-solid fa-plus"></i>
      {% translate 'Non-academic experience' %}
    </a>

    {# Create the confirmation modals #}
    <div class="parcours-modals">
    {% for year, year_experiences in experiences.items %}
      {% for experience in year_experiences %}
        {% checklist_experience_action_links_context experience=experience current_year=year prefix=prefix as experience_urls %}
        {% if experience_urls.delete_url %}
          {% blocktranslate with experience_name=experience.titre_formate|safe asvar confirm_message trimmed %}
            Are you sure you want to delete this experience ({{ experience_name }})?
          {% endblocktranslate %}
          {% concat 'delete-experience-modal-' prefix '-' experience_urls.experience_uuid as delete_modal_id %}
          {% translate 'Deletion of an experience' as confirm_title %}
          {% include 'admission/modal/confirm_modal.html' with confirm_title=confirm_title confirm_url=experience_urls.delete_url confirm_message=confirm_message confirm_id=delete_modal_id %}
        {% endif %}
        {% if experience_urls.duplicate_url %}
          {% blocktranslate with experience_name=experience.titre_formate|safe asvar confirm_message trimmed %}
            Are you sure you want to duplicate this experience ({{ experience_name }})?
          {% endblocktranslate %}
          {% concat 'duplicate-experience-modal-' prefix '-' experience_urls.experience_uuid as duplicate_modal_id %}
          {% translate 'Duplication of an experience' as confirm_title %}
          {% include 'admission/modal/confirm_modal.html' with confirm_title=confirm_title confirm_url=experience_urls.duplicate_url confirm_message=confirm_message confirm_id=duplicate_modal_id confirm_button_class="bg-primary" %}
        {% endif %}
      {% endfor %}
    {% endfor %}
    </div>
  {% endif %}
</div><|MERGE_RESOLUTION|>--- conflicted
+++ resolved
@@ -71,11 +71,7 @@
         {% with experiences_formations=experiences|filter_experiences_trainings %}
           {% for year, year_experiences in experiences_formations.items %}
             {% for experience in year_experiences %}
-<<<<<<< HEAD
-              {% include "osis_profile/ligne_parcours_externe.html" with show_actions=show_actions curex_a_fusionner=curex_a_fusionner action_template_name="admission/general_education/includes/checklist/parcours_action_column.html" parcours_tab_id=formations_prefix_id %}
-=======
-              {% include "osis_profile/ligne_parcours_externe.html" with show_titre_acces=True show_actions=show_actions action_template_name="admission/general_education/includes/checklist/parcours_action_column.html" parcours_tab_id=formations_prefix_id %}
->>>>>>> dee9c905
+              {% include "osis_profile/ligne_parcours_externe.html" with show_titre_acces=True show_actions=show_actions curex_a_fusionner=curex_a_fusionner action_template_name="admission/general_education/includes/checklist/parcours_action_column.html" parcours_tab_id=formations_prefix_id %}
             {% empty %}
               {% ifchanged %}
               <tr class="bg-primary">
@@ -113,11 +109,7 @@
         {% with experiences_financabilite=experiences|filter_experiences_financability %}
           {% for year, year_experiences in experiences_financabilite.items %}
             {% for experience in year_experiences %}
-<<<<<<< HEAD
-              {% include "osis_profile/ligne_parcours_externe.html" with show_actions=show_actions show_titre_acces=show_titre_acces curex_a_fusionner=curex_a_fusionner action_template_name="admission/general_education/includes/checklist/parcours_action_column.html" parcours_tab_id=financabilite_prefix_id %}
-=======
-              {% include "osis_profile/ligne_parcours_externe.html" with show_titre_acces=True show_actions=show_actions action_template_name="admission/general_education/includes/checklist/parcours_action_column.html" parcours_tab_id=financabilite_prefix_id %}
->>>>>>> dee9c905
+              {% include "osis_profile/ligne_parcours_externe.html" with show_titre_acces=True show_actions=show_actions show_titre_acces=show_titre_acces curex_a_fusionner=curex_a_fusionner action_template_name="admission/general_education/includes/checklist/parcours_action_column.html" parcours_tab_id=financabilite_prefix_id %}
             {% endfor %}
           {% endfor %}
         {% endwith %}
