{% extends base_template %}
{% load i18n static admission bootstrap3 enums osis_document %}

{% comment "License" %}
  * OSIS stands for Open Student Information System. It's an application
  * designed to manage the core business of higher education institutions,
  * such as universities, faculties, institutes and professional schools.
  * The core business involves the administration of students, teachers,
  * courses, programs and so on.
  *
  * Copyright (C) 2015-2024 Université catholique de Louvain (http://www.uclouvain.be)
  *
  * This program is free software: you can redistribute it and/or modify
  * it under the terms of the GNU General Public License as published by
  * the Free Software Foundation, either version 3 of the License, or
  * (at your option) any later version.
  *
  * This program is distributed in the hope that it will be useful,
  * but WITHOUT ANY WARRANTY; without even the implied warranty of
  * MERCHANTABILITY or FITNESS FOR A PARTICULAR PURPOSE.  See the
  * GNU General Public License for more details.
  *
  * A copy of this license - GNU General Public License - is available
  * at the root of the source code of this program.  If not,
  * see http://www.gnu.org/licenses/.
{% endcomment %}

{% block actions %}{% endblock %}

{% block tab_content %}
  <div
      id="three-pane-checklist"
      hx-headers='{"X-CSRFToken": "{{ csrf_token }}"}'
      hx-push-url="false"
  >
    <div id="shortcuts" class="btn-group" data-toggle="buttons">
      <button
        id="toggle-menu-button"
        title="{% translate 'Hide the checklist menu' %}"
        class="btn btn-default active"
        type="button"
      >
        <i class="fa fa-list-check"></i>
      </button>
      <label class="btn btn-default active">
        <input id="documents-shortcut" type="radio" name="shortcut" autocomplete="off" checked>
        <i class="fa fa-folder-open"></i>
      </label>
      <label class="btn btn-default">
        <input id="infos-shortcut" type="radio" name="shortcut" autocomplete="off">
        <i class="fa fa-circle-info"></i>
      </label>
    </div>

    {% include "admission/general_education/checklist_menu.html" %}
    {% url base_namespace|add:":checklist" view.kwargs.uuid as checklist_url %}
    {% concat '?next=' checklist_url '&next_hash_url=' as next_base_url %}

    {% can_update_tab 'person' as can_update_person_tab %}
    {% can_update_tab 'coordonnees' as can_update_coordonnees_tab %}
    {% can_update_tab 'accounting' as can_update_accounting_tab %}
    {% can_update_tab 'training-choice' as can_update_training_choice_tab %}
    {% can_update_tab 'specific-questions' as can_update_specific_questions_tab %}
    {% can_update_tab 'curriculum' as can_update_curriculum %}

    {% if can_update_person_tab %}
      {% url base_namespace|add:":update:person" view.kwargs.uuid as person_url %}
    {% else %}
      {% url base_namespace|add:":person" view.kwargs.uuid as person_url %}
    {% endif %}

    {% if can_update_coordonnees_tab %}
      {% url base_namespace|add:":update:coordonnees" view.kwargs.uuid as coordonnees_url %}
    {% else %}
      {% url base_namespace|add:":coordonnees" view.kwargs.uuid as coordonnees_url %}
    {% endif %}

    {% if can_update_accounting_tab %}
      {% url base_namespace|add:":update:accounting" view.kwargs.uuid as comptabilite_url %}
    {% else %}
      {% url base_namespace|add:":accounting" view.kwargs.uuid as comptabilite_url %}
    {% endif %}

    {% if can_update_training_choice_tab %}
      {% url base_namespace|add:":update:training-choice" view.kwargs.uuid as training_choice_url %}
    {% else %}
      {% url base_namespace|add:":training-choice" view.kwargs.uuid as training_choice_url %}
    {% endif %}

    {% if can_update_specific_questions_tab %}
      {% url base_namespace|add:":update:specific-questions" view.kwargs.uuid as specific_questions_url %}
    {% else %}
      {% url base_namespace|add:":specific-questions" view.kwargs.uuid as specific_questions_url %}
    {% endif %}

    {% concat "#choix_formation" as checklist_training_choice_url %}

    <div
        id="tabs-content"
        class="tab-content"
    >

      {% with initial=original_admission.checklist.initial.assimilation current=original_admission.checklist.current.assimilation next_url=next_base_url|add:'assimilation' %}
        <div role="tabpanel" class="tab-pane in active" id="assimilation">
          <div class="form-group btn-group status-group" role="group">
            {% translate initial.libelle as initial_state_label %}
            {% checklist_state_button tab='assimilation' label=initial_state_label icon='user' state=initial.statut class='muted' %}
            {% checklist_state_button tab='assimilation' label=_("To be completed") icon='circle-stop' state='GEST_BLOCAGE' class='danger' %}
            {% checklist_state_button tab='assimilation' label=_("Expert opinion") icon='pencil' state='GEST_EN_COURS' class='warning' %}
            {% checklist_state_button tab='assimilation' label=_("To be completed after application") icon='circle-arrow-right' state='GEST_BLOCAGE_ULTERIEUR' class='info' %}
            {% translate "Validated" context "assimilation-checklist" as validated_label %}
            {% checklist_state_button tab='assimilation' label=validated_label icon='check' state='GEST_REUSSITE' class='success' %}
          </div>

          {% bootstrap_form comment_forms.assimilation %}

          <form method="post" >
            {% bootstrap_form assimilation_form %}
          </form>

          <div class="info-part">
            {% firstof person_url|add:next_url as contextual_person_url %}
            {% display _("Citizenship") ''|edit_button:contextual_person_url as button %}
            {% field_data button resume_proposition.identification.nom_pays_nationalite %}
            {% include 'admission/general_education/includes/checklist/assimilation.html' with in_panel=True %}
          </div>
        </div>
      {% endwith %}

      {% with initial=original_admission.checklist.initial.donnees_personnelles current=original_admission.checklist.current.donnees_personnelles next_url=next_base_url|add:'donnees_personnelles' %}
        <div role="tabpanel" class="tab-pane" id="donnees_personnelles">

        {% search_account_digit_result_msg original_admission %}

        <form id="create-digit-person-form" method="POST" action="{% url 'admission:services:digit:request-digit-person-creation' uuid=uuid %}">
            {% csrf_token %}
            <button id="create-person-form-btn" type="submit" class="btn btn-primary pull-right" disabled>
                Créer personne dans DigIT
            </button>
        </form>

          <div class="form-group btn-group status-group" role="group">
            {% translate initial.libelle as initial_state_label %}
            {% checklist_state_button tab='donnees_personnelles' label=initial_state_label icon='user' state=initial.statut class='muted' %}
            {% checklist_state_button tab='donnees_personnelles' label=_("To be completed") icon='circle-stop' state='GEST_BLOCAGE' class='danger' fraud='0' %}
            {% checklist_state_button tab='donnees_personnelles' label=_("Fraudster") icon='circle-stop' state='GEST_BLOCAGE' class='danger' fraud='1' %}
            {% checklist_state_button tab='donnees_personnelles' label=_("Validated") icon='check' state='GEST_REUSSITE' class='success' %}
          </div>

          {% bootstrap_form comment_forms.donnees_personnelles %}

          <div class="info-part">
            {% include 'admission/exports/recap/includes/person.html' with identification=resume_proposition.identification edit_link_button=person_url|add:next_url %}
            {% include 'admission/exports/recap/includes/coordonnees.html' with coordonnees=resume_proposition.coordonnees edit_link_button=coordonnees_url|add:next_url %}
          </div>
        </div>
      {% endwith %}

      {% with initial=original_admission.checklist.initial.financabilite current=original_admission.checklist.current.financabilite %}
        <div role="tabpanel" class="tab-pane" id="financabilite">

          {% include "admission/general_education/includes/checklist/financabilite.html" %}

          <div class="info-part">
            <dl>
              <dt>
                {% trans "Course choice" %}
                {% if can_update_checklist_tab %}
                  {{ ''|tab_edit_button:'#choix_formation'|safe }}
                {% endif %}
              </dt>
              <dd>
                {% with formation=admission.formation %}
                  {% if admission|est_premiere_annee %}
                    {{ formation.sigle }}-1 - {{ formation.intitule|intitule_premiere_annee }} ({{ formation.campus }})
                  {% else %}
                    {{ formation.sigle }} - {{ formation.intitule }} ({{ formation.campus }})
                  {% endif %}
                {% endwith %}
              </dd>

              <dt>{% trans "Number of previous registration" context 'admission' %}</dt>
              <dd>{% trans "Unavailable" %}</dd>

              <dt>{% trans "Number of additional years the candidate can have" context 'admission' %}</dt>
              <dd>{% trans "Unavailable" %}</dd>
            </dl>

            {% panel _("Parcours") %}
            {% include "admission/general_education/includes/checklist/parcours.html" with prefix="financabilite" default_tab="financabilite" show_actions=can_update_curriculum %}
            {% endpanel %}
          </div>
        </div>

        {% include 'admission/general_education/includes/checklist/financabilite_confirm_modal.html' %}
      {% endwith %}

      {% with next_url=next_base_url|add:'frais_dossier' %}
        <div role="tabpanel" class="tab-pane" id="frais_dossier">
          {% include 'admission/general_education/includes/checklist/application_fees_request.html' %}

          {% bootstrap_form comment_forms.frais_dossier %}

          <div class="info-part">
            <table class="table table-bordered table-condensed admission-scrollable-table">
              <caption>
                {% translate 'Online payment history' %}
              </caption>
              <thead>
                <tr>
                  <th>{% translate 'Amount' %}</th>
                  <th>{% translate 'Mollie ID' %}</th>
                  <th>{% translate 'Status' %}</th>
                  <th>{% translate 'Creation date' %}</th>
                  <th>{% translate 'Update date' %}</th>
                  <th>{% translate 'Payment method' %}</th>
                </tr>
              </thead>
              <tbody>
                {% for payment in payments %}
                  <tr>
                    <td>{{ payment.montant }}</td>
                    <td>{{ payment.identifiant_paiement }}</td>
                    <td>{{ payment_status_translations|get_item:payment.statut }}</td>
                    <td>{{ payment.date_creation|date:'d/m/Y H:i' }}</td>
                    <td>{{ payment.date_mise_a_jour|date:'d/m/Y H:i' }}</td>
                    <td>{{ payment_method_translations|get_item:payment.methode }}</td>
                  </tr>
                {% endfor %}
              </tbody>
            </table>


            {% firstof person_url|add:next_url as contextual_person_url %}
            {% display _("Citizenship") ''|edit_button:contextual_person_url as button %}
            {% field_data button resume_proposition.identification.nom_pays_nationalite %}

            {% include 'admission/general_education/includes/checklist/assimilation.html' %}

            {% firstof training_choice_url|add:next_url as contextual_training_choice %}
            {% translate "Course" context 'admission' as course_label %}
            {% if can_update_checklist_tab %}
              {% display course_label ''|tab_edit_button:'#choix_formation' as button %}
              {% field_data button resume_proposition.proposition.formation %}
            {% else %}
              {% field_data course_label resume_proposition.proposition.formation %}
            {% endif %}

            {% if resume_proposition.proposition.formation.type|admission_training_type == 'MASTER' and resume_proposition.proposition.candidat_vip %}
              {% include 'admission/general_education/includes/checklist/vip_profile.html' with url=contextual_training_choice %}
            {% endif %}

            {% if resume_proposition.proposition.est_reorientation_inscription_externe %}
              {% field_data _('External reorientation / modification') _('Course change requested') %}
            {% endif %}

            {% if resume_proposition.proposition.est_modification_inscription_externe %}
              {% field_data _('External reorientation / modification') _('Modification requested') %}
            {% endif %}
          </div>
        </div>
      {% endwith %}
      {% with initial=original_admission.checklist.initial.choix_formation current=original_admission.checklist.current.choix_formation next_url=next_base_url|add:'choix_formation' %}
        <div role="tabpanel" class="tab-pane" id="choix_formation">
          <div class="form-group btn-group status-group" role="group">
            {% translate initial.libelle as initial_state_label %}
            {% checklist_state_button tab='choix_formation' label=initial_state_label icon='user' state=initial.statut class='muted' %}
            {% checklist_state_button tab='choix_formation' label=_("Validated") icon='check' state='GEST_REUSSITE' class='success' %}
          </div>

          {% bootstrap_form comment_forms.choix_formation %}
          {% include "admission/general_education/includes/checklist/choix_formation_detail.html" %}

          <div class="info-part">
            {% field_data _("Proposition submission") admission.soumise_le %}
            {% if admission.est_inscription_tardive %}<p>{% trans "Late enrollment" %}</p>{% endif %}

            {% if admission.est_reorientation_inscription_externe %}
              {% field_data _("External reorientation/modification") _("Course change asked by the candidate") %}
            {% elif admission.est_modification_inscription_externe %}
              {% field_data _("External reorientation/modification") _("Modification asked by the candidate") %}
            {% endif %}

            {% if resume_proposition.proposition.formation.type|admission_training_type == 'MASTER' and resume_proposition.proposition.candidat_vip %}
              {% include 'admission/general_education/includes/checklist/vip_profile.html' with url=training_choice_url|add:next_url %}
            {% endif %}
          </div>
        </div>
      {% endwith %}
      {% with initial=original_admission.checklist.initial.parcours_anterieur current=original_admission.checklist.current.parcours_anterieur %}
        <div role="tabpanel" class="tab-pane" id="parcours_anterieur">
          {% include 'admission/general_education/includes/checklist/previous_experiences.html' %}
          {% bootstrap_form comment_forms.parcours_anterieur %}
          {% include 'admission/general_education/includes/checklist/previous_experiences_admission_requirement_form.html' %}
          {% panel _("Previous experience") %}
            {% include "admission/general_education/includes/checklist/parcours.html" with prefix='parcours_anterieur' show_actions=can_update_curriculum %}
          {% endpanel %}
          <div class="info-part">
            <strong>
              {% translate 'Financeability' %}
              {% if can_update_checklist_tab %}
                {{ ''|tab_edit_button:'#financabilite'|safe }}
              {% endif %}
            </strong>
            {% include 'admission/general_education/includes/checklist/financeabilty_info.html' with current=original_admission.checklist.current.financabilite %}
            <div class="mt-1">
              {% if can_update_curriculum %}
                {% url 'admission:general-education:update:curriculum:global' view.kwargs.uuid as global_curriculum_update_url %}
              {% endif %}
              {% multiple_field_data specific_questions_by_tab|get_item:'CURRICULUM' edit_link_button=global_curriculum_update_url %}
            </div>
          </div>
          {% include 'admission/general_education/includes/checklist/previous_experiences_access_title_equivalency_form.html' %}
          {% include 'admission/general_education/includes/checklist/previous_experiences_prevent_to_choose_success_modal.html' %}
        </div>

        {% for child in current.enfants %}
          <div role="tabpanel" class="tab-pane" id="parcours_anterieur__{{ child.extra.identifiant }}">
            {% with experience=experiences_by_uuid|get_item:child.extra.identifiant %}
              {% if experience.valorisee_par_admissions != None and view.kwargs.uuid not in experience.valorisee_par_admissions %}
                <p class="alert alert-warning">
                  {% translate 'Please note that this experience was not part of the application when it was submitted.' %}
                </p>
                <div>
                  {% experience_details_template resume_proposition=resume_proposition experience=experience with_edit_link_button=False hide_files=False specific_questions=specific_questions_by_tab %}
                </div>
              {% else %}
                {% include 'admission/general_education/includes/checklist/previous_experience_single.html' with current=child authentication_form=authentication_forms|get_item_or_none:child.extra.identifiant %}
                <div>
                  {% experience_details_template resume_proposition=resume_proposition experience=experience with_edit_link_button=can_update_curriculum specific_questions=specific_questions_by_tab %}
                </div>
              {% endif %}
            {% endwith %}
          </div>
        {% endfor %}
      {% endwith %}
      {% with initial=original_admission.checklist.initial.specificites_formation current=original_admission.checklist.current.specificites_formation next_url=next_base_url|add:'specificites_formation' %}
        <div role="tabpanel" class="tab-pane" id="specificites_formation">
          <div class="form-group btn-group status-group" role="group">
            {% if initial.statut == 'INITIAL_NON_CONCERNE' %}
              {% translate 'Not concerned' context 'checklist' as not_concerned_label %}
              {% checklist_state_button tab='specificites_formation' label=not_concerned_label icon='xmark' state='INITIAL_NON_CONCERNE' class='muted' %}
            {% else %}
              {% checklist_state_button tab='specificites_formation' label=_("To be processed") icon='user' state='INITIAL_CANDIDAT' class='muted' %}
            {% endif %}
            {% checklist_state_button tab='specificites_formation' label=_("Insufficient") icon='circle-stop' state='GEST_BLOCAGE' class='danger' %}
            {% checklist_state_button tab='specificites_formation' label=_("Sufficient") icon='check' state='GEST_REUSSITE' class='success' %}
          </div>

          {% bootstrap_form comment_forms.specificites_formation %}

          <div class="info-part">
            {% if resume_proposition.identification.est_concerne_par_visa %}
              {% panel _("Visa") edit_link_button=specific_questions_url|add:next_url %}
                {% field_data _('Competent diplomatic post') resume_proposition.proposition.poste_diplomatique|safe %}
              {% endpanel %}
            {% endif %}
            {% multiple_field_data specific_questions_by_tab|get_item:'INFORMATIONS_ADDITIONNELLES' title=_('Dynamic questions about "Specific aspects" sub-tab') %}
          </div>

        </div>
      {% endwith %}

      {% with initial=original_admission.checklist.initial.decision_facultaire current=original_admission.checklist.current.decision_facultaire next_url=next_base_url|add:'fac_decision' %}
        <div role="tabpanel" class="tab-pane" id="decision_facultaire">
          {% include 'admission/general_education/includes/checklist/fac_decision.html' %}

          {% bootstrap_form_errors comment_forms.decision_facultaire__SIC %}
          {% bootstrap_field comment_forms.decision_facultaire__SIC.comment %}

          <div class="info-part">
            {% if resume_proposition.proposition.formation.type|admission_training_type == 'MASTER' and resume_proposition.proposition.candidat_vip %}
              {% include 'admission/general_education/includes/checklist/vip_profile.html' with url=training_choice_url|add:next_url %}
            {% else %}
              {% firstof training_choice_url|add:next_url as contextual_training_choice_url %}
              {% display _("Specific profile") ''|edit_button:contextual_training_choice_url as button %}
              {% field_data button _('No specific profile') %}
            {% endif %}
          </div>

          {% bootstrap_form_errors comment_forms.decision_facultaire__FAC %}
          {% bootstrap_field comment_forms.decision_facultaire__FAC.comment %}

          {% include 'admission/general_education/includes/checklist/fac_decision_refusal_modal.html' %}
          {% include 'admission/general_education/includes/checklist/fac_decision_approval_modal.html' %}

        </div>
      {% endwith %}

      <div role="tabpanel" class="tab-pane" id="decision_sic">
        {% include 'admission/general_education/includes/checklist/sic_decision.html' %}

        {% url view.base_namespace|add:':sic-decision-change-status' uuid=view.kwargs.uuid status='INITIAL_CANDIDAT' as change_status_url %}
        {% include 'admission/general_education/includes/checklist/sic_decision_confirm_modal.html' with target_status='INITIAL_CANDIDAT' target_url=change_status_url %}
        {% include "admission/general_education/includes/checklist/sic_decision_approval_modal.html" %}
        {% include "admission/general_education/includes/checklist/sic_decision_refusal_modal.html" %}
        {% include "admission/general_education/includes/checklist/sic_decision_refusal_final_modal.html" %}
        {% include "admission/general_education/includes/checklist/sic_decision_approval_final_modal.html" %}

        <div class="info-part">
          <dl>
            <dt>{% trans "Fraudster status from SIC" %}</dt>
            <dd>
              {% if original_admission.checklist.current.donnees_personnelles.statut == 'GEST_BLOCAGE' and original_admission.checklist.current.donnees_personnelles.extra.fraud == '1' %}
                <span class="bg-danger">{% trans "Fraudster" %}</span>
              {% else %}
                {% trans "No fraud identified" %}
              {% endif %}
            </dd>

            <dt>{% trans "Fraudster status from ARES" %}</dt>
            <dd>
              Not implemented yet.
            </dd>

            {% if autres_demandes %}
              <dt>{% trans "Other demand(s) by the candidate." %}</dt>
              <dd>
                {% for autre_demande in autres_demandes %}
                  {% admission_url autre_demande.uuid autre_demande.type_formation as autre_demande_url %}
                  {% if autre_demande_url %}<a href="autre_demande_url">{{ autre_demande.numero_demande }}</a>{% else %}{{ autre_demande.numero_demande }}{% endif %}
                  {% if admission.poursuite_de_cycle == 'TO_BE_DETERMINED' or admission.poursuite_de_cycle == 'NO' %}
                    {{ autre_demande.sigle_formation }}-1 - {% trans "First year of" %} {{ autre_demande.intitule_formation|lower }} ({{ autre_demande.lieu_formation }})
                  {% else %}
                    {{ autre_demande.sigle_formation }} - {{ autre_demande.intitule_formation }} ({{ autre_demande.lieu_formation }})
                  {% endif %}
                  {% if not forloop.last %}<br>{% endif %}
                {% endfor %}
              </dd>
            {% endif %}
          </dl>
        </div>

      </div>

    </div>

    <div id="info-viewer-tab" class="viewer-tab">
      <div class="split-tab-slider"></div>
      <div class="info-content"></div>
    </div>


    <div id="document-viewer-tab" class="viewer-tab">
      <div class="split-tab-slider"></div>
      <div id="document-content" hx-indicator="#document-spinner">
        {% for tab, documents in documents.items %}
          <div role="tabpanel" class="documents-tab" id="{{ tab }}-documents">
            <label for="{{ tab }}-documents-select">{% translate 'Document' %}</label>
            <div class="flex-content" style="gap: 5px">
              <button type="button" disabled="disabled" class="btn btn-default previous-option-button">
                <i class="fa-solid fa-angle-left"></i>
              </button>
              <select
                  id="{{ tab }}-documents-select"
                  class="form-control"
                  hx-target="#document-details"
                  hx-swap="outerHTML"
                  style="flex: 1;"
                  {# Normally, the identifier must be pass through an url param but trigger a request from an option #}
                  {# doesn't work with Chrome so we trigger a request from the select and pass the identifier through a query param. #}
                  hx-trigger="change"
                  hx-get="{% url base_namespace|add:':document:detail' uuid=view.kwargs.uuid identifier='sub-identifier' %}"
                  name="identifier"
              >
                <option disabled selected value>{% translate 'Select a document' %}</option>
                {% for document in documents %}
                  {% if document|is_list %}
                    {% for sub_document in document.1 %}
                      <option value="{{ sub_document.identifiant }}">{{ document.0 }} > {{ sub_document.libelle }}</option>
                    {% endfor %}
                  {% else %}
                    <option value="{{ document.identifiant }}">{{ document.libelle }}</option>
                  {% endif %}
                {% endfor %}
              </select>
              <button type="button" class="btn btn-default next-option-button">
                <i class="fa-solid fa-angle-right"></i>
              </button>
            </div>
          </div>
        {% endfor %}
        {% include 'admission/document/document_detail.html' %}
      </div>
    </div>
  </div>

{% endblock %}

{% block script %}
  {{ block.super }}
  {{ assimilation_form.media.js }}
  {{ fac_decision_refusal_form.media.js }}
  {{ fac_decision_refusal_form.media.js }}
  {{ sic_decision_refusal_form.media.js }}
  {{ sic_decision_approval_form.media.js }}
  <script type="text/javascript" src="{% static 'osis_document/osis-document-editor.umd.min.js' %}"></script>
  <script src="{% static 'admission/ckeditor.js' %}"></script>
  <script>
      // Prevent to save the DOM in cache when using htmx requests
      htmx.config.refreshOnHistoryMiss = true;
      htmx.config.historyCacheSize = 0;

      (function ($) {
          const defaultTab = window.location.hash || '#donnees_personnelles';
          const checklistMenu = $('#checklist-menu');
          const buttonClassByState = {
              INITIAL_NON_CONCERNE: 'fas fa-xmark text-muted',
              GEST_EN_COURS: 'fas fa-pencil text-warning',
              GEST_BLOCAGE: 'fas fa-circle-stop text-danger',
              GEST_BLOCAGE_ULTERIEUR: 'fas fa-circle-arrow-right text-info',
              GEST_REUSSITE: 'fas fa-check text-success',
              SYST_REUSSITE: 'fas fa-check text-success',
          };
          const documentContent = $('#document-content');

          $('#toggle-menu-button').on('click', function(){
              checklistMenu.toggle();
              if (checklistMenu.is(':visible')) {
                $(this).addClass('active');
                $(this).prop('title', "{{ _('Hide the checklist menu') }}");
              } else {
                $(this).removeClass('active');
                $(this).prop('title', "{{ _('Show the checklist menu') }}");
              }
          });

          function refreshDocumentsSelectButtons(jQuerySelect) {
              /*
              * Enable/disable the previous and next buttons depending on the number of options in the select.
              */
              const prevOptionButton = jQuerySelect.siblings('.previous-option-button');
              const nextOptionButton = jQuerySelect.siblings('.next-option-button');
              const documentSelectElement = jQuerySelect[0];

              prevOptionButton.prop('disabled', documentSelectElement.selectedIndex <= 1);
              nextOptionButton.prop('disabled', documentSelectElement.selectedIndex >= documentSelectElement.length - 1);
          }


          function refreshDocuments() {
              const selectedTab = window.location.hash || defaultTab;
              const currentSelect = $(`${selectedTab}-documents-select`);
              $('.documents-tab').addClass('hidden').filter(`${selectedTab}-documents`).removeClass('hidden');
              currentSelect.prop("selectedIndex", currentSelect.find('option').length > 1 ? 1 : 0);
              const htmxOverlay = $('#document-spinner');
              htmxOverlay.addClass('htmx-request');
              htmx.ajax(
                  'GET',
                  '{% url base_namespace|add:':document:detail' uuid=view.kwargs.uuid identifier='sub-identifier' %}',
                  {
                      target: '#document-details',
                      swap: 'outerHTML',
                      values: {
                          'identifier': currentSelect.val(),
                      }
                  },
              ).finally(() => {
                  if (currentSelect.length) {
                      refreshDocumentsSelectButtons(currentSelect);
                  }
                  htmxOverlay.removeClass('htmx-request');
              });
          }

          {# Change the selected document by using the left and right buttons #}
          $('.previous-option-button').on('click', function(){
              const documentSelect = $(this).siblings('select');
              const newSelectedOption = documentSelect.find('option:selected').prev('option:not(:disabled)');

              if (newSelectedOption.length) {
                newSelectedOption.prop('selected', 'selected');
                documentSelect[0].dispatchEvent(new Event('change'));
              }
          });

          $('.next-option-button').on('click', function(){
              const documentSelect = $(this).siblings('select');
              const newSelectedOption = documentSelect.find('option:selected').next('option:not(:disabled)');

              if (newSelectedOption.length) {
                newSelectedOption.prop('selected', 'selected');
                documentSelect[0].dispatchEvent(new Event('change'));
              }
          });

          $('select[name="identifier"]').on('change', function(){
              refreshDocumentsSelectButtons($(this));
          });

          $('.documents-tab').each(function(){
              const optionsNumber = $(this).find('option:not(:disabled)').length;
              $(this).find('.next-option-button').prop('disabled', optionsNumber <=1);
          });

          function autogrow () {
              if (this.scrollHeight > this.clientHeight) {
                  this.style.height = `${this.scrollHeight}px`;
              }
          }

          $('#tabs-content').on('input', 'textarea[name$="-comment"]', function () {
              autogrow.call(this);
          });

          const menuItems = $('#checklist-menu *[data-toggle="tab"]');

          menuItems.on('show.bs.tab', function (e) {
              {# Don't indicate the previous tab as selected #}
              $('#checklist-menu .active').removeClass('active');
              {# Hide all sub-items except the selected one #}
              const parentOfSelectedElement = $(this).parent()[0];
              $('#checklist-menu .sub-items').each(function(event){
                  if ($(this)[0] !== parentOfSelectedElement) {
                      $(this).hide();
                  }
              })
          });

          menuItems.on('shown.bs.tab', function (e) {
              $(this).parents('.list-group-item').find('.sub-items').show();

              const tabPaneId = $(this).attr('href');
              window.location.hash = tabPaneId;

              // refresh comment height
              autogrow.call($(tabPaneId).find('textarea[name$="-comment"]')[0]);

              refreshDocuments();

              // refresh info viewer (e.target = active && e.relatedTarget = previous)
              if (configurationCache.getItem('side-tab', 'documents') === 'info') {
                  const $info = $('#info-viewer-tab .info-content');
                  // move old info from info viewer to old tab
                  const oldTabPanel = $($(e.relatedTarget).parent().attr('href')).find('.info-part');
                  $info.children().detach().appendTo(oldTabPanel);
                  // move new info from current tab to info viewer
                  const currentTabPanel = $(tabPaneId).find('.info-part');
                  currentTabPanel.children().detach().appendTo($info);
              }
          });

          // Activate a specific tab from link click inside the checklist
          $('a[data-toggle="checklist-tab"]').on('click', function () {
              $(`#checklist-menu li[href="${$(this).attr('href')}"] a`).click();
          });

          $('#checklist-menu div[data-toggle="tab"]').on('click', function (event) {
              // When selecting a tab that have children,
              const parent = $(this).parent();
              parent.removeClass('active');
              parent.find('.sub-item').show('active');
          });

          // TODO find a way to genericly save extra and status

          let configurationCache = null;

          const sidebars = $('#document-viewer-tab, #info-viewer-tab');


          $(document).ready(function () {
              configurationCache = new BaseCache('admission_checklist_configuration');
              sidebars.css('min-width', configurationCache.getItem('split_size', '20%'));

              // Activate tab from hash on first load
              $(`#checklist-menu *[data-toggle="tab"][href="${defaultTab}"]`).click();

              if (configurationCache.getItem('side-tab', 'documents') === 'info') {
                  $('#infos-shortcut').click();
              } else {
                  $('#info-viewer-tab').hide();
              }

              $('textarea[name="comment"]:visible').each(autogrow);

              $('*[data-toggle=popover]').popover();
          });

          let bound = false;
          $('.split-tab-slider').mousedown(function (e) {
              bound = true;
              e.preventDefault();
              const initialWidth = sidebars.outerWidth();
              const initialX = e.pageX;
              $(document).mousemove(function (e) {
                  e.preventDefault();
                  sidebars.css('min-width', initialWidth + (initialX - e.pageX));
              });
          });

          {# The document viewer is resizable so we apply the previous custom height if there is one #}
          $(document).on('htmx:afterSettle', '#document-details', function(){
              const documentEditorContainer = $('#document-editor-container');
              documentEditorContainer.css(
                  'height',
                  documentEditorContainer.find('#no-document-container').length === 0 ?
                    configurationCache.getItem('document_size', '100%')
                    : 'fit-content',
              );
          });

          $(document).mouseup(function (event) {
              if (bound) {
                  bound = false;
                  $(document).off('mousemove');
                  configurationCache.setItem('split_size', sidebars.css('min-width'));
                  $('.osis-document-editor .editor-container').each(function () {
                      this.dispatchEvent(new CustomEvent('setScale', { detail: 'auto' }));
                  });
              } else if (event.target.id === 'document-editor-container') {
                  {# The document viewer is resizable so we keep its height for future document reloads #}
                  configurationCache.setItem('document_size', $('#document-editor-container').css('height'));
              }
          });

          // Shortcuts

          const $info = $('#info-viewer-tab .info-content');
          $('#infos-shortcut').change(function () {
              // move the current tab's info-part to the side
              configurationCache.setItem('side-tab', 'info');
              const $tabInfo = $('#tabs-content .tab-pane.active .info-part');
              $tabInfo.children().detach().appendTo($info);
              $('#info-viewer-tab').show();
              $('#document-viewer-tab').hide();
          });
          $('#documents-shortcut').change(function () {
              // move back the current tab's info-part
              configurationCache.setItem('side-tab', 'documents');
              $info.children().detach().appendTo($('#tabs-content .tab-pane.active .info-part'));
              $('#info-viewer-tab').hide();
              $('#document-viewer-tab').show();
              $('.osis-document-editor .editor-container').each(function () {
                  this.dispatchEvent(new CustomEvent('setScale', { detail: 'auto' }));
              });
          });

          {# Manage HTMX requests #}
          let previousSelectedButton;

          $('#tabs-content').on('htmx:beforeRequest', function(event) {
              let elt = event.originalEvent.detail.elt;

              if (elt.dataset.checklistButton) {
                  elt = document.querySelector(elt.dataset.checklistButton);
              }

              const formGroup = elt.closest('.form-group');

              if (formGroup === null) {
                  elt.classList.add("saving");
                  return ;
              }
              formGroup.style.pointerEvents = 'none';

              if (elt.classList.contains('checklist-state-button')) {
                  {# Click on checklist state button #}
                  previousSelectedButton = formGroup.querySelector('button.active');
                  previousSelectedButton.disabled = false;
                  previousSelectedButton.classList.remove(
                      'active',
                      'btn-muted',
                      'btn-info',
                      'btn-warning',
                      'btn-danger',
                      'btn-success',
                  )
                  previousSelectedButton.classList.add('btn-default');
                  elt.querySelector('i').className = 'fas fa-spinner fa-spin-pulse';
              } else {
                  formGroup.classList.add("saving");
                  elt.readOnly = true;
              }
          });

          $('#tabs-content').on('htmx:afterSettle', function(event){
              $('textarea[name$="-comment"]:visible').each(autogrow);
          });

          $('#tabs-content').on('htmx:afterRequest', function(event) {
              // Do not remove spinner if we are going to refresh the page
              if (event.originalEvent.detail.xhr.getResponseHeader('hx-refresh') === 'true') {
                  return ;
              }
              let elt = event.originalEvent.detail.elt;

              if (elt.dataset.checklistButton) {
                  elt = document.querySelector(elt.dataset.checklistButton);
              }

              const formGroup = elt.closest('.form-group');
              if (formGroup === null) {
                  elt.classList.remove("saving");
                  return ;
              }
              formGroup.style.pointerEvents = 'initial';

              if (elt.classList.contains('checklist-state-button')) {
                  {# Click on checklist state button #}
                  const buttonToSelect = event.originalEvent.detail.successful ? elt : previousSelectedButton;
                  buttonToSelect.disabled = true;
                  buttonToSelect.classList.remove('btn-default');
                  buttonToSelect.classList.add(buttonToSelect.dataset.class, 'active');

                  elt.querySelector('i').className = 'fas fa-' + elt.dataset.icon;

                  {# Change the state icon in the list of the tabs #}
                  const currentTabHref = $('#checklist-menu').find('.active').attr('href');
                  const currentItem = $('#checklist-menu').find('div[href="' + currentTabHref + '"] i');
                  currentItem[0].className = buttonClassByState[buttonToSelect.dataset.status];
              } else {
                  if (formGroup) formGroup.classList.remove("saving");
                  elt.readOnly = false;
              }
          });

          document.body.addEventListener("closeModal", function(event) {
              $('.modal.in').modal('hide');
          });

          {# When a form is submitted #}
          const base_details_url = "{% url request.resolver_match.namespace|add:':document:detail' uuid=view.kwargs.uuid identifier='custom_identifier' %}";
          documentContent.on('formValidation', function(event) {

              if (event.originalEvent.detail.is_valid) {
                  $('#document-content .modal').modal('hide');
                  $('#document-content .collapse').collapse('hide');

                  {# Refresh the details of a document if the form has an impact on it #}
                  if (event.originalEvent.detail.refresh_details) {
                    const htmxOverlay = $('#document-spinner');
                    htmxOverlay.addClass('htmx-request');
                      htmx.ajax(
                          'GET',
                          base_details_url.replace('custom_identifier', event.originalEvent.detail.refresh_details),
                          {
                              target: '#document-details',
                              swap: 'outerHTML',
                          }
                      ).finally(() => {
                        htmxOverlay.removeClass('htmx-request');
                      });
                  }
              }
          })

          const htmxErrorsMessages = document.getElementById('pnl_error_messages');
          const errorsByStatus = {
              404: "{% translate 'The element has not been found.' %}",
          };

          {# When an error is encountered #}
          documentContent.on('htmx:responseError', function(event) {
              $('#document-content .modal').modal('hide');
              $('#document-content .collapse').collapse('hide');

              htmxErrorsMessages.textContent = errorsByStatus[event.originalEvent.detail.xhr.status] || "{% translate 'Some errors have been encountered.' %}";
              computeToastsDuration()

              htmxErrorsMessages.classList.remove('show', 'hidden');
              void htmxErrorsMessages.offsetWidth; {# To trigger CSS transition #}
              htmxErrorsMessages.classList.add('show');
          });

          // Faculty decision
          const facultyDecisionContainer = $('#decision_facultaire');

          facultyDecisionContainer.on('change', '#id_fac-decision-approval-another_training', function(event){
              const container = $('#fac-decision-other-training-container');
              $(this)[0].checked ? container.removeClass('hidden') : container.addClass('hidden');
          });
          $('#id_fac-decision-approval-another_training').change();

          facultyDecisionContainer.on('change', 'input[name="fac-decision-approval-with_additional_approval_conditions"]', function(event){
              const container = $('#fac-decision-additional-approval-conditions-container');
              $(this).val() === 'True' && $(this)[0].checked ? container.removeClass('hidden') : container.addClass('hidden');
          });
          $('input[name="fac-decision-approval-with_additional_approval_conditions"]:checked').change();

          facultyDecisionContainer.on('change', 'input[name="fac-decision-approval-with_prerequisite_courses"]', function(event){
              const container = $('#fac-decision-additional-trainings-container');
              $(this).val() === 'True' && $(this)[0].checked ? container.removeClass('hidden') : container.addClass('hidden');
          });
          $('input[name="fac-decision-approval-with_prerequisite_courses"]:checked').change();

          facultyDecisionContainer.on('click', 'button[name^="save"]', function(event){
              // To send the updated data from ckeditor instances
              for (const editor in CKEDITOR.instances) {
                  CKEDITOR.instances[editor].updateElement();
              }
          });

          {# Access title events #}
          $('.parcours').on('formValidation', function(event) {
              {# As the list of the past experiences appears in different places, when we select an experience in one #}
              {# list, we have to update the checkboxes related to this same experience in the other lists #}
              if (event.originalEvent.detail.is_valid) {
                  const elt = event.target;

                  if (!elt) return;

                  const accessTitleClass = Array.from(elt.classList).find(c => c.startsWith('access-title-'));
                  if (accessTitleClass) {
                      $('.' + accessTitleClass).prop('checked', elt.checked);
                  }
              }
          })

<<<<<<< HEAD
          // SIC decision
          const sicDecisionContainer = $('#decision_sic');

          sicDecisionContainer.on('change', 'input[name="sic-decision-approval-with_additional_approval_conditions"]', function(event){
              const container = $('#sic-decision-additional-approval-conditions-container');
              $(this).val() === 'True' && $(this)[0].checked ? container.removeClass('hidden') : container.addClass('hidden');
          });
          $('input[name="sic-decision-approval-with_additional_approval_conditions"]:checked').change();

          sicDecisionContainer.on('change', 'input[name="sic-decision-approval-with_prerequisite_courses"]', function(event){
              const container = $('#sic-decision-additional-trainings-container');
              $(this).val() === 'True' && $(this)[0].checked ? container.removeClass('hidden') : container.addClass('hidden');
          });
          $('input[name="sic-decision-approval-with_prerequisite_courses"]:checked').change();

          sicDecisionContainer.on('click', 'button[name^="save"]', function(event){
              // To send the updated data from ckeditor instances
              for (const editor in CKEDITOR.instances) {
                  CKEDITOR.instances[editor].updateElement();
              }
          });
      })(jQuery);
=======
      })(jQuery)

        $('#merge-experience-form').on('submit', (e) => {
            e.preventDefault();
            htmx.ajax('GET', e.target.action, {
                source: '#merge-experience-btn',
                target: '#form-ajax-modal',
                indicator: '#htmx-overlay',
                swap: 'innerHTML',
            }).then(() => $('#form-ajax-modal').modal('show'));
        })
    </script>
>>>>>>> 6d3a6991
  </script>
{% endblock script %}


{% block style %}
  {{ block.super }}
  {{ fac_decision_refusal_form.media.css }}
  {{ fac_decision_refusal_form.media.css }}
  {{ sic_decision_refusal_form.media.css }}
  {{ sic_decision_approval_form.media.css }}
  <link href="{% static 'osis_document/osis-document-editor.css' %}" rel="stylesheet" />
  <link href="{% static 'admission/AdmissionSelectFilter.css' %}" rel="stylesheet" >
  <link href="{% static 'css/toggle-switch.css' %}" rel="stylesheet" />
  <style>
    #three-pane-checklist {
      display: flex;
      position: relative;
    }

    #tabs-content, #info-viewer-tab, #document-viewer-tab {
      overflow-y: auto;
      overflow-x: auto;
    }

    #shortcuts {
      position: absolute;
      top: -60px;
      right: 0;
    }

    #checklist-menu {
      min-width: 200px;
      margin-right: 1em;
    }

    #checklist-menu li {
      cursor: pointer;
    }
    #checklist-menu li a {
      color: inherit;
    }
    #checklist-menu li a:hover {
      text-decoration: none;
    }

    #checklist-menu li.active {
      cursor: pointer;
      background: inherit;
      color: inherit;
    }

    #checklist-menu li.active > div > a, #checklist-menu li.active > a {
      font-weight: bold;
    }

    .viewer-tab {
      position: relative;
      padding: 0 15px;
      flex: 0;
      min-width: 50%;
    }

    .split-tab-slider {
      border: solid 1px #ddd;
      border-top: none;
      border-bottom: none;
      width: 3px;
      left: -1px;
      height: 100%;
      cursor: col-resize;
      position: absolute;
    }

    dl dt a.btn, .panel-heading .btn, .tab-edit-button {
      padding: 2px 5px 2px 7px;
      vertical-align: bottom;
    }

    dl dt a.btn, .tab-edit-button {
      margin-left: 0.5em;
    }

    .panel-heading .btn {
      margin-right: -0.5em;
      margin-top: -0.5em;
    }

    #toggle-menu-button {
      margin-right: 5px;
    }

    #tabs-content {
      padding: 0;
      flex: 1;
      overflow: auto;
      margin-right: 1em;
    }

    #tabs-content textarea {
      overflow: hidden;
    }

    #tabs-content .saving {
      position: relative;
    }

    #tabs-content .saving::after {
      display: block;
      position: absolute;
      width: 100%;
      height: 100%;
      background: rgba(238, 238, 238, .5);
      content: "";
      top: 0;
    }

    #tabs-content .saving::before {
      position: absolute;
      left: 50%;
      top: 50%;
      font-size: 2em;
      margin-top: -1em;
      content: "\f110";
      font-family: "Font Awesome 6 Free";
      font-weight: 900;
      -webkit-animation-name: fa-spin;
      animation-name: fa-spin;
      -webkit-animation-direction: normal;
      animation-direction: normal;
      -webkit-animation-duration: 1s;
      animation-duration: 1s;
      -webkit-animation-iteration-count: infinite;
      animation-iteration-count: infinite;
      -webkit-animation-timing-function: steps(8);
      animation-timing-function: steps(8);
    }

    #tabs-content a.saving::before {
      left: -1.5em;
      top: 0;
      margin-top: 0;
      font-size: 1.5em;
    }

    #tabs-content a.saving::after {
      left: 0;
    }

    {# Document details #}
    #document-viewer-tab {
      display: flex;
    }

    #document-content {
      display: flex;
      flex-direction: column;
      min-height: max(60vh, 250px);
      width: 100%;
    }

    #document-details {
      margin-top: 1em;
      display: flex;
      flex: 1;
      flex-direction: column;
      height: 100%;
    }

    #document-details #empty-document-details {
      text-align: center;
      margin: auto;
    }

    #empty-document-details #empty-document-icon {
      display: block;
      margin-top: 1em;
      font-size: 3em;
    }

    #document-details .osis-document-editor {
      height: 100%;
    }

    #document-editor-container {
      overflow-y: scroll;
      resize: vertical;
      height: 100%;
    }

    #document-details img {
      max-width: min(100%, min-content);
      height: auto;
    }

    #document-details .osis-document-editor .editor-container {
      height: 100%;
      width: 100%;
    }

    #no-document-container {
      border: 1px solid #ddd;
      padding: 1em;
      text-align: center;
      color: #888;
    }

    .modal .media-right a:first-child {
      display: none;
    }

    #application-fees-request-email-modal .message-content {
      border: 1px solid #ddd;
      padding: 1em;
      margin-top: 1em;
    }

    .checklist-state-button {
      transition-duration: 0.5s;
    }

    input:invalid {
      color: #a94442 !important;
    }

    #checklist-menu i {
      width: 1em;
      display: inline-block;
      margin-right: 5px;
    }

    #checklist-menu i:nth-child(2) {
      margin: 0 0 0 5px
    }

    .refusal-reasons-list p {
      margin-bottom: initial;
    }

    .fac-decision-modal .select2-selection--multiple .select2-selection__rendered {
      word-wrap: break-word;
      text-overflow: inherit;
      white-space: normal;
    }

    .fac-decision-modal .select2-selection--multiple .select2-selection__choice {
      background-color: rgba(200, 200, 200, 0.1);
      width: 100%;
      display: flex;
      padding: 5px;
      align-items: center;
    }

    .fac-decision-modal {
      overflow: auto;
    }

    .fac-decision-modal .modal-footer {
      position: sticky;
      bottom: 0;
      background: white;
    }

    #checklist-menu .sub-items {
      margin-top: 1em;
      margin-bottom: 0;
      max-width: 300px;
    }

    #checklist-menu .sub-item.bg-info {
      background-color: #d9edf7;
    }

    #checklist-menu .sub-item.bg-warning {
      background-color: #fcf8e3;
    }
    
    /* Allow to scroll the content above the header menu */
    html {
      overflow: auto;
      scroll-padding-top: 60px; /* height of sticky header */
    }


    #requested-documents-selects tbody tr.tab-name {
      background-color: #f5f5f5;
    }

    #requested-documents-selects td {
      vertical-align: middle;
    }

    #requested-documents-selects td .form-group {
      margin-bottom: 0;
    }

    #requested-documents-selects select {
      min-width: max-content;
    }

    .reset-button {
      float: right;
      margin-top: -7px;
    }
  </style>
{% endblock style %}<|MERGE_RESOLUTION|>--- conflicted
+++ resolved
@@ -907,7 +907,6 @@
               }
           })
 
-<<<<<<< HEAD
           // SIC decision
           const sicDecisionContainer = $('#decision_sic');
 
@@ -929,8 +928,6 @@
                   CKEDITOR.instances[editor].updateElement();
               }
           });
-      })(jQuery);
-=======
       })(jQuery)
 
         $('#merge-experience-form').on('submit', (e) => {
@@ -943,7 +940,6 @@
             }).then(() => $('#form-ajax-modal').modal('show'));
         })
     </script>
->>>>>>> 6d3a6991
   </script>
 {% endblock script %}
 
