{% extends base_template %}
{% load i18n static admission bootstrap3 enums osis_document %}

{% comment "License" %}
  * OSIS stands for Open Student Information System. It's an application
  * designed to manage the core business of higher education institutions,
  * such as universities, faculties, institutes and professional schools.
  * The core business involves the administration of students, teachers,
  * courses, programs and so on.
  *
  * Copyright (C) 2015-2023 Université catholique de Louvain (http://www.uclouvain.be)
  *
  * This program is free software: you can redistribute it and/or modify
  * it under the terms of the GNU General Public License as published by
  * the Free Software Foundation, either version 3 of the License, or
  * (at your option) any later version.
  *
  * This program is distributed in the hope that it will be useful,
  * but WITHOUT ANY WARRANTY; without even the implied warranty of
  * MERCHANTABILITY or FITNESS FOR A PARTICULAR PURPOSE.  See the
  * GNU General Public License for more details.
  *
  * A copy of this license - GNU General Public License - is available
  * at the root of the source code of this program.  If not,
  * see http://www.gnu.org/licenses/.
{% endcomment %}

{% block actions %}{% endblock %}

{% block tab_content %}
  <div id="three-pane-checklist">
    <div id="shortcuts" class="btn-group" data-toggle="buttons">
      <label class="btn btn-default active">
        <input id="documents-shortcut" type="radio" name="shortcut" autocomplete="off" checked>
        <i class="fa fa-folder-open"></i>
      </label>
      <label class="btn btn-default">
        <input id="infos-shortcut" type="radio" name="shortcut" autocomplete="off">
        <i class="fa fa-circle-info"></i>
      </label>
    </div>

    {% include "admission/general_education/checklist_menu.html" %}
    {% url base_namespace|add:":checklist" view.kwargs.uuid as checklist_url %}
    {% concat '?next=' checklist_url '&next_hash_url=' as next_base_url %}
    {% url base_namespace|add:":update:person" view.kwargs.uuid as person_url %}
    {% url base_namespace|add:":update:coordonnees" view.kwargs.uuid as coordonnees_url %}
    {% url base_namespace|add:":update:accounting" view.kwargs.uuid as accounting_url %}
    {% url base_namespace|add:":update:training-choice" view.kwargs.uuid as training_choice_url %}

    <div
        id="tabs-content"
        class="tab-content"
        hx-headers='{"X-CSRFToken": "{{ csrf_token }}"}'
    >

      {% with initial=original_admission.checklist.initial.assimilation current=original_admission.checklist.current.assimilation next_url=next_base_url|add:'assimilation' %}
        <div role="tabpanel" class="tab-pane in active" id="assimilation">
          <div class="form-group btn-group status-group" role="group">
            {% translate initial.libelle as initial_state_label %}
            {% checklist_state_button tab='assimilation' label=initial_state_label icon='user' state=initial.statut class='muted' %}
            {% checklist_state_button tab='assimilation' label=_("To be completed") icon='circle-stop' state='GEST_BLOCAGE' class='danger' %}
            {% checklist_state_button tab='assimilation' label=_("Expert opinion") icon='pencil' state='GEST_EN_COURS' class='warning' %}
            {% checklist_state_button tab='assimilation' label=_("To be completed after application") icon='circle-arrow-right' state='GEST_BLOCAGE_ULTERIEUR' class='info' %}
            {% translate "Validated" context "assimilation-checklist" as validated_label %}
            {% checklist_state_button tab='assimilation' label=validated_label icon='check' state='GEST_REUSSITE' class='success' %}
          </div>

          {% bootstrap_form comment_forms.assimilation %}

          <form method="post" >
            {% bootstrap_form assimilation_form %}
          </form>

          <div class="info-part">
            {% firstof person_url|add:next_url as contextual_person_url %}
            {% display _("Citizenship") ''|edit_button:contextual_person_url as button %}
            {% field_data button resume_proposition.identification.nom_pays_nationalite %}
            {% include 'admission/general_education/includes/checklist/assimilation.html' with in_panel=True %}
          </div>
        </div>
      {% endwith %}

      {% with initial=original_admission.checklist.initial.donnees_personnelles current=original_admission.checklist.current.donnees_personnelles next_url=next_base_url|add:'donnees_personnelles' %}
        <div role="tabpanel" class="tab-pane" id="donnees_personnelles">

        {% search_account_digit_result_msg original_admission %}

          <div class="form-group btn-group status-group" role="group">
            {% translate initial.libelle as initial_state_label %}
            {% checklist_state_button tab='donnees_personnelles' label=initial_state_label icon='user' state=initial.statut class='muted' %}
            {% checklist_state_button tab='donnees_personnelles' label=_("To be completed") icon='circle-stop' state='GEST_BLOCAGE' class='danger' fraud='0' %}
            {% checklist_state_button tab='donnees_personnelles' label=_("Fraudster") icon='circle-stop' state='GEST_BLOCAGE' class='danger' fraud='1' %}
            {% checklist_state_button tab='donnees_personnelles' label=_("Validated") icon='check' state='GEST_REUSSITE' class='success' %}
          </div>

          {% bootstrap_form comment_forms.donnees_personnelles %}

          <div class="info-part">
            {% include 'admission/exports/recap/includes/person.html' with identification=resume_proposition.identification edit_button=person_url|add:next_url %}
            {% include 'admission/exports/recap/includes/coordonnees.html' with coordonnees=resume_proposition.coordonnees edit_button=coordonnees_url|add:next_url %}
          </div>
        </div>
      {% endwith %}

      {% with initial=original_admission.checklist.initial.financabilite current=original_admission.checklist.current.financabilite %}
        <div role="tabpanel" class="tab-pane" id="financabilite">
          <p>{% trans "This page is currently under construction." %}</p>
          <div class="info-part">
          </div>
        </div>
      {% endwith %}

      {% with next_url=next_base_url|add:'frais_dossier' %}
        <div role="tabpanel" class="tab-pane" id="frais_dossier">
          {% include 'admission/general_education/includes/checklist/application_fees_request.html' %}

          {% bootstrap_form comment_forms.frais_dossier %}

          <div class="info-part">
            <table class="table table-bordered table-condensed admission-scrollable-table">
              <caption>
                {% translate 'Online payment history' %}
              </caption>
              <thead>
                <tr>
                  <th>{% translate 'Amount' %}</th>
                  <th>{% translate 'Mollie ID' %}</th>
                  <th>{% translate 'Status' %}</th>
                  <th>{% translate 'Creation date' %}</th>
                  <th>{% translate 'Update date' %}</th>
                  <th>{% translate 'Payment method' %}</th>
                </tr>
              </thead>
              <tbody>
                {% for payment in payments %}
                  <tr>
                    <td>{{ payment.montant }}</td>
                    <td>{{ payment.identifiant_paiement }}</td>
                    <td>{{ payment_status_translations|get_item:payment.statut }}</td>
                    <td>{{ payment.date_creation|date:'d/m/Y H:i' }}</td>
                    <td>{{ payment.date_mise_a_jour|date:'d/m/Y H:i' }}</td>
                    <td>{{ payment_method_translations|get_item:payment.methode }}</td>
                  </tr>
                {% endfor %}
              </tbody>
            </table>


            {% firstof person_url|add:next_url as contextual_person_url %}
            {% display _("Citizenship") ''|edit_button:contextual_person_url as button %}
            {% field_data button resume_proposition.identification.nom_pays_nationalite %}

            {% include 'admission/general_education/includes/checklist/assimilation.html' %}

            {% firstof training_choice_url|add:next_url as contextual_training_choice %}
            {% translate "Course" context 'admission' as course_label %}
            {% display course_label ''|edit_button:contextual_training_choice as button %}
            {% field_data button resume_proposition.proposition.formation %}

            {% if resume_proposition.proposition.formation.type|admission_training_type == 'MASTER' and resume_proposition.proposition.candidat_vip %}
              {% include 'admission/general_education/includes/checklist/vip_profile.html' with url=contextual_training_choice %}
            {% endif %}

            {% if resume_proposition.proposition.est_reorientation_inscription_externe %}
              {% field_data _('External reorientation / modification') _('Course change requested') %}
            {% endif %}

            {% if resume_proposition.proposition.est_modification_inscription_externe %}
              {% field_data _('External reorientation / modification') _('Modification requested') %}
            {% endif %}
          </div>
        </div>
      {% endwith %}
      {% with initial=original_admission.checklist.initial.choix_formation current=original_admission.checklist.current.choix_formation %}
        <div role="tabpanel" class="tab-pane" id="choix_formation">
          <div class="form-group btn-group status-group" role="group">
            {% translate initial.libelle as initial_state_label %}
            {% checklist_state_button tab='choix_formation' label=initial_state_label icon='user' state=initial.statut class='muted' %}
            {% checklist_state_button tab='choix_formation' label=_("Validated") icon='check' state='GEST_REUSSITE' class='success' %}
          </div>

          {% bootstrap_form comment_forms.choix_formation %}
          {% include "admission/general_education/checklist/choix_formation_detail.html" %}

          <div class="info-part">
            {% field_data _("Proposition submission") admission.soumise_le %}
            {% if admission.est_inscription_tardive %}<p>{% trans "Late enrollment" %}</p>{% endif %}

            {% if admission.est_reorientation_inscription_externe %}
              {% field_data _("External reorientation/modification") _("Course change asked by the candidate") %}
            {% elif admission.est_modification_inscription_externe %}
              {% field_data _("External reorientation/modification") _("Modification asked by the candidate") %}
            {% endif %}

            {% if admission.bourse_erasmus_mundus or admission.bourse_double_diplome or admission.bourse_internationale %}
              <dl>
                <dt>{% trans "Specific profile" %}</dt>
                <dd>
                  {% if admission.bourse_erasmus_mundus %}
                    <p>{% trans "Erasmus Mundus" %} : {{ admission.bourse_erasmus_mundus.nom_court }}</p>
                  {% endif %}
                  {% if admission.bourse_double_diplome %}
                    <p>{% trans "Double diplomation" %} : {{ admission.bourse_double_diplome.nom_court }}</p>
                  {% endif %}
                  {% if admission.bourse_internationale %}
                    <p>{% trans "International scholarship" %} : {{ admission.bourse_internationale.nom_court }}</p>
                  {% endif %}
                </dd>
              </dl>
            {% endif %}
          </div>
        </div>
      {% endwith %}
      {% with initial=original_admission.checklist.initial.parcours_anterieur current=original_admission.checklist.current.parcours_anterieur %}
        <div role="tabpanel" class="tab-pane" id="parcours_anterieur">
          <p>{% trans "This page is currently under construction." %}</p>
          <div class="info-part">
          </div>
        </div>
      {% endwith %}
      {% with initial=original_admission.checklist.initial.specificites_formation current=original_admission.checklist.current.specificites_formation %}
        <div role="tabpanel" class="tab-pane" id="specificites_formation">
          <div class="form-group btn-group status-group" role="group">
            {% if initial.statut == 'INITIAL_NON_CONCERNE' %}
              {% translate 'Not concerned' context 'checklist' as not_concerned_label %}
              {% checklist_state_button tab='specificites_formation' label=not_concerned_label icon='xmark' state='INITIAL_NON_CONCERNE' class='muted' %}
            {% else %}
              {% checklist_state_button tab='specificites_formation' label=_("To be processed") icon='user' state='INITIAL_CANDIDAT' class='muted' %}
            {% endif %}
            {% checklist_state_button tab='specificites_formation' label=_("Insufficient") icon='circle-stop' state='GEST_BLOCAGE' class='danger' %}
            {% checklist_state_button tab='specificites_formation' label=_("Sufficient") icon='check' state='GEST_REUSSITE' class='success' %}
          </div>

          {% bootstrap_form comment_forms.specificites_formation %}

          <div class="info-part">
            {% if resume_proposition.identification.est_concerne_par_visa %}
              {% panel _("Visa") edit_button="#" %}
                {% field_data _('Competent diplomatic post') resume_proposition.proposition.poste_diplomatique|safe %}
              {% endpanel %}
            {% endif %}
            {% multiple_field_data questions_specifiques title=_('Dynamic questions about "Specific aspects" sub-tab') %}
          </div>

        </div>
      {% endwith %}

      {% with initial=original_admission.checklist.initial.decision_facultaire current=original_admission.checklist.current.decision_facultaire next_url=next_base_url|add:'fac_decision' %}
        <div role="tabpanel" class="tab-pane" id="decision_facultaire">
          {% include 'admission/general_education/includes/checklist/fac_decision.html' %}

          {% bootstrap_form_errors comment_forms.decision_facultaire__SIC %}
          {% bootstrap_field comment_forms.decision_facultaire__SIC.comment %}

          <div class="info-part">
            {% if resume_proposition.proposition.formation.type|admission_training_type == 'MASTER' and resume_proposition.proposition.candidat_vip %}
              {% include 'admission/general_education/includes/checklist/vip_profile.html' with url=training_choice_url|add:next_url %}
            {% else %}
              {% firstof training_choice_url|add:next_url as contextual_training_choice_url %}
              {% display _("Specific profile") ''|edit_button:contextual_training_choice_url as button %}
              {% field_data button _('No specific profile') %}
            {% endif %}
          </div>

          {% bootstrap_form_errors comment_forms.decision_facultaire__FAC %}
          {% bootstrap_field comment_forms.decision_facultaire__FAC.comment %}

          {% include 'admission/general_education/includes/checklist/fac_decision_refusal_modal.html' %}
          {% include 'admission/general_education/includes/checklist/fac_decision_approval_modal.html' %}

        </div>
      {% endwith %}

    </div>

    <div id="info-viewer-tab" class="viewer-tab">
      <div class="split-tab-slider"></div>
      <div class="info-content"></div>
    </div>


    <div id="document-viewer-tab" class="viewer-tab">
      <div class="split-tab-slider"></div>
      <div id="document-content">
        {% for tab, documents in documents.items %}
          <div role="tabpanel" class="documents-tab" id="{{ tab }}-documents">
            <label for="{{ tab }}-documents-select">{% translate 'Document' %}</label>
            <select
                id="{{ tab }}-documents-select"
                class="form-control"
                hx-target="#document-details"
                hx-swap="outerHTML"
                {# Normally, the identifier must be pass through an url param but trigger a request from an option #}
                {# doesn't work with Chrome so we trigger a request from the select and pass the identifier through a query param. #}
                hx-trigger="change"
                hx-get="{% url base_namespace|add:':document:detail' uuid=view.kwargs.uuid identifier='sub-identifier' %}"
                name="identifier"
            >
              <option disabled selected value>{% translate 'Select a document' %}</option>
              {% for document in documents %}
                <option
                    value="{{ document.identifiant }}"
                >
                  {{ document.libelle }}
                </option>
              {% endfor %}
            </select>
          </div>
        {% endfor %}
        {% include 'admission/document/document_detail.html' %}
      </div>
    </div>
  </div>

{% endblock %}

{% block script %}
  {{ block.super }}
  {{ assimilation_form.media.js }}
  {{ fac_decision_refusal_form.media.js }}
  {{ fac_decision_approval_form.media.js }}
  <script type="text/javascript" src="{% static 'osis_document/osis-document-editor.umd.min.js' %}"></script>
  <script src="{% static 'admission/ckeditor.js' %}"></script>
  <script>
      (function ($) {
          const defaultTab = window.location.hash || '#donnees_personnelles';

          function refreshDocuments() {
              const selectedTab = window.location.hash || defaultTab;
              const currentSelect = $(`${selectedTab}-documents-select`);
              $('.documents-tab').addClass('hidden').filter(`${selectedTab}-documents`).removeClass('hidden');
              currentSelect.prop("selectedIndex", currentSelect.find('option').length > 1 ? 1 : 0);
              htmx.ajax(
                  'GET',
                  '{% url base_namespace|add:':document:detail' uuid=view.kwargs.uuid identifier='sub-identifier' %}',
                  {
                      target: '#document-details',
                      swap: 'outerHTML',
                      values: {
                          'identifier': currentSelect.val(),
                      }
                  },
              );
          }

          // Activate tab from hash on first load
          $(`#checklist-menu li[data-toggle="tab"][href="${defaultTab}"]`).click();

          refreshDocuments();

          function autogrow () {
              if (this.scrollHeight > this.clientHeight) {
                  this.style.height = `${this.scrollHeight}px`;
              }
          }

          $('#tabs-content').on('input', 'textarea[name$="-comment"]', function () {
              autogrow.call(this);
          });

          $('#checklist-menu li[data-toggle="tab"]').on('shown.bs.tab', function (e) {
              const tabPaneId = $(this).attr('href');
              window.location.hash = tabPaneId;

              // refresh comment height
              autogrow.call($(tabPaneId).find('textarea[name$="-comment"]')[0]);

              refreshDocuments();

              // refresh info viewer (e.target = active && e.relatedTarget = previous)
              if (configurationCache.getItem('side-tab', 'documents') === 'info') {
                  // move old info to old tab
                  const oldTabPaneId = $(e.relatedTarget).parent().attr('href');
                  const $info = $('#info-viewer-tab .info-content');
                  $(oldTabPaneId).find(' .info-part').html($info.html());
                  $info.html($(tabPaneId).find('.info-part').html());
                  $(tabPaneId).find('.info-part').html('');
              }
          });

          // TODO find a way to genericly save extra and status

          let configurationCache = null;

          const sidebars = $('#document-viewer-tab, #info-viewer-tab');

          $(document).ready(function () {
              configurationCache = new BaseCache('admission_checklist_configuration');
              sidebars.css('min-width', configurationCache.getItem('split_size', '20%'));

              if (configurationCache.getItem('side-tab', 'documents') === 'info') {
                  $('#infos-shortcut').click();
              } else {
                  $('#info-viewer-tab').hide();
              }

              $('textarea[name="comment"]:visible').each(autogrow);
          });

          let bound = false;
          $('.split-tab-slider').mousedown(function (e) {
              bound = true;
              e.preventDefault();
              const initialWidth = sidebars.outerWidth();
              const initialX = e.pageX;
              $(document).mousemove(function (e) {
                  e.preventDefault();
                  sidebars.css('min-width', initialWidth + (initialX - e.pageX));
              });
          });
          $(document).mouseup(function () {
              if (bound) {
                  bound = false;
                  $(document).off('mousemove');
                  configurationCache.setItem('split_size', sidebars.css('min-width'));
                  $('.osis-document-editor .editor-container').each(function () {
                      this.dispatchEvent(new CustomEvent('setScale', { detail: 'auto' }));
                  });
              }
          });

          // Shortcuts

          const $info = $('#info-viewer-tab .info-content');
          $('#infos-shortcut').change(function () {
              // move the current tab's info-part to the side
              configurationCache.setItem('side-tab', 'info');
              const $tabInfo = $('#tabs-content .tab-pane.active .info-part');
              $info.html($tabInfo.html());
              $('#info-viewer-tab').show();
              $tabInfo.empty();
              $('#document-viewer-tab').hide();
          });
          $('#documents-shortcut').change(function () {
              // move back the current tab's info-part
              configurationCache.setItem('side-tab', 'documents');
              $('#tabs-content .tab-pane.active .info-part').html($info.html());
              $('#info-viewer-tab').hide();
              $info.empty();
              $('#document-viewer-tab').show();
              $('.osis-document-editor .editor-container').each(function () {
                  this.dispatchEvent(new CustomEvent('setScale', { detail: 'auto' }));
              });
          });

          {# Manage HTMX requests #}
          let previousSelectedButton;

          $('#tabs-content').on('htmx:beforeRequest', function(event) {
              let elt = event.originalEvent.detail.elt;

              if (elt.dataset.checklistButton) {
                  elt = document.querySelector(elt.dataset.checklistButton);
              }

              const formGroup = elt.closest('.form-group');

              if (formGroup === null) {
                  elt.classList.add("saving");
                  return ;
              }
              formGroup.style.pointerEvents = 'none';

              if (elt.classList.contains('checklist-state-button')) {
                  {# Click on checklist state button #}
                  const siblingsButton = formGroup.querySelectorAll('button');
                  for (let i = 0; i < siblingsButton.length; i++) {
                      if (siblingsButton[i].classList.contains('active')) {
                          siblingsButton[i].disabled = false;
                          previousSelectedButton = siblingsButton[i];
                      }
                      siblingsButton[i].classList.remove(
                          'active',
                          'btn-muted',
                          'btn-info',
                          'btn-warning',
                          'btn-danger',
                          'btn-success',
                      )
                      siblingsButton[i].classList.add('btn-default');
                  }
                  elt.querySelector('i').className = 'fas fa-spinner fa-spin-pulse';
              } else {
                  formGroup.classList.add("saving");
                  elt.readOnly = true;
              }
          });

          $('#tabs-content').on('htmx:afterSettle', function(event){
              $('textarea[name$="-comment"]:visible').each(autogrow);
          });

          $('#tabs-content').on('htmx:afterRequest', function(event) {
              // Do not remove spinner if we are going to refresh the page
              if (event.originalEvent.detail.xhr.getResponseHeader('hx-refresh') === 'true') {
                  return ;
              }
              let elt = event.originalEvent.detail.elt;

              if (elt.dataset.checklistButton) {
                  elt = document.querySelector(elt.dataset.checklistButton);
              }

              const formGroup = elt.closest('.form-group');
              if (formGroup === null) {
                  elt.classList.remove("saving");
                  return ;
              }
              formGroup.style.pointerEvents = 'initial';

              if (elt.classList.contains('checklist-state-button')) {
                  {# Click on checklist state button #}
                  const buttonToSelect = event.originalEvent.detail.successful ? elt : previousSelectedButton;
                  buttonToSelect.disabled = true;
                  buttonToSelect.classList.remove('btn-default');
                  buttonToSelect.classList.add(buttonToSelect.dataset.class, 'active');

                  elt.querySelector('i').className = 'fas fa-' + elt.dataset.icon;

                  {# Change the state icon in the list of the tabs #}
                  const currentTabHref = $('#checklist-menu').find('.active').attr('href');
                  htmx.ajax('GET', './checklist', '#checklist-menu').then(() => {
                      $('#checklist-menu').find('li').removeClass('active').filter('[href="' + currentTabHref + '"]').addClass('active');
                  });
              } else {
                  if (formGroup) formGroup.classList.remove("saving");
                  elt.readOnly = false;
              }
          });

          {# When a form is submitted #}
          const base_details_url = "{% url request.resolver_match.namespace|add:':document:detail' uuid=view.kwargs.uuid identifier='custom_identifier' %}";
          $('#document-content').on('formValidation', function(event) {

              if (event.originalEvent.detail.is_valid) {
                  $('#document-content .modal').modal('hide');
                  $('#document-content .collapse').collapse('hide');

                  {# Refresh the details of a document if the form has an impact on it #}
                  if (event.originalEvent.detail.refresh_details) {
                      htmx.ajax(
                          'GET',
                          base_details_url.replace('custom_identifier', event.originalEvent.detail.refresh_details),
                          {
                              target: '#document-details',
                              swap: 'outerHTML',
                          }
                      )
                  }
              }
          })

          const htmxErrorsMessages = document.getElementById('pnl_error_messages');
          const errorsByStatus = {
              404: "{% translate 'The element has not been found.' %}",
          };

          {# When an error is encountered #}
          $('#document-content').on('htmx:responseError', function(event) {
              $('#document-content .modal').modal('hide');
              $('#document-content .collapse').collapse('hide');

              htmxErrorsMessages.textContent = errorsByStatus[event.originalEvent.detail.xhr.status] || "{% translate 'Some errors have been encountered.' %}";
              computeToastsDuration()

              htmxErrorsMessages.classList.remove('show', 'hidden');
              void htmxErrorsMessages.offsetWidth; {# To trigger CSS transition #}
              htmxErrorsMessages.classList.add('show');
          });

          // Faculty decision
          const facultyDecisionContainer = $('#decision_facultaire');

          facultyDecisionContainer.on('change', '#id_fac-decision-approval-another_training', function(event){
              const container = $('#fac-decision-other-training-container');
              $(this)[0].checked ? container.removeClass('hidden') : container.addClass('hidden');
          });
          $('#id_fac-decision-approval-another_training').change();

          facultyDecisionContainer.on('change', 'input[name="fac-decision-approval-with_additional_approval_conditions"]', function(event){
              const container = $('#fac-decision-additional-approval-conditions-container');
              $(this).val() === 'True' && $(this)[0].checked ? container.removeClass('hidden') : container.addClass('hidden');
          });
          $('input[name="fac-decision-approval-with_additional_approval_conditions"]:checked').change();

          facultyDecisionContainer.on('change', 'input[name="fac-decision-approval-with_prerequisite_courses"]', function(event){
              const container = $('#fac-decision-additional-trainings-container');
              $(this).val() === 'True' && $(this)[0].checked ? container.removeClass('hidden') : container.addClass('hidden');
          });
          $('input[name="fac-decision-approval-with_prerequisite_courses"]:checked').change();

          facultyDecisionContainer.on('click', 'button[name^="save"]', function(event){
              // To send the updated data from ckeditor instances
              for (const editor in CKEDITOR.instances) {
                  CKEDITOR.instances[editor].updateElement();
              }
          });
<<<<<<< HEAD

          {# Django autocomplete overrides the option value with the option label when the tags are used so we revert this process here. #}
          facultyDecisionContainer.on('select2:selecting', '#id_fac-decision-approval-prerequisite_courses', function (event) {
              if(event.params.args.data.original_id) {
                  event.params.args.data.id = event.params.args.data.original_id;
              }
          });
      })(jQuery)
=======
      })(jQuery);
>>>>>>> 635fec95
  </script>
{% endblock script %}


{% block style %}
  {{ block.super }}
  {{ fac_decision_refusal_form.media.css }}
  {{ fac_decision_approval_form.media.css }}
  <link href="{% static 'osis_document/osis-document-editor.css' %}" rel="stylesheet" />
  <link href="{% static 'admission/AdmissionSelectFilter.css' %}" rel="stylesheet" >
  <link href="{% static 'css/toggle-switch.css' %}" rel="stylesheet" />
  <style>
    #three-pane-checklist {
      display: flex;
      position: relative;
    }

    #tabs-content, #info-viewer-tab, #document-viewer-tab {
      height: max(60vh, 100px);
      overflow-y: auto;
      overflow-x: auto;
    }


    #shortcuts {
      position: absolute;
      top: -60px;
      right: 0;
    }

    #checklist-menu {
      min-width: 200px;
    }

    #checklist-menu li {
      cursor: pointer;
    }
    #checklist-menu li a {
      color: inherit;
    }
    #checklist-menu li a:hover {
      text-decoration: none;
    }

    #checklist-menu li.active {
      cursor: pointer;
      background: inherit;
      color: inherit;
      font-weight: bold;
    }

    .viewer-tab {
      position: relative;
      padding: 0 15px;
      flex: 0;
      min-width: 50%;
    }

    .split-tab-slider {
      border: solid 1px #ddd;
      border-top: none;
      border-bottom: none;
      width: 3px;
      left: -1px;
      height: 100%;
      cursor: col-resize;
      position: absolute;
    }

    dl dt a.btn, .panel-heading .btn {
      padding: 2px 5px 2px 7px;
      vertical-align: bottom;
    }

    dl dt a.btn {
      margin-left: 0.5em;
    }

    .panel-heading .btn {
      margin-right: -0.5em;
      margin-top: -0.5em;
    }

    #tabs-content {
      padding: 0 15px;
      flex: 1;
      overflow: auto;
    }

    #tabs-content textarea {
      overflow: hidden;
    }

    #tabs-content .saving {
      position: relative;
    }

    #tabs-content .saving::after {
      display: block;
      position: absolute;
      width: 100%;
      height: 100%;
      background: rgba(238, 238, 238, .5);
      content: "";
      top: 0;
    }

    #tabs-content .saving::before {
      position: absolute;
      left: 50%;
      top: 50%;
      font-size: 2em;
      margin-top: -1em;
      content: "\f110";
      font-family: "Font Awesome 6 Free";
      font-weight: 900;
      -webkit-animation-name: fa-spin;
      animation-name: fa-spin;
      -webkit-animation-direction: normal;
      animation-direction: normal;
      -webkit-animation-duration: 1s;
      animation-duration: 1s;
      -webkit-animation-iteration-count: infinite;
      animation-iteration-count: infinite;
      -webkit-animation-timing-function: steps(8);
      animation-timing-function: steps(8);
    }

    #tabs-content a.saving::before {
      left: -1.5em;
      top: 0;
      margin-top: 0;
      font-size: 1.5em;
    }

    #tabs-content a.saving::after {
      left: 0;
    }

    {# Document details #}
    #document-viewer-tab {
      display: flex;
    }

    #document-content {
      display: flex;
      flex-direction: column;
      min-height: max(60vh, 250px);
      width: 100%;
    }

    #document-details {
      margin-top: 1em;
      display: flex;
      flex: 1;
      flex-direction: column;
      height: 100%;
    }

    #document-details #empty-document-details {
      text-align: center;
      margin: auto;
    }

    #empty-document-details #empty-document-icon {
      display: block;
      margin-top: 1em;
      font-size: 3em;
    }

    #document-details .osis-document-editor {
      height: 100%;
      flex: 1;
    }

    #document-details img {
      max-width: min(100%, min-content);
      height: auto;
    }

    #document-details .osis-document-editor .editor-container {
      height: 100%;
      width: 100%;
    }

    #no-document-container {
      border: 1px solid #ddd;
      padding: 1em;
      text-align: center;
      color: #888;
    }

    .modal .media-right a:first-child {
      display: none;
    }

    #application-fees-request-email-modal .message-content {
      border: 1px solid #ddd;
      padding: 1em;
      margin-top: 1em;
    }

    .checklist-state-button {
      transition-duration: 0.5s;
    }

    input:invalid {
      color: #a94442 !important;
    }

    #checklist-menu i {
      width: 1em;
      display: inline-block;
      margin-right: 5px;
    }

    #checklist-menu i:nth-child(2) {
      margin: 0 0 0 5px
    }

    .fac-decision-modal .select2-selection--multiple .select2-selection__rendered {
      word-wrap: break-word;
      text-overflow: inherit;
      white-space: normal;
    }

    .fac-decision-modal .select2-selection--multiple .select2-selection__choice {
      background-color: rgba(200, 200, 200, 0.1);
      width: 100%;
      display: flex;
      padding: 5px;
      align-items: center;
    }

    .fac-decision-modal {
      overflow: auto;
    }

    .fac-decision-modal .modal-footer {
      position: sticky;
      bottom: 0;
      background: white;
    }

  </style>
{% endblock style %}<|MERGE_RESOLUTION|>--- conflicted
+++ resolved
@@ -596,18 +596,7 @@
                   CKEDITOR.instances[editor].updateElement();
               }
           });
-<<<<<<< HEAD
-
-          {# Django autocomplete overrides the option value with the option label when the tags are used so we revert this process here. #}
-          facultyDecisionContainer.on('select2:selecting', '#id_fac-decision-approval-prerequisite_courses', function (event) {
-              if(event.params.args.data.original_id) {
-                  event.params.args.data.id = event.params.args.data.original_id;
-              }
-          });
       })(jQuery)
-=======
-      })(jQuery);
->>>>>>> 635fec95
   </script>
 {% endblock script %}
 
