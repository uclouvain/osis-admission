{% extends base_template %}
{% load i18n static admission bootstrap3 enums osis_document %}

{% comment "License" %}
  * OSIS stands for Open Student Information System. It's an application
  * designed to manage the core business of higher education institutions,
  * such as universities, faculties, institutes and professional schools.
  * The core business involves the administration of students, teachers,
  * courses, programs and so on.
  *
  * Copyright (C) 2015-2023 Université catholique de Louvain (http://www.uclouvain.be)
  *
  * This program is free software: you can redistribute it and/or modify
  * it under the terms of the GNU General Public License as published by
  * the Free Software Foundation, either version 3 of the License, or
  * (at your option) any later version.
  *
  * This program is distributed in the hope that it will be useful,
  * but WITHOUT ANY WARRANTY; without even the implied warranty of
  * MERCHANTABILITY or FITNESS FOR A PARTICULAR PURPOSE.  See the
  * GNU General Public License for more details.
  *
  * A copy of this license - GNU General Public License - is available
  * at the root of the source code of this program.  If not,
  * see http://www.gnu.org/licenses/.
{% endcomment %}

{% block actions %}{% endblock %}

{% block tab_content %}
  <div
      id="three-pane-checklist"
      hx-headers='{"X-CSRFToken": "{{ csrf_token }}"}'
      hx-push-url="false"
  >
    <div id="shortcuts" class="btn-group" data-toggle="buttons">
      <label class="btn btn-default active">
        <input id="documents-shortcut" type="radio" name="shortcut" autocomplete="off" checked>
        <i class="fa fa-folder-open"></i>
      </label>
      <label class="btn btn-default">
        <input id="infos-shortcut" type="radio" name="shortcut" autocomplete="off">
        <i class="fa fa-circle-info"></i>
      </label>
    </div>

    {% include "admission/general_education/checklist_menu.html" %}
    {% url base_namespace|add:":checklist" view.kwargs.uuid as checklist_url %}
    {% concat '?next=' checklist_url '&next_hash_url=' as next_base_url %}
    {% url base_namespace|add:":update:person" view.kwargs.uuid as person_url %}
    {% url base_namespace|add:":update:coordonnees" view.kwargs.uuid as coordonnees_url %}
    {% url base_namespace|add:":update:accounting" view.kwargs.uuid as comptabilite_url %}
    {% url base_namespace|add:":update:training-choice" view.kwargs.uuid as training_choice_url %}
    {% url base_namespace|add:":update:specific-questions" view.kwargs.uuid as specific_questions_url %}
    {% concat "#choix_formation" as checklist_training_choice_url %}

    <div
        id="tabs-content"
        class="tab-content"
    >

      {% with initial=original_admission.checklist.initial.assimilation current=original_admission.checklist.current.assimilation next_url=next_base_url|add:'assimilation' %}
        <div role="tabpanel" class="tab-pane in active" id="assimilation">
          <div class="form-group btn-group status-group" role="group">
            {% translate initial.libelle as initial_state_label %}
            {% checklist_state_button tab='assimilation' label=initial_state_label icon='user' state=initial.statut class='muted' %}
            {% checklist_state_button tab='assimilation' label=_("To be completed") icon='circle-stop' state='GEST_BLOCAGE' class='danger' %}
            {% checklist_state_button tab='assimilation' label=_("Expert opinion") icon='pencil' state='GEST_EN_COURS' class='warning' %}
            {% checklist_state_button tab='assimilation' label=_("To be completed after application") icon='circle-arrow-right' state='GEST_BLOCAGE_ULTERIEUR' class='info' %}
            {% translate "Validated" context "assimilation-checklist" as validated_label %}
            {% checklist_state_button tab='assimilation' label=validated_label icon='check' state='GEST_REUSSITE' class='success' %}
          </div>

          {% bootstrap_form comment_forms.assimilation %}

          <form method="post" >
            {% bootstrap_form assimilation_form %}
          </form>

          <div class="info-part">
            {% firstof person_url|add:next_url as contextual_person_url %}
            {% display _("Citizenship") ''|edit_button:contextual_person_url as button %}
            {% field_data button resume_proposition.identification.nom_pays_nationalite %}
            {% include 'admission/general_education/includes/checklist/assimilation.html' with in_panel=True %}
          </div>
        </div>
      {% endwith %}

      {% with initial=original_admission.checklist.initial.donnees_personnelles current=original_admission.checklist.current.donnees_personnelles next_url=next_base_url|add:'donnees_personnelles' %}
        <div role="tabpanel" class="tab-pane" id="donnees_personnelles">

        {% search_account_digit_result_msg original_admission %}

          <div class="form-group btn-group status-group" role="group">
            {% translate initial.libelle as initial_state_label %}
            {% checklist_state_button tab='donnees_personnelles' label=initial_state_label icon='user' state=initial.statut class='muted' %}
            {% checklist_state_button tab='donnees_personnelles' label=_("To be completed") icon='circle-stop' state='GEST_BLOCAGE' class='danger' fraud='0' %}
            {% checklist_state_button tab='donnees_personnelles' label=_("Fraudster") icon='circle-stop' state='GEST_BLOCAGE' class='danger' fraud='1' %}
            {% checklist_state_button tab='donnees_personnelles' label=_("Validated") icon='check' state='GEST_REUSSITE' class='success' %}
          </div>

          {% bootstrap_form comment_forms.donnees_personnelles %}

          <div class="info-part">
            {% include 'admission/exports/recap/includes/person.html' with identification=resume_proposition.identification edit_link_button=person_url|add:next_url %}
            {% include 'admission/exports/recap/includes/coordonnees.html' with coordonnees=resume_proposition.coordonnees edit_link_button=coordonnees_url|add:next_url %}
          </div>
        </div>
      {% endwith %}

      {% with initial=original_admission.checklist.initial.financabilite current=original_admission.checklist.current.financabilite %}
        <div role="tabpanel" class="tab-pane" id="financabilite">

          {% include "admission/general_education/includes/checklist/financabilite.html" %}

          <div class="info-part">
            <dl>
              <dt>{% trans "Course choice" %} {{ ''|tab_edit_button:'#choix_formation'|safe }}</dt>
              <dd>
                {% with formation=admission.formation %}
                  {% if admission.poursuite_de_cycle == 'TO_BE_DETERMINED' or admission.poursuite_de_cycle == 'NO' %}
                    {{ formation.sigle }}-1 - {% trans "First year of" %} {{ formation.intitule|lower }} ({{ formation.campus }})
                  {% else %}
                    {{ formation.sigle }} - {{ formation.intitule }} ({{ formation.campus }})
                  {% endif %}
                {% endwith %}
              </dd>

              <dt>{% trans "Number of previous registration" context 'admission' %}</dt>
              <dd>{% trans "Unavailable" %}</dd>

              <dt>{% trans "Number of additional years the candidate can have" context 'admission' %}</dt>
              <dd>{% trans "Unavailable" %}</dd>
            </dl>

            {% panel _("Parcours") %}
            {% include "admission/general_education/includes/checklist/parcours.html" with prefix="financabilite" default_tab="financabilite" %}
            {% endpanel %}
          </div>
        </div>

        {% include 'admission/general_education/includes/checklist/financabilite_confirm_modal.html' %}
      {% endwith %}

      {% with next_url=next_base_url|add:'frais_dossier' %}
        <div role="tabpanel" class="tab-pane" id="frais_dossier">
          {% include 'admission/general_education/includes/checklist/application_fees_request.html' %}

          {% bootstrap_form comment_forms.frais_dossier %}

          <div class="info-part">
            <table class="table table-bordered table-condensed admission-scrollable-table">
              <caption>
                {% translate 'Online payment history' %}
              </caption>
              <thead>
                <tr>
                  <th>{% translate 'Amount' %}</th>
                  <th>{% translate 'Mollie ID' %}</th>
                  <th>{% translate 'Status' %}</th>
                  <th>{% translate 'Creation date' %}</th>
                  <th>{% translate 'Update date' %}</th>
                  <th>{% translate 'Payment method' %}</th>
                </tr>
              </thead>
              <tbody>
                {% for payment in payments %}
                  <tr>
                    <td>{{ payment.montant }}</td>
                    <td>{{ payment.identifiant_paiement }}</td>
                    <td>{{ payment_status_translations|get_item:payment.statut }}</td>
                    <td>{{ payment.date_creation|date:'d/m/Y H:i' }}</td>
                    <td>{{ payment.date_mise_a_jour|date:'d/m/Y H:i' }}</td>
                    <td>{{ payment_method_translations|get_item:payment.methode }}</td>
                  </tr>
                {% endfor %}
              </tbody>
            </table>


            {% firstof person_url|add:next_url as contextual_person_url %}
            {% display _("Citizenship") ''|edit_button:contextual_person_url as button %}
            {% field_data button resume_proposition.identification.nom_pays_nationalite %}

            {% include 'admission/general_education/includes/checklist/assimilation.html' %}

            {% firstof training_choice_url|add:next_url as contextual_training_choice %}
            {% translate "Course" context 'admission' as course_label %}
            {% display course_label ''|tab_edit_button:'#choix_formation' as button %}
            {% field_data button resume_proposition.proposition.formation %}

            {% if resume_proposition.proposition.formation.type|admission_training_type == 'MASTER' and resume_proposition.proposition.candidat_vip %}
              {% include 'admission/general_education/includes/checklist/vip_profile.html' with url=contextual_training_choice %}
            {% endif %}

            {% if resume_proposition.proposition.est_reorientation_inscription_externe %}
              {% field_data _('External reorientation / modification') _('Course change requested') %}
            {% endif %}

            {% if resume_proposition.proposition.est_modification_inscription_externe %}
              {% field_data _('External reorientation / modification') _('Modification requested') %}
            {% endif %}
          </div>
        </div>
      {% endwith %}
      {% with initial=original_admission.checklist.initial.choix_formation current=original_admission.checklist.current.choix_formation next_url=next_base_url|add:'choix_formation' %}
        <div role="tabpanel" class="tab-pane" id="choix_formation">
          <div class="form-group btn-group status-group" role="group">
            {% translate initial.libelle as initial_state_label %}
            {% checklist_state_button tab='choix_formation' label=initial_state_label icon='user' state=initial.statut class='muted' %}
            {% checklist_state_button tab='choix_formation' label=_("Validated") icon='check' state='GEST_REUSSITE' class='success' %}
          </div>

          {% bootstrap_form comment_forms.choix_formation %}
          {% include "admission/general_education/includes/checklist/choix_formation_detail.html" %}

          <div class="info-part">
            {% field_data _("Proposition submission") admission.soumise_le %}
            {% if admission.est_inscription_tardive %}<p>{% trans "Late enrollment" %}</p>{% endif %}

            {% if admission.est_reorientation_inscription_externe %}
              {% field_data _("External reorientation/modification") _("Course change asked by the candidate") %}
            {% elif admission.est_modification_inscription_externe %}
              {% field_data _("External reorientation/modification") _("Modification asked by the candidate") %}
            {% endif %}

            {% if resume_proposition.proposition.formation.type|admission_training_type == 'MASTER' and resume_proposition.proposition.candidat_vip %}
              {% include 'admission/general_education/includes/checklist/vip_profile.html' with url=training_choice_url|add:next_url %}
            {% endif %}
          </div>
        </div>
      {% endwith %}
      {% with initial=original_admission.checklist.initial.parcours_anterieur current=original_admission.checklist.current.parcours_anterieur %}
        <div role="tabpanel" class="tab-pane" id="parcours_anterieur">
          {% include 'admission/general_education/includes/checklist/previous_experiences.html' %}
          {% bootstrap_form comment_forms.parcours_anterieur %}
          {% include 'admission/general_education/includes/checklist/previous_experiences_admission_requirement_form.html' %}
          {% panel _("Previous experience") %}
            {% include "admission/general_education/includes/checklist/parcours.html" with prefix='parcours_anterieur' %}
          {% endpanel %}
          <div class="info-part">
            {# TODO add here the financeability part when available #}
          </div>
          {% include 'admission/general_education/includes/checklist/previous_experiences_access_title_equivalency_form.html' %}
        </div>
      {% endwith %}
      {% with initial=original_admission.checklist.initial.specificites_formation current=original_admission.checklist.current.specificites_formation next_url=next_base_url|add:'specificites_formation' %}
        <div role="tabpanel" class="tab-pane" id="specificites_formation">
          <div class="form-group btn-group status-group" role="group">
            {% if initial.statut == 'INITIAL_NON_CONCERNE' %}
              {% translate 'Not concerned' context 'checklist' as not_concerned_label %}
              {% checklist_state_button tab='specificites_formation' label=not_concerned_label icon='xmark' state='INITIAL_NON_CONCERNE' class='muted' %}
            {% else %}
              {% checklist_state_button tab='specificites_formation' label=_("To be processed") icon='user' state='INITIAL_CANDIDAT' class='muted' %}
            {% endif %}
            {% checklist_state_button tab='specificites_formation' label=_("Insufficient") icon='circle-stop' state='GEST_BLOCAGE' class='danger' %}
            {% checklist_state_button tab='specificites_formation' label=_("Sufficient") icon='check' state='GEST_REUSSITE' class='success' %}
          </div>

          {% bootstrap_form comment_forms.specificites_formation %}

          <div class="info-part">
            {% if resume_proposition.identification.est_concerne_par_visa %}
              {% panel _("Visa") edit_link_button=specific_questions_url|add:next_url %}
                {% field_data _('Competent diplomatic post') resume_proposition.proposition.poste_diplomatique|safe %}
              {% endpanel %}
            {% endif %}
            {% multiple_field_data questions_specifiques title=_('Dynamic questions about "Specific aspects" sub-tab') %}
          </div>

        </div>
      {% endwith %}

      {% with initial=original_admission.checklist.initial.decision_facultaire current=original_admission.checklist.current.decision_facultaire next_url=next_base_url|add:'fac_decision' %}
        <div role="tabpanel" class="tab-pane" id="decision_facultaire">
          {% include 'admission/general_education/includes/checklist/fac_decision.html' %}

          {% bootstrap_form_errors comment_forms.decision_facultaire__SIC %}
          {% bootstrap_field comment_forms.decision_facultaire__SIC.comment %}

          <div class="info-part">
            {% if resume_proposition.proposition.formation.type|admission_training_type == 'MASTER' and resume_proposition.proposition.candidat_vip %}
              {% include 'admission/general_education/includes/checklist/vip_profile.html' with url=training_choice_url|add:next_url %}
            {% else %}
              {% firstof training_choice_url|add:next_url as contextual_training_choice_url %}
              {% display _("Specific profile") ''|edit_button:contextual_training_choice_url as button %}
              {% field_data button _('No specific profile') %}
            {% endif %}
          </div>

          {% bootstrap_form_errors comment_forms.decision_facultaire__FAC %}
          {% bootstrap_field comment_forms.decision_facultaire__FAC.comment %}

          {% include 'admission/general_education/includes/checklist/fac_decision_refusal_modal.html' %}
          {% include 'admission/general_education/includes/checklist/fac_decision_approval_modal.html' %}

        </div>
      {% endwith %}

    </div>

    <div id="info-viewer-tab" class="viewer-tab">
      <div class="split-tab-slider"></div>
      <div class="info-content"></div>
    </div>


    <div id="document-viewer-tab" class="viewer-tab">
      <div class="split-tab-slider"></div>
      <div id="document-content">
        {% for tab, documents in documents.items %}
          <div role="tabpanel" class="documents-tab" id="{{ tab }}-documents">
            <label for="{{ tab }}-documents-select">{% translate 'Document' %}</label>
            <select
                id="{{ tab }}-documents-select"
                class="form-control"
                hx-target="#document-details"
                hx-swap="outerHTML"
                {# Normally, the identifier must be pass through an url param but trigger a request from an option #}
                {# doesn't work with Chrome so we trigger a request from the select and pass the identifier through a query param. #}
                hx-trigger="change"
                hx-get="{% url base_namespace|add:':document:detail' uuid=view.kwargs.uuid identifier='sub-identifier' %}"
                name="identifier"
            >
              <option disabled selected value>{% translate 'Select a document' %}</option>
              {% for document in documents %}
                <option
                    value="{{ document.identifiant }}"
                >
                  {{ document.libelle }}
                </option>
              {% endfor %}
            </select>
          </div>
        {% endfor %}
        {% include 'admission/document/document_detail.html' %}
      </div>
    </div>
  </div>

{% endblock %}

{% block script %}
  {{ block.super }}
  {{ assimilation_form.media.js }}
  {{ fac_decision_refusal_form.media.js }}
  {{ fac_decision_approval_form.media.js }}
  <script type="text/javascript" src="{% static 'osis_document/osis-document-editor.umd.min.js' %}"></script>
  <script src="{% static 'admission/ckeditor.js' %}"></script>
  <script>
      // Prevent to save the DOM in cache when using htmx requests
      htmx.config.refreshOnHistoryMiss = true;
      htmx.config.historyCacheSize = 0;

      (function ($) {
          const defaultTab = window.location.hash || '#donnees_personnelles';

          function refreshDocuments() {
              const selectedTab = window.location.hash || defaultTab;
              const currentSelect = $(`${selectedTab}-documents-select`);
              $('.documents-tab').addClass('hidden').filter(`${selectedTab}-documents`).removeClass('hidden');
              currentSelect.prop("selectedIndex", currentSelect.find('option').length > 1 ? 1 : 0);
              htmx.ajax(
                  'GET',
                  '{% url base_namespace|add:':document:detail' uuid=view.kwargs.uuid identifier='sub-identifier' %}',
                  {
                      target: '#document-details',
                      swap: 'outerHTML',
                      values: {
                          'identifier': currentSelect.val(),
                      }
                  },
              );
          }

          // Activate tab from hash on first load
          $(`#checklist-menu li[data-toggle="tab"][href="${defaultTab}"]`).click();

          refreshDocuments();

          function autogrow () {
              if (this.scrollHeight > this.clientHeight) {
                  this.style.height = `${this.scrollHeight}px`;
              }
          }

          $('#tabs-content').on('input', 'textarea[name$="-comment"]', function () {
              autogrow.call(this);
          });

          $('#checklist-menu li[data-toggle="tab"]').on('shown.bs.tab', function (e) {
              const tabPaneId = $(this).attr('href');
              window.location.hash = tabPaneId;

              // refresh comment height
              autogrow.call($(tabPaneId).find('textarea[name$="-comment"]')[0]);

              refreshDocuments();

              // refresh info viewer (e.target = active && e.relatedTarget = previous)
              if (configurationCache.getItem('side-tab', 'documents') === 'info') {
                  const $info = $('#info-viewer-tab .info-content');
                  // move old info from info viewer to old tab
                  const oldTabPanel = $($(e.relatedTarget).parent().attr('href')).find('.info-part');
                  $info.children().detach().appendTo(oldTabPanel);
                  // move new info from current tab to info viewer
                  const currentTabPanel = $(tabPaneId).find('.info-part');
                  currentTabPanel.children().detach().appendTo($info);
              }
          });

          // Activate a specific tab from link click inside the checklist
          $('a[data-toggle="checklist-tab"]').on('click', function () {
              $(`#checklist-menu li[href="${$(this).attr('href')}"] `).click();
          });

          // TODO find a way to genericly save extra and status

          let configurationCache = null;

          const sidebars = $('#document-viewer-tab, #info-viewer-tab');

          $(document).ready(function () {
              configurationCache = new BaseCache('admission_checklist_configuration');
              sidebars.css('min-width', configurationCache.getItem('split_size', '20%'));

              if (configurationCache.getItem('side-tab', 'documents') === 'info') {
                  $('#infos-shortcut').click();
              } else {
                  $('#info-viewer-tab').hide();
              }

              $('textarea[name="comment"]:visible').each(autogrow);
          });

          let bound = false;
          $('.split-tab-slider').mousedown(function (e) {
              bound = true;
              e.preventDefault();
              const initialWidth = sidebars.outerWidth();
              const initialX = e.pageX;
              $(document).mousemove(function (e) {
                  e.preventDefault();
                  sidebars.css('min-width', initialWidth + (initialX - e.pageX));
              });
          });
          $(document).mouseup(function () {
              if (bound) {
                  bound = false;
                  $(document).off('mousemove');
                  configurationCache.setItem('split_size', sidebars.css('min-width'));
                  $('.osis-document-editor .editor-container').each(function () {
                      this.dispatchEvent(new CustomEvent('setScale', { detail: 'auto' }));
                  });
              }
          });

          // Shortcuts

          const $info = $('#info-viewer-tab .info-content');
          $('#infos-shortcut').change(function () {
              // move the current tab's info-part to the side
              configurationCache.setItem('side-tab', 'info');
              const $tabInfo = $('#tabs-content .tab-pane.active .info-part');
              $tabInfo.children().detach().appendTo($info);
              $('#info-viewer-tab').show();
              $('#document-viewer-tab').hide();
          });
          $('#documents-shortcut').change(function () {
              // move back the current tab's info-part
              configurationCache.setItem('side-tab', 'documents');
              $info.children().detach().appendTo($('#tabs-content .tab-pane.active .info-part'));
              $('#info-viewer-tab').hide();
              $('#document-viewer-tab').show();
              $('.osis-document-editor .editor-container').each(function () {
                  this.dispatchEvent(new CustomEvent('setScale', { detail: 'auto' }));
              });
          });

          {# Manage HTMX requests #}
          let previousSelectedButton;

          $('#tabs-content').on('htmx:beforeRequest', function(event) {
              let elt = event.originalEvent.detail.elt;

              if (elt.dataset.checklistButton) {
                  elt = document.querySelector(elt.dataset.checklistButton);
              }

              const formGroup = elt.closest('.form-group');

              if (formGroup === null) {
                  elt.classList.add("saving");
                  return ;
              }
              formGroup.style.pointerEvents = 'none';

              if (elt.classList.contains('checklist-state-button')) {
                  {# Click on checklist state button #}
                  const siblingsButton = formGroup.querySelectorAll('button');
                  for (let i = 0; i < siblingsButton.length; i++) {
                      if (siblingsButton[i].classList.contains('active')) {
                          siblingsButton[i].disabled = false;
                          previousSelectedButton = siblingsButton[i];
                      }
                      siblingsButton[i].classList.remove(
                          'active',
                          'btn-muted',
                          'btn-info',
                          'btn-warning',
                          'btn-danger',
                          'btn-success',
                      )
                      siblingsButton[i].classList.add('btn-default');
                  }
                  elt.querySelector('i').className = 'fas fa-spinner fa-spin-pulse';
              } else {
                  formGroup.classList.add("saving");
                  elt.readOnly = true;
              }
          });

          $('#tabs-content').on('htmx:afterSettle', function(event){
              $('textarea[name$="-comment"]:visible').each(autogrow);
          });

          $('#tabs-content').on('htmx:afterRequest', function(event) {
              // Do not remove spinner if we are going to refresh the page
              if (event.originalEvent.detail.xhr.getResponseHeader('hx-refresh') === 'true') {
                  return ;
              }
              let elt = event.originalEvent.detail.elt;

              if (elt.dataset.checklistButton) {
                  elt = document.querySelector(elt.dataset.checklistButton);
              }

              const formGroup = elt.closest('.form-group');
              if (formGroup === null) {
                  elt.classList.remove("saving");
                  return ;
              }
              formGroup.style.pointerEvents = 'initial';

              if (elt.classList.contains('checklist-state-button')) {
                  {# Click on checklist state button #}
                  const buttonToSelect = event.originalEvent.detail.successful ? elt : previousSelectedButton;
                  buttonToSelect.disabled = true;
                  buttonToSelect.classList.remove('btn-default');
                  buttonToSelect.classList.add(buttonToSelect.dataset.class, 'active');

                  elt.querySelector('i').className = 'fas fa-' + elt.dataset.icon;

                  {# Change the state icon in the list of the tabs #}
                  const currentTabHref = $('#checklist-menu').find('.active').attr('href');
                  htmx.ajax('GET', './checklist', '#checklist-menu').then(() => {
                      $('#checklist-menu').find('li').removeClass('active').filter('[href="' + currentTabHref + '"]').addClass('active');
                  });
              } else {
                  if (formGroup) formGroup.classList.remove("saving");
                  elt.readOnly = false;
              }
          });

          {# When a form is submitted #}
          const base_details_url = "{% url request.resolver_match.namespace|add:':document:detail' uuid=view.kwargs.uuid identifier='custom_identifier' %}";
          $('#document-content').on('formValidation', function(event) {

              if (event.originalEvent.detail.is_valid) {
                  $('#document-content .modal').modal('hide');
                  $('#document-content .collapse').collapse('hide');

                  {# Refresh the details of a document if the form has an impact on it #}
                  if (event.originalEvent.detail.refresh_details) {
                      htmx.ajax(
                          'GET',
                          base_details_url.replace('custom_identifier', event.originalEvent.detail.refresh_details),
                          {
                              target: '#document-details',
                              swap: 'outerHTML',
                          }
                      )
                  }
              }
          })

          const htmxErrorsMessages = document.getElementById('pnl_error_messages');
          const errorsByStatus = {
              404: "{% translate 'The element has not been found.' %}",
          };

          {# When an error is encountered #}
          $('#document-content').on('htmx:responseError', function(event) {
              $('#document-content .modal').modal('hide');
              $('#document-content .collapse').collapse('hide');

              htmxErrorsMessages.textContent = errorsByStatus[event.originalEvent.detail.xhr.status] || "{% translate 'Some errors have been encountered.' %}";
              computeToastsDuration()

              htmxErrorsMessages.classList.remove('show', 'hidden');
              void htmxErrorsMessages.offsetWidth; {# To trigger CSS transition #}
              htmxErrorsMessages.classList.add('show');
          });

          // Faculty decision
          const facultyDecisionContainer = $('#decision_facultaire');

          facultyDecisionContainer.on('change', '#id_fac-decision-approval-another_training', function(event){
              const container = $('#fac-decision-other-training-container');
              $(this)[0].checked ? container.removeClass('hidden') : container.addClass('hidden');
          });
          $('#id_fac-decision-approval-another_training').change();

          facultyDecisionContainer.on('change', 'input[name="fac-decision-approval-with_additional_approval_conditions"]', function(event){
              const container = $('#fac-decision-additional-approval-conditions-container');
              $(this).val() === 'True' && $(this)[0].checked ? container.removeClass('hidden') : container.addClass('hidden');
          });
          $('input[name="fac-decision-approval-with_additional_approval_conditions"]:checked').change();

          facultyDecisionContainer.on('change', 'input[name="fac-decision-approval-with_prerequisite_courses"]', function(event){
              const container = $('#fac-decision-additional-trainings-container');
              $(this).val() === 'True' && $(this)[0].checked ? container.removeClass('hidden') : container.addClass('hidden');
          });
          $('input[name="fac-decision-approval-with_prerequisite_courses"]:checked').change();

          facultyDecisionContainer.on('click', 'button[name^="save"]', function(event){
              // To send the updated data from ckeditor instances
              for (const editor in CKEDITOR.instances) {
                  CKEDITOR.instances[editor].updateElement();
              }
          });
<<<<<<< HEAD
      })(jQuery)
=======

          {# Access title events #}
          $('.parcours').on('formValidation', function(event) {
              {# As the list of the past experiences appears in different places, when we select an experience in one #}
              {# list, we have to update the checkboxes related to this same experience in the other lists #}
              if (event.originalEvent.detail.is_valid) {
                  const elt = event.target;

                  if (!elt) return;

                  const accessTitleClass = Array.from(elt.classList).find(c => c.startsWith('access-title-'));
                  if (accessTitleClass) {
                      $('.' + accessTitleClass).prop('checked', elt.checked);
                  }
              }
          })

      })(jQuery);
>>>>>>> 555f7a42
  </script>
{% endblock script %}


{% block style %}
  {{ block.super }}
  {{ fac_decision_refusal_form.media.css }}
  {{ fac_decision_approval_form.media.css }}
  <link href="{% static 'osis_document/osis-document-editor.css' %}" rel="stylesheet" />
  <link href="{% static 'admission/AdmissionSelectFilter.css' %}" rel="stylesheet" >
  <link href="{% static 'css/toggle-switch.css' %}" rel="stylesheet" />
  <style>
    #three-pane-checklist {
      display: flex;
      position: relative;
    }

    #tabs-content, #info-viewer-tab, #document-viewer-tab {
      height: max(60vh, 100px);
      overflow-y: auto;
      overflow-x: auto;
    }


    #shortcuts {
      position: absolute;
      top: -60px;
      right: 0;
    }

    #checklist-menu {
      min-width: 200px;
    }

    #checklist-menu li {
      cursor: pointer;
    }
    #checklist-menu li a {
      color: inherit;
    }
    #checklist-menu li a:hover {
      text-decoration: none;
    }

    #checklist-menu li.active {
      cursor: pointer;
      background: inherit;
      color: inherit;
      font-weight: bold;
    }

    .viewer-tab {
      position: relative;
      padding: 0 15px;
      flex: 0;
      min-width: 50%;
    }

    .split-tab-slider {
      border: solid 1px #ddd;
      border-top: none;
      border-bottom: none;
      width: 3px;
      left: -1px;
      height: 100%;
      cursor: col-resize;
      position: absolute;
    }

    dl dt a.btn, .panel-heading .btn {
      padding: 2px 5px 2px 7px;
      vertical-align: bottom;
    }

    dl dt a.btn {
      margin-left: 0.5em;
    }

    .panel-heading .btn {
      margin-right: -0.5em;
      margin-top: -0.5em;
    }

    #tabs-content {
      padding: 0 15px;
      flex: 1;
      overflow: auto;
    }

    #tabs-content textarea {
      overflow: hidden;
    }

    #tabs-content .saving {
      position: relative;
    }

    #tabs-content .saving::after {
      display: block;
      position: absolute;
      width: 100%;
      height: 100%;
      background: rgba(238, 238, 238, .5);
      content: "";
      top: 0;
    }

    #tabs-content .saving::before {
      position: absolute;
      left: 50%;
      top: 50%;
      font-size: 2em;
      margin-top: -1em;
      content: "\f110";
      font-family: "Font Awesome 6 Free";
      font-weight: 900;
      -webkit-animation-name: fa-spin;
      animation-name: fa-spin;
      -webkit-animation-direction: normal;
      animation-direction: normal;
      -webkit-animation-duration: 1s;
      animation-duration: 1s;
      -webkit-animation-iteration-count: infinite;
      animation-iteration-count: infinite;
      -webkit-animation-timing-function: steps(8);
      animation-timing-function: steps(8);
    }

    #tabs-content a.saving::before {
      left: -1.5em;
      top: 0;
      margin-top: 0;
      font-size: 1.5em;
    }

    #tabs-content a.saving::after {
      left: 0;
    }

    {# Document details #}
    #document-viewer-tab {
      display: flex;
    }

    #document-content {
      display: flex;
      flex-direction: column;
      min-height: max(60vh, 250px);
      width: 100%;
    }

    #document-details {
      margin-top: 1em;
      display: flex;
      flex: 1;
      flex-direction: column;
      height: 100%;
    }

    #document-details #empty-document-details {
      text-align: center;
      margin: auto;
    }

    #empty-document-details #empty-document-icon {
      display: block;
      margin-top: 1em;
      font-size: 3em;
    }

    #document-details .osis-document-editor {
      height: 100%;
      flex: 1;
    }

    #document-details img {
      max-width: min(100%, min-content);
      height: auto;
    }

    #document-details .osis-document-editor .editor-container {
      height: 100%;
      width: 100%;
    }

    #no-document-container {
      border: 1px solid #ddd;
      padding: 1em;
      text-align: center;
      color: #888;
    }

    .modal .media-right a:first-child {
      display: none;
    }

    #application-fees-request-email-modal .message-content {
      border: 1px solid #ddd;
      padding: 1em;
      margin-top: 1em;
    }

    .checklist-state-button {
      transition-duration: 0.5s;
    }

    input:invalid {
      color: #a94442 !important;
    }

    #checklist-menu i {
      width: 1em;
      display: inline-block;
      margin-right: 5px;
    }

    #checklist-menu i:nth-child(2) {
      margin: 0 0 0 5px
    }

    .fac-decision-modal .select2-selection--multiple .select2-selection__rendered {
      word-wrap: break-word;
      text-overflow: inherit;
      white-space: normal;
    }

    .fac-decision-modal .select2-selection--multiple .select2-selection__choice {
      background-color: rgba(200, 200, 200, 0.1);
      width: 100%;
      display: flex;
      padding: 5px;
      align-items: center;
    }

    .fac-decision-modal {
      overflow: auto;
    }

    .fac-decision-modal .modal-footer {
      position: sticky;
      bottom: 0;
      background: white;
    }

  </style>
{% endblock style %}<|MERGE_RESOLUTION|>--- conflicted
+++ resolved
@@ -629,9 +629,6 @@
                   CKEDITOR.instances[editor].updateElement();
               }
           });
-<<<<<<< HEAD
-      })(jQuery)
-=======
 
           {# Access title events #}
           $('.parcours').on('formValidation', function(event) {
@@ -649,8 +646,7 @@
               }
           })
 
-      })(jQuery);
->>>>>>> 555f7a42
+      })(jQuery)
   </script>
 {% endblock script %}
 
