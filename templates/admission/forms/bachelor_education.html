--- conflicted
+++ resolved
@@ -2,14 +2,13 @@
 {% load bootstrap3 i18n static admission %}
 
 {% comment "License" %}
-<<<<<<< HEAD
     * OSIS stands for Open Student Information System. It's an application
     * designed to manage the core business of higher education institutions,
     * such as universities, faculties, institutes and professional schools.
     * The core business involves the administration of students, teachers,
     * courses, programs and so on.
     *
-    * Copyright (C) 2015-2023 Université catholique de Louvain
+    * Copyright (C) 2015-2024 Université catholique de Louvain
     (http://www.uclouvain.be)
     *
     * This program is free software: you can redistribute it and/or modify
@@ -25,30 +24,6 @@
     * A copy of this license - GNU General Public License - is available
     * at the root of the source code of this program.  If not,
     * see http://www.gnu.org/licenses/.
-=======
-  * OSIS stands for Open Student Information System. It's an application
-  * designed to manage the core business of higher education institutions,
-  * such as universities, faculties, institutes and professional schools.
-  * The core business involves the administration of students, teachers,
-  * courses, programs and so on.
-  *
-  * Copyright (C) 2015-2024 Université catholique de Louvain
-  (http://www.uclouvain.be)
-  *
-  * This program is free software: you can redistribute it and/or modify
-  * it under the terms of the GNU General Public License as published by
-  * the Free Software Foundation, either version 3 of the License, or
-  * (at your option) any later version.
-  *
-  * This program is distributed in the hope that it will be useful,
-  * but WITHOUT ANY WARRANTY; without even the implied warranty of
-  * MERCHANTABILITY or FITNESS FOR A PARTICULAR PURPOSE.  See the
-  * GNU General Public License for more details.
-  *
-  * A copy of this license - GNU General Public License - is available
-  * at the root of the source code of this program.  If not,
-  * see http://www.gnu.org/licenses/.
->>>>>>> 97ee0370
 {% endcomment %}
 
 {% block actions-group %}
