--- conflicted
+++ resolved
@@ -1,9 +1,5 @@
 {% extends base_template %}
-<<<<<<< HEAD
-{% load bootstrap3 i18n static admission osis_document panel %}
-=======
-{% load bootstrap3 i18n static admission osis_document_components %}
->>>>>>> a2931f68
+{% load bootstrap3 i18n static admission osis_document_components panel %}
 
 {% comment "License" %}
   * OSIS stands for Open Student Information System. It's an application
