--- conflicted
+++ resolved
@@ -29,9 +29,6 @@
   <div id="document-spinner">
     <span class="fa fa-spinner"></span>
   </div>
-<<<<<<< HEAD
-  {# Viewer for received or internal documents or default content if there is no document #}
-=======
   {% if several_files %}
     {% blocktranslate trimmed asvar display_problem_message %}
       There has been a problem when merging the documents, this document contains several files and only the first one
@@ -48,7 +45,6 @@
       ></span> {% translate 'Display problem' %}
     </div>
   {% endif %}
->>>>>>> 97ee0370
   {% if not document_identifier %}
     <p id="empty-document-details">
       {% translate 'To visualize and edit a document, please select it in the list opposite.' %}
